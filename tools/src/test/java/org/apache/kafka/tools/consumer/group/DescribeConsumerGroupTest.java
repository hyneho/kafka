/*
 * Licensed to the Apache Software Foundation (ASF) under one or more
 * contributor license agreements. See the NOTICE file distributed with
 * this work for additional information regarding copyright ownership.
 * The ASF licenses this file to You under the Apache License, Version 2.0
 * (the "License"); you may not use this file except in compliance with
 * the License. You may obtain a copy of the License at
 *
 *    http://www.apache.org/licenses/LICENSE-2.0
 *
 * Unless required by applicable law or agreed to in writing, software
 * distributed under the License is distributed on an "AS IS" BASIS,
 * WITHOUT WARRANTIES OR CONDITIONS OF ANY KIND, either express or implied.
 * See the License for the specific language governing permissions and
 * limitations under the License.
 */
package org.apache.kafka.tools.consumer.group;

import org.apache.kafka.clients.CommonClientConfigs;
import org.apache.kafka.clients.admin.Admin;
import org.apache.kafka.clients.admin.AdminClientConfig;
import org.apache.kafka.clients.admin.ConsumerGroupDescription;
import org.apache.kafka.clients.admin.NewTopic;
import org.apache.kafka.clients.consumer.ConsumerConfig;
import org.apache.kafka.clients.consumer.GroupProtocol;
import org.apache.kafka.clients.consumer.KafkaConsumer;
import org.apache.kafka.clients.consumer.RangeAssignor;
import org.apache.kafka.clients.consumer.RoundRobinAssignor;
import org.apache.kafka.common.GroupState;
import org.apache.kafka.common.TopicPartition;
import org.apache.kafka.common.errors.GroupIdNotFoundException;
import org.apache.kafka.common.errors.TimeoutException;
import org.apache.kafka.common.serialization.StringDeserializer;
import org.apache.kafka.common.test.api.ClusterConfig;
import org.apache.kafka.common.test.api.ClusterInstance;
import org.apache.kafka.common.test.api.ClusterTemplate;
import org.apache.kafka.common.test.api.ClusterTestExtensions;
import org.apache.kafka.common.utils.AppInfoParser;
import org.apache.kafka.common.utils.Exit;
import org.apache.kafka.test.TestUtils;
import org.apache.kafka.tools.ToolsTestUtils;

import org.junit.jupiter.api.Assertions;
import org.junit.jupiter.api.Test;
import org.junit.jupiter.api.extension.ExtendWith;

import java.util.ArrayList;
import java.util.Arrays;
import java.util.Collection;
import java.util.Collections;
import java.util.HashMap;
import java.util.HashSet;
import java.util.List;
import java.util.Map;
import java.util.Map.Entry;
import java.util.Objects;
import java.util.Optional;
import java.util.Set;
import java.util.concurrent.ExecutionException;
import java.util.concurrent.atomic.AtomicBoolean;
import java.util.concurrent.atomic.AtomicInteger;
import java.util.concurrent.atomic.AtomicReference;
import java.util.function.Predicate;
import java.util.stream.Collectors;
import java.util.stream.Stream;

import static org.apache.kafka.test.TestUtils.RANDOM;
import static org.junit.jupiter.api.Assertions.assertEquals;
import static org.junit.jupiter.api.Assertions.assertInstanceOf;
import static org.junit.jupiter.api.Assertions.assertThrows;
import static org.junit.jupiter.api.Assertions.assertTrue;
import static org.junit.jupiter.api.Assertions.fail;

@ExtendWith(value = ClusterTestExtensions.class)
public class DescribeConsumerGroupTest {
    private static final String TOPIC_PREFIX = "test.topic.";
    private static final String GROUP_PREFIX = "test.group.";
    private static final List<List<String>> DESCRIBE_TYPE_OFFSETS = Arrays.asList(Collections.singletonList(""), Collections.singletonList("--offsets"));
    private static final List<List<String>> DESCRIBE_TYPE_MEMBERS = Arrays.asList(Collections.singletonList("--members"), Arrays.asList("--members", "--verbose"));
    private static final List<List<String>> DESCRIBE_TYPE_STATE = Collections.singletonList(Collections.singletonList("--state"));
    private static final List<List<String>> DESCRIBE_TYPES = Stream.of(DESCRIBE_TYPE_OFFSETS, DESCRIBE_TYPE_MEMBERS, DESCRIBE_TYPE_STATE).flatMap(Collection::stream).collect(Collectors.toList());
    private ClusterInstance clusterInstance;

    private static List<ClusterConfig> generator() {
        return ConsumerGroupCommandTestUtils.generator();
    }

    @ClusterTemplate("generator")
    public void testDescribeNonExistingGroup(ClusterInstance clusterInstance) {
        String missingGroup = "missing.group";

        for (List<String> describeType : DESCRIBE_TYPES) {
            // note the group to be queried is a different (non-existing) group
            List<String> cgcArgs = new ArrayList<>(Arrays.asList("--bootstrap-server", clusterInstance.bootstrapServers(), "--describe", "--group", missingGroup));
            cgcArgs.addAll(describeType);
            try (ConsumerGroupCommand.ConsumerGroupService service = consumerGroupService(cgcArgs.toArray(new String[0]))) {
                service.describeGroups();
                fail("Expected error was not detected for describe option '" + String.join(" ", describeType) + "'");
            } catch (ExecutionException ee) {
                assertInstanceOf(GroupIdNotFoundException.class, ee.getCause());
                assertEquals("Group " + missingGroup + " not found.", ee.getCause().getMessage());
            } catch (Exception e) {
                fail("Expected error was not detected for describe option '" + String.join(" ", describeType) + "'");
            }
        }
    }

    @ClusterTemplate("generator")
    public void testDescribeOffsetsOfNonExistingGroup(ClusterInstance clusterInstance) throws Exception {
        this.clusterInstance = clusterInstance;
        String missingGroup = "missing.group";
        for (GroupProtocol groupProtocol: clusterInstance.supportedGroupProtocols()) {
            String topic = TOPIC_PREFIX + groupProtocol.name();
            String group = GROUP_PREFIX + groupProtocol.name();
            createTopic(topic);

            // run one consumer in the group consuming from a single-partition topic
            try (AutoCloseable protocolConsumerGroupExecutor = consumerGroupClosable(groupProtocol, group, topic, Collections.emptyMap());
                 // note the group to be queried is a different (non-existing) group
                 ConsumerGroupCommand.ConsumerGroupService service = consumerGroupService(new String[]{"--bootstrap-server", clusterInstance.bootstrapServers(), "--describe", "--group", missingGroup})
            ) {
<<<<<<< HEAD
                service.collectGroupOffsets(missingGroup);
                fail("Expected the group '" + missingGroup + "' to throw GroupIdNotFoundException");
            } catch (ExecutionException ee) {
                assertInstanceOf(GroupIdNotFoundException.class, ee.getCause(),
                    "Expected the group '" + missingGroup + "' to throw GroupIdNotFoundException");
=======
                Entry<Optional<GroupState>, Optional<Collection<PartitionAssignmentState>>> res = service.collectGroupOffsets(missingGroup);
                assertTrue(res.getKey().map(s -> s.equals(GroupState.DEAD)).orElse(false) && res.getValue().map(Collection::isEmpty).orElse(false),
                        "Expected the state to be 'Dead', with no members in the group '" + missingGroup + "'.");
>>>>>>> cebec914
            }
        }
    }

    @ClusterTemplate("generator")
    public void testDescribeMembersOfNonExistingGroup(ClusterInstance clusterInstance) throws Exception {
        this.clusterInstance = clusterInstance;
        String missingGroup = "missing.group";
        for (GroupProtocol groupProtocol: clusterInstance.supportedGroupProtocols()) {
            String topic = TOPIC_PREFIX + groupProtocol.name();
            String group = GROUP_PREFIX + groupProtocol.name();
            createTopic(topic);
            try (AutoCloseable protocolConsumerGroupExecutor = consumerGroupClosable(groupProtocol, group, topic, Collections.emptyMap());
                 // note the group to be queried is a different (non-existing) group
                 ConsumerGroupCommand.ConsumerGroupService service = consumerGroupService(new String[]{"--bootstrap-server", clusterInstance.bootstrapServers(), "--describe", "--group", missingGroup})
            ) {
<<<<<<< HEAD
                service.collectGroupMembers(missingGroup, false);
                fail("Expected the group '" + missingGroup + "' to throw GroupIdNotFoundException");
            } catch (ExecutionException ee) {
                assertInstanceOf(GroupIdNotFoundException.class, ee.getCause(),
                    "Expected the group '" + missingGroup + "' to throw GroupIdNotFoundException");
=======
                Entry<Optional<GroupState>, Optional<Collection<MemberAssignmentState>>> res = service.collectGroupMembers(missingGroup, false);
                assertTrue(res.getKey().map(s -> s.equals(GroupState.DEAD)).orElse(false) && res.getValue().map(Collection::isEmpty).orElse(false),
                        "Expected the state to be 'Dead', with no members in the group '" + missingGroup + "'.");

                Entry<Optional<GroupState>, Optional<Collection<MemberAssignmentState>>> res2 = service.collectGroupMembers(missingGroup, true);
                assertTrue(res2.getKey().map(s -> s.equals(GroupState.DEAD)).orElse(false) && res2.getValue().map(Collection::isEmpty).orElse(false),
                        "Expected the state to be 'Dead', with no members in the group '" + missingGroup + "' (verbose option).");
>>>>>>> cebec914
            }
        }
    }

    @ClusterTemplate("generator")
    public void testDescribeStateOfNonExistingGroup(ClusterInstance clusterInstance) throws Exception {
        this.clusterInstance = clusterInstance;
        String missingGroup = "missing.group";
        for (GroupProtocol groupProtocol: clusterInstance.supportedGroupProtocols()) {
            String topic = TOPIC_PREFIX + groupProtocol.name();
            String group = GROUP_PREFIX + groupProtocol.name();
            createTopic(topic);
            try (AutoCloseable protocolConsumerGroupExecutor = consumerGroupClosable(groupProtocol, group, topic, Collections.emptyMap());
                 // note the group to be queried is a different (non-existing) group
                 ConsumerGroupCommand.ConsumerGroupService service = consumerGroupService(new String[]{"--bootstrap-server", clusterInstance.bootstrapServers(), "--describe", "--group", missingGroup})
            ) {
<<<<<<< HEAD
                service.collectGroupState(missingGroup);
                fail("Expected the group '" + missingGroup + "' to throw GroupIdNotFoundException");
            } catch (ExecutionException ee) {
                assertInstanceOf(GroupIdNotFoundException.class, ee.getCause(),
                        "Expected the group '" + missingGroup + "' to throw GroupIdNotFoundException");
=======
                GroupInformation state = service.collectGroupState(missingGroup);
                assertTrue(Objects.equals(state.groupState, GroupState.DEAD) && state.numMembers == 0 &&
                                state.coordinator != null && clusterInstance.brokerIds().contains(state.coordinator.id()),
                        "Expected the state to be 'Dead', with no members in the group '" + missingGroup + "'."
                );
>>>>>>> cebec914
            }
        }
    }

    @ClusterTemplate("generator")
    public void testDescribeExistingGroup(ClusterInstance clusterInstance) throws Exception {
        this.clusterInstance = clusterInstance;
        for (GroupProtocol groupProtocol: clusterInstance.supportedGroupProtocols()) {
            String topic = TOPIC_PREFIX + groupProtocol.name();
            createTopic(topic);
            for (List<String> describeType : DESCRIBE_TYPES) {
                String protocolGroup = GROUP_PREFIX + groupProtocol.name() + "." + String.join("", describeType);
                List<String> cgcArgs = new ArrayList<>(List.of("--bootstrap-server", clusterInstance.bootstrapServers(), "--describe", "--group", protocolGroup));
                cgcArgs.addAll(describeType);
                try (AutoCloseable protocolConsumerGroupExecutor = consumerGroupClosable(groupProtocol, protocolGroup, topic, Collections.emptyMap());
                     ConsumerGroupCommand.ConsumerGroupService service = consumerGroupService(cgcArgs.toArray(new String[0]))
                ) {
                    TestUtils.waitForCondition(() -> {
                        Entry<String, String> res = ToolsTestUtils.grabConsoleOutputAndError(describeGroups(service));
                        return res.getKey().trim().split("\n").length == 2 && res.getValue().isEmpty() && checkArgsOutput(cgcArgs, res.getKey().trim().split("\n")[0]);
                    }, "Expected a data row and no error in describe results with describe type " + String.join(" ", describeType) + ".");
                }
            }
        }
    }

    @ClusterTemplate("generator")
    public void testDescribeExistingGroups(ClusterInstance clusterInstance) throws Exception {
        this.clusterInstance = clusterInstance;
        for (GroupProtocol groupProtocol: clusterInstance.supportedGroupProtocols()) {
            String topic = TOPIC_PREFIX + groupProtocol.name();
            createTopic(topic);

            // Create N single-threaded consumer groups from a single-partition topic
            List<AutoCloseable> protocolConsumerGroupExecutors = new ArrayList<>();
            try {
                List<String> groups = new ArrayList<>();
                for (List<String> describeType : DESCRIBE_TYPES) {
                    String group = GROUP_PREFIX + groupProtocol.name() + "." + String.join("", describeType);
                    groups.addAll(Arrays.asList("--group", group));
                    protocolConsumerGroupExecutors.add(consumerGroupClosable(groupProtocol, group, topic, Collections.emptyMap()));
                }

                int expectedNumLines = DESCRIBE_TYPES.size() * 2;

                for (List<String> describeType : DESCRIBE_TYPES) {
                    List<String> cgcArgs = new ArrayList<>(Arrays.asList("--bootstrap-server", clusterInstance.bootstrapServers(), "--describe"));
                    cgcArgs.addAll(groups);
                    cgcArgs.addAll(describeType);
                    try (ConsumerGroupCommand.ConsumerGroupService service = consumerGroupService(cgcArgs.toArray(new String[0]))) {
                        TestUtils.waitForCondition(() -> {
                            Entry<String, String> res = ToolsTestUtils.grabConsoleOutputAndError(describeGroups(service));
                            long numLines = Arrays.stream(res.getKey().trim().split("\n")).filter(line -> !line.isEmpty()).count();
                            return (numLines == expectedNumLines) && res.getValue().isEmpty() && checkArgsOutput(cgcArgs, res.getKey().trim().split("\n")[0]);
                        }, "Expected a data row and no error in describe results with describe type " + String.join(" ", describeType) + ".");
                    }
                }
            } finally {
                for (AutoCloseable protocolConsumerGroupExecutor : protocolConsumerGroupExecutors) {
                    protocolConsumerGroupExecutor.close();
                }
            }
        }
    }

    @ClusterTemplate("generator")
    public void testDescribeAllExistingGroups(ClusterInstance clusterInstance) throws Exception {
        this.clusterInstance = clusterInstance;
        for (GroupProtocol groupProtocol: clusterInstance.supportedGroupProtocols()) {
            String topic = TOPIC_PREFIX + groupProtocol.name();
            createTopic(topic);

            // Create N single-threaded consumer groups from a single-partition topic
            List<AutoCloseable> protocolConsumerGroupExecutors = new ArrayList<>();
            List<String> groups = new ArrayList<>();
            try {
                for (List<String> describeType : DESCRIBE_TYPES) {
                    String group = GROUP_PREFIX + groupProtocol.name() + "." + String.join("", describeType);
                    groups.add(group);
                    protocolConsumerGroupExecutors.add(consumerGroupClosable(groupProtocol, group, topic, Collections.emptyMap()));
                }
                int expectedNumLines = DESCRIBE_TYPES.size() * 2;
                for (List<String> describeType : DESCRIBE_TYPES) {
                    List<String> cgcArgs = new ArrayList<>(List.of("--bootstrap-server", clusterInstance.bootstrapServers(), "--describe", "--all-groups"));
                    cgcArgs.addAll(describeType);
                    try (ConsumerGroupCommand.ConsumerGroupService service = consumerGroupService(cgcArgs.toArray(new String[0]))) {
                        TestUtils.waitForCondition(() -> {
                            Entry<String, String> res = ToolsTestUtils.grabConsoleOutputAndError(describeGroups(service));
                            long numLines = Arrays.stream(res.getKey().trim().split("\n")).filter(line -> !line.isEmpty()).count();
                            return (numLines == expectedNumLines) && res.getValue().isEmpty() && checkArgsOutput(cgcArgs, res.getKey().trim().split("\n")[0]);
                        }, "Expected a data row and no error in describe results with describe type " + String.join(" ", describeType) + ".");
                    }
                }
            } finally {
                for (AutoCloseable protocolConsumerGroupExecutor : protocolConsumerGroupExecutors) {
                    protocolConsumerGroupExecutor.close();
                }
                // remove previous consumer groups, so we can have a clean cluster for next consumer group protocol test.
                deleteConsumerGroups(groups);
                deleteTopic(topic);
            }
        }
    }

    @ClusterTemplate("generator")
    public void testDescribeOffsetsOfExistingGroup(ClusterInstance clusterInstance) throws Exception {
        this.clusterInstance = clusterInstance;
        for (GroupProtocol groupProtocol: clusterInstance.supportedGroupProtocols()) {
            String topic = TOPIC_PREFIX + groupProtocol.name();
            String group = GROUP_PREFIX + groupProtocol.name();
            createTopic(topic);

            // run one consumer in the group consuming from a single-partition topic
            try (AutoCloseable protocolConsumerGroupExecutor = consumerGroupClosable(groupProtocol, group, topic, Collections.emptyMap());
                 ConsumerGroupCommand.ConsumerGroupService service = consumerGroupService(new String[]{"--bootstrap-server", clusterInstance.bootstrapServers(), "--describe", "--group", group})
            ) {
                TestUtils.waitForCondition(() -> {
                    Entry<Optional<GroupState>, Optional<Collection<PartitionAssignmentState>>> groupOffsets = service.collectGroupOffsets(group);
                    Optional<GroupState> state = groupOffsets.getKey();
                    Optional<Collection<PartitionAssignmentState>> assignments = groupOffsets.getValue();

                    Predicate<PartitionAssignmentState> isGrp = s -> Objects.equals(s.group, group);

                    boolean res = state.map(s -> s.equals(GroupState.STABLE)).orElse(false) &&
                            assignments.isPresent() &&
                            assignments.get().stream().filter(isGrp).count() == 1;

                    if (!res)
                        return false;

                    Optional<PartitionAssignmentState> maybePartitionState = assignments.get().stream().filter(isGrp).findFirst();
                    if (!maybePartitionState.isPresent())
                        return false;

                    PartitionAssignmentState partitionState = maybePartitionState.get();

                    return !partitionState.consumerId.map(s0 -> s0.trim().equals(ConsumerGroupCommand.MISSING_COLUMN_VALUE)).orElse(false) &&
                            !partitionState.clientId.map(s0 -> s0.trim().equals(ConsumerGroupCommand.MISSING_COLUMN_VALUE)).orElse(false) &&
                            !partitionState.host.map(h -> h.trim().equals(ConsumerGroupCommand.MISSING_COLUMN_VALUE)).orElse(false);
                }, "Expected a 'Stable' group status, rows and valid values for consumer id / client id / host columns in describe results for group " + group + ".");
            }
        }
    }

    @ClusterTemplate("generator")
    public void testDescribeMembersOfExistingGroup(ClusterInstance clusterInstance) throws Exception {
        this.clusterInstance = clusterInstance;
        for (GroupProtocol groupProtocol: clusterInstance.supportedGroupProtocols()) {
            String topic = TOPIC_PREFIX + groupProtocol.name();
            String group = GROUP_PREFIX + groupProtocol.name();
            createTopic(topic);

            // run one consumer in the group consuming from a single-partition topic
            try (AutoCloseable protocolConsumerGroupExecutor = consumerGroupClosable(groupProtocol, group, topic, Collections.emptyMap());
                 ConsumerGroupCommand.ConsumerGroupService service = consumerGroupService(new String[]{"--bootstrap-server", clusterInstance.bootstrapServers(), "--describe", "--group", group});
                 Admin admin = Admin.create(Collections.singletonMap(CommonClientConfigs.BOOTSTRAP_SERVERS_CONFIG, clusterInstance.bootstrapServers()))
            ) {
                TestUtils.waitForCondition(() -> {
                    ConsumerGroupDescription consumerGroupDescription = admin.describeConsumerGroups(Collections.singleton(group)).describedGroups().get(group).get();
                    return consumerGroupDescription.members().size() == 1 && consumerGroupDescription.members().iterator().next().assignment().topicPartitions().size() == 1;
                }, "Expected a 'Stable' group status, rows and valid member information for group " + group + ".");

                Entry<Optional<GroupState>, Optional<Collection<MemberAssignmentState>>> res = service.collectGroupMembers(group, true);

                assertTrue(res.getValue().isPresent());
                assertTrue(res.getValue().get().size() == 1 && res.getValue().get().iterator().next().assignment.size() == 1,
                        "Expected a topic partition assigned to the single group member for group " + group);
            }
        }
    }

    @ClusterTemplate("generator")
    public void testDescribeStateOfExistingGroup(ClusterInstance clusterInstance) throws Exception {
        this.clusterInstance = clusterInstance;
        for (GroupProtocol groupProtocol: clusterInstance.supportedGroupProtocols()) {
            String topic = TOPIC_PREFIX + groupProtocol.name();
            String group = GROUP_PREFIX + groupProtocol.name();
            createTopic(topic);

            // run one consumer in the group consuming from a single-partition topic
            try (AutoCloseable protocolConsumerGroupExecutor = consumerGroupClosable(groupProtocol, group, topic, Collections.singletonMap(ConsumerConfig.GROUP_REMOTE_ASSIGNOR_CONFIG, groupProtocol == GroupProtocol.CONSUMER ? "range" : ""));
                 ConsumerGroupCommand.ConsumerGroupService service = consumerGroupService(new String[]{"--bootstrap-server", clusterInstance.bootstrapServers(), "--describe", "--group", group})
            ) {
                TestUtils.waitForCondition(() -> {
                    GroupInformation state = service.collectGroupState(group);
                    return Objects.equals(state.groupState, GroupState.STABLE) &&
                            state.numMembers == 1 &&
                            state.coordinator != null &&
                            clusterInstance.brokerIds().contains(state.coordinator.id());
                }, "Expected a 'Stable' group status, with one member for group " + group + ".");
            }
        }
    }

    @ClusterTemplate("generator")
    public void testDescribeStateOfExistingGroupWithNonDefaultAssignor(ClusterInstance clusterInstance) throws Exception {
        this.clusterInstance = clusterInstance;
        for (GroupProtocol groupProtocol: clusterInstance.supportedGroupProtocols()) {
            String topic = TOPIC_PREFIX + groupProtocol.name();
            String group = GROUP_PREFIX + groupProtocol.name();
            createTopic(topic);

            // run one consumer in the group consuming from a single-partition topic
            AutoCloseable protocolConsumerGroupExecutor = null;
            try {
                String expectedName;
                if (groupProtocol.equals(GroupProtocol.CONSUMER)) {
                    protocolConsumerGroupExecutor = consumerGroupClosable(GroupProtocol.CONSUMER, group, topic, Collections.singletonMap(ConsumerConfig.GROUP_REMOTE_ASSIGNOR_CONFIG, "range"));
                    expectedName = RangeAssignor.RANGE_ASSIGNOR_NAME;
                } else {
                    protocolConsumerGroupExecutor = consumerGroupClosable(GroupProtocol.CLASSIC, group, topic, Collections.singletonMap(ConsumerConfig.PARTITION_ASSIGNMENT_STRATEGY_CONFIG, RoundRobinAssignor.class.getName()));
                    expectedName = RoundRobinAssignor.ROUNDROBIN_ASSIGNOR_NAME;
                }

                try (ConsumerGroupCommand.ConsumerGroupService service = consumerGroupService(new String[]{"--bootstrap-server", clusterInstance.bootstrapServers(), "--describe", "--group", group})) {
                    TestUtils.waitForCondition(() -> {
                        GroupInformation state = service.collectGroupState(group);
                        return Objects.equals(state.groupState, GroupState.STABLE) &&
                                state.numMembers == 1 &&
                                Objects.equals(state.assignmentStrategy, expectedName) &&
                                state.coordinator != null &&
                                clusterInstance.brokerIds().contains(state.coordinator.id());
                    }, "Expected a 'Stable' group status, with one member and " + expectedName + " assignment strategy for group " + group + ".");
                }
            } finally {
                if (protocolConsumerGroupExecutor != null) {
                    protocolConsumerGroupExecutor.close();
                }
            }
        }
    }

    @ClusterTemplate("generator")
    public void testDescribeExistingGroupWithNoMembers(ClusterInstance clusterInstance) throws Exception {
        this.clusterInstance = clusterInstance;
        for (GroupProtocol groupProtocol: clusterInstance.supportedGroupProtocols()) {
            String topic = TOPIC_PREFIX + groupProtocol.name();
            createTopic(topic);

            for (List<String> describeType : DESCRIBE_TYPES) {
                String group = GROUP_PREFIX + groupProtocol.name() + String.join("", describeType);
                List<String> cgcArgs = new ArrayList<>(List.of("--bootstrap-server", clusterInstance.bootstrapServers(), "--describe", "--group", group));
                cgcArgs.addAll(describeType);
                // run one consumer in the group consuming from a single-partition topic
                try (AutoCloseable protocolConsumerGroupExecutor = consumerGroupClosable(groupProtocol, group, topic, Collections.emptyMap());
                     ConsumerGroupCommand.ConsumerGroupService service = consumerGroupService(cgcArgs.toArray(new String[0]))
                ) {
                    TestUtils.waitForCondition(() -> {
                        Entry<String, String> res = ToolsTestUtils.grabConsoleOutputAndError(describeGroups(service));
                        return res.getKey().trim().split("\n").length == 2 && res.getValue().isEmpty() && checkArgsOutput(cgcArgs, res.getKey().trim().split("\n")[0]);
                    }, "Expected describe group results with one data row for describe type '" + String.join(" ", describeType) + "'");
                    
                    protocolConsumerGroupExecutor.close();
                    TestUtils.waitForCondition(
                            () -> ToolsTestUtils.grabConsoleError(describeGroups(service)).contains("Consumer group '" + group + "' has no active members."),
                            "Expected no active member in describe group results with describe type " + String.join(" ", describeType));
                }
            }
        }
    }

    @ClusterTemplate("generator")
    public void testDescribeOffsetsOfExistingGroupWithNoMembers(ClusterInstance clusterInstance) throws Exception {
        this.clusterInstance = clusterInstance;
        for (GroupProtocol groupProtocol: clusterInstance.supportedGroupProtocols()) {
            String topic = TOPIC_PREFIX + groupProtocol.name();
            String group = GROUP_PREFIX + groupProtocol.name();
            createTopic(topic);

            // run one consumer in the group consuming from a single-partition topic
            try (AutoCloseable protocolConsumerGroupExecutor = consumerGroupClosable(groupProtocol, group, topic, Collections.emptyMap());
                 ConsumerGroupCommand.ConsumerGroupService service = consumerGroupService(new String[]{"--bootstrap-server", clusterInstance.bootstrapServers(), "--describe", "--group", group})
            ) {
                TestUtils.waitForCondition(() -> {
                    Entry<Optional<GroupState>, Optional<Collection<PartitionAssignmentState>>> res = service.collectGroupOffsets(group);
                    return res.getKey().map(s -> s.equals(GroupState.STABLE)).orElse(false)
                            && res.getValue().map(c -> c.stream().anyMatch(assignment -> Objects.equals(assignment.group, group) && assignment.offset.isPresent())).orElse(false);
                }, "Expected the group to initially become stable, and to find group in assignments after initial offset commit.");

                // stop the consumer so the group has no active member anymore
                protocolConsumerGroupExecutor.close();

                TestUtils.waitForCondition(() -> {
                    Entry<Optional<GroupState>, Optional<Collection<PartitionAssignmentState>>> offsets = service.collectGroupOffsets(group);
                    Optional<GroupState> state = offsets.getKey();
                    Optional<Collection<PartitionAssignmentState>> assignments = offsets.getValue();
                    List<PartitionAssignmentState> testGroupAssignments = assignments.get().stream().filter(a -> Objects.equals(a.group, group)).collect(Collectors.toList());
                    PartitionAssignmentState assignment = testGroupAssignments.get(0);
                    return state.map(s -> s.equals(GroupState.EMPTY)).orElse(false) &&
                            testGroupAssignments.size() == 1 &&
                            assignment.consumerId.map(c -> c.trim().equals(ConsumerGroupCommand.MISSING_COLUMN_VALUE)).orElse(false) && // the member should be gone
                            assignment.clientId.map(c -> c.trim().equals(ConsumerGroupCommand.MISSING_COLUMN_VALUE)).orElse(false) &&
                            assignment.host.map(c -> c.trim().equals(ConsumerGroupCommand.MISSING_COLUMN_VALUE)).orElse(false);
                }, "failed to collect group offsets");
            }
        }
    }

    @ClusterTemplate("generator")
    public void testDescribeMembersOfExistingGroupWithNoMembers(ClusterInstance clusterInstance) throws Exception {
        this.clusterInstance = clusterInstance;
        for (GroupProtocol groupProtocol: clusterInstance.supportedGroupProtocols()) {
            String topic = TOPIC_PREFIX + groupProtocol.name();
            String group = GROUP_PREFIX + groupProtocol.name();
            createTopic(topic);

            // run one consumer in the group consuming from a single-partition topic
            try (AutoCloseable protocolConsumerGroupExecutor = consumerGroupClosable(groupProtocol, group, topic, Collections.emptyMap());
                 ConsumerGroupCommand.ConsumerGroupService service = consumerGroupService(new String[]{"--bootstrap-server", clusterInstance.bootstrapServers(), "--describe", "--group", group})
            ) {
                TestUtils.waitForCondition(() -> {
                    Entry<Optional<GroupState>, Optional<Collection<MemberAssignmentState>>> res = service.collectGroupMembers(group, false);
                    return res.getKey().map(s -> s.equals(GroupState.STABLE)).orElse(false)
                            && res.getValue().map(c -> c.stream().anyMatch(m -> Objects.equals(m.group, group))).orElse(false);
                }, "Expected the group to initially become stable, and to find group in assignments after initial offset commit.");

                // stop the consumer so the group has no active member anymore
                protocolConsumerGroupExecutor.close();

                TestUtils.waitForCondition(() -> {
                    Entry<Optional<GroupState>, Optional<Collection<MemberAssignmentState>>> res = service.collectGroupMembers(group, false);
                    return res.getKey().map(s -> s.equals(GroupState.EMPTY)).orElse(false) && res.getValue().isPresent() && res.getValue().get().isEmpty();
                }, "Expected no member in describe group members results for group '" + group + "'");
            }
        }
    }

    @ClusterTemplate("generator")
    public void testDescribeStateOfExistingGroupWithNoMembers(ClusterInstance clusterInstance) throws Exception {
        this.clusterInstance = clusterInstance;
        for (GroupProtocol groupProtocol: clusterInstance.supportedGroupProtocols()) {
            String topic = TOPIC_PREFIX + groupProtocol.name();
            String group = GROUP_PREFIX + groupProtocol.name();
            createTopic(topic);

            // run one consumer in the group consuming from a single-partition topic
            try (AutoCloseable protocolConsumerGroupExecutor = consumerGroupClosable(groupProtocol, group, topic, Collections.emptyMap());
                 ConsumerGroupCommand.ConsumerGroupService service = consumerGroupService(new String[]{"--bootstrap-server", clusterInstance.bootstrapServers(), "--describe", "--group", group})
            ) {
                TestUtils.waitForCondition(() -> {
                    GroupInformation state = service.collectGroupState(group);
                    return Objects.equals(state.groupState, GroupState.STABLE) &&
                            state.numMembers == 1 &&
                            state.coordinator != null &&
                            clusterInstance.brokerIds().contains(state.coordinator.id());
                }, "Expected the group to initially become stable, and have a single member.");

                // stop the consumer so the group has no active member anymore
                protocolConsumerGroupExecutor.close();

                TestUtils.waitForCondition(() -> {
                    GroupInformation state = service.collectGroupState(group);
                    return Objects.equals(state.groupState, GroupState.EMPTY) && state.numMembers == 0;
                }, "Expected the group to become empty after the only member leaving.");
            }
        }
    }

    @ClusterTemplate("generator")
    public void testDescribeWithConsumersWithoutAssignedPartitions(ClusterInstance clusterInstance) throws Exception {
        this.clusterInstance = clusterInstance;
        for (GroupProtocol groupProtocol: clusterInstance.supportedGroupProtocols()) {
            String topic = TOPIC_PREFIX + groupProtocol.name();
            createTopic(topic);

            for (List<String> describeType : DESCRIBE_TYPES) {
                String group = GROUP_PREFIX + groupProtocol.name() + String.join("", describeType);
                List<String> cgcArgs = new ArrayList<>(Arrays.asList("--bootstrap-server", clusterInstance.bootstrapServers(), "--describe", "--group", group));
                cgcArgs.addAll(describeType);
                // run two consumers in the group consuming from a single-partition topic
                try (AutoCloseable protocolConsumerGroupExecutor = consumerGroupClosable(groupProtocol, group, topic, Collections.emptyMap(), 2);
                     ConsumerGroupCommand.ConsumerGroupService service = consumerGroupService(cgcArgs.toArray(new String[0]))
                ) {
                    TestUtils.waitForCondition(() -> {
                        Entry<String, String> res = ToolsTestUtils.grabConsoleOutputAndError(describeGroups(service));
                        int expectedNumRows = DESCRIBE_TYPE_MEMBERS.contains(describeType) ? 3 : 2;
                        return res.getValue().isEmpty() && res.getKey().trim().split("\n").length == expectedNumRows && checkArgsOutput(cgcArgs, res.getKey().trim().split("\n")[0]);
                    }, "Expected a single data row in describe group result with describe type '" + String.join(" ", describeType) + "'");
                }
            }
        }
    }

    @ClusterTemplate("generator")
    public void testDescribeOffsetsWithConsumersWithoutAssignedPartitions(ClusterInstance clusterInstance) throws Exception {
        this.clusterInstance = clusterInstance;
        for (GroupProtocol groupProtocol: clusterInstance.supportedGroupProtocols()) {
            String topic = TOPIC_PREFIX + groupProtocol.name();
            String group = GROUP_PREFIX + groupProtocol.name();
            createTopic(topic);

            // run two consumers in the group consuming from a single-partition topic
            try (AutoCloseable protocolConsumerGroupExecutor = consumerGroupClosable(groupProtocol, group, topic, Collections.emptyMap(), 2);
                 ConsumerGroupCommand.ConsumerGroupService service = consumerGroupService(new String[]{"--bootstrap-server", clusterInstance.bootstrapServers(), "--describe", "--group", group})
            ) {
                TestUtils.waitForCondition(() -> {
                    Entry<Optional<GroupState>, Optional<Collection<PartitionAssignmentState>>> res = service.collectGroupOffsets(group);
                    return res.getKey().map(s -> s.equals(GroupState.STABLE)).isPresent() &&
                            res.getValue().isPresent() &&
                            res.getValue().get().stream().filter(s -> Objects.equals(s.group, group)).count() == 1 &&
                            res.getValue().get().stream().filter(x -> Objects.equals(x.group, group) && x.partition.isPresent()).count() == 1;
                }, "Expected rows for consumers with no assigned partitions in describe group results");
            }
        }
    }

    @ClusterTemplate("generator")
    public void testDescribeMembersWithConsumersWithoutAssignedPartitions(ClusterInstance clusterInstance) throws Exception {
        this.clusterInstance = clusterInstance;
        for (GroupProtocol groupProtocol: clusterInstance.supportedGroupProtocols()) {
            String topic = TOPIC_PREFIX + groupProtocol.name();
            String group = GROUP_PREFIX + groupProtocol.name();
            createTopic(topic);

            // run two consumers in the group consuming from a single-partition topic
            try (AutoCloseable protocolConsumerGroupExecutor = consumerGroupClosable(groupProtocol, group, topic, Collections.emptyMap(), 2);
                 ConsumerGroupCommand.ConsumerGroupService service = consumerGroupService(new String[]{"--bootstrap-server", clusterInstance.bootstrapServers(), "--describe", "--group", group})
            ) {
                TestUtils.waitForCondition(() -> {
                    Entry<Optional<GroupState>, Optional<Collection<MemberAssignmentState>>> res = service.collectGroupMembers(group, false);
                    return res.getKey().map(s -> s.equals(GroupState.STABLE)).orElse(false) &&
                            res.getValue().isPresent() &&
                            res.getValue().get().stream().filter(s -> Objects.equals(s.group, group)).count() == 2 &&
                            res.getValue().get().stream().filter(x -> Objects.equals(x.group, group) && x.numPartitions == 1).count() == 1 &&
                            res.getValue().get().stream().filter(x -> Objects.equals(x.group, group) && x.numPartitions == 0).count() == 1 &&
                            res.getValue().get().stream().allMatch(s -> s.assignment.isEmpty());
                }, "Expected rows for consumers with no assigned partitions in describe group results");

                Entry<Optional<GroupState>, Optional<Collection<MemberAssignmentState>>> res = service.collectGroupMembers(group, true);
                assertTrue(res.getKey().map(s -> s.equals(GroupState.STABLE)).orElse(false)
                                && res.getValue().map(c -> c.stream().anyMatch(s -> !s.assignment.isEmpty())).orElse(false),
                        "Expected additional columns in verbose version of describe members");
            }
        }
    }

    @ClusterTemplate("generator")
    public void testDescribeStateWithConsumersWithoutAssignedPartitions(ClusterInstance clusterInstance) throws Exception {
        this.clusterInstance = clusterInstance;
        for (GroupProtocol groupProtocol: clusterInstance.supportedGroupProtocols()) {
            String topic = TOPIC_PREFIX + groupProtocol.name();
            String group = GROUP_PREFIX + groupProtocol.name();
            createTopic(topic);

            // run two consumers in the group consuming from a single-partition topic
            try (AutoCloseable protocolConsumerGroupExecutor = consumerGroupClosable(groupProtocol, group, topic, Collections.emptyMap(), 2);
                 ConsumerGroupCommand.ConsumerGroupService service = consumerGroupService(new String[]{"--bootstrap-server", clusterInstance.bootstrapServers(), "--describe", "--group", group})
            ) {
                TestUtils.waitForCondition(() -> {
                    GroupInformation state = service.collectGroupState(group);
                    return Objects.equals(state.groupState, GroupState.STABLE) && state.numMembers == 2;
                }, "Expected two consumers in describe group results");
            }
        }
    }

    @ClusterTemplate("generator")
    public void testDescribeWithMultiPartitionTopicAndMultipleConsumers(ClusterInstance clusterInstance) throws Exception {
        this.clusterInstance = clusterInstance;
        for (GroupProtocol groupProtocol: clusterInstance.supportedGroupProtocols()) {
            String topic = TOPIC_PREFIX + groupProtocol.name();
            createTopic(topic, 2);

            for (List<String> describeType : DESCRIBE_TYPES) {
                String group = GROUP_PREFIX + groupProtocol.name() + String.join("", describeType);
                List<String> cgcArgs = new ArrayList<>(Arrays.asList("--bootstrap-server", clusterInstance.bootstrapServers(), "--describe", "--group", group));
                cgcArgs.addAll(describeType);
                // run two consumers in the group consuming from a two-partition topic
                try (AutoCloseable protocolConsumerGroupExecutor = consumerGroupClosable(groupProtocol, group, topic, Collections.emptyMap(), 2);
                     ConsumerGroupCommand.ConsumerGroupService service = consumerGroupService(cgcArgs.toArray(new String[0]))
                ) {
                    TestUtils.waitForCondition(() -> {
                        Entry<String, String> res = ToolsTestUtils.grabConsoleOutputAndError(describeGroups(service));
                        int expectedNumRows = DESCRIBE_TYPE_STATE.contains(describeType) ? 2 : 3;
                        return res.getValue().isEmpty() && res.getKey().trim().split("\n").length == expectedNumRows && checkArgsOutput(cgcArgs, res.getKey().trim().split("\n")[0]);
                    }, "Expected a single data row in describe group result with describe type '" + String.join(" ", describeType) + "'");
                }
            }
        }
    }

    @ClusterTemplate("generator")
    public void testDescribeOffsetsWithMultiPartitionTopicAndMultipleConsumers(ClusterInstance clusterInstance) throws Exception {
        this.clusterInstance = clusterInstance;
        for (GroupProtocol groupProtocol: clusterInstance.supportedGroupProtocols()) {
            String topic = TOPIC_PREFIX + groupProtocol.name();
            String group = GROUP_PREFIX + groupProtocol.name();
            createTopic(topic, 2);

            // run two consumers in the group consuming from a two-partition topic
            try (AutoCloseable protocolConsumerGroupExecutor = consumerGroupClosable(groupProtocol, group, topic, Collections.emptyMap(), 2);
                 ConsumerGroupCommand.ConsumerGroupService service = consumerGroupService(new String[]{"--bootstrap-server", clusterInstance.bootstrapServers(), "--describe", "--group", group})
            ) {
                TestUtils.waitForCondition(() -> {
                    Entry<Optional<GroupState>, Optional<Collection<PartitionAssignmentState>>> res = service.collectGroupOffsets(group);
                    return res.getKey().map(s -> s.equals(GroupState.STABLE)).orElse(false) &&
                            res.getValue().isPresent() &&
                            res.getValue().get().stream().filter(s -> Objects.equals(s.group, group)).count() == 2 &&
                            res.getValue().get().stream().filter(x -> Objects.equals(x.group, group) && x.partition.isPresent()).count() == 2 &&
                            res.getValue().get().stream().noneMatch(x -> Objects.equals(x.group, group) && !x.partition.isPresent());
                }, "Expected two rows (one row per consumer) in describe group results.");
            }
        }
    }

    @ClusterTemplate("generator")
    public void testDescribeMembersWithMultiPartitionTopicAndMultipleConsumers(ClusterInstance clusterInstance) throws Exception {
        this.clusterInstance = clusterInstance;
        for (GroupProtocol groupProtocol: clusterInstance.supportedGroupProtocols()) {
            String topic = TOPIC_PREFIX + groupProtocol.name();
            String group = GROUP_PREFIX + groupProtocol.name();
            createTopic(topic, 2);

            // run two consumers in the group consuming from a two-partition topic
            try (AutoCloseable protocolConsumerGroupExecutor = consumerGroupClosable(groupProtocol, group, topic, Collections.emptyMap(), 2);
                 ConsumerGroupCommand.ConsumerGroupService service = consumerGroupService(new String[]{"--bootstrap-server", clusterInstance.bootstrapServers(), "--describe", "--group", group})
            ) {
                TestUtils.waitForCondition(() -> {
                    Entry<Optional<GroupState>, Optional<Collection<MemberAssignmentState>>> res = service.collectGroupMembers(group, false);
                    return res.getKey().map(s -> s.equals(GroupState.STABLE)).orElse(false) &&
                            res.getValue().isPresent() &&
                            res.getValue().get().stream().filter(s -> Objects.equals(s.group, group)).count() == 2 &&
                            res.getValue().get().stream().filter(x -> Objects.equals(x.group, group) && x.numPartitions == 1).count() == 2 &&
                            res.getValue().get().stream().noneMatch(x -> Objects.equals(x.group, group) && x.numPartitions == 0);
                }, "Expected two rows (one row per consumer) in describe group members results.");

                Entry<Optional<GroupState>, Optional<Collection<MemberAssignmentState>>> res = service.collectGroupMembers(group, true);
                assertTrue(res.getKey().map(s -> s.equals(GroupState.STABLE)).orElse(false) && res.getValue().map(s -> s.stream().filter(x -> x.assignment.isEmpty()).count()).orElse(0L) == 0,
                        "Expected additional columns in verbose version of describe members");
            }
        }
    }

    @ClusterTemplate("generator")
    public void testDescribeStateWithMultiPartitionTopicAndMultipleConsumers(ClusterInstance clusterInstance) throws Exception {
        this.clusterInstance = clusterInstance;
        for (GroupProtocol groupProtocol: clusterInstance.supportedGroupProtocols()) {
            String topic = TOPIC_PREFIX + groupProtocol.name();
            String group = GROUP_PREFIX + groupProtocol.name();
            createTopic(topic, 2);

            // run two consumers in the group consuming from a two-partition topic
            try (AutoCloseable protocolConsumerGroupExecutor = consumerGroupClosable(groupProtocol, group, topic, Collections.emptyMap(), 2);
                 ConsumerGroupCommand.ConsumerGroupService service = consumerGroupService(new String[]{"--bootstrap-server", clusterInstance.bootstrapServers(), "--describe", "--group", group})
            ) {
                TestUtils.waitForCondition(() -> {
                    GroupInformation state = service.collectGroupState(group);
                    return Objects.equals(state.groupState, GroupState.STABLE) && Objects.equals(state.group, group) && state.numMembers == 2;
                }, "Expected a stable group with two members in describe group state result.");
            }
        }
    }

    @ClusterTemplate("generator")
    public void testDescribeSimpleConsumerGroup(ClusterInstance clusterInstance) throws Exception {
        this.clusterInstance = clusterInstance;
        // Ensure that the offsets of consumers which don't use group management are still displayed
        for (GroupProtocol groupProtocol: clusterInstance.supportedGroupProtocols()) {
            String topic = TOPIC_PREFIX + groupProtocol.name();
            String group = GROUP_PREFIX + groupProtocol.name();
            createTopic(topic, 2);

            try (AutoCloseable protocolConsumerGroupExecutor = consumerGroupClosable(GroupProtocol.CLASSIC, group, new HashSet<>(Arrays.asList(new TopicPartition(topic, 0), new TopicPartition(topic, 1))), Collections.emptyMap());
                 ConsumerGroupCommand.ConsumerGroupService service = consumerGroupService(new String[]{"--bootstrap-server", clusterInstance.bootstrapServers(), "--describe", "--group", group})
            ) {
                TestUtils.waitForCondition(() -> {
                    Entry<Optional<GroupState>, Optional<Collection<PartitionAssignmentState>>> res = service.collectGroupOffsets(group);
                    return res.getKey().map(s -> s.equals(GroupState.EMPTY)).orElse(false)
                            && res.getValue().isPresent() && res.getValue().get().stream().filter(s -> Objects.equals(s.group, group)).count() == 2;
                }, "Expected a stable group with two members in describe group state result.");
            }
        }
    }

    @ClusterTemplate("generator")
    public void testDescribeGroupWithShortInitializationTimeout(ClusterInstance clusterInstance) throws Exception {
        this.clusterInstance = clusterInstance;
        for (GroupProtocol groupProtocol: clusterInstance.supportedGroupProtocols()) {
            String topic = TOPIC_PREFIX + groupProtocol.name();
            createTopic(topic);

            // Let creation of the offsets topic happen during group initialization to ensure that initialization doesn't
            // complete before the timeout expires
            List<String> describeType = DESCRIBE_TYPES.get(RANDOM.nextInt(DESCRIBE_TYPES.size()));
            String group = GROUP_PREFIX + groupProtocol.name() + String.join("", describeType);

            // set the group initialization timeout too low for the group to stabilize
            List<String> cgcArgs = new ArrayList<>(Arrays.asList("--bootstrap-server", clusterInstance.bootstrapServers(), "--describe", "--timeout", "1", "--group", group));
            cgcArgs.addAll(describeType);

            // run one consumer in the group consuming from a single-partition topic
            try (AutoCloseable protocolConsumerGroupExecutor = consumerGroupClosable(groupProtocol, group, topic, Collections.emptyMap());
                 ConsumerGroupCommand.ConsumerGroupService service = consumerGroupService(cgcArgs.toArray(new String[0]))
            ) {
                ExecutionException e = assertThrows(ExecutionException.class, service::describeGroups);
                assertInstanceOf(TimeoutException.class, e.getCause());
            }
        }
    }

    @ClusterTemplate("generator")
    public void testDescribeGroupOffsetsWithShortInitializationTimeout(ClusterInstance clusterInstance) throws Exception {
        this.clusterInstance = clusterInstance;
        for (GroupProtocol groupProtocol: clusterInstance.supportedGroupProtocols()) {
            String topic = TOPIC_PREFIX + groupProtocol.name();
            String group = GROUP_PREFIX + groupProtocol.name();
            createTopic(topic);

            // Let creation of the offsets topic happen during group initialization to ensure that initialization doesn't
            // complete before the timeout expires

            // run one consumer in the group consuming from a single-partition topic
            try (AutoCloseable protocolConsumerGroupExecutor = consumerGroupClosable(groupProtocol, group, topic, Collections.emptyMap());
                 // set the group initialization timeout too low for the group to stabilize
                 ConsumerGroupCommand.ConsumerGroupService service = consumerGroupService(new String[]{"--bootstrap-server", clusterInstance.bootstrapServers(), "--describe", "--group", group, "--timeout", "1"})
            ) {
                Throwable e = assertThrows(ExecutionException.class, () -> service.collectGroupOffsets(group));
                assertEquals(TimeoutException.class, e.getCause().getClass());
            }
        }
    }

    @ClusterTemplate("generator")
    public void testDescribeGroupMembersWithShortInitializationTimeout(ClusterInstance clusterInstance) throws Exception {
        this.clusterInstance = clusterInstance;
        for (GroupProtocol groupProtocol: clusterInstance.supportedGroupProtocols()) {
            String topic = TOPIC_PREFIX + groupProtocol.name();
            String group = GROUP_PREFIX + groupProtocol.name();
            createTopic(topic);

            // Let creation of the offsets topic happen during group initialization to ensure that initialization doesn't
            // complete before the timeout expires

            // run one consumer in the group consuming from a single-partition topic
            try (AutoCloseable protocolConsumerGroupExecutor = consumerGroupClosable(groupProtocol, group, topic, Collections.emptyMap());
                 // set the group initialization timeout too low for the group to stabilize
                 ConsumerGroupCommand.ConsumerGroupService service = consumerGroupService(new String[]{"--bootstrap-server", clusterInstance.bootstrapServers(), "--describe", "--group", group, "--timeout", "1"})
            ) {
                Throwable e = assertThrows(ExecutionException.class, () -> service.collectGroupMembers(group, false));
                assertEquals(TimeoutException.class, e.getCause().getClass());
                e = assertThrows(ExecutionException.class, () -> service.collectGroupMembers(group, true));
                assertEquals(TimeoutException.class, e.getCause().getClass());
            }
        }
    }

    @ClusterTemplate("generator")
    public void testDescribeGroupStateWithShortInitializationTimeout(ClusterInstance clusterInstance) throws Exception {
        this.clusterInstance = clusterInstance;
        for (GroupProtocol groupProtocol: clusterInstance.supportedGroupProtocols()) {
            String topic = TOPIC_PREFIX + groupProtocol.name();
            String group = GROUP_PREFIX + groupProtocol.name();
            createTopic(topic);

            // Let creation of the offsets topic happen during group initialization to ensure that initialization doesn't
            // complete before the timeout expires

            // run one consumer in the group consuming from a single-partition topic
            try (AutoCloseable protocolConsumerGroupExecutor = consumerGroupClosable(groupProtocol, group, topic, Collections.emptyMap());
                 // set the group initialization timeout too low for the group to stabilize
                 ConsumerGroupCommand.ConsumerGroupService service = consumerGroupService(new String[]{"--bootstrap-server", clusterInstance.bootstrapServers(), "--describe", "--group", group, "--timeout", "1"})
            ) {
                Throwable e = assertThrows(ExecutionException.class, () -> service.collectGroupState(group));
                assertEquals(TimeoutException.class, e.getCause().getClass());
            }
        }
    }

    @ClusterTemplate("generator")
    public void testDescribeNonOffsetCommitGroup(ClusterInstance clusterInstance) throws Exception {
        this.clusterInstance = clusterInstance;
        for (GroupProtocol groupProtocol: clusterInstance.supportedGroupProtocols()) {
            String topic = TOPIC_PREFIX + groupProtocol.name();
            String group = GROUP_PREFIX + groupProtocol.name();
            createTopic(topic);

            // run one consumer in the group consuming from a single-partition topic
            try (AutoCloseable protocolConsumerGroupExecutor = consumerGroupClosable(groupProtocol, group, topic, Collections.singletonMap(ConsumerConfig.ENABLE_AUTO_COMMIT_CONFIG, "false"));
                 ConsumerGroupCommand.ConsumerGroupService service = consumerGroupService(new String[]{"--bootstrap-server", clusterInstance.bootstrapServers(), "--describe", "--group", group})
            ) {
                TestUtils.waitForCondition(() -> {
                    Entry<Optional<GroupState>, Optional<Collection<PartitionAssignmentState>>> groupOffsets = service.collectGroupOffsets(group);

                    Predicate<PartitionAssignmentState> isGrp = s -> Objects.equals(s.group, group);

                    boolean res = groupOffsets.getKey().map(s -> s.equals(GroupState.STABLE)).orElse(false) &&
                            groupOffsets.getValue().isPresent() &&
                            groupOffsets.getValue().get().stream().filter(isGrp).count() == 1;

                    if (!res)
                        return false;

                    Optional<PartitionAssignmentState> maybeAssignmentState = groupOffsets.getValue().get().stream().filter(isGrp).findFirst();
                    if (!maybeAssignmentState.isPresent())
                        return false;

                    PartitionAssignmentState assignmentState = maybeAssignmentState.get();

                    return assignmentState.consumerId.map(c -> !c.trim().equals(ConsumerGroupCommand.MISSING_COLUMN_VALUE)).orElse(false) &&
                            assignmentState.clientId.map(c -> !c.trim().equals(ConsumerGroupCommand.MISSING_COLUMN_VALUE)).orElse(false) &&
                            assignmentState.host.map(h -> !h.trim().equals(ConsumerGroupCommand.MISSING_COLUMN_VALUE)).orElse(false);
                }, "Expected a 'Stable' group status, rows and valid values for consumer id / client id / host columns in describe results for non-offset-committing group " + group + ".");
            }
        }
    }

    @Test
    public void testDescribeWithUnrecognizedNewConsumerOption() {
        String group = GROUP_PREFIX +  "unrecognized";
        String[] cgcArgs = new String[]{"--new-consumer", "--bootstrap-server", "localhost:9092", "--describe", "--group", group};
        assertThrows(joptsimple.OptionException.class, () -> ConsumerGroupCommandOptions.fromArgs(cgcArgs));
    }

    @Test
    public void testDescribeWithMultipleSubActions() {
        String group = GROUP_PREFIX + "multiple.sub.actions";
        AtomicInteger exitStatus = new AtomicInteger(0);
        AtomicReference<String> exitMessage = new AtomicReference<>("");
        Exit.setExitProcedure((status, err) -> {
            exitStatus.set(status);
            exitMessage.set(err);
            throw new RuntimeException();
        });
        String[] cgcArgs = new String[]{"--bootstrap-server", "localhost:9092", "--describe", "--group", group, "--members", "--state"};
        try {
            assertThrows(RuntimeException.class, () -> ConsumerGroupCommand.main(cgcArgs));
        } finally {
            Exit.resetExitProcedure();
        }
        assertEquals(1, exitStatus.get());
        assertTrue(exitMessage.get().contains("Option [describe] takes at most one of these options"));
    }

    @Test
    public void testDescribeWithStateValue() {
        AtomicInteger exitStatus = new AtomicInteger(0);
        AtomicReference<String> exitMessage = new AtomicReference<>("");
        Exit.setExitProcedure((status, err) -> {
            exitStatus.set(status);
            exitMessage.set(err);
            throw new RuntimeException();
        });
        String[] cgcArgs = new String[]{"--bootstrap-server", "localhost:9092", "--describe", "--all-groups", "--state", "Stable"};
        try {
            assertThrows(RuntimeException.class, () -> ConsumerGroupCommand.main(cgcArgs));
        } finally {
            Exit.resetExitProcedure();
        }
        assertEquals(1, exitStatus.get());
        assertTrue(exitMessage.get().contains("Option [describe] does not take a value for [state]"));
    }

    @Test
    public void testPrintVersion() {
        ToolsTestUtils.MockExitProcedure exitProcedure = new ToolsTestUtils.MockExitProcedure();
        Exit.setExitProcedure(exitProcedure);
        try {
            String out = ToolsTestUtils.captureStandardOut(() -> ConsumerGroupCommandOptions.fromArgs(new String[]{"--version"}));
            assertEquals(0, exitProcedure.statusCode());
            assertEquals(AppInfoParser.getVersion(), out);
        } finally {
            Exit.resetExitProcedure();
        }
    }

    private static ConsumerGroupCommand.ConsumerGroupService consumerGroupService(String[] args) {
        return new ConsumerGroupCommand.ConsumerGroupService(
                ConsumerGroupCommandOptions.fromArgs(args),
                Collections.singletonMap(AdminClientConfig.RETRIES_CONFIG, Integer.toString(Integer.MAX_VALUE))
        );
    }

    private void createTopic(String topic) {
        createTopic(topic, 1);
    }

    private void createTopic(String topic, int numPartitions) {
        try (Admin admin = Admin.create(Collections.singletonMap(CommonClientConfigs.BOOTSTRAP_SERVERS_CONFIG, clusterInstance.bootstrapServers()))) {
            Assertions.assertDoesNotThrow(() -> admin.createTopics(Collections.singletonList(new NewTopic(topic, numPartitions, (short) 1))).topicId(topic).get());
        }
    }

    private void deleteConsumerGroups(Collection<String> groupIds) {
        try (Admin admin = Admin.create(Collections.singletonMap(CommonClientConfigs.BOOTSTRAP_SERVERS_CONFIG, clusterInstance.bootstrapServers()))) {
            Assertions.assertDoesNotThrow(() -> admin.deleteConsumerGroups(groupIds).all().get());
        }
    }

    private void deleteTopic(String topic) {
        try (Admin admin = Admin.create(Collections.singletonMap(CommonClientConfigs.BOOTSTRAP_SERVERS_CONFIG, clusterInstance.bootstrapServers()))) {
            Assertions.assertDoesNotThrow(() -> admin.deleteTopics(Collections.singletonList(topic)).topicNameValues().get(topic).get());
        }
    }

    private AutoCloseable consumerGroupClosable(GroupProtocol protocol, String groupId, Set<TopicPartition> topicPartitions, Map<String, Object> customConfigs) {
        Map<String, Object> configs = composeConfigs(
                groupId,
                protocol.name,
                customConfigs
        );
        return ConsumerGroupCommandTestUtils.buildConsumers(
                1,
                topicPartitions,
                () -> new KafkaConsumer<String, String>(configs)
        );
    }

    private AutoCloseable consumerGroupClosable(GroupProtocol protocol, String groupId, String topicName, Map<String, Object> customConfigs) {
        return consumerGroupClosable(protocol, groupId, topicName, customConfigs, 1);
    }

    private AutoCloseable consumerGroupClosable(GroupProtocol protocol, String groupId, String topicName, Map<String, Object> customConfigs, int numConsumers) {
        Map<String, Object> configs = composeConfigs(
                groupId,
                protocol.name,
                customConfigs
        );
        return ConsumerGroupCommandTestUtils.buildConsumers(
                numConsumers,
                false,
                topicName,
                () -> new KafkaConsumer<String, String>(configs)
        );
    }

    private Map<String, Object> composeConfigs(String groupId, String groupProtocol, Map<String, Object> customConfigs) {
        Map<String, Object> configs = new HashMap<>();
        configs.put(ConsumerConfig.BOOTSTRAP_SERVERS_CONFIG, clusterInstance.bootstrapServers());
        configs.put(ConsumerConfig.GROUP_ID_CONFIG, groupId);
        configs.put(ConsumerConfig.KEY_DESERIALIZER_CLASS_CONFIG, StringDeserializer.class.getName());
        configs.put(ConsumerConfig.VALUE_DESERIALIZER_CLASS_CONFIG, StringDeserializer.class.getName());
        configs.put(ConsumerConfig.GROUP_PROTOCOL_CONFIG, groupProtocol);
        configs.put(ConsumerConfig.PARTITION_ASSIGNMENT_STRATEGY_CONFIG, RangeAssignor.class.getName());

        configs.putAll(customConfigs);
        return configs;
    }

    private Runnable describeGroups(ConsumerGroupCommand.ConsumerGroupService service) {
        return () -> Assertions.assertDoesNotThrow(service::describeGroups);
    }

    private boolean checkArgsOutput(List<String> args, String output) {
        if (!output.contains("GROUP")) {
            return false;
        }

        if (args.contains("--members")) {
            return checkMembersArgsOutput(output, args.contains("--verbose"));
        }

        if (args.contains("--state")) {
            return checkStateArgsOutput(output);
        }

        // --offsets or no arguments
        AtomicBoolean result = new AtomicBoolean(true);
        List.of("TOPIC", "PARTITION", "CURRENT-OFFSET", "LOG-END-OFFSET", "LAG", "CONSUMER-ID", "HOST", "CLIENT-ID").forEach(key -> {
            if (!output.contains(key)) {
                result.set(false);
            }
        });
        return result.get();
    }

    private boolean checkMembersArgsOutput(String output, boolean verbose) {
        AtomicBoolean result = new AtomicBoolean(true);
        List<String> expectedKeys = verbose ?
            List.of("CONSUMER-ID", "HOST", "CLIENT-ID", "#PARTITIONS", "ASSIGNMENT") :
            List.of("CONSUMER-ID", "HOST", "CLIENT-ID", "#PARTITIONS");
        expectedKeys.forEach(key -> {
            if (!output.contains(key)) {
                result.set(false);
            }
        });
        return result.get();
    }

    private boolean checkStateArgsOutput(String output) {
        return output.contains("COORDINATOR (ID)") && output.contains("ASSIGNMENT-STRATEGY") && output.contains("STATE") && output.contains("#MEMBERS");
    }
}<|MERGE_RESOLUTION|>--- conflicted
+++ resolved
@@ -119,17 +119,11 @@
                  // note the group to be queried is a different (non-existing) group
                  ConsumerGroupCommand.ConsumerGroupService service = consumerGroupService(new String[]{"--bootstrap-server", clusterInstance.bootstrapServers(), "--describe", "--group", missingGroup})
             ) {
-<<<<<<< HEAD
                 service.collectGroupOffsets(missingGroup);
                 fail("Expected the group '" + missingGroup + "' to throw GroupIdNotFoundException");
             } catch (ExecutionException ee) {
                 assertInstanceOf(GroupIdNotFoundException.class, ee.getCause(),
                     "Expected the group '" + missingGroup + "' to throw GroupIdNotFoundException");
-=======
-                Entry<Optional<GroupState>, Optional<Collection<PartitionAssignmentState>>> res = service.collectGroupOffsets(missingGroup);
-                assertTrue(res.getKey().map(s -> s.equals(GroupState.DEAD)).orElse(false) && res.getValue().map(Collection::isEmpty).orElse(false),
-                        "Expected the state to be 'Dead', with no members in the group '" + missingGroup + "'.");
->>>>>>> cebec914
             }
         }
     }
@@ -146,21 +140,11 @@
                  // note the group to be queried is a different (non-existing) group
                  ConsumerGroupCommand.ConsumerGroupService service = consumerGroupService(new String[]{"--bootstrap-server", clusterInstance.bootstrapServers(), "--describe", "--group", missingGroup})
             ) {
-<<<<<<< HEAD
                 service.collectGroupMembers(missingGroup, false);
                 fail("Expected the group '" + missingGroup + "' to throw GroupIdNotFoundException");
             } catch (ExecutionException ee) {
                 assertInstanceOf(GroupIdNotFoundException.class, ee.getCause(),
                     "Expected the group '" + missingGroup + "' to throw GroupIdNotFoundException");
-=======
-                Entry<Optional<GroupState>, Optional<Collection<MemberAssignmentState>>> res = service.collectGroupMembers(missingGroup, false);
-                assertTrue(res.getKey().map(s -> s.equals(GroupState.DEAD)).orElse(false) && res.getValue().map(Collection::isEmpty).orElse(false),
-                        "Expected the state to be 'Dead', with no members in the group '" + missingGroup + "'.");
-
-                Entry<Optional<GroupState>, Optional<Collection<MemberAssignmentState>>> res2 = service.collectGroupMembers(missingGroup, true);
-                assertTrue(res2.getKey().map(s -> s.equals(GroupState.DEAD)).orElse(false) && res2.getValue().map(Collection::isEmpty).orElse(false),
-                        "Expected the state to be 'Dead', with no members in the group '" + missingGroup + "' (verbose option).");
->>>>>>> cebec914
             }
         }
     }
@@ -177,19 +161,11 @@
                  // note the group to be queried is a different (non-existing) group
                  ConsumerGroupCommand.ConsumerGroupService service = consumerGroupService(new String[]{"--bootstrap-server", clusterInstance.bootstrapServers(), "--describe", "--group", missingGroup})
             ) {
-<<<<<<< HEAD
                 service.collectGroupState(missingGroup);
                 fail("Expected the group '" + missingGroup + "' to throw GroupIdNotFoundException");
             } catch (ExecutionException ee) {
                 assertInstanceOf(GroupIdNotFoundException.class, ee.getCause(),
                         "Expected the group '" + missingGroup + "' to throw GroupIdNotFoundException");
-=======
-                GroupInformation state = service.collectGroupState(missingGroup);
-                assertTrue(Objects.equals(state.groupState, GroupState.DEAD) && state.numMembers == 0 &&
-                                state.coordinator != null && clusterInstance.brokerIds().contains(state.coordinator.id()),
-                        "Expected the state to be 'Dead', with no members in the group '" + missingGroup + "'."
-                );
->>>>>>> cebec914
             }
         }
     }
