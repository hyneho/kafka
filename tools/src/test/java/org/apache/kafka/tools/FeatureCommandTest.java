--- conflicted
+++ resolved
@@ -70,14 +70,9 @@
         assertEquals("Feature: kraft.version\tSupportedMinVersion: 0\t" +
                 "SupportedMaxVersion: 1\tFinalizedVersionLevel: 0\t", outputWithoutEpoch(features.get(0)));
         assertEquals("Feature: metadata.version\tSupportedMinVersion: 3.0-IV1\t" +
-<<<<<<< HEAD
-                "SupportedMaxVersion: 4.0-IV0\tFinalizedVersionLevel: 3.3-IV1\t", outputWithoutEpoch(features.get(0)));
-
+                "SupportedMaxVersion: 4.0-IV0\tFinalizedVersionLevel: 3.3-IV1\t", outputWithoutEpoch(features.get(1)));
         assertEquals("Feature: transaction.version\tSupportedMinVersion: 0\t" +
-                "SupportedMaxVersion: 2\tFinalizedVersionLevel: 0\t", outputWithoutEpoch(features.get(1)));
-=======
-                "SupportedMaxVersion: 4.0-IV0\tFinalizedVersionLevel: 3.3-IV1\t", outputWithoutEpoch(features.get(1)));
->>>>>>> f595802c
+                "SupportedMaxVersion: 2\tFinalizedVersionLevel: 0\t", outputWithoutEpoch(features.get(2)));
     }
 
     // Use the first MetadataVersion that supports KIP-919
@@ -93,14 +88,9 @@
         assertEquals("Feature: kraft.version\tSupportedMinVersion: 0\t" +
                 "SupportedMaxVersion: 1\tFinalizedVersionLevel: 0\t", outputWithoutEpoch(features.get(0)));
         assertEquals("Feature: metadata.version\tSupportedMinVersion: 3.0-IV1\t" +
-<<<<<<< HEAD
-                "SupportedMaxVersion: 4.0-IV0\tFinalizedVersionLevel: 3.7-IV0\t", outputWithoutEpoch(features.get(0)));
-
+                "SupportedMaxVersion: 4.0-IV0\tFinalizedVersionLevel: 3.7-IV0\t", outputWithoutEpoch(features.get(1)));
         assertEquals("Feature: transaction.version\tSupportedMinVersion: 0\t" +
-                "SupportedMaxVersion: 2\tFinalizedVersionLevel: 0\t", outputWithoutEpoch(features.get(1)));
-=======
-                "SupportedMaxVersion: 4.0-IV0\tFinalizedVersionLevel: 3.7-IV0\t", outputWithoutEpoch(features.get(1)));
->>>>>>> f595802c
+                "SupportedMaxVersion: 2\tFinalizedVersionLevel: 0\t", outputWithoutEpoch(features.get(2)));
     }
 
     @ClusterTest(types = {Type.ZK}, metadataVersion = MetadataVersion.IBP_3_3_IV1)
@@ -159,7 +149,7 @@
         );
         // Change expected message to reflect possible MetadataVersion range 1-N (N increases when adding a new version)
         assertEquals("Could not disable metadata.version. Invalid update version 0 for feature " +
-                "metadata.version. Local controller 3000 only supports versions 1-23", commandOutput);
+                "metadata.version. Local controller 3000 only supports versions 1-24", commandOutput);
 
         commandOutput = ToolsTestUtils.captureStandardOut(() ->
                 assertEquals(1, FeatureCommand.mainNoExit("--bootstrap-server", cluster.bootstrapServers(),
