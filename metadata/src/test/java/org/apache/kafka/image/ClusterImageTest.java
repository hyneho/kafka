--- conflicted
+++ resolved
@@ -124,14 +124,9 @@
         // mark b0 in controlled shutdown
         DELTA1_RECORDS.add(new ApiMessageAndVersion(new BrokerRegistrationChangeRecord().
             setBrokerId(0).setBrokerEpoch(1000).setInControlledShutdown(
-<<<<<<< HEAD
                 BrokerRegistrationInControlledShutdownChange.IN_CONTROLLED_SHUTDOWN.value()),
             FENCE_BROKER_RECORD.highestSupportedVersion()));
         // unregister b2
-=======
-            BrokerRegistrationInControlledShutdownChange.IN_CONTROLLED_SHUTDOWN.value()),
-            (short) 0));
->>>>>>> b0883076
         DELTA1_RECORDS.add(new ApiMessageAndVersion(new UnregisterBrokerRecord().
             setBrokerId(2).setBrokerEpoch(123),
             (short) 0));
@@ -169,8 +164,15 @@
             Optional.empty(),
             true,
             false));
-<<<<<<< HEAD
-        IMAGE2 = new ClusterImage(map2);
+        Map<Integer, ControllerRegistration> cmap2 = new HashMap<>(cmap1);
+        cmap2.put(1001, new ControllerRegistration.Builder().
+            setId(1001).
+            setIncarnationId(Uuid.fromString("FdEHF-IqScKfYyjZ1CjfNQ")).
+            setZkMigrationReady(true).
+            setListeners(Collections.singletonMap("PLAINTEXT",
+                new Endpoint("PLAINTEXT", SecurityProtocol.PLAINTEXT, "localhost", 19093))).
+            setSupportedFeatures(Collections.emptyMap()).build());
+        IMAGE2 = new ClusterImage(map2, cmap2);
 
         DELTA2_RECORDS = new ArrayList<>(DELTA1_RECORDS);
         // fence b0
@@ -230,18 +232,7 @@
             false,
             true));
 
-        IMAGE3 = new ClusterImage(map3);
-=======
-        Map<Integer, ControllerRegistration> cmap2 = new HashMap<>(cmap1);
-        cmap2.put(1001, new ControllerRegistration.Builder().
-            setId(1001).
-            setIncarnationId(Uuid.fromString("FdEHF-IqScKfYyjZ1CjfNQ")).
-            setZkMigrationReady(true).
-            setListeners(Collections.singletonMap("PLAINTEXT",
-                new Endpoint("PLAINTEXT", SecurityProtocol.PLAINTEXT, "localhost", 19093))).
-            setSupportedFeatures(Collections.emptyMap()).build());
-        IMAGE2 = new ClusterImage(map2, cmap2);
->>>>>>> b0883076
+        IMAGE3 = new ClusterImage(map3, cmap2);
     }
 
     @Test
