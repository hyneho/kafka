/*
 * Licensed to the Apache Software Foundation (ASF) under one or more
 * contributor license agreements. See the NOTICE file distributed with
 * this work for additional information regarding copyright ownership.
 * The ASF licenses this file to You under the Apache License, Version 2.0
 * (the "License"); you may not use this file except in compliance with
 * the License. You may obtain a copy of the License at
 *
 *    http://www.apache.org/licenses/LICENSE-2.0
 *
 * Unless required by applicable law or agreed to in writing, software
 * distributed under the License is distributed on an "AS IS" BASIS,
 * WITHOUT WARRANTIES OR CONDITIONS OF ANY KIND, either express or implied.
 * See the License for the specific language governing permissions and
 * limitations under the License.
 */

package org.apache.kafka.image.loader;

import org.apache.kafka.common.Uuid;
import org.apache.kafka.common.message.SnapshotHeaderRecord;
import org.apache.kafka.common.metadata.FeatureLevelRecord;
import org.apache.kafka.common.metadata.RemoveTopicRecord;
import org.apache.kafka.common.metadata.TopicRecord;
import org.apache.kafka.common.record.ControlRecordType;
import org.apache.kafka.common.utils.MockTime;
import org.apache.kafka.image.MetadataDelta;
import org.apache.kafka.image.MetadataImage;
import org.apache.kafka.image.MetadataProvenance;
import org.apache.kafka.image.publisher.MetadataPublisher;
import org.apache.kafka.raft.Batch;
import org.apache.kafka.raft.BatchReader;
import org.apache.kafka.raft.ControlRecord;
import org.apache.kafka.raft.LeaderAndEpoch;
import org.apache.kafka.raft.OffsetAndEpoch;
import org.apache.kafka.server.common.ApiMessageAndVersion;
import org.apache.kafka.server.common.MetadataVersion;
import org.apache.kafka.server.fault.MockFaultHandler;
import org.apache.kafka.snapshot.SnapshotReader;
import org.junit.jupiter.api.Test;
import org.junit.jupiter.api.Timeout;
import org.junit.jupiter.params.ParameterizedTest;
import org.junit.jupiter.params.provider.CsvSource;

import java.util.Iterator;
import java.util.List;
import java.util.OptionalLong;
import java.util.concurrent.CompletableFuture;
import java.util.concurrent.ExecutionException;
import java.util.concurrent.RejectedExecutionException;
import java.util.concurrent.TimeUnit;
import java.util.concurrent.atomic.AtomicReference;
import java.util.stream.Collectors;

import static java.util.Arrays.asList;
import static org.apache.kafka.server.common.MetadataVersion.IBP_3_3_IV1;
import static org.apache.kafka.server.common.MetadataVersion.IBP_3_3_IV2;
import static org.junit.jupiter.api.Assertions.assertEquals;
import static org.junit.jupiter.api.Assertions.assertFalse;
import static org.junit.jupiter.api.Assertions.assertNull;
import static org.junit.jupiter.api.Assertions.assertThrows;
import static org.junit.jupiter.api.Assertions.assertTrue;


@Timeout(value = 40)
public class MetadataLoaderTest {
    @Test
    public void testCreateAndClose() throws Exception {
        MockFaultHandler faultHandler = new MockFaultHandler("testCreateAndClose");
        try (MetadataLoader loader = new MetadataLoader.Builder().
                setFaultHandler(faultHandler).
                setHighWaterMarkAccessor(() -> OptionalLong.empty()).
                build()) {
            assertEquals(-1L, loader.lastAppliedOffset());
        }
        faultHandler.maybeRethrowFirstException();
    }

    static class MockPublisher implements MetadataPublisher {
        final CompletableFuture<Void> firstPublish = new CompletableFuture<>();
        private final String name;
        volatile MetadataDelta latestDelta = null;
        volatile MetadataImage latestImage = null;
        volatile LogDeltaManifest latestLogDeltaManifest = null;
        volatile SnapshotManifest latestSnapshotManifest = null;
        volatile boolean closed = false;

        MockPublisher() {
            this("MockPublisher");
        }

        MockPublisher(String name) {
            this.name = name;
        }

        @Override
        public String name() {
            return name;
        }

        @Override
        public void onMetadataUpdate(
            MetadataDelta delta,
            MetadataImage newImage,
            LoaderManifest manifest
        ) {
            latestDelta = delta;
            latestImage = newImage;
            switch (manifest.type()) {
                case LOG_DELTA:
                    latestLogDeltaManifest = (LogDeltaManifest) manifest;
                    break;
                case SNAPSHOT:
                    latestSnapshotManifest = (SnapshotManifest) manifest;
                    break;
                default:
                    throw new RuntimeException("Invalid manifest type " + manifest.type());
            }
            firstPublish.complete(null);
        }

        @Override
        public void close() throws Exception {
            firstPublish.completeExceptionally(new RejectedExecutionException());
            closed = true;
        }
    }

    /**
     * Install 2 publishers and check that the publishers that were installed are closed when the
     * loader is closed.
     */
    @Test
    public void testInstallPublishers() throws Exception {
        MockFaultHandler faultHandler = new MockFaultHandler("testInstallPublishers");
        List<MockPublisher> publishers = asList(new MockPublisher("a"),
                new MockPublisher("b"),
                new MockPublisher("c"));
        try (MetadataLoader loader = new MetadataLoader.Builder().
                setFaultHandler(faultHandler).
                setHighWaterMarkAccessor(() -> OptionalLong.empty()).
                build()) {
            loader.installPublishers(publishers.subList(0, 2)).get();
        }
        assertTrue(publishers.get(0).closed);
        assertNull(publishers.get(0).latestImage);
        assertTrue(publishers.get(1).closed);
        assertNull(publishers.get(1).latestImage);
        assertFalse(publishers.get(2).closed);
        assertNull(publishers.get(2).latestImage);
        faultHandler.maybeRethrowFirstException();
    }

    static class MockSnapshotReader implements SnapshotReader<ApiMessageAndVersion> {
        private final MetadataProvenance provenance;
        private final Iterator<Batch<ApiMessageAndVersion>> iterator;
        private MockTime time = null;
        boolean closed = false;

        static MockSnapshotReader fromRecordLists(
            MetadataProvenance provenance,
            List<List<ApiMessageAndVersion>> lists
        ) {
            List<Batch<ApiMessageAndVersion>> batches = lists
                .stream()
                .map(records -> Batch.data(0, 0, 0, 0, records))
                .collect(Collectors.toList());

            return new MockSnapshotReader(provenance, batches);
        }

        MockSnapshotReader(
            MetadataProvenance provenance,
            List<Batch<ApiMessageAndVersion>> batches
        ) {
            this.provenance = provenance;
            this.iterator = batches.iterator();
        }

        MockSnapshotReader setTime(MockTime time) {
            this.time = time;
            return this;
        }

        @Override
        public OffsetAndEpoch snapshotId() {
            return provenance.snapshotId();
        }

        @Override
        public long lastContainedLogOffset() {
            return provenance.lastContainedOffset();
        }

        @Override
        public int lastContainedLogEpoch() {
            return provenance.lastContainedEpoch();
        }

        @Override
        public long lastContainedLogTimestamp() {
            return provenance.lastContainedLogTimeMs();
        }

        @Override
        public void close() {
            closed = true;
        }

        @Override
        public boolean hasNext() {
            if (time != null) time.sleep(1);
            return iterator.hasNext();
        }

        @Override
        public Batch<ApiMessageAndVersion> next() {
            if (time != null) time.sleep(1);
            return iterator.next();
        }
    }

    /**
     * Test that a publisher cannot be installed more than once.
     */
    @ParameterizedTest
    @CsvSource(value = {"false,false", "false,true", "true,false", "true,true"})
    public void testPublisherCannotBeInstalledMoreThanOnce(
        boolean loadSnapshot,
        boolean sameObject
    ) throws Exception {
        MockFaultHandler faultHandler =
                new MockFaultHandler("testPublisherCannotBeInstalledMoreThanOnce");
        MockPublisher publisher = new MockPublisher();
        try (MetadataLoader loader = new MetadataLoader.Builder().
                setFaultHandler(faultHandler).
                setHighWaterMarkAccessor(() -> OptionalLong.of(0L)).
                build()) {
            loader.installPublishers(asList(publisher)).get();
            if (loadSnapshot) {
                MockSnapshotReader snapshotReader = new MockSnapshotReader(
                    new MetadataProvenance(200, 100, 4000),
                    asList(
                        Batch.control(
                            200,
                            100,
                            4000,
                            10,
                            asList(new ControlRecord(ControlRecordType.SNAPSHOT_HEADER, new SnapshotHeaderRecord()))
                        )
                    )
                );
                loader.handleSnapshot(snapshotReader);
            }
            loader.waitForAllEventsToBeHandled();
            if (sameObject) {
                assertEquals("testPublisherCannotBeInstalledMoreThanOnce: Attempted to install " +
                    "publisher MockPublisher, which is already installed.",
                        assertThrows(ExecutionException.class,
                                () -> loader.installPublishers(asList(publisher)).get()).
                                getCause().getMessage());
            } else {
                assertEquals("testPublisherCannotBeInstalledMoreThanOnce: Attempted to install " +
                    "a new publisher named MockPublisher, but there is already a publisher with that name.",
                        assertThrows(ExecutionException.class,
                                () -> loader.installPublishers(asList(new MockPublisher())).get()).
                                getCause().getMessage());
            }
        }
    }

    /**
     * Install 2 publishers and remove one.
     */
    @Test
    public void testRemovePublisher() throws Exception {
        MockFaultHandler faultHandler = new MockFaultHandler("testRemovePublisher");
        List<MockPublisher> publishers = asList(new MockPublisher("a"),
                new MockPublisher("b"),
                new MockPublisher("c"));
        try (MetadataLoader loader = new MetadataLoader.Builder().
                setFaultHandler(faultHandler).
                setHighWaterMarkAccessor(() -> OptionalLong.of(1L)).
                build()) {
            loader.installPublishers(publishers.subList(0, 2)).get();
            loader.removeAndClosePublisher(publishers.get(1)).get();
            MockSnapshotReader snapshotReader = MockSnapshotReader.fromRecordLists(
                new MetadataProvenance(100, 50, 2000),
                asList(asList(new ApiMessageAndVersion(
                    new FeatureLevelRecord().
                        setName(MetadataVersion.FEATURE_NAME).
                        setFeatureLevel(IBP_3_3_IV2.featureLevel()), (short) 0))));
            assertFalse(snapshotReader.closed);
            loader.handleSnapshot(snapshotReader);
            loader.waitForAllEventsToBeHandled();
            assertTrue(snapshotReader.closed);
            publishers.get(0).firstPublish.get(1, TimeUnit.MINUTES);
            loader.removeAndClosePublisher(publishers.get(0)).get();
        }
        assertTrue(publishers.get(0).closed);
        assertEquals(IBP_3_3_IV2,
                publishers.get(0).latestImage.features().metadataVersion());
        assertTrue(publishers.get(1).closed);
        assertNull(publishers.get(1).latestImage);
        assertFalse(publishers.get(2).closed);
        assertNull(publishers.get(2).latestImage);
        faultHandler.maybeRethrowFirstException();
    }

    /**
     * Test loading a snapshot with 0 records.
     */
    @Test
    public void testLoadEmptySnapshot() throws Exception {
        MockFaultHandler faultHandler = new MockFaultHandler("testLoadEmptySnapshot");
        MockTime time = new MockTime();
        List<MockPublisher> publishers = asList(new MockPublisher());
        try (MetadataLoader loader = new MetadataLoader.Builder().
                setFaultHandler(faultHandler).
                setTime(time).
                setHighWaterMarkAccessor(() -> OptionalLong.of(0L)).
                build()) {
            loader.installPublishers(publishers).get();
            publishers.get(0).firstPublish.get(10, TimeUnit.SECONDS);
            loadEmptySnapshot(loader, 200);
            assertEquals(200L, loader.lastAppliedOffset());
            loadEmptySnapshot(loader, 300);
            assertEquals(300L, loader.lastAppliedOffset());
            assertEquals(new SnapshotManifest(new MetadataProvenance(300, 100, 4000), 3000000L),
                publishers.get(0).latestSnapshotManifest);
        }
        assertTrue(publishers.get(0).closed);
        assertEquals(MetadataVersion.IBP_3_0_IV1,
                publishers.get(0).latestImage.features().metadataVersion());
        assertTrue(publishers.get(0).latestImage.isEmpty());
        faultHandler.maybeRethrowFirstException();
    }

    private void loadEmptySnapshot(
        MetadataLoader loader,
        long offset
    ) throws Exception {
        MockSnapshotReader snapshotReader = new MockSnapshotReader(
            new MetadataProvenance(offset, 100, 4000),
            asList(
                Batch.control(
                    200,
                    100,
                    4000,
                    10,
                    asList(new ControlRecord(ControlRecordType.SNAPSHOT_HEADER, new SnapshotHeaderRecord()))
                )
            )
        );
        if (loader.time() instanceof MockTime) {
            snapshotReader.setTime((MockTime) loader.time());
        }
        loader.handleSnapshot(snapshotReader);
        loader.waitForAllEventsToBeHandled();
    }

    static class MockBatchReader implements BatchReader<ApiMessageAndVersion> {
        private final long baseOffset;
        private final Iterator<Batch<ApiMessageAndVersion>> iterator;
        private boolean closed = false;
        private MockTime time = null;

        static Batch<ApiMessageAndVersion> newBatch(
            long batchBaseOffset,
            int epoch,
            List<ApiMessageAndVersion> records
        ) {
            return Batch.data(batchBaseOffset, epoch, 0, 0, records);
        }

        MockBatchReader(
            long baseOffset,
            List<Batch<ApiMessageAndVersion>> batches
        ) {
            this.baseOffset = baseOffset;
            this.iterator = batches.iterator();
        }

        private MockBatchReader setTime(MockTime time) {
            this.time = time;
            return this;
        }

        @Override
        public long baseOffset() {
            return baseOffset;
        }

        @Override
        public OptionalLong lastOffset() {
            return OptionalLong.empty();
        }

        @Override
        public void close() {
            this.closed = true;
        }

        @Override
        public boolean hasNext() {
            if (time != null) time.sleep(1);
            return iterator.hasNext();
        }

        @Override
        public Batch<ApiMessageAndVersion> next() {
            if (time != null) time.sleep(1);
            return iterator.next();
        }
    }

    /**
     * Test loading a batch with 0 records.
     */
    @Test
    public void testLoadEmptyBatch() throws Exception {
        MockFaultHandler faultHandler = new MockFaultHandler("testLoadEmptyBatch");
        MockTime time = new MockTime();
        List<MockPublisher> publishers = asList(new MockPublisher());
        try (MetadataLoader loader = new MetadataLoader.Builder().
                setFaultHandler(faultHandler).
                setTime(time).
                setHighWaterMarkAccessor(() -> OptionalLong.of(1L)).
                build()) {
            loader.installPublishers(publishers).get();
            loadTestSnapshot(loader, 200);
<<<<<<< HEAD
            MockBatchReader batchReader = new MockBatchReader(
                300,
                asList(
                    Batch.control(
                        300,
                        100,
                        4000,
                        10,
                        asList(new ControlRecord(ControlRecordType.SNAPSHOT_HEADER, new SnapshotHeaderRecord()))
                    )
                )
            ).setTime(time);
=======
            publishers.get(0).firstPublish.get(10, TimeUnit.SECONDS);
            MockBatchReader batchReader = new MockBatchReader(300, asList(
                    Batch.control(300, 100, 4000, 10, 400))).
                    setTime(time);
>>>>>>> 6d9d65e6
            loader.handleCommit(batchReader);
            loader.waitForAllEventsToBeHandled();
            assertTrue(batchReader.closed);
            assertEquals(300L, loader.lastAppliedOffset());
        }
        assertTrue(publishers.get(0).closed);
        assertEquals(new LogDeltaManifest(new MetadataProvenance(300, 100, 4000), LeaderAndEpoch.UNKNOWN, 1,
                        3000000L, 10),
            publishers.get(0).latestLogDeltaManifest);
        assertEquals(MetadataVersion.IBP_3_3_IV1,
            publishers.get(0).latestImage.features().metadataVersion());
        faultHandler.maybeRethrowFirstException();
    }

    /**
     * Test that the lastAppliedOffset moves forward as expected.
     */
    @Test
    public void testLastAppliedOffset() throws Exception {
        MockFaultHandler faultHandler = new MockFaultHandler("testLastAppliedOffset");
        List<MockPublisher> publishers = asList(new MockPublisher("a"),
                new MockPublisher("b"));
        try (MetadataLoader loader = new MetadataLoader.Builder().
                setFaultHandler(faultHandler).
                setHighWaterMarkAccessor(() -> OptionalLong.of(1L)).
                build()) {
            loader.installPublishers(publishers).get();
            loader.handleSnapshot(MockSnapshotReader.fromRecordLists(
                new MetadataProvenance(200, 100, 4000), asList(
                    asList(new ApiMessageAndVersion(new FeatureLevelRecord().
                        setName(MetadataVersion.FEATURE_NAME).
                        setFeatureLevel(IBP_3_3_IV1.featureLevel()), (short) 0)),
                    asList(new ApiMessageAndVersion(new TopicRecord().
                        setName("foo").
                        setTopicId(Uuid.fromString("Uum7sfhHQP-obSvfywmNUA")), (short) 0))
                )));
            for (MockPublisher publisher : publishers) {
                publisher.firstPublish.get(1, TimeUnit.MINUTES);
            }
            loader.waitForAllEventsToBeHandled();
            assertEquals(200L, loader.lastAppliedOffset());
            loader.handleCommit(new MockBatchReader(201, asList(
                MockBatchReader.newBatch(201, 100, asList(
                    new ApiMessageAndVersion(new RemoveTopicRecord().
                        setTopicId(Uuid.fromString("Uum7sfhHQP-obSvfywmNUA")), (short) 0))))));
            loader.waitForAllEventsToBeHandled();
            assertEquals(201L, loader.lastAppliedOffset());
        }
        for (int i = 0; i < 2; i++) {
            assertTrue(publishers.get(i).closed);
            assertTrue(publishers.get(i).closed);
            assertEquals(IBP_3_3_IV1,
                    publishers.get(i).latestImage.features().metadataVersion());
        }
        faultHandler.maybeRethrowFirstException();
    }

    /**
     * Test that we do not leave the catchingUp state state until we have loaded up to the high
     * water mark.
     */
    @Test
    public void testCatchingUpState() throws Exception {
        MockFaultHandler faultHandler = new MockFaultHandler("testLastAppliedOffset");
        List<MockPublisher> publishers = asList(new MockPublisher("a"),
                new MockPublisher("b"));
        AtomicReference<OptionalLong> highWaterMark = new AtomicReference<>(OptionalLong.empty());
        try (MetadataLoader loader = new MetadataLoader.Builder().
                setFaultHandler(faultHandler).
                setHighWaterMarkAccessor(() -> highWaterMark.get()).
                build()) {
            loader.installPublishers(publishers).get();
            loadTestSnapshot(loader, 200);

            // We don't update lastAppliedOffset because we're still in catchingUp state due to
            // highWaterMark being OptionalLong.empty (aka unknown).
            assertEquals(-1L, loader.lastAppliedOffset());
            assertFalse(publishers.get(0).firstPublish.isDone());

            // This still doesn't advance lastAppliedOffset since the high water mark at 221
            // is greater than our snapshot at 210.
            highWaterMark.set(OptionalLong.of(221));
            loadTestSnapshot(loader, 210);
            assertEquals(-1L, loader.lastAppliedOffset());

            // Loading a test snapshot at 220 allows us to leave catchUp state.
            loadTestSnapshot(loader, 220);
            assertEquals(220L, loader.lastAppliedOffset());
            publishers.get(0).firstPublish.get(1, TimeUnit.MINUTES);
        }
        faultHandler.maybeRethrowFirstException();
    }

    private void loadTestSnapshot(
        MetadataLoader loader,
        long offset
    ) throws Exception {
        loader.handleSnapshot(MockSnapshotReader.fromRecordLists(
                new MetadataProvenance(offset, 100, 4000), asList(
                        asList(new ApiMessageAndVersion(new FeatureLevelRecord().
                                setName(MetadataVersion.FEATURE_NAME).
                                setFeatureLevel(IBP_3_3_IV1.featureLevel()), (short) 0)),
                        asList(new ApiMessageAndVersion(new TopicRecord().
                                setName("foo").
                                setTopicId(Uuid.fromString("Uum7sfhHQP-obSvfywmNUA")), (short) 0))
                )));
        loader.waitForAllEventsToBeHandled();
    }
}<|MERGE_RESOLUTION|>--- conflicted
+++ resolved
@@ -429,7 +429,7 @@
                 build()) {
             loader.installPublishers(publishers).get();
             loadTestSnapshot(loader, 200);
-<<<<<<< HEAD
+            publishers.get(0).firstPublish.get(10, TimeUnit.SECONDS);
             MockBatchReader batchReader = new MockBatchReader(
                 300,
                 asList(
@@ -442,12 +442,6 @@
                     )
                 )
             ).setTime(time);
-=======
-            publishers.get(0).firstPublish.get(10, TimeUnit.SECONDS);
-            MockBatchReader batchReader = new MockBatchReader(300, asList(
-                    Batch.control(300, 100, 4000, 10, 400))).
-                    setTime(time);
->>>>>>> 6d9d65e6
             loader.handleCommit(batchReader);
             loader.waitForAllEventsToBeHandled();
             assertTrue(batchReader.closed);
