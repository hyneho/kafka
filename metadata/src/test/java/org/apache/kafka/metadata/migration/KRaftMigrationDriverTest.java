--- conflicted
+++ resolved
@@ -332,7 +332,6 @@
             migrationClient,
             metadataPropagator,
             metadataPublisher -> { },
-<<<<<<< HEAD
             new MockFaultHandler("test"),
             quorumFeatures,
             mockTime
@@ -342,6 +341,7 @@
             MetadataDelta delta = new MetadataDelta(image);
 
             driver.start();
+            delta.replay(ZkMigrationState.PRE_MIGRATION.toRecord().message());
             delta.replay(zkBrokerRecord(1));
             delta.replay(zkBrokerRecord(2));
             delta.replay(zkBrokerRecord(3));
@@ -386,61 +386,6 @@
             Assertions.assertEquals(1, metadataPropagator.images);
             Assertions.assertEquals(1, metadataPropagator.deltas);
         }
-=======
-            new MockFaultHandler("test")
-        );
-
-        MetadataImage image = MetadataImage.EMPTY;
-        MetadataDelta delta = new MetadataDelta(image);
-
-        driver.start();
-        delta.replay(ZkMigrationState.PRE_MIGRATION.toRecord().message());
-        delta.replay(zkBrokerRecord(1));
-        delta.replay(zkBrokerRecord(2));
-        delta.replay(zkBrokerRecord(3));
-        MetadataProvenance provenance = new MetadataProvenance(100, 1, 1);
-        image = delta.apply(provenance);
-
-        // Publish a delta with this node (3000) as the leader
-        LeaderAndEpoch newLeader = new LeaderAndEpoch(OptionalInt.of(3000), 1);
-        driver.onControllerChange(newLeader);
-        driver.onMetadataUpdate(delta, image, new LogDeltaManifest(provenance, newLeader, 1, 100, 42));
-
-        TestUtils.waitForCondition(() -> driver.migrationState().get(1, TimeUnit.MINUTES).equals(MigrationDriverState.DUAL_WRITE),
-            "Waiting for KRaftMigrationDriver to enter DUAL_WRITE state");
-
-        Assertions.assertEquals(1, metadataPropagator.images);
-        Assertions.assertEquals(0, metadataPropagator.deltas);
-
-        delta = new MetadataDelta(image);
-        delta.replay(new ConfigRecord()
-            .setResourceType(ConfigResource.Type.BROKER.id())
-            .setResourceName("1")
-            .setName("foo")
-            .setValue("bar"));
-        provenance = new MetadataProvenance(120, 1, 2);
-        image = delta.apply(provenance);
-        enqueueMetadataChangeEventWithFuture(driver, delta, image, provenance).get(1, TimeUnit.MINUTES);
-
-        Assertions.assertEquals(1, migrationClient.capturedConfigs.size());
-        Assertions.assertEquals(1, metadataPropagator.images);
-        Assertions.assertEquals(0, metadataPropagator.deltas);
-
-        delta = new MetadataDelta(image);
-        delta.replay(new BrokerRegistrationChangeRecord()
-            .setBrokerId(1)
-            .setBrokerEpoch(0)
-            .setFenced(BrokerRegistrationFencingChange.NONE.value())
-            .setInControlledShutdown(BrokerRegistrationInControlledShutdownChange.IN_CONTROLLED_SHUTDOWN.value()));
-        provenance = new MetadataProvenance(130, 1, 3);
-        image = delta.apply(provenance);
-        enqueueMetadataChangeEventWithFuture(driver, delta, image, provenance).get(1, TimeUnit.MINUTES);
-
-        Assertions.assertEquals(1, metadataPropagator.images);
-        Assertions.assertEquals(1, metadataPropagator.deltas);
-
-        driver.close();
->>>>>>> c1b5c75d
     }
 
     @ParameterizedTest
@@ -504,7 +449,6 @@
     }
 
     @Test
-<<<<<<< HEAD
     public void testShouldNotMoveToNextStateIfControllerNodesAreNotReadyToMigrate() throws Exception {
         CountingMetadataPropagator metadataPropagator = new CountingMetadataPropagator();
         CapturingMigrationClient migrationClient = new CapturingMigrationClient(new HashSet<>(Arrays.asList(1)));
@@ -515,7 +459,8 @@
             new NoOpRecordConsumer(),
             migrationClient,
             metadataPropagator,
-            metadataPublisher -> { },
+            metadataPublisher -> {
+            },
             new MockFaultHandler("test"),
             quorumFeatures,
             mockTime
@@ -546,7 +491,9 @@
             apiVersions.update("6", new NodeApiVersions(Collections.emptyList(), Collections.emptyList(), true));
             TestUtils.waitForCondition(() -> driver.migrationState().get(1, TimeUnit.MINUTES).equals(MigrationDriverState.DUAL_WRITE),
                 "Waiting for KRaftMigrationDriver to enter DUAL_WRITE state");
-=======
+        }
+    }
+
     public void testSkipWaitForBrokersInDualWrite() throws Exception {
         CountingMetadataPropagator metadataPropagator = new CountingMetadataPropagator();
         CapturingMigrationClient migrationClient = new CapturingMigrationClient(Collections.emptySet());
@@ -557,7 +504,9 @@
                 migrationClient,
                 metadataPropagator,
                 metadataPublisher -> { },
-                faultHandler
+                faultHandler,
+                quorumFeatures,
+                mockTime
         )) {
             MetadataImage image = MetadataImage.EMPTY;
             MetadataDelta delta = new MetadataDelta(image);
@@ -581,7 +530,6 @@
 
             TestUtils.waitForCondition(() -> driver.migrationState().get(1, TimeUnit.MINUTES).equals(MigrationDriverState.DUAL_WRITE),
                 "Waiting for KRaftMigrationDriver to enter ZK_MIGRATION state");
->>>>>>> c1b5c75d
         }
     }
 }