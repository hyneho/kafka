/*
 * Licensed to the Apache Software Foundation (ASF) under one or more
 * contributor license agreements. See the NOTICE file distributed with
 * this work for additional information regarding copyright ownership.
 * The ASF licenses this file to You under the Apache License, Version 2.0
 * (the "License"); you may not use this file except in compliance with
 * the License. You may obtain a copy of the License at
 *
 *    http://www.apache.org/licenses/LICENSE-2.0
 *
 * Unless required by applicable law or agreed to in writing, software
 * distributed under the License is distributed on an "AS IS" BASIS,
 * WITHOUT WARRANTIES OR CONDITIONS OF ANY KIND, either express or implied.
 * See the License for the specific language governing permissions and
 * limitations under the License.
 */

package org.apache.kafka.metadata.bootstrap;

import org.apache.kafka.common.metadata.FeatureLevelRecord;
import org.apache.kafka.common.metadata.NoOpRecord;
import org.apache.kafka.server.common.ApiMessageAndVersion;
import org.junit.jupiter.api.Test;
import org.junit.jupiter.api.Timeout;

import java.util.Collections;
import java.util.List;

import static java.util.Arrays.asList;
import static java.util.Collections.emptyList;
import static java.util.Collections.unmodifiableList;
import static org.apache.kafka.server.common.MetadataVersion.FEATURE_NAME;
import static org.apache.kafka.server.common.MetadataVersion.IBP_3_0_IV1;
import static org.apache.kafka.server.common.MetadataVersion.IBP_3_3_IV2;
import static org.junit.jupiter.api.Assertions.assertEquals;
import static org.junit.jupiter.api.Assertions.assertThrows;


@Timeout(60)
public class BootstrapMetadataTest {
    static final List<ApiMessageAndVersion> SAMPLE_RECORDS1 = unmodifiableList(asList(
        new ApiMessageAndVersion(new FeatureLevelRecord().
            setName(FEATURE_NAME).
            setFeatureLevel((short) 7), (short) 0),
        new ApiMessageAndVersion(new NoOpRecord(), (short) 0),
        new ApiMessageAndVersion(new FeatureLevelRecord().
            setName(FEATURE_NAME).
            setFeatureLevel((short) 6), (short) 0)));

    @Test
    public void testFromVersion() {
        assertEquals(new BootstrapMetadata(Collections.singletonList(
            new ApiMessageAndVersion(new FeatureLevelRecord().
                setName(FEATURE_NAME).
                setFeatureLevel((short) 6), (short) 0)),
                    IBP_3_3_IV2, "foo"),
            BootstrapMetadata.fromVersion(IBP_3_3_IV2, "foo"));
    }

    @Test
    public void testFromRecordsList() {
        assertEquals(new BootstrapMetadata(SAMPLE_RECORDS1, IBP_3_3_IV2, "bar"),
            BootstrapMetadata.fromRecords(SAMPLE_RECORDS1, "bar"));
    }

    @Test
    public void testFromRecordsListWithoutMetadataVersion() {
        assertEquals("No FeatureLevelRecord for metadata.version was found in the bootstrap " +
            "metadata from quux", assertThrows(RuntimeException.class,
                () -> BootstrapMetadata.fromRecords(emptyList(), "quux")).getMessage());
    }

    @Test
    public void testCopyWithOnlyVersion() {
        assertEquals(new BootstrapMetadata(SAMPLE_RECORDS1.subList(2, 3), IBP_3_3_IV2, "baz"),
                BootstrapMetadata.fromRecords(SAMPLE_RECORDS1, "baz").copyWithOnlyVersion());
    }

<<<<<<< HEAD
    static final List<ApiMessageAndVersion> RECORDS_WITH_OLD_METADATA_VERSION = unmodifiableList(asList(
=======
    final static List<ApiMessageAndVersion> RECORDS_WITH_OLD_METADATA_VERSION = unmodifiableList(Collections.singletonList(
>>>>>>> af86e56f
            new ApiMessageAndVersion(new FeatureLevelRecord().
                setName(FEATURE_NAME).
                setFeatureLevel(IBP_3_0_IV1.featureLevel()), (short) 0)));

    @Test
    public void testFromRecordsListWithOldMetadataVersion() {
        RuntimeException exception = assertThrows(RuntimeException.class,
            () -> BootstrapMetadata.fromRecords(RECORDS_WITH_OLD_METADATA_VERSION, "quux"));
        assertEquals("Bootstrap metadata.version before 3.3-IV0 are not supported. Can't load " +
            "metadata from quux", exception.getMessage());
    }
}<|MERGE_RESOLUTION|>--- conflicted
+++ resolved
@@ -38,7 +38,7 @@
 
 @Timeout(60)
 public class BootstrapMetadataTest {
-    static final List<ApiMessageAndVersion> SAMPLE_RECORDS1 = unmodifiableList(asList(
+    final static List<ApiMessageAndVersion> SAMPLE_RECORDS1 = unmodifiableList(asList(
         new ApiMessageAndVersion(new FeatureLevelRecord().
             setName(FEATURE_NAME).
             setFeatureLevel((short) 7), (short) 0),
@@ -76,11 +76,7 @@
                 BootstrapMetadata.fromRecords(SAMPLE_RECORDS1, "baz").copyWithOnlyVersion());
     }
 
-<<<<<<< HEAD
-    static final List<ApiMessageAndVersion> RECORDS_WITH_OLD_METADATA_VERSION = unmodifiableList(asList(
-=======
     final static List<ApiMessageAndVersion> RECORDS_WITH_OLD_METADATA_VERSION = unmodifiableList(Collections.singletonList(
->>>>>>> af86e56f
             new ApiMessageAndVersion(new FeatureLevelRecord().
                 setName(FEATURE_NAME).
                 setFeatureLevel(IBP_3_0_IV1.featureLevel()), (short) 0)));
