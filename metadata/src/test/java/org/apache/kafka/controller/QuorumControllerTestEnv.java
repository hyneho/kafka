/*
 * Licensed to the Apache Software Foundation (ASF) under one or more
 * contributor license agreements. See the NOTICE file distributed with
 * this work for additional information regarding copyright ownership.
 * The ASF licenses this file to You under the Apache License, Version 2.0
 * (the "License"); you may not use this file except in compliance with
 * the License. You may obtain a copy of the License at
 *
 *    http://www.apache.org/licenses/LICENSE-2.0
 *
 * Unless required by applicable law or agreed to in writing, software
 * distributed under the License is distributed on an "AS IS" BASIS,
 * WITHOUT WARRANTIES OR CONDITIONS OF ANY KIND, either express or implied.
 * See the License for the specific language governing permissions and
 * limitations under the License.
 */

package org.apache.kafka.controller;

import static java.util.concurrent.TimeUnit.NANOSECONDS;

import java.util.OptionalLong;
import java.util.concurrent.TimeUnit;

import org.apache.kafka.clients.ApiVersions;
import org.apache.kafka.controller.QuorumController.Builder;
import org.apache.kafka.metadata.MetadataVersion;
import org.apache.kafka.metalog.LocalLogManagerTestEnv;
import org.apache.kafka.raft.LeaderAndEpoch;
import org.apache.kafka.test.TestUtils;
import org.slf4j.Logger;
import org.slf4j.LoggerFactory;

import java.util.ArrayList;
import java.util.List;
import java.util.OptionalInt;
import java.util.concurrent.atomic.AtomicReference;
import java.util.function.Consumer;
import java.util.stream.Collectors;
import java.util.stream.IntStream;

public class QuorumControllerTestEnv implements AutoCloseable {
    private static final Logger log =
        LoggerFactory.getLogger(QuorumControllerTestEnv.class);

    private final List<QuorumController> controllers;
    private final LocalLogManagerTestEnv logEnv;

    public QuorumControllerTestEnv(
        LocalLogManagerTestEnv logEnv,
        Consumer<QuorumController.Builder> builderConsumer
    ) throws Exception {
<<<<<<< HEAD
        this(logEnv, builderConsumer, Optional.empty(), MetadataVersion.V1);
=======
        this(logEnv, builderConsumer, OptionalLong.empty(), OptionalLong.empty());
>>>>>>> 1bdd35d8
    }

    public QuorumControllerTestEnv(
        LocalLogManagerTestEnv logEnv,
        Consumer<Builder> builderConsumer,
<<<<<<< HEAD
        Optional<Long> sessionTimeoutMillis,
        MetadataVersion metadataVersion
=======
        OptionalLong sessionTimeoutMillis,
        OptionalLong leaderImbalanceCheckIntervalNs
>>>>>>> 1bdd35d8
    ) throws Exception {
        this.logEnv = logEnv;
        int numControllers = logEnv.logManagers().size();
        this.controllers = new ArrayList<>(numControllers);
        try {
            ApiVersions apiVersions = new ApiVersions();
            List<Integer> nodeIds = IntStream.range(0, numControllers).boxed().collect(Collectors.toList());
            for (int i = 0; i < numControllers; i++) {
                QuorumController.Builder builder = new QuorumController.Builder(i, logEnv.clusterId());
                builder.setRaftClient(logEnv.logManagers().get(i));
<<<<<<< HEAD
                builder.setInitialMetadataVersion(metadataVersion);
                builder.setQuorumFeatures(new QuorumFeatures(i, apiVersions, QuorumFeatures.defaultFeatureMap(), nodeIds));
                if (sessionTimeoutMillis.isPresent()) {
                    builder.setSessionTimeoutNs(NANOSECONDS.convert(
                        sessionTimeoutMillis.get(), TimeUnit.MILLISECONDS));
                }
=======
                sessionTimeoutMillis.ifPresent(timeout -> {
                    builder.setSessionTimeoutNs(NANOSECONDS.convert(timeout, TimeUnit.MILLISECONDS));
                });
                builder.setLeaderImbalanceCheckIntervalNs(leaderImbalanceCheckIntervalNs);
>>>>>>> 1bdd35d8
                builderConsumer.accept(builder);
                this.controllers.add(builder.build());
            }
        } catch (Exception e) {
            close();
            throw e;
        }
    }

    QuorumController activeController() throws InterruptedException {
        AtomicReference<QuorumController> value = new AtomicReference<>(null);
        TestUtils.retryOnExceptionWithTimeout(20000, 3, () -> {
            LeaderAndEpoch leader = logEnv.leaderAndEpoch();
            for (QuorumController controller : controllers) {
                if (OptionalInt.of(controller.nodeId()).equals(leader.leaderId()) &&
                    controller.curClaimEpoch() == leader.epoch()) {
                    value.set(controller);
                    break;
                }
            }

            if (value.get() == null) {
                throw new RuntimeException(String.format("Expected to see %s as leader", leader));
            }
        });

        return value.get();
    }

    public List<QuorumController> controllers() {
        return controllers;
    }

    @Override
    public void close() throws InterruptedException {
        for (QuorumController controller : controllers) {
            controller.beginShutdown();
        }
        for (QuorumController controller : controllers) {
            controller.close();
        }
    }
}<|MERGE_RESOLUTION|>--- conflicted
+++ resolved
@@ -50,23 +50,15 @@
         LocalLogManagerTestEnv logEnv,
         Consumer<QuorumController.Builder> builderConsumer
     ) throws Exception {
-<<<<<<< HEAD
-        this(logEnv, builderConsumer, Optional.empty(), MetadataVersion.V1);
-=======
-        this(logEnv, builderConsumer, OptionalLong.empty(), OptionalLong.empty());
->>>>>>> 1bdd35d8
+        this(logEnv, builderConsumer, OptionalLong.empty(), OptionalLong.empty(), MetadataVersion.V1);
     }
 
     public QuorumControllerTestEnv(
         LocalLogManagerTestEnv logEnv,
         Consumer<Builder> builderConsumer,
-<<<<<<< HEAD
-        Optional<Long> sessionTimeoutMillis,
+        OptionalLong sessionTimeoutMillis,
+        OptionalLong leaderImbalanceCheckIntervalNs,
         MetadataVersion metadataVersion
-=======
-        OptionalLong sessionTimeoutMillis,
-        OptionalLong leaderImbalanceCheckIntervalNs
->>>>>>> 1bdd35d8
     ) throws Exception {
         this.logEnv = logEnv;
         int numControllers = logEnv.logManagers().size();
@@ -77,19 +69,12 @@
             for (int i = 0; i < numControllers; i++) {
                 QuorumController.Builder builder = new QuorumController.Builder(i, logEnv.clusterId());
                 builder.setRaftClient(logEnv.logManagers().get(i));
-<<<<<<< HEAD
                 builder.setInitialMetadataVersion(metadataVersion);
                 builder.setQuorumFeatures(new QuorumFeatures(i, apiVersions, QuorumFeatures.defaultFeatureMap(), nodeIds));
-                if (sessionTimeoutMillis.isPresent()) {
-                    builder.setSessionTimeoutNs(NANOSECONDS.convert(
-                        sessionTimeoutMillis.get(), TimeUnit.MILLISECONDS));
-                }
-=======
                 sessionTimeoutMillis.ifPresent(timeout -> {
                     builder.setSessionTimeoutNs(NANOSECONDS.convert(timeout, TimeUnit.MILLISECONDS));
                 });
                 builder.setLeaderImbalanceCheckIntervalNs(leaderImbalanceCheckIntervalNs);
->>>>>>> 1bdd35d8
                 builderConsumer.accept(builder);
                 this.controllers.add(builder.build());
             }
