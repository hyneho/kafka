/*
 * Licensed to the Apache Software Foundation (ASF) under one or more
 * contributor license agreements. See the NOTICE file distributed with
 * this work for additional information regarding copyright ownership.
 * The ASF licenses this file to You under the Apache License, Version 2.0
 * (the "License"); you may not use this file except in compliance with
 * the License. You may obtain a copy of the License at
 *
 *    http://www.apache.org/licenses/LICENSE-2.0
 *
 * Unless required by applicable law or agreed to in writing, software
 * distributed under the License is distributed on an "AS IS" BASIS,
 * WITHOUT WARRANTIES OR CONDITIONS OF ANY KIND, either express or implied.
 * See the License for the specific language governing permissions and
 * limitations under the License.
 */

package org.apache.kafka.controller;

import org.apache.kafka.common.errors.StaleBrokerEpochException;
import org.apache.kafka.common.errors.UnknownServerException;
import org.apache.kafka.common.metadata.ProducerIdsRecord;
import org.apache.kafka.common.metadata.RegisterBrokerRecord;
import org.apache.kafka.common.security.auth.SecurityProtocol;
import org.apache.kafka.common.utils.LogContext;
import org.apache.kafka.common.utils.MockTime;
import org.apache.kafka.server.common.ApiMessageAndVersion;
import org.apache.kafka.server.common.ProducerIdsBlock;
import org.apache.kafka.timeline.SnapshotRegistry;
import org.junit.jupiter.api.BeforeEach;
import org.junit.jupiter.api.Test;

import java.util.Iterator;
import java.util.List;
import java.util.Random;

import static org.junit.jupiter.api.Assertions.assertEquals;
import static org.junit.jupiter.api.Assertions.assertFalse;
import static org.junit.jupiter.api.Assertions.assertThrows;
import static org.junit.jupiter.api.Assertions.assertTrue;


public class ProducerIdControlManagerTest {

    private SnapshotRegistry snapshotRegistry;
    private ClusterControlManager clusterControl;
    private ProducerIdControlManager producerIdControlManager;

    @BeforeEach
    public void setUp() {
        final LogContext logContext = new LogContext();
        final MockTime time = new MockTime();
        final Random random = new Random();
        snapshotRegistry = new SnapshotRegistry(logContext);
        clusterControl = new ClusterControlManager(
            logContext, time, snapshotRegistry, 1000,
<<<<<<< HEAD
            new StripedReplicaPlacer(random), MetadataVersions::latest);
=======
            new StripedReplicaPlacer(random), new MockControllerMetrics());
>>>>>>> 22aa9d2c

        clusterControl.activate();
        for (int i = 0; i < 4; i++) {
            RegisterBrokerRecord brokerRecord = new RegisterBrokerRecord().setBrokerEpoch(100).setBrokerId(i);
            brokerRecord.endPoints().add(new RegisterBrokerRecord.BrokerEndpoint().
                    setSecurityProtocol(SecurityProtocol.PLAINTEXT.id).
                    setPort((short) 9092).
                    setName("PLAINTEXT").
                    setHost(String.format("broker-%02d.example.org", i)));
            clusterControl.replay(brokerRecord);
        }

        this.producerIdControlManager = new ProducerIdControlManager(clusterControl, snapshotRegistry);
    }

    @Test
    public void testInitialResult() {
        ControllerResult<ProducerIdsBlock> result =
            producerIdControlManager.generateNextProducerId(1, 100);
        assertEquals(0, result.response().producerIdStart());
        assertEquals(1000, result.response().producerIdLen());
        ProducerIdsRecord record = (ProducerIdsRecord) result.records().get(0).message();
        assertEquals(1000, record.producerIdsEnd());
    }

    @Test
    public void testMonotonic() {
        producerIdControlManager.replay(
            new ProducerIdsRecord()
                .setBrokerId(1)
                .setBrokerEpoch(100)
                .setProducerIdsEnd(42));

        ProducerIdsBlock range =
            producerIdControlManager.generateNextProducerId(1, 100).response();
        assertEquals(42, range.producerIdStart());

        // Can't go backwards in Producer IDs
        assertThrows(RuntimeException.class, () -> {
            producerIdControlManager.replay(
                new ProducerIdsRecord()
                    .setBrokerId(1)
                    .setBrokerEpoch(100)
                    .setProducerIdsEnd(40));
        }, "Producer ID range must only increase");
        range = producerIdControlManager.generateNextProducerId(1, 100).response();
        assertEquals(42, range.producerIdStart());

        // Gaps in the ID range are okay.
        producerIdControlManager.replay(
            new ProducerIdsRecord()
                .setBrokerId(1)
                .setBrokerEpoch(100)
                .setProducerIdsEnd(50));
        range = producerIdControlManager.generateNextProducerId(1, 100).response();
        assertEquals(50, range.producerIdStart());
    }

    @Test
    public void testUnknownBrokerOrEpoch() {
        ControllerResult<ProducerIdsBlock> result;

        assertThrows(StaleBrokerEpochException.class, () ->
            producerIdControlManager.generateNextProducerId(99, 0));

        assertThrows(StaleBrokerEpochException.class, () ->
            producerIdControlManager.generateNextProducerId(1, 99));
    }

    @Test
    public void testMaxValue() {
        producerIdControlManager.replay(
            new ProducerIdsRecord()
                .setBrokerId(1)
                .setBrokerEpoch(100)
                .setProducerIdsEnd(Long.MAX_VALUE - 1));

        assertThrows(UnknownServerException.class, () ->
            producerIdControlManager.generateNextProducerId(1, 100));
    }

    @Test
    public void testSnapshotIterator() {
        ProducerIdsBlock range = null;
        for (int i = 0; i < 100; i++) {
            range = generateProducerIds(producerIdControlManager, i % 4, 100);
        }

        Iterator<List<ApiMessageAndVersion>> snapshotIterator = producerIdControlManager.iterator(Long.MAX_VALUE);
        assertTrue(snapshotIterator.hasNext());
        List<ApiMessageAndVersion> batch = snapshotIterator.next();
        assertEquals(1, batch.size(), "Producer IDs record batch should only contain a single record");
        assertEquals(range.producerIdStart() + range.producerIdLen(), ((ProducerIdsRecord) batch.get(0).message()).producerIdsEnd());
        assertFalse(snapshotIterator.hasNext(), "Producer IDs iterator should only contain a single batch");

        ProducerIdControlManager newProducerIdManager = new ProducerIdControlManager(clusterControl, snapshotRegistry);
        snapshotIterator = producerIdControlManager.iterator(Long.MAX_VALUE);
        while (snapshotIterator.hasNext()) {
            snapshotIterator.next().forEach(message -> newProducerIdManager.replay((ProducerIdsRecord) message.message()));
        }

        // Verify that after reloading state from this "snapshot", we don't produce any overlapping IDs
        long lastProducerID = range.producerIdStart() + range.producerIdLen() - 1;
        range = generateProducerIds(producerIdControlManager, 1, 100);
        assertTrue(range.producerIdStart() > lastProducerID);
    }

    static ProducerIdsBlock generateProducerIds(
            ProducerIdControlManager producerIdControlManager, int brokerId, long brokerEpoch) {
        ControllerResult<ProducerIdsBlock> result =
            producerIdControlManager.generateNextProducerId(brokerId, brokerEpoch);
        result.records().forEach(apiMessageAndVersion ->
            producerIdControlManager.replay((ProducerIdsRecord) apiMessageAndVersion.message()));
        return result.response();
    }
}<|MERGE_RESOLUTION|>--- conflicted
+++ resolved
@@ -54,11 +54,8 @@
         snapshotRegistry = new SnapshotRegistry(logContext);
         clusterControl = new ClusterControlManager(
             logContext, time, snapshotRegistry, 1000,
-<<<<<<< HEAD
-            new StripedReplicaPlacer(random), MetadataVersions::latest);
-=======
-            new StripedReplicaPlacer(random), new MockControllerMetrics());
->>>>>>> 22aa9d2c
+            new StripedReplicaPlacer(random), new MockControllerMetrics(),
+            MetadataVersions::latest);
 
         clusterControl.activate();
         for (int i = 0; i < 4; i++) {
