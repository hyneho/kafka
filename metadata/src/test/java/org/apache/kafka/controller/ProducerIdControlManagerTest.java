--- conflicted
+++ resolved
@@ -56,14 +56,8 @@
         final Random random = new Random();
         snapshotRegistry = new SnapshotRegistry(logContext);
         clusterControl = new ClusterControlManager(
-<<<<<<< HEAD
-            logContext, time, snapshotRegistry, 1000,
-            new StripedReplicaPlacer(random), new MockControllerMetrics(),
-            MetadataVersions::latest);
-=======
             logContext, clusterId, time, snapshotRegistry, 1000,
-            new StripedReplicaPlacer(random), new MockControllerMetrics());
->>>>>>> bd9e4840
+            new StripedReplicaPlacer(random), new MockControllerMetrics(), MetadataVersions::latest);
 
         clusterControl.activate();
         for (int i = 0; i < 4; i++) {
