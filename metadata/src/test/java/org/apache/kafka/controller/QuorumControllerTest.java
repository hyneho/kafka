--- conflicted
+++ resolved
@@ -197,11 +197,7 @@
         ) {
             controlEnv.activeController().registerBroker(ANONYMOUS_CONTEXT,
                 new BrokerRegistrationRequestData().
-<<<<<<< HEAD
-                setFeatures(brokerFeatures(MetadataVersion.IBP_3_0_IV1, MetadataVersion.IBP_4_0_IV1)).
-=======
                 setFeatures(brokerFeatures(MetadataVersion.IBP_3_0_IV1, MetadataVersion.latestTesting())).
->>>>>>> c97d4ce0
                 setBrokerId(0).
                 setLogDirs(Collections.singletonList(Uuid.fromString("iiaQjkRPQcuMULNII0MUeA"))).
                 setClusterId(logEnv.clusterId())).get();
@@ -245,11 +241,7 @@
         ) {
             controlEnv.activeController().registerBroker(ANONYMOUS_CONTEXT,
                 new BrokerRegistrationRequestData().
-<<<<<<< HEAD
-                    setFeatures(brokerFeatures(MetadataVersion.IBP_3_0_IV1, MetadataVersion.IBP_4_0_IV1)).
-=======
                     setFeatures(brokerFeatures(MetadataVersion.IBP_3_0_IV1, MetadataVersion.latestTesting())).
->>>>>>> c97d4ce0
                     setBrokerId(0).
                     setLogDirs(Collections.singletonList(Uuid.fromString("sTbzRAMnTpahIyIPNjiLhw"))).
                     setClusterId(logEnv.clusterId())).get();
@@ -307,11 +299,7 @@
                     new BrokerRegistrationRequestData().
                         setBrokerId(brokerId).
                         setClusterId(active.clusterId()).
-<<<<<<< HEAD
-                        setFeatures(brokerFeatures(MetadataVersion.IBP_3_0_IV1, MetadataVersion.IBP_4_0_IV1)).
-=======
                         setFeatures(brokerFeatures(MetadataVersion.IBP_3_0_IV1, MetadataVersion.latestTesting())).
->>>>>>> c97d4ce0
                         setIncarnationId(Uuid.randomUuid()).
                         setListeners(listeners));
                 brokerEpochs.put(brokerId, reply.get().epoch());
@@ -730,11 +718,7 @@
                     setBrokerId(0).
                     setClusterId(active.clusterId()).
                     setIncarnationId(Uuid.fromString("kxAT73dKQsitIedpiPtwBA")).
-<<<<<<< HEAD
-                    setFeatures(brokerFeatures(MetadataVersion.IBP_3_0_IV1, MetadataVersion.IBP_4_0_IV1)).
-=======
                     setFeatures(brokerFeatures(MetadataVersion.IBP_3_0_IV1, MetadataVersion.latestTesting())).
->>>>>>> c97d4ce0
                     setLogDirs(Collections.singletonList(Uuid.fromString("vBpaRsZVSaGsQT53wtYGtg"))).
                     setListeners(listeners));
             assertEquals(5L, reply.get().epoch());
