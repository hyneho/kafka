--- conflicted
+++ resolved
@@ -196,11 +196,7 @@
         ) {
             controlEnv.activeController().registerBroker(ANONYMOUS_CONTEXT,
                 new BrokerRegistrationRequestData().
-<<<<<<< HEAD
                 setFeatures(brokerFeatures(MetadataVersion.IBP_3_0_IV1, MetadataVersion.IBP_4_0_IV1)).
-=======
-                setFeatures(brokerFeatures(MetadataVersion.IBP_3_0_IV1, MetadataVersion.IBP_4_0_IV0)).
->>>>>>> 6448a596
                 setBrokerId(0).
                 setLogDirs(Collections.singletonList(Uuid.fromString("iiaQjkRPQcuMULNII0MUeA"))).
                 setClusterId(logEnv.clusterId())).get();
@@ -244,11 +240,7 @@
         ) {
             controlEnv.activeController().registerBroker(ANONYMOUS_CONTEXT,
                 new BrokerRegistrationRequestData().
-<<<<<<< HEAD
                     setFeatures(brokerFeatures(MetadataVersion.IBP_3_0_IV1, MetadataVersion.IBP_4_0_IV1)).
-=======
-                    setFeatures(brokerFeatures(MetadataVersion.IBP_3_0_IV1, MetadataVersion.IBP_4_0_IV0)).
->>>>>>> 6448a596
                     setBrokerId(0).
                     setLogDirs(Collections.singletonList(Uuid.fromString("sTbzRAMnTpahIyIPNjiLhw"))).
                     setClusterId(logEnv.clusterId())).get();
@@ -306,11 +298,7 @@
                     new BrokerRegistrationRequestData().
                         setBrokerId(brokerId).
                         setClusterId(active.clusterId()).
-<<<<<<< HEAD
                         setFeatures(brokerFeatures(MetadataVersion.IBP_3_0_IV1, MetadataVersion.IBP_4_0_IV1)).
-=======
-                        setFeatures(brokerFeatures(MetadataVersion.IBP_3_0_IV1, MetadataVersion.IBP_4_0_IV0)).
->>>>>>> 6448a596
                         setIncarnationId(Uuid.randomUuid()).
                         setListeners(listeners));
                 brokerEpochs.put(brokerId, reply.get().epoch());
@@ -729,11 +717,7 @@
                     setBrokerId(0).
                     setClusterId(active.clusterId()).
                     setIncarnationId(Uuid.fromString("kxAT73dKQsitIedpiPtwBA")).
-<<<<<<< HEAD
                     setFeatures(brokerFeatures(MetadataVersion.IBP_3_0_IV1, MetadataVersion.IBP_4_0_IV1)).
-=======
-                    setFeatures(brokerFeatures(MetadataVersion.IBP_3_0_IV1, MetadataVersion.IBP_4_0_IV0)).
->>>>>>> 6448a596
                     setLogDirs(Collections.singletonList(Uuid.fromString("vBpaRsZVSaGsQT53wtYGtg"))).
                     setListeners(listeners));
             assertEquals(5L, reply.get().epoch());
