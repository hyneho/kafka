/*
 * Licensed to the Apache Software Foundation (ASF) under one or more
 * contributor license agreements. See the NOTICE file distributed with
 * this work for additional information regarding copyright ownership.
 * The ASF licenses this file to You under the Apache License, Version 2.0
 * (the "License"); you may not use this file except in compliance with
 * the License. You may obtain a copy of the License at
 *
 *    http://www.apache.org/licenses/LICENSE-2.0
 *
 * Unless required by applicable law or agreed to in writing, software
 * distributed under the License is distributed on an "AS IS" BASIS,
 * WITHOUT WARRANTIES OR CONDITIONS OF ANY KIND, either express or implied.
 * See the License for the specific language governing permissions and
 * limitations under the License.
 */

package org.apache.kafka.controller;

<<<<<<< HEAD
=======
import java.util.Optional;
import org.apache.kafka.common.ElectionType;
>>>>>>> 3f3c3e1c
import org.apache.kafka.common.TopicPartition;
import org.apache.kafka.common.Uuid;
import org.apache.kafka.common.config.ConfigResource;
import org.apache.kafka.common.errors.InvalidReplicaAssignmentException;
import org.apache.kafka.common.errors.PolicyViolationException;
import org.apache.kafka.common.errors.StaleBrokerEpochException;
import org.apache.kafka.common.message.AlterIsrRequestData;
import org.apache.kafka.common.message.AlterIsrRequestData.PartitionData;
import org.apache.kafka.common.message.AlterIsrRequestData.TopicData;
import org.apache.kafka.common.message.AlterIsrResponseData;
import org.apache.kafka.common.message.AlterPartitionReassignmentsRequestData;
import org.apache.kafka.common.message.AlterPartitionReassignmentsRequestData.ReassignablePartition;
import org.apache.kafka.common.message.AlterPartitionReassignmentsRequestData.ReassignableTopic;
import org.apache.kafka.common.message.AlterPartitionReassignmentsResponseData;
import org.apache.kafka.common.message.AlterPartitionReassignmentsResponseData.ReassignablePartitionResponse;
import org.apache.kafka.common.message.AlterPartitionReassignmentsResponseData.ReassignableTopicResponse;
import org.apache.kafka.common.message.BrokerHeartbeatRequestData;
import org.apache.kafka.common.message.CreatePartitionsRequestData.CreatePartitionsAssignment;
import org.apache.kafka.common.message.CreatePartitionsRequestData.CreatePartitionsTopic;
import org.apache.kafka.common.message.CreatePartitionsResponseData.CreatePartitionsTopicResult;
import org.apache.kafka.common.message.CreateTopicsRequestData;
import org.apache.kafka.common.message.CreateTopicsRequestData.CreatableReplicaAssignment;
import org.apache.kafka.common.message.CreateTopicsRequestData.CreatableTopic;
import org.apache.kafka.common.message.CreateTopicsRequestData.CreatableTopicCollection;
import org.apache.kafka.common.message.CreateTopicsResponseData;
import org.apache.kafka.common.message.CreateTopicsResponseData.CreatableTopicResult;
import org.apache.kafka.common.message.ElectLeadersRequestData;
import org.apache.kafka.common.message.ElectLeadersRequestData.TopicPartitions;
import org.apache.kafka.common.message.ElectLeadersRequestData.TopicPartitionsCollection;
import org.apache.kafka.common.message.ElectLeadersResponseData;
import org.apache.kafka.common.message.ElectLeadersResponseData.PartitionResult;
import org.apache.kafka.common.message.ElectLeadersResponseData.ReplicaElectionResult;
import org.apache.kafka.common.message.ListPartitionReassignmentsRequestData.ListPartitionReassignmentsTopics;
import org.apache.kafka.common.message.ListPartitionReassignmentsResponseData;
import org.apache.kafka.common.message.ListPartitionReassignmentsResponseData.OngoingPartitionReassignment;
import org.apache.kafka.common.message.ListPartitionReassignmentsResponseData.OngoingTopicReassignment;
import org.apache.kafka.common.metadata.ConfigRecord;
import org.apache.kafka.common.metadata.PartitionChangeRecord;
import org.apache.kafka.common.metadata.PartitionRecord;
import org.apache.kafka.common.metadata.RegisterBrokerRecord;
import org.apache.kafka.common.metadata.TopicRecord;
import org.apache.kafka.common.protocol.Errors;
import org.apache.kafka.common.requests.ApiError;
import org.apache.kafka.common.security.auth.SecurityProtocol;
import org.apache.kafka.common.utils.LogContext;
import org.apache.kafka.common.utils.MockTime;
import org.apache.kafka.common.utils.Utils;
import org.apache.kafka.metadata.BrokerHeartbeatReply;
import org.apache.kafka.metadata.BrokerRegistration;
import org.apache.kafka.metadata.PartitionRegistration;
import org.apache.kafka.metadata.RecordTestUtils;
import org.apache.kafka.metadata.Replicas;
import org.apache.kafka.server.common.ApiMessageAndVersion;
<<<<<<< HEAD
import org.apache.kafka.metadata.BrokerHeartbeatReply;
import org.apache.kafka.metadata.BrokerRegistration;
import org.apache.kafka.server.policy.CreateTopicPolicy;
=======
>>>>>>> 3f3c3e1c
import org.apache.kafka.timeline.SnapshotRegistry;
import org.junit.jupiter.api.Test;
import org.junit.jupiter.api.Timeout;
import org.junit.jupiter.params.ParameterizedTest;
import org.junit.jupiter.params.provider.ValueSource;
import org.slf4j.Logger;
import org.slf4j.LoggerFactory;

import java.util.ArrayList;
import java.util.Collections;
import java.util.HashMap;
import java.util.HashSet;
import java.util.List;
import java.util.Map;
import java.util.Optional;
import java.util.OptionalInt;
import java.util.Set;
<<<<<<< HEAD
import java.util.concurrent.atomic.AtomicLong;
import java.util.stream.Collectors;
import java.util.stream.IntStream;

import static org.apache.kafka.common.config.TopicConfig.SEGMENT_BYTES_CONFIG;
=======
import java.util.concurrent.TimeUnit;
import java.util.stream.Collectors;
import java.util.stream.IntStream;

import static java.util.Arrays.asList;
import static java.util.Collections.singletonList;
import static java.util.Collections.singletonMap;
import static org.apache.kafka.common.protocol.Errors.ELECTION_NOT_NEEDED;
import static org.apache.kafka.common.protocol.Errors.ELIGIBLE_LEADERS_NOT_AVAILABLE;
>>>>>>> 3f3c3e1c
import static org.apache.kafka.common.protocol.Errors.FENCED_LEADER_EPOCH;
import static org.apache.kafka.common.protocol.Errors.INVALID_PARTITIONS;
import static org.apache.kafka.common.protocol.Errors.INVALID_REPLICA_ASSIGNMENT;
import static org.apache.kafka.common.protocol.Errors.INVALID_TOPIC_EXCEPTION;
import static org.apache.kafka.common.protocol.Errors.NONE;
import static org.apache.kafka.common.protocol.Errors.NO_REASSIGNMENT_IN_PROGRESS;
<<<<<<< HEAD
import static org.apache.kafka.common.protocol.Errors.POLICY_VIOLATION;
=======
import static org.apache.kafka.common.protocol.Errors.PREFERRED_LEADER_NOT_AVAILABLE;
>>>>>>> 3f3c3e1c
import static org.apache.kafka.common.protocol.Errors.UNKNOWN_TOPIC_ID;
import static org.apache.kafka.common.protocol.Errors.UNKNOWN_TOPIC_OR_PARTITION;
import static org.apache.kafka.controller.BrokersToIsrs.TopicIdPartition;
import static org.apache.kafka.metadata.LeaderConstants.NO_LEADER;
import static org.junit.jupiter.api.Assertions.assertArrayEquals;
import static org.junit.jupiter.api.Assertions.assertEquals;
import static org.junit.jupiter.api.Assertions.assertFalse;
import static org.junit.jupiter.api.Assertions.assertNotEquals;
import static org.junit.jupiter.api.Assertions.assertNotNull;
import static org.junit.jupiter.api.Assertions.assertNull;
import static org.junit.jupiter.api.Assertions.assertThrows;
import static org.junit.jupiter.api.Assertions.assertTrue;


@Timeout(40)
public class ReplicationControlManagerTest {
    private final static Logger log = LoggerFactory.getLogger(ReplicationControlManagerTest.class);
    private final static int BROKER_SESSION_TIMEOUT_MS = 1000;

    private static class ReplicationControlTestContext {
        final SnapshotRegistry snapshotRegistry = new SnapshotRegistry(new LogContext());
        final LogContext logContext = new LogContext();
        final MockTime time = new MockTime();
        final MockRandom random = new MockRandom();
        final ClusterControlManager clusterControl = new ClusterControlManager(
            logContext, time, snapshotRegistry, TimeUnit.MILLISECONDS.convert(BROKER_SESSION_TIMEOUT_MS, TimeUnit.NANOSECONDS),
            new StripedReplicaPlacer(random));
        final ControllerMetrics metrics = new MockControllerMetrics();
        final ConfigurationControlManager configurationControl = new ConfigurationControlManager(
            new LogContext(), snapshotRegistry, Collections.emptyMap());
        final ReplicationControlManager replicationControl;

        void replay(List<ApiMessageAndVersion> records) throws Exception {
            RecordTestUtils.replayAll(clusterControl, records);
            RecordTestUtils.replayAll(configurationControl, records);
            RecordTestUtils.replayAll(replicationControl, records);
        }

        ReplicationControlTestContext() {
            this(Optional.empty());
        }

        ReplicationControlTestContext(Optional<CreateTopicPolicy> createTopicPolicy) {
            this.replicationControl = new ReplicationControlManager(snapshotRegistry,
                new LogContext(),
                (short) 3,
                1,
                configurationControl,
                clusterControl,
                metrics,
                createTopicPolicy);
            clusterControl.activate();
        }

        CreatableTopicResult createTestTopic(String name,
                                             int numPartitions,
                                             short replicationFactor,
                                             short expectedErrorCode) throws Exception {
            CreateTopicsRequestData request = new CreateTopicsRequestData();
            CreatableTopic topic = new CreatableTopic().setName(name);
            topic.setNumPartitions(numPartitions).setReplicationFactor(replicationFactor);
            request.topics().add(topic);
            ControllerResult<CreateTopicsResponseData> result =
                replicationControl.createTopics(request);
            CreatableTopicResult topicResult = result.response().topics().find(name);
            assertNotNull(topicResult);
            assertEquals(expectedErrorCode, topicResult.errorCode());
            if (expectedErrorCode == NONE.code()) {
                replay(result.records());
            }
            return topicResult;
        }

        CreatableTopicResult createTestTopic(String name, int[][] replicas) throws Exception {
            return createTestTopic(name, replicas, Collections.emptyMap(), (short) 0);
        }

        CreatableTopicResult createTestTopic(String name, int[][] replicas,
                                             short expectedErrorCode) throws Exception {
            return createTestTopic(name, replicas, Collections.emptyMap(), expectedErrorCode);
        }

        CreatableTopicResult createTestTopic(String name, int[][] replicas,
                                             Map<String, String> configs,
                                             short expectedErrorCode) throws Exception {
            assertFalse(replicas.length == 0);
            CreateTopicsRequestData request = new CreateTopicsRequestData();
            CreatableTopic topic = new CreatableTopic().setName(name);
            topic.setNumPartitions(-1).setReplicationFactor((short) -1);
            for (int i = 0; i < replicas.length; i++) {
                topic.assignments().add(new CreatableReplicaAssignment().
                    setPartitionIndex(i).setBrokerIds(Replicas.toList(replicas[i])));
            }
            configs.entrySet().forEach(e -> topic.configs().add(
                new CreateTopicsRequestData.CreateableTopicConfig().setName(e.getKey()).
                    setValue(e.getValue())));
            request.topics().add(topic);
            ControllerResult<CreateTopicsResponseData> result =
                replicationControl.createTopics(request);
            CreatableTopicResult topicResult = result.response().topics().find(name);
            assertNotNull(topicResult);
            assertEquals(expectedErrorCode, topicResult.errorCode());
            if (expectedErrorCode == NONE.code()) {
                assertEquals(replicas.length, topicResult.numPartitions());
                assertEquals(replicas[0].length, topicResult.replicationFactor());
                replay(result.records());
            }
            return topicResult;
        }

        void createPartitions(int count, String name,
                int[][] replicas, short expectedErrorCode) throws Exception {
            assertFalse(replicas.length == 0);
            CreatePartitionsTopic topic = new CreatePartitionsTopic().
                setName(name).
                setCount(count);
            for (int i = 0; i < replicas.length; i++) {
                topic.assignments().add(new CreatePartitionsAssignment().
                    setBrokerIds(Replicas.toList(replicas[i])));
            }
            ControllerResult<List<CreatePartitionsTopicResult>> result =
                replicationControl.createPartitions(Collections.singletonList(topic));
            assertEquals(1, result.response().size());
            CreatePartitionsTopicResult topicResult = result.response().get(0);
            assertEquals(name, topicResult.name());
            assertEquals(expectedErrorCode, topicResult.errorCode());
            replay(result.records());
        }

        void registerBrokers(Integer... brokerIds) throws Exception {
            for (int brokerId : brokerIds) {
                RegisterBrokerRecord brokerRecord = new RegisterBrokerRecord().
                    setBrokerEpoch(brokerId + 100).setBrokerId(brokerId);
                brokerRecord.endPoints().add(new RegisterBrokerRecord.BrokerEndpoint().
                    setSecurityProtocol(SecurityProtocol.PLAINTEXT.id).
                    setPort((short) 9092 + brokerId).
                    setName("PLAINTEXT").
                    setHost("localhost"));
                replay(Collections.singletonList(new ApiMessageAndVersion(brokerRecord, (short) 0)));
            }
        }

        void alterIsr(
            TopicIdPartition topicIdPartition,
            int leaderId,
            List<Integer> isr
        ) throws Exception {
            BrokerRegistration registration = clusterControl.brokerRegistrations().get(leaderId);
            assertFalse(registration.fenced());

            PartitionRegistration partition = replicationControl.getPartition(
                topicIdPartition.topicId(),
                topicIdPartition.partitionId()
            );
            assertNotNull(partition);
            assertEquals(leaderId, partition.leader);

            PartitionData partitionData = new PartitionData()
                .setPartitionIndex(topicIdPartition.partitionId())
                .setCurrentIsrVersion(partition.partitionEpoch)
                .setLeaderEpoch(partition.leaderEpoch)
                .setNewIsr(isr);

            String topicName = replicationControl.getTopic(topicIdPartition.topicId()).name();
            TopicData topicData = new TopicData()
                .setName(topicName)
                .setPartitions(singletonList(partitionData));

            ControllerResult<AlterIsrResponseData> alterIsr = replicationControl.alterIsr(
                new AlterIsrRequestData()
                    .setBrokerId(leaderId)
                    .setBrokerEpoch(registration.epoch())
                    .setTopics(singletonList(topicData)));
            replay(alterIsr.records());
        }

        void unfenceBrokers(Integer... brokerIds)  throws Exception {
            unfenceBrokers(Utils.mkSet(brokerIds));
        }

        void unfenceBrokers(Set<Integer> brokerIds) throws Exception {
            for (int brokerId : brokerIds) {
                ControllerResult<BrokerHeartbeatReply> result = replicationControl.
                    processBrokerHeartbeat(new BrokerHeartbeatRequestData().
                        setBrokerId(brokerId).setBrokerEpoch(brokerId + 100).
                        setCurrentMetadataOffset(1).
                        setWantFence(false).setWantShutDown(false), 0);
                assertEquals(new BrokerHeartbeatReply(true, false, false, false),
                    result.response());
                replay(result.records());
            }
        }

        void alterTopicConfig(
            String topic,
            String configKey,
            String configValue
        ) throws Exception {
            ConfigRecord configRecord = new ConfigRecord()
                .setResourceType(ConfigResource.Type.TOPIC.id())
                .setResourceName(topic)
                .setName(configKey)
                .setValue(configValue);
            replay(singletonList(new ApiMessageAndVersion(configRecord, (short) 0)));
        }

        void fenceBrokers(Set<Integer> brokerIds) throws Exception {
            time.sleep(BROKER_SESSION_TIMEOUT_MS);

            Set<Integer> unfencedBrokerIds = clusterControl.brokerRegistrations().keySet().stream()
                .filter(brokerId -> !brokerIds.contains(brokerId))
                .collect(Collectors.toSet());
            unfenceBrokers(unfencedBrokerIds.toArray(new Integer[0]));

            Optional<Integer> staleBroker = clusterControl.heartbeatManager().findOneStaleBroker();
            while (staleBroker.isPresent()) {
                ControllerResult<Void> fenceResult = replicationControl.maybeFenceOneStaleBroker();
                replay(fenceResult.records());
                staleBroker = clusterControl.heartbeatManager().findOneStaleBroker();
            }

            assertEquals(brokerIds, clusterControl.fencedBrokerIds());
        }

        long currentBrokerEpoch(int brokerId) {
            Map<Integer, BrokerRegistration> registrations = clusterControl.brokerRegistrations();
            BrokerRegistration registration = registrations.get(brokerId);
            assertNotNull(registration, "No current registration for broker " + brokerId);
            return registration.epoch();
        }

        OptionalInt currentLeader(TopicIdPartition topicIdPartition) {
            PartitionRegistration partition = replicationControl.
                getPartition(topicIdPartition.topicId(), topicIdPartition.partitionId());
            return (partition.leader < 0) ? OptionalInt.empty() : OptionalInt.of(partition.leader);
        }
    }

    private static class MockCreateTopicPolicy implements CreateTopicPolicy {
        private final List<RequestMetadata> expecteds;
        private final AtomicLong index = new AtomicLong(0);

        MockCreateTopicPolicy(List<RequestMetadata> expecteds) {
            this.expecteds = expecteds;
        }

        @Override
        public void validate(RequestMetadata actual) throws PolicyViolationException {
            long curIndex = index.getAndIncrement();
            if (curIndex >= expecteds.size()) {
                throw new PolicyViolationException("Unexpected topic creation: index " +
                    "out of range at " + curIndex);
            }
            RequestMetadata expected = expecteds.get((int) curIndex);
            if (!expected.equals(actual)) {
                throw new PolicyViolationException("Expected: " + expected +
                    ". Got: " + actual);
            }
        }

        @Override
        public void close() throws Exception {
            // nothing to do
        }

        @Override
        public void configure(Map<String, ?> configs) {
            // nothing to do
        }
    }

    @Test
    public void testCreateTopics() throws Exception {
        ReplicationControlTestContext ctx = new ReplicationControlTestContext();
        ReplicationControlManager replicationControl = ctx.replicationControl;
        CreateTopicsRequestData request = new CreateTopicsRequestData();
        request.topics().add(new CreatableTopic().setName("foo").
            setNumPartitions(-1).setReplicationFactor((short) -1));
        ControllerResult<CreateTopicsResponseData> result =
            replicationControl.createTopics(request);
        CreateTopicsResponseData expectedResponse = new CreateTopicsResponseData();
        expectedResponse.topics().add(new CreatableTopicResult().setName("foo").
            setErrorCode(Errors.INVALID_REPLICATION_FACTOR.code()).
                setErrorMessage("Unable to replicate the partition 3 time(s): All " +
                    "brokers are currently fenced."));
        assertEquals(expectedResponse, result.response());

        ctx.registerBrokers(0, 1, 2);
        ctx.unfenceBrokers(0, 1, 2);
        ControllerResult<CreateTopicsResponseData> result2 =
            replicationControl.createTopics(request);
        CreateTopicsResponseData expectedResponse2 = new CreateTopicsResponseData();
        expectedResponse2.topics().add(new CreatableTopicResult().setName("foo").
            setNumPartitions(1).setReplicationFactor((short) 3).
            setErrorMessage(null).setErrorCode((short) 0).
            setTopicId(result2.response().topics().find("foo").topicId()));
        assertEquals(expectedResponse2, result2.response());
        ctx.replay(result2.records());
        assertEquals(new PartitionRegistration(new int[] {1, 2, 0},
            new int[] {1, 2, 0}, Replicas.NONE, Replicas.NONE, 1, 0, 0),
            replicationControl.getPartition(
                ((TopicRecord) result2.records().get(0).message()).topicId(), 0));
        ControllerResult<CreateTopicsResponseData> result3 =
                replicationControl.createTopics(request);
        CreateTopicsResponseData expectedResponse3 = new CreateTopicsResponseData();
        expectedResponse3.topics().add(new CreatableTopicResult().setName("foo").
                setErrorCode(Errors.TOPIC_ALREADY_EXISTS.code()).
                setErrorMessage(Errors.TOPIC_ALREADY_EXISTS.exception().getMessage()));
        assertEquals(expectedResponse3, result3.response());
        Uuid fooId = result2.response().topics().find("foo").topicId();
        RecordTestUtils.assertBatchIteratorContains(asList(
            asList(new ApiMessageAndVersion(new PartitionRecord().
                    setPartitionId(0).setTopicId(fooId).
                    setReplicas(asList(1, 2, 0)).setIsr(asList(1, 2, 0)).
                    setRemovingReplicas(Collections.emptyList()).setAddingReplicas(Collections.emptyList()).setLeader(1).
                    setLeaderEpoch(0).setPartitionEpoch(0), (short) 0),
                new ApiMessageAndVersion(new TopicRecord().
                    setTopicId(fooId).setName("foo"), (short) 0))),
            ctx.replicationControl.iterator(Long.MAX_VALUE));
    }

    @Test
    public void testCreateTopicsWithPolicy() throws Exception {
        MockCreateTopicPolicy createTopicPolicy = new MockCreateTopicPolicy(Arrays.asList(
            new CreateTopicPolicy.RequestMetadata("foo", 2, (short) 2,
                null, Collections.emptyMap()),
            new CreateTopicPolicy.RequestMetadata("bar", 3, (short) 2,
                null, Collections.emptyMap()),
            new CreateTopicPolicy.RequestMetadata("baz", null, null,
                Collections.singletonMap(0, Arrays.asList(2, 1, 0)),
                Collections.singletonMap(SEGMENT_BYTES_CONFIG, "12300000")),
            new CreateTopicPolicy.RequestMetadata("quux", null, null,
                Collections.singletonMap(0, Arrays.asList(2, 1, 0)), Collections.emptyMap())));
        ReplicationControlTestContext ctx =
            new ReplicationControlTestContext(Optional.of(createTopicPolicy));
        ctx.registerBrokers(0, 1, 2);
        ctx.unfenceBrokers(0, 1, 2);
        ctx.createTestTopic("foo", 2, (short) 2, NONE.code());
        ctx.createTestTopic("bar", 3, (short) 3, POLICY_VIOLATION.code());
        ctx.createTestTopic("baz", new int[][] {new int[] {2, 1, 0}},
            Collections.singletonMap(SEGMENT_BYTES_CONFIG, "12300000"), NONE.code());
        ctx.createTestTopic("quux", new int[][] {new int[] {1, 2, 0}}, POLICY_VIOLATION.code());
    }

    @Test
    public void testGlobalTopicAndPartitionMetrics() throws Exception {
        ReplicationControlTestContext ctx = new ReplicationControlTestContext();
        ReplicationControlManager replicationControl = ctx.replicationControl;
        CreateTopicsRequestData request = new CreateTopicsRequestData();
        request.topics().add(new CreatableTopic().setName("foo").
            setNumPartitions(1).setReplicationFactor((short) -1));

        ctx.registerBrokers(0, 1, 2);
        ctx.unfenceBrokers(0, 1, 2);

        List<Uuid> topicsToDelete = new ArrayList<>();

        ControllerResult<CreateTopicsResponseData> result =
            replicationControl.createTopics(request);
        topicsToDelete.add(result.response().topics().find("foo").topicId());

        RecordTestUtils.replayAll(replicationControl, result.records());
        assertEquals(1, ctx.metrics.globalTopicsCount());

        request = new CreateTopicsRequestData();
        request.topics().add(new CreatableTopic().setName("bar").
            setNumPartitions(1).setReplicationFactor((short) -1));
        request.topics().add(new CreatableTopic().setName("baz").
            setNumPartitions(2).setReplicationFactor((short) -1));
        result = replicationControl.createTopics(request);
        RecordTestUtils.replayAll(replicationControl, result.records());
        assertEquals(3, ctx.metrics.globalTopicsCount());
        assertEquals(4, ctx.metrics.globalPartitionCount());

        topicsToDelete.add(result.response().topics().find("baz").topicId());
        ControllerResult<Map<Uuid, ApiError>> deleteResult = replicationControl.deleteTopics(topicsToDelete);
        RecordTestUtils.replayAll(replicationControl, deleteResult.records());
        assertEquals(1, ctx.metrics.globalTopicsCount());
        assertEquals(1, ctx.metrics.globalPartitionCount());

        Uuid topicToDelete = result.response().topics().find("bar").topicId();
        deleteResult = replicationControl.deleteTopics(Collections.singletonList(topicToDelete));
        RecordTestUtils.replayAll(replicationControl, deleteResult.records());
        assertEquals(0, ctx.metrics.globalTopicsCount());
        assertEquals(0, ctx.metrics.globalPartitionCount());
    }

    @Test
    public void testOfflinePartitionAndReplicaImbalanceMetrics() throws Exception {
        ReplicationControlTestContext ctx = new ReplicationControlTestContext();
        ReplicationControlManager replicationControl = ctx.replicationControl;
        ctx.registerBrokers(0, 1, 2, 3);
        ctx.unfenceBrokers(0, 1, 2, 3);

        CreatableTopicResult foo = ctx.createTestTopic("foo", new int[][] {
            new int[] {0, 2}, new int[] {0, 1}});

        CreatableTopicResult zar = ctx.createTestTopic("zar", new int[][] {
            new int[] {0, 1, 2}, new int[] {1, 2, 3}, new int[] {1, 2, 0}});

        ControllerResult<Void> result = replicationControl.unregisterBroker(0);
        ctx.replay(result.records());

        // All partitions should still be online after unregistering broker 0
        assertEquals(0, ctx.metrics.offlinePartitionCount());
        // Three partitions should not have their preferred (first) replica 0
        assertEquals(3, ctx.metrics.preferredReplicaImbalanceCount());

        result = replicationControl.unregisterBroker(1);
        ctx.replay(result.records());

        // After unregistering broker 1, 1 partition for topic foo should go offline
        assertEquals(1, ctx.metrics.offlinePartitionCount());
        // All five partitions should not have their preferred (first) replica at this point
        assertEquals(5, ctx.metrics.preferredReplicaImbalanceCount());

        result = replicationControl.unregisterBroker(2);
        ctx.replay(result.records());

        // After unregistering broker 2, the last partition for topic foo should go offline
        // and 2 partitions for topic zar should go offline
        assertEquals(4, ctx.metrics.offlinePartitionCount());

        result = replicationControl.unregisterBroker(3);
        ctx.replay(result.records());

        // After unregistering broker 3 the last partition for topic zar should go offline
        assertEquals(5, ctx.metrics.offlinePartitionCount());

        // Deleting topic foo should bring the offline partition count down to 3
        ArrayList<ApiMessageAndVersion> records = new ArrayList<>();
        replicationControl.deleteTopic(foo.topicId(), records);
        ctx.replay(records);

        assertEquals(3, ctx.metrics.offlinePartitionCount());

        // Deleting topic zar should bring the offline partition count down to 0
        records = new ArrayList<>();
        replicationControl.deleteTopic(zar.topicId(), records);
        ctx.replay(records);

        assertEquals(0, ctx.metrics.offlinePartitionCount());
    }

    @Test
    public void testValidateNewTopicNames() {
        Map<String, ApiError> topicErrors = new HashMap<>();
        CreatableTopicCollection topics = new CreatableTopicCollection();
        topics.add(new CreatableTopic().setName(""));
        topics.add(new CreatableTopic().setName("woo"));
        topics.add(new CreatableTopic().setName("."));
        ReplicationControlManager.validateNewTopicNames(topicErrors, topics);
        Map<String, ApiError> expectedTopicErrors = new HashMap<>();
        expectedTopicErrors.put("", new ApiError(INVALID_TOPIC_EXCEPTION,
            "Topic name is illegal, it can't be empty"));
        expectedTopicErrors.put(".", new ApiError(INVALID_TOPIC_EXCEPTION,
            "Topic name cannot be \".\" or \"..\""));
        assertEquals(expectedTopicErrors, topicErrors);
    }

    @Test
    public void testRemoveLeaderships() throws Exception {
        ReplicationControlTestContext ctx = new ReplicationControlTestContext();
        ReplicationControlManager replicationControl = ctx.replicationControl;
        ctx.registerBrokers(0, 1, 2, 3);
        ctx.unfenceBrokers(0, 1, 2, 3);
        CreatableTopicResult result = ctx.createTestTopic("foo",
            new int[][] {
                new int[] {0, 1, 2},
                new int[] {1, 2, 3},
                new int[] {2, 3, 0},
                new int[] {0, 2, 1}
            });
        Set<TopicIdPartition> expectedPartitions = new HashSet<>();
        expectedPartitions.add(new TopicIdPartition(result.topicId(), 0));
        expectedPartitions.add(new TopicIdPartition(result.topicId(), 3));
        assertEquals(expectedPartitions, RecordTestUtils.
            iteratorToSet(replicationControl.brokersToIsrs().iterator(0, true)));
        List<ApiMessageAndVersion> records = new ArrayList<>();
        replicationControl.handleBrokerFenced(0, records);
        ctx.replay(records);
        assertEquals(Collections.emptySet(), RecordTestUtils.
            iteratorToSet(replicationControl.brokersToIsrs().iterator(0, true)));
    }

    @Test
    public void testShrinkAndExpandIsr() throws Exception {
        ReplicationControlTestContext ctx = new ReplicationControlTestContext();
        ReplicationControlManager replicationControl = ctx.replicationControl;
        ctx.registerBrokers(0, 1, 2);
        ctx.unfenceBrokers(0, 1, 2);
        CreatableTopicResult createTopicResult = ctx.createTestTopic("foo",
            new int[][] {new int[] {0, 1, 2}});

        TopicIdPartition topicIdPartition = new TopicIdPartition(createTopicResult.topicId(), 0);
        TopicPartition topicPartition = new TopicPartition("foo", 0);
        assertEquals(OptionalInt.of(0), ctx.currentLeader(topicIdPartition));
        long brokerEpoch = ctx.currentBrokerEpoch(0);
        PartitionData shrinkIsrRequest = newAlterIsrPartition(
            replicationControl, topicIdPartition, asList(0, 1));
        ControllerResult<AlterIsrResponseData> shrinkIsrResult = sendAlterIsr(
            replicationControl, 0, brokerEpoch, "foo", shrinkIsrRequest);
        AlterIsrResponseData.PartitionData shrinkIsrResponse = assertAlterIsrResponse(
            shrinkIsrResult, topicPartition, NONE);
        assertConsistentAlterIsrResponse(replicationControl, topicIdPartition, shrinkIsrResponse);

        PartitionData expandIsrRequest = newAlterIsrPartition(
            replicationControl, topicIdPartition, asList(0, 1, 2));
        ControllerResult<AlterIsrResponseData> expandIsrResult = sendAlterIsr(
            replicationControl, 0, brokerEpoch, "foo", expandIsrRequest);
        AlterIsrResponseData.PartitionData expandIsrResponse = assertAlterIsrResponse(
            expandIsrResult, topicPartition, NONE);
        assertConsistentAlterIsrResponse(replicationControl, topicIdPartition, expandIsrResponse);
    }

    @Test
    public void testInvalidAlterIsrRequests() throws Exception {
        ReplicationControlTestContext ctx = new ReplicationControlTestContext();
        ReplicationControlManager replicationControl = ctx.replicationControl;
        ctx.registerBrokers(0, 1, 2);
        ctx.unfenceBrokers(0, 1, 2);
        CreatableTopicResult createTopicResult = ctx.createTestTopic("foo",
            new int[][] {new int[] {0, 1, 2}});

        TopicIdPartition topicIdPartition = new TopicIdPartition(createTopicResult.topicId(), 0);
        TopicPartition topicPartition = new TopicPartition("foo", 0);
        assertEquals(OptionalInt.of(0), ctx.currentLeader(topicIdPartition));
        long brokerEpoch = ctx.currentBrokerEpoch(0);

        // Invalid leader
        PartitionData invalidLeaderRequest = newAlterIsrPartition(
            replicationControl, topicIdPartition, asList(0, 1));
        ControllerResult<AlterIsrResponseData> invalidLeaderResult = sendAlterIsr(
            replicationControl, 1, ctx.currentBrokerEpoch(1),
            "foo", invalidLeaderRequest);
        assertAlterIsrResponse(invalidLeaderResult, topicPartition, Errors.INVALID_REQUEST);

        // Stale broker epoch
        PartitionData invalidBrokerEpochRequest = newAlterIsrPartition(
            replicationControl, topicIdPartition, asList(0, 1));
        assertThrows(StaleBrokerEpochException.class, () -> sendAlterIsr(
            replicationControl, 0, brokerEpoch - 1, "foo", invalidBrokerEpochRequest));

        // Invalid leader epoch
        PartitionData invalidLeaderEpochRequest = newAlterIsrPartition(
            replicationControl, topicIdPartition, asList(0, 1));
        invalidLeaderEpochRequest.setLeaderEpoch(500);
        ControllerResult<AlterIsrResponseData> invalidLeaderEpochResult = sendAlterIsr(
            replicationControl, 1, ctx.currentBrokerEpoch(1),
            "foo", invalidLeaderEpochRequest);
        assertAlterIsrResponse(invalidLeaderEpochResult, topicPartition, FENCED_LEADER_EPOCH);

        // Invalid ISR (3 is not a valid replica)
        PartitionData invalidIsrRequest1 = newAlterIsrPartition(
            replicationControl, topicIdPartition, asList(0, 1));
        invalidIsrRequest1.setNewIsr(asList(0, 1, 3));
        ControllerResult<AlterIsrResponseData> invalidIsrResult1 = sendAlterIsr(
            replicationControl, 1, ctx.currentBrokerEpoch(1),
            "foo", invalidIsrRequest1);
        assertAlterIsrResponse(invalidIsrResult1, topicPartition, Errors.INVALID_REQUEST);

        // Invalid ISR (does not include leader 0)
        PartitionData invalidIsrRequest2 = newAlterIsrPartition(
            replicationControl, topicIdPartition, asList(0, 1));
        invalidIsrRequest2.setNewIsr(asList(1, 2));
        ControllerResult<AlterIsrResponseData> invalidIsrResult2 = sendAlterIsr(
            replicationControl, 1, ctx.currentBrokerEpoch(1),
            "foo", invalidIsrRequest2);
        assertAlterIsrResponse(invalidIsrResult2, topicPartition, Errors.INVALID_REQUEST);
    }

    private PartitionData newAlterIsrPartition(
        ReplicationControlManager replicationControl,
        TopicIdPartition topicIdPartition,
        List<Integer> newIsr
    ) {
        PartitionRegistration partitionControl =
            replicationControl.getPartition(topicIdPartition.topicId(), topicIdPartition.partitionId());
        return new AlterIsrRequestData.PartitionData()
            .setPartitionIndex(0)
            .setLeaderEpoch(partitionControl.leaderEpoch)
            .setCurrentIsrVersion(partitionControl.partitionEpoch)
            .setNewIsr(newIsr);
    }

    private ControllerResult<AlterIsrResponseData> sendAlterIsr(
        ReplicationControlManager replicationControl,
        int brokerId,
        long brokerEpoch,
        String topic,
        AlterIsrRequestData.PartitionData partitionData
    ) throws Exception {
        AlterIsrRequestData request = new AlterIsrRequestData()
            .setBrokerId(brokerId)
            .setBrokerEpoch(brokerEpoch);

        AlterIsrRequestData.TopicData topicData = new AlterIsrRequestData.TopicData()
            .setName(topic);
        request.topics().add(topicData);
        topicData.partitions().add(partitionData);

        ControllerResult<AlterIsrResponseData> result = replicationControl.alterIsr(request);
        RecordTestUtils.replayAll(replicationControl, result.records());
        return result;
    }

    private AlterIsrResponseData.PartitionData assertAlterIsrResponse(
        ControllerResult<AlterIsrResponseData> alterIsrResult,
        TopicPartition topicPartition,
        Errors expectedError
    ) {
        AlterIsrResponseData response = alterIsrResult.response();
        assertEquals(1, response.topics().size());

        AlterIsrResponseData.TopicData topicData = response.topics().get(0);
        assertEquals(topicPartition.topic(), topicData.name());
        assertEquals(1, topicData.partitions().size());

        AlterIsrResponseData.PartitionData partitionData = topicData.partitions().get(0);
        assertEquals(topicPartition.partition(), partitionData.partitionIndex());
        assertEquals(expectedError, Errors.forCode(partitionData.errorCode()));
        return partitionData;
    }

    private void assertConsistentAlterIsrResponse(
        ReplicationControlManager replicationControl,
        TopicIdPartition topicIdPartition,
        AlterIsrResponseData.PartitionData partitionData
    ) {
        PartitionRegistration partitionControl =
            replicationControl.getPartition(topicIdPartition.topicId(), topicIdPartition.partitionId());
        assertEquals(partitionControl.leader, partitionData.leaderId());
        assertEquals(partitionControl.leaderEpoch, partitionData.leaderEpoch());
        assertEquals(partitionControl.partitionEpoch, partitionData.currentIsrVersion());
        List<Integer> expectedIsr = IntStream.of(partitionControl.isr).boxed().collect(Collectors.toList());
        assertEquals(expectedIsr, partitionData.isr());
    }

    private void assertCreatedTopicConfigs(
        ReplicationControlTestContext ctx,
        String topic,
        CreateTopicsRequestData.CreateableTopicConfigCollection requestConfigs
    ) {
        Map<String, String> configs = ctx.configurationControl.getConfigs(
            new ConfigResource(ConfigResource.Type.TOPIC, topic));
        assertEquals(requestConfigs.size(), configs.size());
        for (CreateTopicsRequestData.CreateableTopicConfig requestConfig : requestConfigs) {
            String value = configs.get(requestConfig.name());
            assertEquals(requestConfig.value(), value);
        }
    }

    private void assertEmptyTopicConfigs(
        ReplicationControlTestContext ctx,
        String topic
    ) {
        Map<String, String> configs = ctx.configurationControl.getConfigs(
            new ConfigResource(ConfigResource.Type.TOPIC, topic));
        assertEquals(Collections.emptyMap(), configs);
    }

    @Test
    public void testDeleteTopics() throws Exception {
        ReplicationControlTestContext ctx = new ReplicationControlTestContext();
        ReplicationControlManager replicationControl = ctx.replicationControl;
        CreateTopicsRequestData request = new CreateTopicsRequestData();
        CreateTopicsRequestData.CreateableTopicConfigCollection requestConfigs =
            new CreateTopicsRequestData.CreateableTopicConfigCollection();
        requestConfigs.add(new CreateTopicsRequestData.CreateableTopicConfig().
            setName("cleanup.policy").setValue("compact"));
        requestConfigs.add(new CreateTopicsRequestData.CreateableTopicConfig().
            setName("min.cleanable.dirty.ratio").setValue("0.1"));
        request.topics().add(new CreatableTopic().setName("foo").
            setNumPartitions(3).setReplicationFactor((short) 2).
            setConfigs(requestConfigs));
        ctx.registerBrokers(0, 1);
        ctx.unfenceBrokers(0, 1);
        ControllerResult<CreateTopicsResponseData> createResult =
            replicationControl.createTopics(request);
        CreateTopicsResponseData expectedResponse = new CreateTopicsResponseData();
        Uuid topicId = createResult.response().topics().find("foo").topicId();
        expectedResponse.topics().add(new CreatableTopicResult().setName("foo").
            setNumPartitions(3).setReplicationFactor((short) 2).
            setErrorMessage(null).setErrorCode((short) 0).
            setTopicId(topicId));
        assertEquals(expectedResponse, createResult.response());
        // Until the records are replayed, no changes are made
        assertNull(replicationControl.getPartition(topicId, 0));
        assertEmptyTopicConfigs(ctx, "foo");
        ctx.replay(createResult.records());
        assertNotNull(replicationControl.getPartition(topicId, 0));
        assertNotNull(replicationControl.getPartition(topicId, 1));
        assertNotNull(replicationControl.getPartition(topicId, 2));
        assertNull(replicationControl.getPartition(topicId, 3));
        assertCreatedTopicConfigs(ctx, "foo", requestConfigs);

        assertEquals(singletonMap(topicId, new ResultOrError<>("foo")),
            replicationControl.findTopicNames(Long.MAX_VALUE, Collections.singleton(topicId)));
        assertEquals(singletonMap("foo", new ResultOrError<>(topicId)),
            replicationControl.findTopicIds(Long.MAX_VALUE, Collections.singleton("foo")));
        Uuid invalidId = new Uuid(topicId.getMostSignificantBits() + 1,
            topicId.getLeastSignificantBits());
        assertEquals(singletonMap(invalidId,
            new ResultOrError<>(new ApiError(UNKNOWN_TOPIC_ID))),
                replicationControl.findTopicNames(Long.MAX_VALUE, Collections.singleton(invalidId)));
        assertEquals(singletonMap("bar",
            new ResultOrError<>(new ApiError(UNKNOWN_TOPIC_OR_PARTITION))),
                replicationControl.findTopicIds(Long.MAX_VALUE, Collections.singleton("bar")));

        ControllerResult<Map<Uuid, ApiError>> invalidDeleteResult = replicationControl.
            deleteTopics(Collections.singletonList(invalidId));
        assertEquals(0, invalidDeleteResult.records().size());
        assertEquals(singletonMap(invalidId, new ApiError(UNKNOWN_TOPIC_ID, null)),
            invalidDeleteResult.response());
        ControllerResult<Map<Uuid, ApiError>> deleteResult = replicationControl.
            deleteTopics(Collections.singletonList(topicId));
        assertTrue(deleteResult.isAtomic());
        assertEquals(singletonMap(topicId, new ApiError(NONE, null)),
            deleteResult.response());
        assertEquals(1, deleteResult.records().size());
        ctx.replay(deleteResult.records());
        assertNull(replicationControl.getPartition(topicId, 0));
        assertNull(replicationControl.getPartition(topicId, 1));
        assertNull(replicationControl.getPartition(topicId, 2));
        assertNull(replicationControl.getPartition(topicId, 3));
        assertEquals(singletonMap(topicId, new ResultOrError<>(
            new ApiError(UNKNOWN_TOPIC_ID))), replicationControl.findTopicNames(
                Long.MAX_VALUE, Collections.singleton(topicId)));
        assertEquals(singletonMap("foo", new ResultOrError<>(
            new ApiError(UNKNOWN_TOPIC_OR_PARTITION))), replicationControl.findTopicIds(
                Long.MAX_VALUE, Collections.singleton("foo")));
        assertEmptyTopicConfigs(ctx, "foo");
    }


    @Test
    public void testCreatePartitions() throws Exception {
        ReplicationControlTestContext ctx = new ReplicationControlTestContext();
        ReplicationControlManager replicationControl = ctx.replicationControl;
        CreateTopicsRequestData request = new CreateTopicsRequestData();
        request.topics().add(new CreatableTopic().setName("foo").
            setNumPartitions(3).setReplicationFactor((short) 2));
        request.topics().add(new CreatableTopic().setName("bar").
            setNumPartitions(4).setReplicationFactor((short) 2));
        request.topics().add(new CreatableTopic().setName("quux").
            setNumPartitions(2).setReplicationFactor((short) 2));
        request.topics().add(new CreatableTopic().setName("foo2").
            setNumPartitions(2).setReplicationFactor((short) 2));
        ctx.registerBrokers(0, 1);
        ctx.unfenceBrokers(0, 1);
        ControllerResult<CreateTopicsResponseData> createTopicResult =
            replicationControl.createTopics(request);
        ctx.replay(createTopicResult.records());
        List<CreatePartitionsTopic> topics = new ArrayList<>();
        topics.add(new CreatePartitionsTopic().
            setName("foo").setCount(5).setAssignments(null));
        topics.add(new CreatePartitionsTopic().
            setName("bar").setCount(3).setAssignments(null));
        topics.add(new CreatePartitionsTopic().
            setName("baz").setCount(3).setAssignments(null));
        topics.add(new CreatePartitionsTopic().
            setName("quux").setCount(2).setAssignments(null));
        ControllerResult<List<CreatePartitionsTopicResult>> createPartitionsResult =
            replicationControl.createPartitions(topics);
        assertEquals(asList(new CreatePartitionsTopicResult().
                setName("foo").
                setErrorCode(NONE.code()).
                setErrorMessage(null),
            new CreatePartitionsTopicResult().
                setName("bar").
                setErrorCode(INVALID_PARTITIONS.code()).
                setErrorMessage("The topic bar currently has 4 partition(s); 3 would not be an increase."),
            new CreatePartitionsTopicResult().
                setName("baz").
                setErrorCode(UNKNOWN_TOPIC_OR_PARTITION.code()).
                setErrorMessage(null),
            new CreatePartitionsTopicResult().
                setName("quux").
                setErrorCode(INVALID_PARTITIONS.code()).
                setErrorMessage("Topic already has 2 partition(s).")),
            createPartitionsResult.response());
        ctx.replay(createPartitionsResult.records());
        List<CreatePartitionsTopic> topics2 = new ArrayList<>();
        topics2.add(new CreatePartitionsTopic().
            setName("foo").setCount(6).setAssignments(asList(
                new CreatePartitionsAssignment().setBrokerIds(asList(1, 0)))));
        topics2.add(new CreatePartitionsTopic().
            setName("bar").setCount(5).setAssignments(asList(
            new CreatePartitionsAssignment().setBrokerIds(asList(1)))));
        topics2.add(new CreatePartitionsTopic().
            setName("quux").setCount(4).setAssignments(asList(
            new CreatePartitionsAssignment().setBrokerIds(asList(1, 0)))));
        topics2.add(new CreatePartitionsTopic().
            setName("foo2").setCount(3).setAssignments(asList(
            new CreatePartitionsAssignment().setBrokerIds(asList(2, 0)))));
        ControllerResult<List<CreatePartitionsTopicResult>> createPartitionsResult2 =
            replicationControl.createPartitions(topics2);
        assertEquals(asList(new CreatePartitionsTopicResult().
                setName("foo").
                setErrorCode(NONE.code()).
                setErrorMessage(null),
            new CreatePartitionsTopicResult().
                setName("bar").
                setErrorCode(INVALID_REPLICA_ASSIGNMENT.code()).
                setErrorMessage("The manual partition assignment includes a partition " +
                    "with 1 replica(s), but this is not consistent with previous " +
                    "partitions, which have 2 replica(s)."),
            new CreatePartitionsTopicResult().
                setName("quux").
                setErrorCode(INVALID_REPLICA_ASSIGNMENT.code()).
                setErrorMessage("Attempted to add 2 additional partition(s), but only 1 assignment(s) were specified."),
            new CreatePartitionsTopicResult().
                setName("foo2").
                setErrorCode(INVALID_REPLICA_ASSIGNMENT.code()).
                setErrorMessage("The manual partition assignment includes broker 2, but " +
                    "no such broker is registered.")),
            createPartitionsResult2.response());
        ctx.replay(createPartitionsResult2.records());
    }

    @Test
    public void testValidateGoodManualPartitionAssignments() throws Exception {
        ReplicationControlTestContext ctx = new ReplicationControlTestContext();
        ctx.registerBrokers(1, 2, 3);
        ctx.replicationControl.validateManualPartitionAssignment(asList(1),
            OptionalInt.of(1));
        ctx.replicationControl.validateManualPartitionAssignment(asList(1),
            OptionalInt.empty());
        ctx.replicationControl.validateManualPartitionAssignment(asList(1, 2, 3),
            OptionalInt.of(3));
        ctx.replicationControl.validateManualPartitionAssignment(asList(1, 2, 3),
            OptionalInt.empty());
    }

    @Test
    public void testValidateBadManualPartitionAssignments() throws Exception {
        ReplicationControlTestContext ctx = new ReplicationControlTestContext();
        ctx.registerBrokers(1, 2);
        assertEquals("The manual partition assignment includes an empty replica list.",
            assertThrows(InvalidReplicaAssignmentException.class, () ->
                ctx.replicationControl.validateManualPartitionAssignment(asList(),
                    OptionalInt.empty())).getMessage());
        assertEquals("The manual partition assignment includes broker 3, but no such " +
            "broker is registered.", assertThrows(InvalidReplicaAssignmentException.class, () ->
                ctx.replicationControl.validateManualPartitionAssignment(asList(1, 2, 3),
                    OptionalInt.empty())).getMessage());
        assertEquals("The manual partition assignment includes the broker 2 more than " +
            "once.", assertThrows(InvalidReplicaAssignmentException.class, () ->
                ctx.replicationControl.validateManualPartitionAssignment(asList(1, 2, 2),
                    OptionalInt.empty())).getMessage());
        assertEquals("The manual partition assignment includes a partition with 2 " +
            "replica(s), but this is not consistent with previous partitions, which have " +
                "3 replica(s).", assertThrows(InvalidReplicaAssignmentException.class, () ->
                    ctx.replicationControl.validateManualPartitionAssignment(asList(1, 2),
                        OptionalInt.of(3))).getMessage());
    }

    private final static ListPartitionReassignmentsResponseData NONE_REASSIGNING =
        new ListPartitionReassignmentsResponseData().setErrorMessage(null);

    @Test
    public void testReassignPartitions() throws Exception {
        ReplicationControlTestContext ctx = new ReplicationControlTestContext();
        ReplicationControlManager replication = ctx.replicationControl;
        ctx.registerBrokers(0, 1, 2, 3);
        ctx.unfenceBrokers(0, 1, 2, 3);
        Uuid fooId = ctx.createTestTopic("foo", new int[][] {
            new int[] {1, 2, 3}, new int[] {3, 2, 1}}).topicId();
        ctx.createTestTopic("bar", new int[][] {
            new int[] {1, 2, 3}}).topicId();
        assertEquals(NONE_REASSIGNING, replication.listPartitionReassignments(null));
        ControllerResult<AlterPartitionReassignmentsResponseData> alterResult =
            replication.alterPartitionReassignments(
                new AlterPartitionReassignmentsRequestData().setTopics(asList(
                    new ReassignableTopic().setName("foo").setPartitions(asList(
                        new ReassignablePartition().setPartitionIndex(0).
                            setReplicas(asList(3, 2, 1)),
                        new ReassignablePartition().setPartitionIndex(1).
                            setReplicas(asList(0, 2, 1)),
                        new ReassignablePartition().setPartitionIndex(2).
                            setReplicas(asList(0, 2, 1)))),
                new ReassignableTopic().setName("bar"))));
        assertEquals(new AlterPartitionReassignmentsResponseData().
                setErrorMessage(null).setResponses(asList(
                    new ReassignableTopicResponse().setName("foo").setPartitions(asList(
                        new ReassignablePartitionResponse().setPartitionIndex(0).
                            setErrorMessage(null),
                        new ReassignablePartitionResponse().setPartitionIndex(1).
                            setErrorMessage(null),
                        new ReassignablePartitionResponse().setPartitionIndex(2).
                            setErrorCode(UNKNOWN_TOPIC_OR_PARTITION.code()).
                            setErrorMessage("Unable to find partition foo:2."))),
                    new ReassignableTopicResponse().
                        setName("bar"))),
            alterResult.response());
        ctx.replay(alterResult.records());
        ListPartitionReassignmentsResponseData currentReassigning =
            new ListPartitionReassignmentsResponseData().setErrorMessage(null).
                setTopics(asList(new OngoingTopicReassignment().
                    setName("foo").setPartitions(asList(
                    new OngoingPartitionReassignment().setPartitionIndex(1).
                        setRemovingReplicas(asList(3)).
                        setAddingReplicas(asList(0)).
                        setReplicas(asList(0, 2, 1, 3))))));
        assertEquals(currentReassigning, replication.listPartitionReassignments(null));
        assertEquals(NONE_REASSIGNING, replication.listPartitionReassignments(asList(
                new ListPartitionReassignmentsTopics().setName("bar").
                    setPartitionIndexes(asList(0, 1, 2)))));
        assertEquals(currentReassigning, replication.listPartitionReassignments(asList(
            new ListPartitionReassignmentsTopics().setName("foo").
                setPartitionIndexes(asList(0, 1, 2)))));
        ControllerResult<AlterPartitionReassignmentsResponseData> cancelResult =
            replication.alterPartitionReassignments(
                new AlterPartitionReassignmentsRequestData().setTopics(asList(
                    new ReassignableTopic().setName("foo").setPartitions(asList(
                        new ReassignablePartition().setPartitionIndex(0).
                            setReplicas(null),
                        new ReassignablePartition().setPartitionIndex(1).
                            setReplicas(null),
                        new ReassignablePartition().setPartitionIndex(2).
                            setReplicas(null))),
                    new ReassignableTopic().setName("bar").setPartitions(asList(
                        new ReassignablePartition().setPartitionIndex(0).
                            setReplicas(null))))));
        assertEquals(ControllerResult.atomicOf(Collections.singletonList(new ApiMessageAndVersion(
            new PartitionChangeRecord().setTopicId(fooId).
                setPartitionId(1).
                setReplicas(asList(2, 1, 3)).
                setLeader(3).
                setRemovingReplicas(Collections.emptyList()).
                setAddingReplicas(Collections.emptyList()), (short) 0)),
            new AlterPartitionReassignmentsResponseData().setErrorMessage(null).setResponses(asList(
                new ReassignableTopicResponse().setName("foo").setPartitions(asList(
                    new ReassignablePartitionResponse().setPartitionIndex(0).
                        setErrorCode(NO_REASSIGNMENT_IN_PROGRESS.code()).setErrorMessage(null),
                    new ReassignablePartitionResponse().setPartitionIndex(1).
                        setErrorCode(NONE.code()).setErrorMessage(null),
                    new ReassignablePartitionResponse().setPartitionIndex(2).
                        setErrorCode(UNKNOWN_TOPIC_OR_PARTITION.code()).
                        setErrorMessage("Unable to find partition foo:2."))),
                new ReassignableTopicResponse().setName("bar").setPartitions(asList(
                    new ReassignablePartitionResponse().setPartitionIndex(0).
                        setErrorCode(NO_REASSIGNMENT_IN_PROGRESS.code()).
                        setErrorMessage(null)))))),
            cancelResult);
        log.info("running final alterIsr...");
        ControllerResult<AlterIsrResponseData> alterIsrResult = replication.alterIsr(
            new AlterIsrRequestData().setBrokerId(3).setBrokerEpoch(103).
                setTopics(asList(new TopicData().setName("foo").setPartitions(asList(
                    new PartitionData().setPartitionIndex(1).setCurrentIsrVersion(1).
                        setLeaderEpoch(0).setNewIsr(asList(3, 0, 2, 1)))))));
        assertEquals(new AlterIsrResponseData().setTopics(asList(
            new AlterIsrResponseData.TopicData().setName("foo").setPartitions(asList(
                new AlterIsrResponseData.PartitionData().
                    setPartitionIndex(1).
                    setErrorCode(FENCED_LEADER_EPOCH.code()))))),
            alterIsrResult.response());
        ctx.replay(alterIsrResult.records());
        assertEquals(NONE_REASSIGNING, replication.listPartitionReassignments(null));
    }

    @Test
    public void testCancelReassignPartitions() throws Exception {
        ReplicationControlTestContext ctx = new ReplicationControlTestContext();
        ReplicationControlManager replication = ctx.replicationControl;
        ctx.registerBrokers(0, 1, 2, 3, 4);
        ctx.unfenceBrokers(0, 1, 2, 3, 4);
        Uuid fooId = ctx.createTestTopic("foo", new int[][] {
            new int[] {1, 2, 3, 4}, new int[] {0, 1, 2, 3}, new int[] {4, 3, 1, 0},
            new int[] {2, 3, 4, 1}}).topicId();
        Uuid barId = ctx.createTestTopic("bar", new int[][] {
            new int[] {4, 3, 2}}).topicId();
        assertEquals(NONE_REASSIGNING, replication.listPartitionReassignments(null));
        List<ApiMessageAndVersion> fenceRecords = new ArrayList<>();
        replication.handleBrokerFenced(3, fenceRecords);
        ctx.replay(fenceRecords);
        assertEquals(new PartitionRegistration(new int[] {1, 2, 3, 4}, new int[] {1, 2, 4},
            new int[] {}, new int[] {}, 1, 1, 1), replication.getPartition(fooId, 0));
        ControllerResult<AlterPartitionReassignmentsResponseData> alterResult =
            replication.alterPartitionReassignments(
                new AlterPartitionReassignmentsRequestData().setTopics(asList(
                    new ReassignableTopic().setName("foo").setPartitions(asList(
                        new ReassignablePartition().setPartitionIndex(0).
                            setReplicas(asList(1, 2, 3)),
                        new ReassignablePartition().setPartitionIndex(1).
                            setReplicas(asList(1, 2, 3, 0)),
                        new ReassignablePartition().setPartitionIndex(2).
                            setReplicas(asList(5, 6, 7)),
                        new ReassignablePartition().setPartitionIndex(3).
                            setReplicas(asList()))),
                new ReassignableTopic().setName("bar").setPartitions(asList(
                        new ReassignablePartition().setPartitionIndex(0).
                            setReplicas(asList(1, 2, 3, 4, 0)))))));
        assertEquals(new AlterPartitionReassignmentsResponseData().
                setErrorMessage(null).setResponses(asList(
            new ReassignableTopicResponse().setName("foo").setPartitions(asList(
                new ReassignablePartitionResponse().setPartitionIndex(0).
                    setErrorMessage(null),
                new ReassignablePartitionResponse().setPartitionIndex(1).
                    setErrorMessage(null),
                new ReassignablePartitionResponse().setPartitionIndex(2).
                    setErrorCode(INVALID_REPLICA_ASSIGNMENT.code()).
                    setErrorMessage("The manual partition assignment includes broker 5, " +
                        "but no such broker is registered."),
                new ReassignablePartitionResponse().setPartitionIndex(3).
                    setErrorCode(INVALID_REPLICA_ASSIGNMENT.code()).
                    setErrorMessage("The manual partition assignment includes an empty " +
                        "replica list."))),
            new ReassignableTopicResponse().setName("bar").setPartitions(asList(
                new ReassignablePartitionResponse().setPartitionIndex(0).
                    setErrorMessage(null))))),
            alterResult.response());
        ctx.replay(alterResult.records());
        assertEquals(new PartitionRegistration(new int[] {1, 2, 3}, new int[] {1, 2},
            new int[] {}, new int[] {}, 1, 2, 2), replication.getPartition(fooId, 0));
        assertEquals(new PartitionRegistration(new int[] {1, 2, 3, 0}, new int[] {0, 1, 2},
            new int[] {}, new int[] {}, 0, 1, 2), replication.getPartition(fooId, 1));
        assertEquals(new PartitionRegistration(new int[] {1, 2, 3, 4, 0}, new int[] {4, 2},
            new int[] {}, new int[] {0, 1}, 4, 1, 2), replication.getPartition(barId, 0));
        ListPartitionReassignmentsResponseData currentReassigning =
            new ListPartitionReassignmentsResponseData().setErrorMessage(null).
                setTopics(asList(new OngoingTopicReassignment().
                    setName("bar").setPartitions(asList(
                    new OngoingPartitionReassignment().setPartitionIndex(0).
                        setRemovingReplicas(Collections.emptyList()).
                        setAddingReplicas(asList(0, 1)).
                        setReplicas(asList(1, 2, 3, 4, 0))))));
        assertEquals(currentReassigning, replication.listPartitionReassignments(null));
        assertEquals(NONE_REASSIGNING, replication.listPartitionReassignments(asList(
            new ListPartitionReassignmentsTopics().setName("foo").
                setPartitionIndexes(asList(0, 1, 2)))));
        assertEquals(currentReassigning, replication.listPartitionReassignments(asList(
            new ListPartitionReassignmentsTopics().setName("bar").
                setPartitionIndexes(asList(0, 1, 2)))));
        ControllerResult<AlterIsrResponseData> alterIsrResult = replication.alterIsr(
            new AlterIsrRequestData().setBrokerId(4).setBrokerEpoch(104).
                setTopics(asList(new TopicData().setName("bar").setPartitions(asList(
                    new PartitionData().setPartitionIndex(0).setCurrentIsrVersion(2).
                        setLeaderEpoch(1).setNewIsr(asList(4, 1, 2, 3, 0)))))));
        assertEquals(new AlterIsrResponseData().setTopics(asList(
            new AlterIsrResponseData.TopicData().setName("bar").setPartitions(asList(
                new AlterIsrResponseData.PartitionData().
                    setPartitionIndex(0).
                    setLeaderId(4).
                    setLeaderEpoch(1).
                    setIsr(asList(4, 1, 2, 3, 0)).
                    setCurrentIsrVersion(3).
                    setErrorCode(NONE.code()))))),
            alterIsrResult.response());
        ControllerResult<AlterPartitionReassignmentsResponseData> cancelResult =
            replication.alterPartitionReassignments(
                new AlterPartitionReassignmentsRequestData().setTopics(asList(
                    new ReassignableTopic().setName("foo").setPartitions(asList(
                        new ReassignablePartition().setPartitionIndex(0).
                            setReplicas(null))),
                    new ReassignableTopic().setName("bar").setPartitions(asList(
                        new ReassignablePartition().setPartitionIndex(0).
                            setReplicas(null))))));
        assertEquals(ControllerResult.atomicOf(Collections.singletonList(new ApiMessageAndVersion(
                new PartitionChangeRecord().setTopicId(barId).
                    setPartitionId(0).
                    setLeader(4).
                    setReplicas(asList(2, 3, 4)).
                    setRemovingReplicas(null).
                    setAddingReplicas(Collections.emptyList()), (short) 0)),
            new AlterPartitionReassignmentsResponseData().setErrorMessage(null).setResponses(asList(
                new ReassignableTopicResponse().setName("foo").setPartitions(asList(
                    new ReassignablePartitionResponse().setPartitionIndex(0).
                        setErrorCode(NO_REASSIGNMENT_IN_PROGRESS.code()).setErrorMessage(null))),
                new ReassignableTopicResponse().setName("bar").setPartitions(asList(
                    new ReassignablePartitionResponse().setPartitionIndex(0).
                        setErrorMessage(null)))))),
            cancelResult);
        ctx.replay(cancelResult.records());
        assertEquals(NONE_REASSIGNING, replication.listPartitionReassignments(null));
        assertEquals(new PartitionRegistration(new int[] {2, 3, 4}, new int[] {4, 2},
            new int[] {}, new int[] {}, 4, 2, 3), replication.getPartition(barId, 0));
    }

    @Test
    public void testManualPartitionAssignmentOnAllFencedBrokers() throws Exception {
        ReplicationControlTestContext ctx = new ReplicationControlTestContext();
        ctx.registerBrokers(0, 1, 2, 3);
        ctx.createTestTopic("foo", new int[][] {new int[] {0, 1, 2}},
            INVALID_REPLICA_ASSIGNMENT.code());
    }

    @Test
    public void testCreatePartitionsFailsWithManualAssignmentWithAllFenced() throws Exception {
        ReplicationControlTestContext ctx = new ReplicationControlTestContext();
        ctx.registerBrokers(0, 1, 2, 3, 4, 5);
        ctx.unfenceBrokers(0, 1, 2);
        Uuid fooId = ctx.createTestTopic("foo", new int[][] {new int[] {0, 1, 2}}).topicId();
        ctx.createPartitions(2, "foo", new int[][] {new int[] {3, 4, 5}},
            INVALID_REPLICA_ASSIGNMENT.code());
        ctx.createPartitions(2, "foo", new int[][] {new int[] {2, 4, 5}}, NONE.code());
        assertEquals(new PartitionRegistration(new int[] {2, 4, 5},
                new int[] {2}, Replicas.NONE, Replicas.NONE, 2, 0, 0),
            ctx.replicationControl.getPartition(fooId, 1));
    }

    private void assertLeaderAndIsr(
        ReplicationControlManager replication,
        TopicIdPartition topicIdPartition,
        int leaderId,
        int[] isr
    ) {
        PartitionRegistration registration = replication.getPartition(
            topicIdPartition.topicId(),
            topicIdPartition.partitionId()
        );
        assertArrayEquals(isr, registration.isr);
        assertEquals(leaderId, registration.leader);
    }

    @ParameterizedTest
    @ValueSource(booleans = {true, false})
    public void testElectUncleanLeaders(boolean electAllPartitions) throws Exception {
        ReplicationControlTestContext ctx = new ReplicationControlTestContext();
        ReplicationControlManager replication = ctx.replicationControl;
        ctx.registerBrokers(0, 1, 2, 3, 4);
        ctx.unfenceBrokers(0, 1, 2, 3, 4);

        Uuid fooId = ctx.createTestTopic("foo", new int[][]{
            new int[]{1, 2, 3}, new int[]{2, 3, 4}, new int[]{0, 2, 1}}).topicId();

        TopicIdPartition partition0 = new TopicIdPartition(fooId, 0);
        TopicIdPartition partition1 = new TopicIdPartition(fooId, 1);
        TopicIdPartition partition2 = new TopicIdPartition(fooId, 2);

        ctx.fenceBrokers(Utils.mkSet(2, 3));
        ctx.fenceBrokers(Utils.mkSet(1, 2, 3));

        assertLeaderAndIsr(replication, partition0, NO_LEADER, new int[]{1});
        assertLeaderAndIsr(replication, partition1, 4, new int[]{4});
        assertLeaderAndIsr(replication, partition2, 0, new int[]{0});

        ElectLeadersRequestData request = buildElectLeadersRequest(
            ElectionType.UNCLEAN,
            electAllPartitions ? null : singletonMap("foo", asList(0, 1, 2))
        );

        // No election can be done yet because no replicas are available for partition 0
        ControllerResult<ElectLeadersResponseData> result1 = replication.electLeaders(request);
        assertEquals(Collections.emptyList(), result1.records());

        ElectLeadersResponseData expectedResponse1 = buildElectLeadersResponse(NONE, electAllPartitions, Utils.mkMap(
            Utils.mkEntry(
                new TopicPartition("foo", 0),
                new ApiError(ELIGIBLE_LEADERS_NOT_AVAILABLE)
            ),
            Utils.mkEntry(
                new TopicPartition("foo", 1),
                new ApiError(ELECTION_NOT_NEEDED)
            ),
            Utils.mkEntry(
                new TopicPartition("foo", 2),
                new ApiError(ELECTION_NOT_NEEDED)
            )
        ));
        assertElectLeadersResponse(expectedResponse1, result1.response());

        // Now we bring 2 back online which should allow the unclean election of partition 0
        ctx.unfenceBrokers(Utils.mkSet(2));

        // Bring 2 back into the ISR for partition 1. This allows us to verify that
        // preferred election does not occur as a result of the unclean election request.
        ctx.alterIsr(partition1, 4, asList(2, 4));

        ControllerResult<ElectLeadersResponseData> result = replication.electLeaders(request);
        assertEquals(1, result.records().size());

        ApiMessageAndVersion record = result.records().get(0);
        assertTrue(record.message() instanceof PartitionChangeRecord);

        PartitionChangeRecord partitionChangeRecord = (PartitionChangeRecord) record.message();
        assertEquals(0, partitionChangeRecord.partitionId());
        assertEquals(2, partitionChangeRecord.leader());
        assertEquals(singletonList(2), partitionChangeRecord.isr());
        ctx.replay(result.records());

        assertLeaderAndIsr(replication, partition0, 2, new int[]{2});
        assertLeaderAndIsr(replication, partition1, 4, new int[]{2, 4});
        assertLeaderAndIsr(replication, partition2, 0, new int[]{0});

        ElectLeadersResponseData expectedResponse = buildElectLeadersResponse(NONE, electAllPartitions, Utils.mkMap(
            Utils.mkEntry(
                new TopicPartition("foo", 0),
                ApiError.NONE
            ),
            Utils.mkEntry(
                new TopicPartition("foo", 1),
                new ApiError(ELECTION_NOT_NEEDED)
            ),
            Utils.mkEntry(
                new TopicPartition("foo", 2),
                new ApiError(ELECTION_NOT_NEEDED)
            )
        ));
        assertElectLeadersResponse(expectedResponse, result.response());
    }

    @Test
    public void testPreferredElectionDoesNotTriggerUncleanElection() throws Exception {
        ReplicationControlTestContext ctx = new ReplicationControlTestContext();
        ReplicationControlManager replication = ctx.replicationControl;
        ctx.registerBrokers(1, 2, 3, 4);
        ctx.unfenceBrokers(1, 2, 3, 4);

        Uuid fooId = ctx.createTestTopic("foo", new int[][]{new int[]{1, 2, 3}}).topicId();
        TopicIdPartition partition = new TopicIdPartition(fooId, 0);

        ctx.fenceBrokers(Utils.mkSet(2, 3));
        ctx.fenceBrokers(Utils.mkSet(1, 2, 3));
        ctx.unfenceBrokers(Utils.mkSet(2));

        assertLeaderAndIsr(replication, partition, NO_LEADER, new int[]{1});

        ctx.alterTopicConfig("foo", "unclean.leader.election.enable", "true");

        ElectLeadersRequestData request = buildElectLeadersRequest(
            ElectionType.PREFERRED,
            singletonMap("foo", singletonList(0))
        );

        // No election should be done even though unclean election is available
        ControllerResult<ElectLeadersResponseData> result = replication.electLeaders(request);
        assertEquals(Collections.emptyList(), result.records());

        ElectLeadersResponseData expectedResponse = buildElectLeadersResponse(NONE, false, singletonMap(
            new TopicPartition("foo", 0), new ApiError(PREFERRED_LEADER_NOT_AVAILABLE)
        ));
        assertEquals(expectedResponse, result.response());
    }

    private ElectLeadersRequestData buildElectLeadersRequest(
        ElectionType electionType,
        Map<String, List<Integer>> partitions
    ) {
        ElectLeadersRequestData request = new ElectLeadersRequestData().
            setElectionType(electionType.value);

        if (partitions == null) {
            request.setTopicPartitions(null);
        } else {
            partitions.forEach((topic, partitionIds) -> {
                request.topicPartitions().add(new TopicPartitions()
                    .setTopic(topic)
                    .setPartitions(partitionIds)
                );
            });
        }
        return request;
    }

    @Test
    public void testFenceMultipleBrokers() throws Exception {
        ReplicationControlTestContext ctx = new ReplicationControlTestContext();
        ReplicationControlManager replication = ctx.replicationControl;
        ctx.registerBrokers(0, 1, 2, 3, 4);
        ctx.unfenceBrokers(0, 1, 2, 3, 4);

        Uuid fooId = ctx.createTestTopic("foo", new int[][]{
            new int[]{1, 2, 3}, new int[]{2, 3, 4}, new int[]{0, 2, 1}}).topicId();

        assertTrue(ctx.clusterControl.fencedBrokerIds().isEmpty());
        ctx.fenceBrokers(Utils.mkSet(2, 3));

        PartitionRegistration partition0 = replication.getPartition(fooId, 0);
        PartitionRegistration partition1 = replication.getPartition(fooId, 1);
        PartitionRegistration partition2 = replication.getPartition(fooId, 2);

        assertArrayEquals(new int[]{1, 2, 3}, partition0.replicas);
        assertArrayEquals(new int[]{1}, partition0.isr);
        assertEquals(1, partition0.leader);

        assertArrayEquals(new int[]{2, 3, 4}, partition1.replicas);
        assertArrayEquals(new int[]{4}, partition1.isr);
        assertEquals(4, partition1.leader);

        assertArrayEquals(new int[]{0, 2, 1}, partition2.replicas);
        assertArrayEquals(new int[]{0, 1}, partition2.isr);
        assertNotEquals(2, partition2.leader);
    }

    @Test
    public void testElectPreferredLeaders() throws Exception {
        ReplicationControlTestContext ctx = new ReplicationControlTestContext();
        ReplicationControlManager replication = ctx.replicationControl;
        ctx.registerBrokers(0, 1, 2, 3, 4);
        ctx.unfenceBrokers(2, 3, 4);
        Uuid fooId = ctx.createTestTopic("foo", new int[][]{
            new int[]{1, 2, 3}, new int[]{2, 3, 4}, new int[]{0, 2, 1}}).topicId();
        ElectLeadersRequestData request1 = new ElectLeadersRequestData().
            setElectionType(ElectionType.PREFERRED.value).
            setTopicPartitions(new TopicPartitionsCollection(asList(
                new TopicPartitions().setTopic("foo").
                    setPartitions(asList(0, 1)),
                new TopicPartitions().setTopic("bar").
                    setPartitions(asList(0, 1))).iterator()));
        ControllerResult<ElectLeadersResponseData> election1Result =
            replication.electLeaders(request1);
        ElectLeadersResponseData expectedResponse1 = buildElectLeadersResponse(NONE, false, Utils.mkMap(
            Utils.mkEntry(
                new TopicPartition("foo", 0),
                new ApiError(PREFERRED_LEADER_NOT_AVAILABLE)
            ),
            Utils.mkEntry(
                new TopicPartition("foo", 1),
                new ApiError(ELECTION_NOT_NEEDED)
            ),
            Utils.mkEntry(
                new TopicPartition("bar", 0),
                new ApiError(UNKNOWN_TOPIC_OR_PARTITION, "No such topic as bar")
            ),
            Utils.mkEntry(
                new TopicPartition("bar", 1),
                new ApiError(UNKNOWN_TOPIC_OR_PARTITION, "No such topic as bar")
            )
        ));
        assertElectLeadersResponse(expectedResponse1, election1Result.response());
        assertEquals(Collections.emptyList(), election1Result.records());
        ctx.unfenceBrokers(0, 1);

        ControllerResult<AlterIsrResponseData> alterIsrResult = replication.alterIsr(
            new AlterIsrRequestData().setBrokerId(2).setBrokerEpoch(102).
                setTopics(asList(new AlterIsrRequestData.TopicData().setName("foo").
                    setPartitions(asList(new AlterIsrRequestData.PartitionData().
                        setPartitionIndex(0).setCurrentIsrVersion(0).
                        setLeaderEpoch(0).setNewIsr(asList(1, 2, 3)))))));
        assertEquals(new AlterIsrResponseData().setTopics(asList(
            new AlterIsrResponseData.TopicData().setName("foo").setPartitions(asList(
                new AlterIsrResponseData.PartitionData().
                    setPartitionIndex(0).
                    setLeaderId(2).
                    setLeaderEpoch(0).
                    setIsr(asList(1, 2, 3)).
                    setCurrentIsrVersion(1).
                    setErrorCode(NONE.code()))))),
            alterIsrResult.response());

        ElectLeadersResponseData expectedResponse2 = buildElectLeadersResponse(NONE, false, Utils.mkMap(
            Utils.mkEntry(
                new TopicPartition("foo", 0),
                ApiError.NONE
            ),
            Utils.mkEntry(
                new TopicPartition("foo", 1),
                new ApiError(ELECTION_NOT_NEEDED)
            ),
            Utils.mkEntry(
                new TopicPartition("bar", 0),
                new ApiError(UNKNOWN_TOPIC_OR_PARTITION, "No such topic as bar")
            ),
            Utils.mkEntry(
                new TopicPartition("bar", 1),
                new ApiError(UNKNOWN_TOPIC_OR_PARTITION, "No such topic as bar")
            )
        ));

        ctx.replay(alterIsrResult.records());
        ControllerResult<ElectLeadersResponseData> election2Result =
            replication.electLeaders(request1);
        assertElectLeadersResponse(expectedResponse2, election2Result.response());
        assertEquals(asList(new ApiMessageAndVersion(new PartitionChangeRecord().
            setPartitionId(0).
            setTopicId(fooId).
            setLeader(1), (short) 0)), election2Result.records());
    }

    private void assertElectLeadersResponse(
        ElectLeadersResponseData expected,
        ElectLeadersResponseData actual
    ) {
        assertEquals(Errors.forCode(expected.errorCode()), Errors.forCode(actual.errorCode()));
        assertEquals(collectElectLeadersErrors(expected), collectElectLeadersErrors(actual));
    }

    private Map<TopicPartition, PartitionResult> collectElectLeadersErrors(ElectLeadersResponseData response) {
        Map<TopicPartition, PartitionResult> res = new HashMap<>();
        response.replicaElectionResults().forEach(topicResult -> {
            String topic = topicResult.topic();
            topicResult.partitionResult().forEach(partitionResult -> {
                TopicPartition topicPartition = new TopicPartition(topic, partitionResult.partitionId());
                res.put(topicPartition, partitionResult);
            });
        });
        return res;
    }

    private ElectLeadersResponseData buildElectLeadersResponse(
        Errors topLevelError,
        boolean electAllPartitions,
        Map<TopicPartition, ApiError> errors
    ) {
        Map<String, List<Map.Entry<TopicPartition, ApiError>>> errorsByTopic = errors.entrySet().stream()
            .collect(Collectors.groupingBy(entry -> entry.getKey().topic()));

        ElectLeadersResponseData response = new ElectLeadersResponseData()
            .setErrorCode(topLevelError.code());

        errorsByTopic.forEach((topic, partitionErrors) -> {
            ReplicaElectionResult electionResult = new ReplicaElectionResult().setTopic(topic);
            electionResult.setPartitionResult(partitionErrors.stream()
                .filter(entry -> !electAllPartitions || entry.getValue().error() != ELECTION_NOT_NEEDED)
                .map(entry -> {
                    TopicPartition topicPartition = entry.getKey();
                    ApiError error = entry.getValue();
                    return new PartitionResult()
                        .setPartitionId(topicPartition.partition())
                        .setErrorCode(error.error().code())
                        .setErrorMessage(error.message());
                })
                .collect(Collectors.toList()));
            response.replicaElectionResults().add(electionResult);
        });

        return response;
    }

}<|MERGE_RESOLUTION|>--- conflicted
+++ resolved
@@ -17,11 +17,7 @@
 
 package org.apache.kafka.controller;
 
-<<<<<<< HEAD
-=======
-import java.util.Optional;
 import org.apache.kafka.common.ElectionType;
->>>>>>> 3f3c3e1c
 import org.apache.kafka.common.TopicPartition;
 import org.apache.kafka.common.Uuid;
 import org.apache.kafka.common.config.ConfigResource;
@@ -75,12 +71,7 @@
 import org.apache.kafka.metadata.RecordTestUtils;
 import org.apache.kafka.metadata.Replicas;
 import org.apache.kafka.server.common.ApiMessageAndVersion;
-<<<<<<< HEAD
-import org.apache.kafka.metadata.BrokerHeartbeatReply;
-import org.apache.kafka.metadata.BrokerRegistration;
 import org.apache.kafka.server.policy.CreateTopicPolicy;
-=======
->>>>>>> 3f3c3e1c
 import org.apache.kafka.timeline.SnapshotRegistry;
 import org.junit.jupiter.api.Test;
 import org.junit.jupiter.api.Timeout;
@@ -89,6 +80,7 @@
 import org.slf4j.Logger;
 import org.slf4j.LoggerFactory;
 
+import java.util.concurrent.atomic.AtomicLong;
 import java.util.ArrayList;
 import java.util.Collections;
 import java.util.HashMap;
@@ -98,13 +90,6 @@
 import java.util.Optional;
 import java.util.OptionalInt;
 import java.util.Set;
-<<<<<<< HEAD
-import java.util.concurrent.atomic.AtomicLong;
-import java.util.stream.Collectors;
-import java.util.stream.IntStream;
-
-import static org.apache.kafka.common.config.TopicConfig.SEGMENT_BYTES_CONFIG;
-=======
 import java.util.concurrent.TimeUnit;
 import java.util.stream.Collectors;
 import java.util.stream.IntStream;
@@ -112,20 +97,17 @@
 import static java.util.Arrays.asList;
 import static java.util.Collections.singletonList;
 import static java.util.Collections.singletonMap;
+import static org.apache.kafka.common.config.TopicConfig.SEGMENT_BYTES_CONFIG;
 import static org.apache.kafka.common.protocol.Errors.ELECTION_NOT_NEEDED;
 import static org.apache.kafka.common.protocol.Errors.ELIGIBLE_LEADERS_NOT_AVAILABLE;
->>>>>>> 3f3c3e1c
 import static org.apache.kafka.common.protocol.Errors.FENCED_LEADER_EPOCH;
 import static org.apache.kafka.common.protocol.Errors.INVALID_PARTITIONS;
 import static org.apache.kafka.common.protocol.Errors.INVALID_REPLICA_ASSIGNMENT;
 import static org.apache.kafka.common.protocol.Errors.INVALID_TOPIC_EXCEPTION;
 import static org.apache.kafka.common.protocol.Errors.NONE;
 import static org.apache.kafka.common.protocol.Errors.NO_REASSIGNMENT_IN_PROGRESS;
-<<<<<<< HEAD
 import static org.apache.kafka.common.protocol.Errors.POLICY_VIOLATION;
-=======
 import static org.apache.kafka.common.protocol.Errors.PREFERRED_LEADER_NOT_AVAILABLE;
->>>>>>> 3f3c3e1c
 import static org.apache.kafka.common.protocol.Errors.UNKNOWN_TOPIC_ID;
 import static org.apache.kafka.common.protocol.Errors.UNKNOWN_TOPIC_OR_PARTITION;
 import static org.apache.kafka.controller.BrokersToIsrs.TopicIdPartition;
@@ -449,16 +431,16 @@
 
     @Test
     public void testCreateTopicsWithPolicy() throws Exception {
-        MockCreateTopicPolicy createTopicPolicy = new MockCreateTopicPolicy(Arrays.asList(
+        MockCreateTopicPolicy createTopicPolicy = new MockCreateTopicPolicy(asList(
             new CreateTopicPolicy.RequestMetadata("foo", 2, (short) 2,
                 null, Collections.emptyMap()),
             new CreateTopicPolicy.RequestMetadata("bar", 3, (short) 2,
                 null, Collections.emptyMap()),
             new CreateTopicPolicy.RequestMetadata("baz", null, null,
-                Collections.singletonMap(0, Arrays.asList(2, 1, 0)),
+                Collections.singletonMap(0, asList(2, 1, 0)),
                 Collections.singletonMap(SEGMENT_BYTES_CONFIG, "12300000")),
             new CreateTopicPolicy.RequestMetadata("quux", null, null,
-                Collections.singletonMap(0, Arrays.asList(2, 1, 0)), Collections.emptyMap())));
+                Collections.singletonMap(0, asList(2, 1, 0)), Collections.emptyMap())));
         ReplicationControlTestContext ctx =
             new ReplicationControlTestContext(Optional.of(createTopicPolicy));
         ctx.registerBrokers(0, 1, 2);
