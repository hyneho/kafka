--- conflicted
+++ resolved
@@ -458,7 +458,6 @@
         controllerMetrics.updateEventQueueProcessingTime(NANOSECONDS.toMillis(deltaNs));
     }
 
-<<<<<<< HEAD
     private Throwable handleEventException(
         String name,
         OptionalLong startProcessingTimeNs,
@@ -480,35 +479,13 @@
         }
         String failureMessage = info.failureMessage(epoch, deltaUs,
                 isActiveController(), lastCommittedOffset);
+        if (info.isTimeoutException() && (!deltaUs.isPresent())) {
+            controllerMetrics.incrementOperationsTimedOut();
+        }
         if (info.isFault()) {
             nonFatalFaultHandler.handleFault(name + ": " + failureMessage, exception);
         } else {
             log.info("{}: {}", name, failureMessage);
-=======
-    private Throwable handleEventException(String name,
-                                           OptionalLong startProcessingTimeNs,
-                                           Throwable exception) {
-        if (!startProcessingTimeNs.isPresent() &&
-                ControllerExceptions.isTimeoutException(exception)) {
-            // If the event never started, and the exception is a timeout, increment the timed
-            // out metric.
-            controllerMetrics.incrementOperationsTimedOut();
-        }
-        Throwable externalException =
-                ControllerExceptions.toExternalException(exception, () -> latestController());
-        if (!startProcessingTimeNs.isPresent()) {
-            log.error("{}: unable to start processing because of {}. Reason: {}", name,
-                exception.getClass().getSimpleName(), exception.getMessage());
-            return externalException;
-        }
-        long endProcessingTime = time.nanoseconds();
-        long deltaNs = endProcessingTime - startProcessingTimeNs.getAsLong();
-        long deltaUs = MICROSECONDS.convert(deltaNs, NANOSECONDS);
-        if (ControllerExceptions.isExpected(exception)) {
-            log.info("{}: failed with {} in {} us. Reason: {}", name,
-                exception.getClass().getSimpleName(), deltaUs, exception.getMessage());
-            return externalException;
->>>>>>> 08b3820d
         }
         if (info.causesFailover() && isActiveController()) {
             renounce();
