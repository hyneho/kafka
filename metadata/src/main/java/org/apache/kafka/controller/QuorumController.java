--- conflicted
+++ resolved
@@ -219,15 +219,9 @@
             try {
                 queue = new KafkaEventQueue(time, logContext, threadNamePrefix);
                 return new QuorumController(logContext, nodeId, queue, time, configDefs,
-<<<<<<< HEAD
                     raftClient, supportedFeatures, defaultReplicationFactor,
-                    defaultNumPartitions, replicaPlacementPolicy, snapshotWriterBuilder,
+                    defaultNumPartitions, replicaPlacer, snapshotWriterBuilder,
                     sessionTimeoutNs, controllerMetrics);
-=======
-                    logManager, supportedFeatures, defaultReplicationFactor,
-                    defaultNumPartitions, replicaPlacer, snapshotWriterBuilder,
-                    snapshotReader, sessionTimeoutNs, controllerMetrics);
->>>>>>> 9e5b77fb
             } catch (Exception e) {
                 Utils.closeQuietly(queue, "event queue");
                 throw e;
