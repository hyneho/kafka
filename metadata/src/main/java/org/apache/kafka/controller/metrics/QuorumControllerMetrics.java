--- conflicted
+++ resolved
@@ -45,15 +45,11 @@
     private final static MetricName EVENT_QUEUE_PROCESSING_TIME_MS = getMetricName(
         "ControllerEventManager", "EventQueueProcessingTimeMs");
     private final static MetricName ZK_WRITE_BEHIND_LAG = getMetricName(
-<<<<<<< HEAD
         "KafkaController", "ZkWriteBehindLag");
     private final static MetricName ZK_WRITE_SNAPSHOT_TIME_MS = getMetricName(
         "KafkaController", "ZkWriteSnapshotTimeMs");
     private final static MetricName ZK_WRITE_DELTA_TIME_MS = getMetricName(
         "KafkaController", "ZkWriteDeltaTimeMs");
-=======
-        "KafkaController", "ZKWriteBehindLag");
->>>>>>> 8b027b6f
     private final static MetricName LAST_APPLIED_RECORD_OFFSET = getMetricName(
         "KafkaController", "LastAppliedRecordOffset");
     private final static MetricName LAST_COMMITTED_RECORD_OFFSET = getMetricName(
@@ -135,36 +131,32 @@
                 return time.milliseconds() - lastAppliedRecordTimestamp();
             }
         }));
-<<<<<<< HEAD
+        registry.ifPresent(r -> r.newGauge(TIMED_OUT_BROKER_HEARTBEAT_COUNT, new Gauge<Long>() {
+            @Override
+            public Long value() {
+                return timedOutHeartbeats();
+            }
+        }));
+        registry.ifPresent(r -> r.newGauge(EVENT_QUEUE_OPERATIONS_STARTED_COUNT, new Gauge<Long>() {
+            @Override
+            public Long value() {
+                return operationsStarted();
+            }
+        }));
+        registry.ifPresent(r -> r.newGauge(EVENT_QUEUE_OPERATIONS_TIMED_OUT_COUNT, new Gauge<Long>() {
+            @Override
+            public Long value() {
+                return operationsTimedOut();
+            }
+        }));
+        registry.ifPresent(r -> r.newGauge(NEW_ACTIVE_CONTROLLERS_COUNT, new Gauge<Long>() {
+            @Override
+            public Long value() {
+                return newActiveControllers();
+            }
+        }));
 
         if (zkMigrationEnabled) {
-=======
-        registry.ifPresent(r -> r.newGauge(TIMED_OUT_BROKER_HEARTBEAT_COUNT, new Gauge<Long>() {
-            @Override
-            public Long value() {
-                return timedOutHeartbeats();
-            }
-        }));
-        registry.ifPresent(r -> r.newGauge(EVENT_QUEUE_OPERATIONS_STARTED_COUNT, new Gauge<Long>() {
-            @Override
-            public Long value() {
-                return operationsStarted();
-            }
-        }));
-        registry.ifPresent(r -> r.newGauge(EVENT_QUEUE_OPERATIONS_TIMED_OUT_COUNT, new Gauge<Long>() {
-            @Override
-            public Long value() {
-                return operationsTimedOut();
-            }
-        }));
-        registry.ifPresent(r -> r.newGauge(NEW_ACTIVE_CONTROLLERS_COUNT, new Gauge<Long>() {
-            @Override
-            public Long value() {
-                return newActiveControllers();
-            }
-        }));
-        if (zkMigrationState) {
->>>>>>> 8b027b6f
             registry.ifPresent(r -> r.newGauge(ZK_WRITE_BEHIND_LAG, new Gauge<Long>() {
                 @Override
                 public Long value() {
@@ -280,17 +272,13 @@
             LAST_COMMITTED_RECORD_OFFSET,
             LAST_APPLIED_RECORD_TIMESTAMP,
             LAST_APPLIED_RECORD_LAG_MS,
-<<<<<<< HEAD
-            ZK_WRITE_BEHIND_LAG,
-            ZK_WRITE_SNAPSHOT_TIME_MS,
-            ZK_WRITE_DELTA_TIME_MS
-=======
             TIMED_OUT_BROKER_HEARTBEAT_COUNT,
             EVENT_QUEUE_OPERATIONS_STARTED_COUNT,
             EVENT_QUEUE_OPERATIONS_TIMED_OUT_COUNT,
             NEW_ACTIVE_CONTROLLERS_COUNT,
-            ZK_WRITE_BEHIND_LAG
->>>>>>> 8b027b6f
+            ZK_WRITE_BEHIND_LAG,
+            ZK_WRITE_SNAPSHOT_TIME_MS,
+            ZK_WRITE_DELTA_TIME_MS
         ).forEach(r::removeMetric));
     }
 
