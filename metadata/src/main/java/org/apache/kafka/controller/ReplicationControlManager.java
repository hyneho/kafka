--- conflicted
+++ resolved
@@ -335,12 +335,8 @@
         topicsByName.put(record.name(), record.topicId());
         topics.put(record.topicId(),
             new TopicControlInfo(record.name(), snapshotRegistry, record.topicId()));
-<<<<<<< HEAD
         controllerMetrics.setGlobalTopicsCount(topics.size());
-        log.info("Created topic {} with ID {}.", record.name(), record.topicId());
-=======
         log.info("Created topic {} with topic ID {}.", record.name(), record.topicId());
->>>>>>> 45f24c41
     }
 
     public void replay(PartitionRecord record) {
@@ -358,25 +354,12 @@
             topicInfo.parts.put(record.partitionId(), newPartInfo);
             brokersToIsrs.update(record.topicId(), record.partitionId(), null,
                 newPartInfo.isr, NO_LEADER, newPartInfo.leader);
-<<<<<<< HEAD
+        } else if (!newPartInfo.equals(prevPartInfo)) {
             globalPartitionCount++;
-        } else {
-            String diff = newPartInfo.diff(prevPartInfo);
-            if (!diff.isEmpty()) {
-                log.info("Modified partition {}:{}: {}.", record.topicId(),
-                    record.partitionId(), diff);
-                topicInfo.parts.put(record.partitionId(), newPartInfo);
-                brokersToIsrs.update(record.topicId(), record.partitionId(),
-                    prevPartInfo.isr, newPartInfo.isr, prevPartInfo.leader,
-                    newPartInfo.leader);
-            }
-=======
-        } else if (!newPartInfo.equals(prevPartInfo)) {
             newPartInfo.maybeLogPartitionChange(log, description, prevPartInfo);
             topicInfo.parts.put(record.partitionId(), newPartInfo);
             brokersToIsrs.update(record.topicId(), record.partitionId(), prevPartInfo.isr,
                 newPartInfo.isr, prevPartInfo.leader, newPartInfo.leader);
->>>>>>> 45f24c41
         }
         controllerMetrics.setGlobalPartitionCount(globalPartitionCount);
     }
