--- conflicted
+++ resolved
@@ -279,12 +279,15 @@
      */
     private final int defaultNumPartitions;
 
+    /**
+     * A count of the total number of partitions in the cluster.
+     */
+    private int globalPartitionCount;
+
+    /**
+     * A count of the number of partitions that do not have their first replica as a leader.
+     */
     private int preferredReplicaImbalanceCount;
-
-    /**
-     * A count of the total number of partitions in the cluster.
-     */
-    private int globalPartitionCount;
 
     /**
      * A reference to the controller's configuration control manager.
@@ -330,11 +333,8 @@
         this.configurationControl = configurationControl;
         this.controllerMetrics = controllerMetrics;
         this.clusterControl = clusterControl;
-<<<<<<< HEAD
+        this.globalPartitionCount = 0;
         this.preferredReplicaImbalanceCount = 0;
-=======
-        this.globalPartitionCount = 0;
->>>>>>> e69571ae
         this.topicsByName = new TimelineHashMap<>(snapshotRegistry, 0);
         this.topics = new TimelineHashMap<>(snapshotRegistry, 0);
         this.brokersToIsrs = new BrokersToIsrs(snapshotRegistry);
@@ -422,23 +422,18 @@
             for (int i = 0; i < partition.isr.length; i++) {
                 brokersToIsrs.removeTopicEntryForBroker(topic.id, partition.isr[i]);
             }
-<<<<<<< HEAD
             if (partition.leader != partition.preferredReplica()) {
                 preferredReplicaImbalanceCount--;
             }
-=======
             globalPartitionCount--;
->>>>>>> e69571ae
         }
         brokersToIsrs.updateMetricsForTopicRemoval(topic.id);
         brokersToIsrs.removeTopicEntryForBroker(topic.id, NO_LEADER);
-<<<<<<< HEAD
+
+        controllerMetrics.setGlobalTopicsCount(topics.size());
+        controllerMetrics.setGlobalPartitionCount(globalPartitionCount);
         controllerMetrics.setOfflinePartitionCount(brokersToIsrs.offlinePartitionCount());
         controllerMetrics.setPreferredReplicaImbalanceCount(preferredReplicaImbalanceCount);
-=======
-        controllerMetrics.setGlobalTopicsCount(topics.size());
-        controllerMetrics.setGlobalPartitionCount(globalPartitionCount);
->>>>>>> e69571ae
         log.info("Removed topic {} with ID {}.", topic.name, record.topicId());
     }
 
