/*
 * Licensed to the Apache Software Foundation (ASF) under one or more
 * contributor license agreements. See the NOTICE file distributed with
 * this work for additional information regarding copyright ownership.
 * The ASF licenses this file to You under the Apache License, Version 2.0
 * (the "License"); you may not use this file except in compliance with
 * the License. You may obtain a copy of the License at
 *
 *    http://www.apache.org/licenses/LICENSE-2.0
 *
 * Unless required by applicable law or agreed to in writing, software
 * distributed under the License is distributed on an "AS IS" BASIS,
 * WITHOUT WARRANTIES OR CONDITIONS OF ANY KIND, either express or implied.
 * See the License for the specific language governing permissions and
 * limitations under the License.
 */

package org.apache.kafka.metadata.migration;

import org.apache.kafka.clients.admin.ScramMechanism;
import org.apache.kafka.common.TopicIdPartition;
import org.apache.kafka.common.Uuid;
import org.apache.kafka.common.acl.AccessControlEntry;
import org.apache.kafka.common.config.ConfigResource;
import org.apache.kafka.common.metadata.ClientQuotaRecord;
import org.apache.kafka.common.quota.ClientQuotaEntity;
import org.apache.kafka.common.resource.ResourcePattern;
import org.apache.kafka.common.security.scram.ScramCredential;
import org.apache.kafka.common.security.scram.internals.ScramCredentialUtils;
import org.apache.kafka.image.AclsDelta;
import org.apache.kafka.image.AclsImage;
import org.apache.kafka.image.ClientQuotaImage;
import org.apache.kafka.image.ClientQuotasImage;
import org.apache.kafka.image.ConfigurationsDelta;
import org.apache.kafka.image.ConfigurationsImage;
import org.apache.kafka.image.MetadataDelta;
import org.apache.kafka.image.MetadataImage;
import org.apache.kafka.image.ProducerIdsDelta;
import org.apache.kafka.image.ProducerIdsImage;
import org.apache.kafka.image.ScramImage;
import org.apache.kafka.image.TopicImage;
import org.apache.kafka.image.TopicsDelta;
import org.apache.kafka.image.TopicsImage;
import org.apache.kafka.metadata.PartitionRegistration;
import org.apache.kafka.metadata.ScramCredentialData;
import org.apache.kafka.metadata.authorizer.StandardAcl;
import org.apache.kafka.server.common.ProducerIdsBlock;

import java.util.ArrayList;
import java.util.Collections;
import java.util.EnumSet;
import java.util.HashMap;
import java.util.HashSet;
import java.util.List;
import java.util.Map;
import java.util.Map.Entry;
import java.util.Optional;
import java.util.Set;
import java.util.function.BiConsumer;
import java.util.function.Function;
import java.util.stream.Collectors;

public class KRaftMigrationZkWriter {

    private static final String UPDATE_PRODUCER_ID = "UpdateProducerId";
    private static final String CREATE_TOPIC = "CreateTopic";
    private static final String DELETE_TOPIC = "DeleteTopic";
    private static final String UPDATE_PARTITON = "UpdatePartition";
    private static final String UPDATE_BROKER_CONFIG = "UpdateBrokerConfig";
    private static final String DELETE_BROKER_CONFIG = "DeleteBrokerConfig";
    private static final String UPDATE_TOPIC_CONFIG = "UpdateTopicConfig";
    private static final String DELETE_TOPIC_CONFIG = "DeleteTopicConfig";
    private static final String UPDATE_CLIENT_QUOTA = "UpdateClientQuota";
    private static final String UPDATE_ACL = "UpdateAcl";
    private static final String DELETE_ACL = "DeleteAcl";


    private final MigrationClient migrationClient;

    public KRaftMigrationZkWriter(
        MigrationClient migrationClient
    ) {
        this.migrationClient = migrationClient;
    }

    public void handleSnapshot(MetadataImage image, KRaftMigrationOperationConsumer operationConsumer) {
        handleTopicsSnapshot(image.topics(), operationConsumer);
        handleConfigsSnapshot(image.configs(), operationConsumer);
        handleClientQuotasSnapshot(image.clientQuotas(), image.scram(), operationConsumer);
        handleProducerIdSnapshot(image.producerIds(), operationConsumer);
        handleAclsSnapshot(image.acls(), operationConsumer);
    }

    public void handleDelta(
        MetadataImage previousImage,
        MetadataImage image,
        MetadataDelta delta,
        KRaftMigrationOperationConsumer operationConsumer
    ) {
        if (delta.topicsDelta() != null) {
            handleTopicsDelta(previousImage.topics().topicIdToNameView()::get, delta.topicsDelta(), operationConsumer);
        }
        if (delta.configsDelta() != null) {
            handleConfigsDelta(image.configs(), delta.configsDelta(), operationConsumer);
        }
        if ((delta.clientQuotasDelta() != null) || (delta.scramDelta() != null)) {
            handleClientQuotasDelta(image, delta, operationConsumer);
        }
        if (delta.producerIdsDelta() != null) {
            handleProducerIdDelta(delta.producerIdsDelta(), operationConsumer);
        }
        if (delta.aclsDelta() != null) {
            handleAclsDelta(image.acls(), delta.aclsDelta(), operationConsumer);
        }
    }

    /**
     * Handle a snapshot of the topic metadata. This requires scanning through all the topics and partitions
     * in ZooKeeper to determine what has changed. Topic configs are not handled here since they exist in the
     * ConfigurationsImage.
     */
    void handleTopicsSnapshot(TopicsImage topicsImage, KRaftMigrationOperationConsumer operationConsumer) {
        Map<Uuid, String> deletedTopics = new HashMap<>();
        Set<Uuid> createdTopics = new HashSet<>(topicsImage.topicsById().keySet());
        Map<Uuid, Map<Integer, PartitionRegistration>> changedPartitions = new HashMap<>();

        migrationClient.topicClient().iterateTopics(
            EnumSet.of(
                TopicMigrationClient.TopicVisitorInterest.TOPICS,
                TopicMigrationClient.TopicVisitorInterest.PARTITIONS),
            new TopicMigrationClient.TopicVisitor() {
                @Override
                public void visitTopic(String topicName, Uuid topicId, Map<Integer, List<Integer>> assignments) {
                    TopicImage topic = topicsImage.getTopic(topicId);
                    if (topic == null) {
                        // If KRaft does not have this topic, it was deleted
                        deletedTopics.put(topicId, topicName);
                    } else {
                        createdTopics.remove(topicId);
                    }
                }

                @Override
                public void visitPartition(TopicIdPartition topicIdPartition, PartitionRegistration partitionRegistration) {
                    TopicImage topic = topicsImage.getTopic(topicIdPartition.topicId());
                    if (topic == null) {
                        return; // topic deleted in KRaft
                    }

                    // Check if the KRaft partition state changed
                    PartitionRegistration kraftPartition = topic.partitions().get(topicIdPartition.partition());
                    if (!kraftPartition.equals(partitionRegistration)) {
                        changedPartitions.computeIfAbsent(topicIdPartition.topicId(), __ -> new HashMap<>())
                            .put(topicIdPartition.partition(), kraftPartition);
                    }
                }
            });

        createdTopics.forEach(topicId -> {
            TopicImage topic = topicsImage.getTopic(topicId);
            operationConsumer.accept(
                CREATE_TOPIC,
                "Create Topic " + topic.name() + ", ID " + topicId,
                migrationState -> migrationClient.topicClient().createTopic(topic.name(), topicId, topic.partitions(), migrationState)
            );
        });

        deletedTopics.forEach((topicId, topicName) -> {
            operationConsumer.accept(
                DELETE_TOPIC,
                "Delete Topic " + topicName + ", ID " + topicId,
                migrationState -> migrationClient.topicClient().deleteTopic(topicName, migrationState)
            );
            ConfigResource resource = new ConfigResource(ConfigResource.Type.TOPIC, topicName);
            operationConsumer.accept(
                UPDATE_TOPIC_CONFIG,
                "Updating Configs for Topic " + topicName + ", ID " + topicId,
                migrationState -> migrationClient.configClient().deleteConfigs(resource, migrationState)
            );
        });

        changedPartitions.forEach((topicId, paritionMap) -> {
            TopicImage topic = topicsImage.getTopic(topicId);
            operationConsumer.accept(
                UPDATE_PARTITON,
                "Updating Partitions for Topic " + topic.name() + ", ID " + topicId,
                migrationState -> migrationClient.topicClient().updateTopicPartitions(
                    Collections.singletonMap(topic.name(), paritionMap),
                    migrationState));
        });
    }

    void handleTopicsDelta(
        Function<Uuid, String> deletedTopicNameResolver,
        TopicsDelta topicsDelta,
        KRaftMigrationOperationConsumer operationConsumer
    ) {
        topicsDelta.deletedTopicIds().forEach(topicId -> {
            String name = deletedTopicNameResolver.apply(topicId);
            operationConsumer.accept(DELETE_TOPIC, "Deleting topic " + name + ", ID " + topicId,
                migrationState -> migrationClient.topicClient().deleteTopic(name, migrationState));
        });

        topicsDelta.changedTopics().forEach((topicId, topicDelta) -> {
            if (topicsDelta.createdTopicIds().contains(topicId)) {
                operationConsumer.accept(
                    CREATE_TOPIC,
                    "Create Topic " + topicDelta.name() + ", ID " + topicId,
                    migrationState -> migrationClient.topicClient().createTopic(
                        topicDelta.name(),
                        topicId,
                        topicDelta.partitionChanges(),
                        migrationState));
            } else {
                operationConsumer.accept(
                    UPDATE_PARTITON,
                    "Updating Partitions for Topic " + topicDelta.name() + ", ID " + topicId,
                    migrationState -> migrationClient.topicClient().updateTopicPartitions(
                        Collections.singletonMap(topicDelta.name(), topicDelta.partitionChanges()),
                        migrationState));
            }
        });
    }

    private String brokerOrTopicOpType(ConfigResource resource, String brokerOp, String topicOp) {
        if (resource.type().equals(ConfigResource.Type.BROKER)) {
            return brokerOp;
        } else {
            return topicOp;
        }
    }

    void handleConfigsSnapshot(ConfigurationsImage configsImage, KRaftMigrationOperationConsumer operationConsumer) {
        Set<ConfigResource> newResources = new HashSet<>();
        configsImage.resourceData().keySet().forEach(resource -> {
            if (EnumSet.of(ConfigResource.Type.BROKER, ConfigResource.Type.TOPIC).contains(resource.type())) {
                newResources.add(resource);
            } else {
                throw new RuntimeException("Unknown config resource type " + resource.type());
            }
        });
        Set<ConfigResource> resourcesToUpdate = new HashSet<>();
        BiConsumer<ConfigResource, Map<String, String>> processConfigsForResource = (ConfigResource resource, Map<String, String> configs) -> {
            newResources.remove(resource);
            Map<String, String> kraftProps = configsImage.configMapForResource(resource);
            if (!kraftProps.equals(configs)) {
                resourcesToUpdate.add(resource);
            }
        };

        migrationClient.configClient().iterateBrokerConfigs((broker, configs) -> {
            ConfigResource brokerResource = new ConfigResource(ConfigResource.Type.BROKER, broker);
            processConfigsForResource.accept(brokerResource, configs);
        });
        migrationClient.configClient().iterateTopicConfigs((topic, configs) -> {
            ConfigResource topicResource = new ConfigResource(ConfigResource.Type.TOPIC, topic);
            processConfigsForResource.accept(topicResource, configs);
        });

        newResources.forEach(resource -> {
            Map<String, String> props = configsImage.configMapForResource(resource);
            if (!props.isEmpty()) {
                String opType = brokerOrTopicOpType(resource, UPDATE_BROKER_CONFIG, UPDATE_TOPIC_CONFIG);
                operationConsumer.accept(opType, "Create configs for " + resource.type().name() + " " + resource.name(),
                    migrationState -> migrationClient.configClient().writeConfigs(resource, props, migrationState));
            }
        });

        resourcesToUpdate.forEach(resource -> {
            Map<String, String> props = configsImage.configMapForResource(resource);
            if (props.isEmpty()) {
                String opType = brokerOrTopicOpType(resource, DELETE_BROKER_CONFIG, DELETE_TOPIC_CONFIG);
                operationConsumer.accept(opType, "Delete configs for " + resource.type().name() + " " + resource.name(),
                    migrationState -> migrationClient.configClient().deleteConfigs(resource, migrationState));
            } else {
                String opType = brokerOrTopicOpType(resource, UPDATE_BROKER_CONFIG, UPDATE_TOPIC_CONFIG);
                operationConsumer.accept(opType, "Update configs for " + resource.type().name() + " " + resource.name(),
                    migrationState -> migrationClient.configClient().writeConfigs(resource, props, migrationState));
            }
        });
    }

    private Map<String, String> getScramCredentialStringsForUser(ScramImage image, String userName) {
        Map<String, String> userScramCredentialStrings = new HashMap<>();
        if (image != null) {
            image.mechanisms().forEach((scramMechanism, scramMechanismMap) -> {
                ScramCredentialData scramCredentialData = scramMechanismMap.get(userName);
                if (scramCredentialData != null) {
                    userScramCredentialStrings.put(scramMechanism.mechanismName(),
                        ScramCredentialUtils.credentialToString(scramCredentialData.toCredential(scramMechanism)));
                }
            });
        }
        return userScramCredentialStrings;
    }

    private Map<String, Double> getClientQuotaMapForEntity(ClientQuotasImage image, ClientQuotaEntity entity) {
        ClientQuotaImage clientQuotaImage = image.entities().get(entity);
        if (clientQuotaImage == null) {
            return Collections.emptyMap();
        } else {
            return clientQuotaImage.quotaMap();
        }
    }

    void handleClientQuotasSnapshot(ClientQuotasImage clientQuotasImage, ScramImage scramImage, KRaftMigrationOperationConsumer opConsumer) {
        Set<ClientQuotaEntity> changedNonUserEntities = new HashSet<>();
        Set<String> changedUsers = new HashSet<>();

        if (clientQuotasImage != null) {
            for (Entry<ClientQuotaEntity, ClientQuotaImage> entry : clientQuotasImage.entities().entrySet()) {
                ClientQuotaEntity entity = entry.getKey();
                if (entity.entries().containsKey(ClientQuotaEntity.USER) &&
                    !entity.entries().containsKey(ClientQuotaEntity.CLIENT_ID)) {
                    // Track regular user entities separately
                    // There should only be 1 entry in the list of type ClientQuotaEntity.USER
                    changedUsers.add(entity.entries().get(ClientQuotaEntity.USER));
                } else {
                    changedNonUserEntities.add(entity);
                }
            }
        }
        if (scramImage != null) {
            for (Entry<ScramMechanism, Map<String, ScramCredentialData>> mechanismEntry : scramImage.mechanisms().entrySet()) {
                for (Entry<String, ScramCredentialData> userEntry : mechanismEntry.getValue().entrySet()) {
                    changedUsers.add(userEntry.getKey());
                }
            }
        }
        migrationClient.configClient().iterateClientQuotas(new ConfigMigrationClient.ClientQuotaVisitor() {
            @Override
            public void visitClientQuota(List<ClientQuotaRecord.EntityData> entityDataList, Map<String, Double> quotas) {
                Map<String, String> entityMap = new HashMap<>(2);
                entityDataList.forEach(entityData -> entityMap.put(entityData.entityType(), entityData.entityName()));
                ClientQuotaEntity entity = new ClientQuotaEntity(entityMap);
                if (!clientQuotasImage.entities().getOrDefault(entity, ClientQuotaImage.EMPTY).quotaMap().equals(quotas)) {
                    if (entity.entries().containsKey(ClientQuotaEntity.USER) &&
                        !entity.entries().containsKey(ClientQuotaEntity.CLIENT_ID)) {
                        // Track regular user entities separately
                        changedUsers.add(entityMap.get(ClientQuotaEntity.USER));
                    } else {
                        changedNonUserEntities.add(entity);
                    }
                }
            }

            @Override
            public void visitScramCredential(String userName, ScramMechanism scramMechanism, ScramCredential scramCredential) {
                // For each ZK entity, see if it exists in the image and if it's equal
                ScramCredentialData data = scramImage.mechanisms().getOrDefault(scramMechanism, Collections.emptyMap()).get(userName);
                if (data == null || !data.toCredential(scramMechanism).equals(scramCredential)) {
                    changedUsers.add(userName);
                }
            }
        });

        changedNonUserEntities.forEach(entity -> {
            Map<String, Double> quotaMap = getClientQuotaMapForEntity(clientQuotasImage, entity);
            opConsumer.accept(UPDATE_CLIENT_QUOTA, "Update client quotas for " + entity, migrationState ->
                migrationClient.configClient().writeClientQuotas(entity.entries(), quotaMap, Collections.emptyMap(), migrationState));
        });

        changedUsers.forEach(userName -> {
            ClientQuotaEntity entity = new ClientQuotaEntity(Collections.singletonMap(ClientQuotaEntity.USER, userName));
<<<<<<< HEAD
            Map<String, Double> quotaMap = getClientQuotaMapForEntity(clientQuotasImage, entity);
=======
            Map<String, Double> quotaMap = clientQuotasImage.entities().
                getOrDefault(entity, ClientQuotaImage.EMPTY).quotaMap();
>>>>>>> f9b2b3a0
            Map<String, String> scramMap = getScramCredentialStringsForUser(scramImage, userName);
            opConsumer.accept(UPDATE_CLIENT_QUOTA, "Update client quotas for " + userName, migrationState ->
                migrationClient.configClient().writeClientQuotas(entity.entries(), quotaMap, scramMap, migrationState));
        });
    }

<<<<<<< HEAD
    void handleProducerIdSnapshot(ProducerIdsImage image, KRaftMigrationOperationConsumer operationConsumer) {
        if (image.isEmpty()) {
            // No producer IDs have been allocated, nothing to dual-write
            return;
        }
        Optional<ProducerIdsBlock> zkProducerId = migrationClient.readProducerId();
        if (zkProducerId.isPresent()) {
            if (zkProducerId.get().nextBlockFirstId() != image.nextProducerId()) {
                operationConsumer.accept(UPDATE_PRODUCER_ID, "Setting next producer ID", migrationState ->
                    migrationClient.writeProducerId(image.nextProducerId(), migrationState));
            }
        } else {
            operationConsumer.accept(UPDATE_PRODUCER_ID, "Setting next producer ID", migrationState ->
                migrationClient.writeProducerId(image.nextProducerId(), migrationState));
        }
=======
>>>>>>> f9b2b3a0
    }

    void handleConfigsDelta(ConfigurationsImage configsImage, ConfigurationsDelta configsDelta, KRaftMigrationOperationConsumer operationConsumer) {
        Set<ConfigResource> updatedResources = configsDelta.changes().keySet();
        updatedResources.forEach(configResource -> {
            Map<String, String> props = configsImage.configMapForResource(configResource);
            if (props.isEmpty()) {
                operationConsumer.accept("DeleteConfig", "Delete configs for " + configResource, migrationState ->
                    migrationClient.configClient().deleteConfigs(configResource, migrationState));
            } else {
                operationConsumer.accept("UpdateConfig", "Update configs for " + configResource, migrationState ->
                    migrationClient.configClient().writeConfigs(configResource, props, migrationState));
            }
        });
    }

    void handleClientQuotasDelta(MetadataImage metadataImage, MetadataDelta metadataDelta, KRaftMigrationOperationConsumer operationConsumer) {
        if ((metadataDelta.clientQuotasDelta() != null) || (metadataDelta.scramDelta() != null)) {
            // A list of users with scram or quota changes
            HashSet<String> users = new HashSet<>();

            // Populate list with users with scram changes
            if (metadataDelta.scramDelta() != null) {
                metadataDelta.scramDelta().changes().forEach((scramMechanism, changes) -> {
                    changes.forEach((userName, changeOpt) -> users.add(userName));
                });
            }

            // Populate list with users with quota changes
            // and apply quota changes to all non-user quota changes
            if (metadataDelta.clientQuotasDelta() != null) {
                metadataDelta.clientQuotasDelta().changes().forEach((clientQuotaEntity, clientQuotaDelta) -> {
                    if ((clientQuotaEntity.entries().containsKey(ClientQuotaEntity.USER)) &&
                            (!clientQuotaEntity.entries().containsKey(ClientQuotaEntity.CLIENT_ID))) {
                        String userName = clientQuotaEntity.entries().get(ClientQuotaEntity.USER);
                        // Add clientQuotaEntity to list to process at the end
                        users.add(userName);
                    } else {
                        Map<String, Double> quotaMap = metadataImage.clientQuotas().entities().get(clientQuotaEntity).quotaMap();
                        operationConsumer.accept(UPDATE_CLIENT_QUOTA, "Updating client quota " + clientQuotaEntity, migrationState ->
                            migrationClient.configClient().writeClientQuotas(clientQuotaEntity.entries(), quotaMap, Collections.emptyMap(), migrationState));
                    }
                });
            }

            // Update user scram and quota data for each user with changes in either.
            users.forEach(userName -> {
                Map<String, String> userScramMap = getScramCredentialStringsForUser(metadataImage.scram(), userName);
                ClientQuotaEntity clientQuotaEntity = new ClientQuotaEntity(Collections.singletonMap(ClientQuotaEntity.USER, userName));
                if ((metadataImage.clientQuotas() == null) ||
                    (metadataImage.clientQuotas().entities().get(clientQuotaEntity) == null)) {
                    operationConsumer.accept(UPDATE_CLIENT_QUOTA, "Updating scram credentials for " + clientQuotaEntity, migrationState ->
                        migrationClient.configClient().writeClientQuotas(clientQuotaEntity.entries(), Collections.emptyMap(), userScramMap, migrationState));
                } else {
                    Map<String, Double> quotaMap = metadataImage.clientQuotas().entities().get(clientQuotaEntity).quotaMap();
                    operationConsumer.accept(UPDATE_CLIENT_QUOTA, "Updating client quota for " + clientQuotaEntity, migrationState ->
                        migrationClient.configClient().writeClientQuotas(clientQuotaEntity.entries(), quotaMap, userScramMap, migrationState));
                }
            });
        }
    }

    void handleProducerIdDelta(ProducerIdsDelta delta, KRaftMigrationOperationConsumer operationConsumer) {
        operationConsumer.accept(UPDATE_PRODUCER_ID, "Setting next producer ID", migrationState ->
            migrationClient.writeProducerId(delta.nextProducerId(), migrationState));
    }

    private ResourcePattern resourcePatternFromAcl(StandardAcl acl) {
        return new ResourcePattern(acl.resourceType(), acl.resourceName(), acl.patternType());
    }

    void handleAclsSnapshot(AclsImage image, KRaftMigrationOperationConsumer operationConsumer) {
        // Need to compare contents of image with all ACLs in ZK and issue updates
        Map<ResourcePattern, Set<AccessControlEntry>> allAclsInSnapshot = new HashMap<>();

        image.acls().values().forEach(standardAcl -> {
            ResourcePattern resourcePattern = resourcePatternFromAcl(standardAcl);
            allAclsInSnapshot.computeIfAbsent(resourcePattern, __ -> new HashSet<>()).add(
                new AccessControlEntry(standardAcl.principal(), standardAcl.host(), standardAcl.operation(), standardAcl.permissionType())
            );
        });

        Set<ResourcePattern> newResources = new HashSet<>(allAclsInSnapshot.keySet());
        Set<ResourcePattern> resourcesToDelete = new HashSet<>();
        Map<ResourcePattern, Set<AccessControlEntry>> changedResources = new HashMap<>();
        migrationClient.aclClient().iterateAcls((resourcePattern, accessControlEntries) -> {
            newResources.remove(resourcePattern);
            if (!allAclsInSnapshot.containsKey(resourcePattern)) {
                resourcesToDelete.add(resourcePattern);
            } else {
                Set<AccessControlEntry> snapshotEntries = allAclsInSnapshot.get(resourcePattern);
                if (!snapshotEntries.equals(accessControlEntries)) {
                    changedResources.put(resourcePattern, snapshotEntries);
                }
            }
        });

        newResources.forEach(resourcePattern -> {
            Set<AccessControlEntry> accessControlEntries = allAclsInSnapshot.get(resourcePattern);
            String name = "Writing " + accessControlEntries.size() + " for resource " + resourcePattern;
            operationConsumer.accept(UPDATE_ACL, name, migrationState ->
                migrationClient.aclClient().writeResourceAcls(resourcePattern, accessControlEntries, migrationState));
        });

        resourcesToDelete.forEach(deletedResource -> {
            String name = "Deleting resource " + deletedResource + " which has no ACLs in snapshot";
            operationConsumer.accept(DELETE_ACL, name, migrationState ->
                migrationClient.aclClient().deleteResource(deletedResource, migrationState));
        });

        changedResources.forEach((resourcePattern, accessControlEntries) -> {
            String name = "Writing " + accessControlEntries.size() + " for resource " + resourcePattern;
            operationConsumer.accept(UPDATE_ACL, name, migrationState ->
                migrationClient.aclClient().writeResourceAcls(resourcePattern, accessControlEntries, migrationState));
        });
    }

    void handleAclsDelta(AclsImage image, AclsDelta delta, KRaftMigrationOperationConsumer operationConsumer) {
        // Compute the resource patterns that were changed
        Set<ResourcePattern> resourcesWithChangedAcls = delta.changes().values()
            .stream()
            .filter(Optional::isPresent)
            .map(Optional::get)
            .map(this::resourcePatternFromAcl)
            .collect(Collectors.toSet());

        Set<ResourcePattern> resourcesWithDeletedAcls = delta.deleted()
            .stream()
            .map(this::resourcePatternFromAcl)
            .collect(Collectors.toSet());

        // Need to collect all ACLs for any changed resource pattern
        Map<ResourcePattern, List<AccessControlEntry>> aclsToWrite = new HashMap<>();
        image.acls().forEach((uuid, standardAcl) -> {
            ResourcePattern resourcePattern = resourcePatternFromAcl(standardAcl);
            boolean removed = resourcesWithDeletedAcls.remove(resourcePattern);
            // If a resource pattern is present in the delta as a changed or deleted acl, need to include it
            if (resourcesWithChangedAcls.contains(resourcePattern) || removed) {
                aclsToWrite.computeIfAbsent(resourcePattern, __ -> new ArrayList<>()).add(
                    new AccessControlEntry(standardAcl.principal(), standardAcl.host(), standardAcl.operation(), standardAcl.permissionType())
                );
            }
        });

        resourcesWithDeletedAcls.forEach(deletedResource -> {
            String name = "Deleting resource " + deletedResource + " which has no more ACLs";
            operationConsumer.accept(DELETE_ACL, name, migrationState ->
                migrationClient.aclClient().deleteResource(deletedResource, migrationState));
        });

        aclsToWrite.forEach((resourcePattern, accessControlEntries) -> {
            String name = "Writing " + accessControlEntries.size() + " for resource " + resourcePattern;
            operationConsumer.accept(UPDATE_ACL, name, migrationState ->
                migrationClient.aclClient().writeResourceAcls(resourcePattern, accessControlEntries, migrationState));
        });
    }
}<|MERGE_RESOLUTION|>--- conflicted
+++ resolved
@@ -294,15 +294,6 @@
         return userScramCredentialStrings;
     }
 
-    private Map<String, Double> getClientQuotaMapForEntity(ClientQuotasImage image, ClientQuotaEntity entity) {
-        ClientQuotaImage clientQuotaImage = image.entities().get(entity);
-        if (clientQuotaImage == null) {
-            return Collections.emptyMap();
-        } else {
-            return clientQuotaImage.quotaMap();
-        }
-    }
-
     void handleClientQuotasSnapshot(ClientQuotasImage clientQuotasImage, ScramImage scramImage, KRaftMigrationOperationConsumer opConsumer) {
         Set<ClientQuotaEntity> changedNonUserEntities = new HashSet<>();
         Set<String> changedUsers = new HashSet<>();
@@ -355,26 +346,21 @@
         });
 
         changedNonUserEntities.forEach(entity -> {
-            Map<String, Double> quotaMap = getClientQuotaMapForEntity(clientQuotasImage, entity);
+            Map<String, Double> quotaMap = clientQuotasImage.entities().getOrDefault(entity, ClientQuotaImage.EMPTY).quotaMap();
             opConsumer.accept(UPDATE_CLIENT_QUOTA, "Update client quotas for " + entity, migrationState ->
                 migrationClient.configClient().writeClientQuotas(entity.entries(), quotaMap, Collections.emptyMap(), migrationState));
         });
 
         changedUsers.forEach(userName -> {
             ClientQuotaEntity entity = new ClientQuotaEntity(Collections.singletonMap(ClientQuotaEntity.USER, userName));
-<<<<<<< HEAD
-            Map<String, Double> quotaMap = getClientQuotaMapForEntity(clientQuotasImage, entity);
-=======
             Map<String, Double> quotaMap = clientQuotasImage.entities().
                 getOrDefault(entity, ClientQuotaImage.EMPTY).quotaMap();
->>>>>>> f9b2b3a0
             Map<String, String> scramMap = getScramCredentialStringsForUser(scramImage, userName);
             opConsumer.accept(UPDATE_CLIENT_QUOTA, "Update client quotas for " + userName, migrationState ->
                 migrationClient.configClient().writeClientQuotas(entity.entries(), quotaMap, scramMap, migrationState));
         });
     }
 
-<<<<<<< HEAD
     void handleProducerIdSnapshot(ProducerIdsImage image, KRaftMigrationOperationConsumer operationConsumer) {
         if (image.isEmpty()) {
             // No producer IDs have been allocated, nothing to dual-write
@@ -390,8 +376,6 @@
             operationConsumer.accept(UPDATE_PRODUCER_ID, "Setting next producer ID", migrationState ->
                 migrationClient.writeProducerId(image.nextProducerId(), migrationState));
         }
-=======
->>>>>>> f9b2b3a0
     }
 
     void handleConfigsDelta(ConfigurationsImage configsImage, ConfigurationsDelta configsDelta, KRaftMigrationOperationConsumer operationConsumer) {
