/*
 * Licensed to the Apache Software Foundation (ASF) under one or more
 * contributor license agreements. See the NOTICE file distributed with
 * this work for additional information regarding copyright ownership.
 * The ASF licenses this file to You under the Apache License, Version 2.0
 * (the "License"); you may not use this file except in compliance with
 * the License. You may obtain a copy of the License at
 *
 *    http://www.apache.org/licenses/LICENSE-2.0
 *
 * Unless required by applicable law or agreed to in writing, software
 * distributed under the License is distributed on an "AS IS" BASIS,
 * WITHOUT WARRANTIES OR CONDITIONS OF ANY KIND, either express or implied.
 * See the License for the specific language governing permissions and
 * limitations under the License.
 */
package org.apache.kafka.server.log.remote.storage;

import org.apache.kafka.common.config.AbstractConfig;
import org.apache.kafka.common.config.ConfigDef;

import java.util.Collections;
import java.util.Map;

import static org.apache.kafka.common.config.ConfigDef.Importance.LOW;
import static org.apache.kafka.common.config.ConfigDef.Importance.MEDIUM;
import static org.apache.kafka.common.config.ConfigDef.Range.atLeast;
import static org.apache.kafka.common.config.ConfigDef.Range.between;
import static org.apache.kafka.common.config.ConfigDef.Type.BOOLEAN;
import static org.apache.kafka.common.config.ConfigDef.Type.DOUBLE;
import static org.apache.kafka.common.config.ConfigDef.Type.INT;
import static org.apache.kafka.common.config.ConfigDef.Type.LONG;
import static org.apache.kafka.common.config.ConfigDef.Type.STRING;

public final class RemoteLogManagerConfig extends AbstractConfig {

    /**
     * Prefix used for properties to be passed to {@link RemoteStorageManager} implementation. Remote log subsystem collects all the properties having
     * this prefix and passes to {@code RemoteStorageManager} using {@link RemoteStorageManager#configure(Map)}.
     */
    public static final String REMOTE_STORAGE_MANAGER_CONFIG_PREFIX_PROP = "remote.log.storage.manager.impl.prefix";
    public static final String REMOTE_STORAGE_MANAGER_CONFIG_PREFIX_DOC = "Prefix used for properties to be passed to RemoteStorageManager " +
            "implementation. For example this value can be `rsm.config.`.";
    public static final String DEFAULT_REMOTE_STORAGE_MANAGER_CONFIG_PREFIX = "rsm.config.";

    /**
     * Prefix used for properties to be passed to {@link RemoteLogMetadataManager} implementation. Remote log subsystem collects all the properties having
     * this prefix and passed to {@code RemoteLogMetadataManager} using {@link RemoteLogMetadataManager#configure(Map)}.
     */
    public static final String REMOTE_LOG_METADATA_MANAGER_CONFIG_PREFIX_PROP = "remote.log.metadata.manager.impl.prefix";
    public static final String REMOTE_LOG_METADATA_MANAGER_CONFIG_PREFIX_DOC = "Prefix used for properties to be passed to RemoteLogMetadataManager " +
            "implementation. For example this value can be `rlmm.config.`.";
    public static final String DEFAULT_REMOTE_LOG_METADATA_MANAGER_CONFIG_PREFIX = "rlmm.config.";

    public static final String REMOTE_LOG_STORAGE_SYSTEM_ENABLE_PROP = "remote.log.storage.system.enable";
    public static final String REMOTE_LOG_STORAGE_SYSTEM_ENABLE_DOC = "Whether to enable tiered storage functionality in a broker or not. Valid values " +
            "are `true` or `false` and the default value is false. When it is true broker starts all the services required for the tiered storage functionality.";
    public static final boolean DEFAULT_REMOTE_LOG_STORAGE_SYSTEM_ENABLE = false;

    public static final String REMOTE_STORAGE_MANAGER_CLASS_NAME_PROP = "remote.log.storage.manager.class.name";
    public static final String REMOTE_STORAGE_MANAGER_CLASS_NAME_DOC = "Fully qualified class name of `RemoteStorageManager` implementation.";

    public static final String REMOTE_STORAGE_MANAGER_CLASS_PATH_PROP = "remote.log.storage.manager.class.path";
    public static final String REMOTE_STORAGE_MANAGER_CLASS_PATH_DOC = "Class path of the `RemoteStorageManager` implementation. " +
            "If specified, the RemoteStorageManager implementation and its dependent libraries will be loaded by a dedicated " +
            "classloader which searches this class path before the Kafka broker class path. The syntax of this parameter is same " +
            "as the standard Java class path string.";

    public static final String REMOTE_LOG_METADATA_MANAGER_CLASS_NAME_PROP = "remote.log.metadata.manager.class.name";
    public static final String REMOTE_LOG_METADATA_MANAGER_CLASS_NAME_DOC = "Fully qualified class name of `RemoteLogMetadataManager` implementation.";
    public static final String DEFAULT_REMOTE_LOG_METADATA_MANAGER_CLASS_NAME = "org.apache.kafka.server.log.remote.metadata.storage.TopicBasedRemoteLogMetadataManager";

    public static final String REMOTE_LOG_METADATA_MANAGER_CLASS_PATH_PROP = "remote.log.metadata.manager.class.path";
    public static final String REMOTE_LOG_METADATA_MANAGER_CLASS_PATH_DOC = "Class path of the `RemoteLogMetadataManager` implementation. " +
            "If specified, the RemoteLogMetadataManager implementation and its dependent libraries will be loaded by a dedicated " +
            "classloader which searches this class path before the Kafka broker class path. The syntax of this parameter is same " +
            "as the standard Java class path string.";

    public static final String REMOTE_LOG_METADATA_MANAGER_LISTENER_NAME_PROP = "remote.log.metadata.manager.listener.name";
    public static final String REMOTE_LOG_METADATA_MANAGER_LISTENER_NAME_DOC = "Listener name of the local broker to which it should get connected if " +
            "needed by RemoteLogMetadataManager implementation.";

    public static final String REMOTE_LOG_METADATA_CUSTOM_METADATA_MAX_BYTES_PROP = "remote.log.metadata.custom.metadata.max.bytes";
    public static final String REMOTE_LOG_METADATA_CUSTOM_METADATA_MAX_BYTES_DOC = "The maximum size of custom metadata in bytes that the broker " +
            "should accept from a remote storage plugin. If custom  metadata exceeds this limit, the updated segment metadata " +
            "will not be stored, the copied data will be attempted to delete, " +
            "and the remote copying task for this topic-partition will stop with an error.";
    public static final int DEFAULT_REMOTE_LOG_METADATA_CUSTOM_METADATA_MAX_BYTES = 128;

    public static final String REMOTE_LOG_INDEX_FILE_CACHE_TOTAL_SIZE_BYTES_PROP = "remote.log.index.file.cache.total.size.bytes";
    public static final String REMOTE_LOG_INDEX_FILE_CACHE_TOTAL_SIZE_BYTES_DOC = "The total size of the space allocated to store index files fetched " +
            "from remote storage in the local storage.";
    public static final long DEFAULT_REMOTE_LOG_INDEX_FILE_CACHE_TOTAL_SIZE_BYTES = 1024 * 1024 * 1024L;

    public static final String REMOTE_LOG_MANAGER_THREAD_POOL_SIZE_PROP = "remote.log.manager.thread.pool.size";
    public static final String REMOTE_LOG_MANAGER_THREAD_POOL_SIZE_DOC = "Size of the thread pool used in scheduling tasks to copy " +
            "segments, fetch remote log indexes and clean up remote log segments.";
    public static final int DEFAULT_REMOTE_LOG_MANAGER_THREAD_POOL_SIZE = 10;

    public static final String REMOTE_LOG_MANAGER_TASK_INTERVAL_MS_PROP = "remote.log.manager.task.interval.ms";
    public static final String REMOTE_LOG_MANAGER_TASK_INTERVAL_MS_DOC = "Interval at which remote log manager runs the scheduled tasks like copy " +
            "segments, and clean up remote log segments.";
    public static final long DEFAULT_REMOTE_LOG_MANAGER_TASK_INTERVAL_MS = 30 * 1000L;

    public static final String REMOTE_LOG_MANAGER_TASK_RETRY_BACK_OFF_MS_PROP = "remote.log.manager.task.retry.backoff.ms";
    public static final String REMOTE_LOG_MANAGER_TASK_RETRY_BACK_OFF_MS_DOC = "The initial amount of wait in milliseconds before the request is retried again.";
    public static final long DEFAULT_REMOTE_LOG_MANAGER_TASK_RETRY_BACK_OFF_MS = 500L;

    public static final String REMOTE_LOG_MANAGER_TASK_RETRY_BACK_OFF_MAX_MS_PROP = "remote.log.manager.task.retry.backoff.max.ms";
    public static final String REMOTE_LOG_MANAGER_TASK_RETRY_BACK_OFF_MAX_MS_DOC = "The maximum amount of time in milliseconds to wait when the request " +
            "is retried again. The retry duration will increase exponentially for each request failure up to this maximum wait interval.";
    public static final long DEFAULT_REMOTE_LOG_MANAGER_TASK_RETRY_BACK_OFF_MAX_MS = 30 * 1000L;

    public static final String REMOTE_LOG_MANAGER_TASK_RETRY_JITTER_PROP = "remote.log.manager.task.retry.jitter";
    public static final String REMOTE_LOG_MANAGER_TASK_RETRY_JITTER_DOC = "The value used in defining the range for computing random jitter factor. " +
            "It is applied to the effective exponential term for computing the resultant retry backoff interval. This will avoid thundering herds " +
            "of requests. The default value is 0.2 and valid value should be between 0(inclusive) and 0.5(inclusive). " +
            "For ex: remote.log.manager.task.retry.jitter = 0.25, then the range to compute random jitter will be [1-0.25, 1+0.25) viz [0.75, 1.25). " +
            "So, jitter factor can be any random value with in that range.";
    public static final double DEFAULT_REMOTE_LOG_MANAGER_TASK_RETRY_JITTER = 0.2;

    public static final String REMOTE_LOG_READER_THREADS_PROP = "remote.log.reader.threads";
    public static final String REMOTE_LOG_READER_THREADS_DOC = "Size of the thread pool that is allocated for handling remote log reads.";
    public static final int DEFAULT_REMOTE_LOG_READER_THREADS = 10;

    public static final String REMOTE_LOG_READER_MAX_PENDING_TASKS_PROP = "remote.log.reader.max.pending.tasks";
    public static final String REMOTE_LOG_READER_MAX_PENDING_TASKS_DOC = "Maximum remote log reader thread pool task queue size. If the task queue " +
            "is full, fetch requests are served with an error.";
    public static final int DEFAULT_REMOTE_LOG_READER_MAX_PENDING_TASKS = 100;

    public static final String LOG_LOCAL_RETENTION_MS_PROP = "log.local.retention.ms";
    public static final String LOG_LOCAL_RETENTION_MS_DOC = "The number of milliseconds to keep the local log segments before it gets eligible for deletion. " +
            "Default value is -2, it represents `log.retention.ms` value is to be used. The effective value should always be less than or equal " +
            "to `log.retention.ms` value.";
    public static final Long DEFAULT_LOG_LOCAL_RETENTION_MS = -2L;

    public static final String LOG_LOCAL_RETENTION_BYTES_PROP = "log.local.retention.bytes";
    public static final String LOG_LOCAL_RETENTION_BYTES_DOC = "The maximum size of local log segments that can grow for a partition before it gets eligible for deletion. " +
            "Default value is -2, it represents `log.retention.bytes` value to be used. The effective value should always be " +
            "less than or equal to `log.retention.bytes` value.";
    public static final Long DEFAULT_LOG_LOCAL_RETENTION_BYTES = -2L;

    public static final String REMOTE_LOG_MANAGER_COPY_MAX_BYTES_PER_SECOND_PROP = "remote.log.manager.copy.max.bytes.per.second";
    public static final String REMOTE_LOG_MANAGER_COPY_MAX_BYTES_PER_SECOND_DOC = "The maximum number of bytes that can be copied from local storage to remote storage per second. " +
            "This is a global limit for all the partitions that are being copied from local storage to remote storage. " +
            "The default value is Long.MAX_VALUE, which means there is no limit on the number of bytes that can be copied per second.";
    public static final Long DEFAULT_REMOTE_LOG_MANAGER_COPY_MAX_BYTES_PER_SECOND = Long.MAX_VALUE;

    public static final String REMOTE_LOG_MANAGER_COPY_QUOTA_WINDOW_NUM_PROP = "remote.log.manager.copy.quota.window.num";
    public static final String REMOTE_LOG_MANAGER_COPY_QUOTA_WINDOW_NUM_DOC = "The number of samples to retain in memory for remote copy quota management. " +
            "The default value is 11, which means there are 10 whole windows + 1 current window.";
    public static final int DEFAULT_REMOTE_LOG_MANAGER_COPY_QUOTA_WINDOW_NUM = 11;

    public static final String REMOTE_LOG_MANAGER_COPY_QUOTA_WINDOW_SIZE_SECONDS_PROP = "remote.log.manager.copy.quota.window.size.seconds";
    public static final String REMOTE_LOG_MANAGER_COPY_QUOTA_WINDOW_SIZE_SECONDS_DOC = "The time span of each sample for remote copy quota management. " +
            "The default value is 1 second.";
    public static final int DEFAULT_REMOTE_LOG_MANAGER_COPY_QUOTA_WINDOW_SIZE_SECONDS = 1;

    public static final String REMOTE_LOG_MANAGER_FETCH_MAX_BYTES_PER_SECOND_PROP = "remote.log.manager.fetch.max.bytes.per.second";
    public static final String REMOTE_LOG_MANAGER_FETCH_MAX_BYTES_PER_SECOND_DOC = "The maximum number of bytes that can be fetched from remote storage to local storage per second. " +
            "This is a global limit for all the partitions that are being fetched from remote storage to local storage. " +
            "The default value is Long.MAX_VALUE, which means there is no limit on the number of bytes that can be fetched per second.";
    public static final Long DEFAULT_REMOTE_LOG_MANAGER_FETCH_MAX_BYTES_PER_SECOND = Long.MAX_VALUE;

    public static final String REMOTE_LOG_MANAGER_FETCH_QUOTA_WINDOW_NUM_PROP = "remote.log.manager.fetch.quota.window.num";
    public static final String REMOTE_LOG_MANAGER_FETCH_QUOTA_WINDOW_NUM_DOC = "The number of samples to retain in memory for remote fetch quota management. " +
            "The default value is 11, which means there are 10 whole windows + 1 current window.";
    public static final int DEFAULT_REMOTE_LOG_MANAGER_FETCH_QUOTA_WINDOW_NUM = 11;

    public static final String REMOTE_LOG_MANAGER_FETCH_QUOTA_WINDOW_SIZE_SECONDS_PROP = "remote.log.manager.fetch.quota.window.size.seconds";
    public static final String REMOTE_LOG_MANAGER_FETCH_QUOTA_WINDOW_SIZE_SECONDS_DOC = "The time span of each sample for remote fetch quota management. " +
            "The default value is 1 second.";
    public static final int DEFAULT_REMOTE_LOG_MANAGER_FETCH_QUOTA_WINDOW_SIZE_SECONDS = 1;

<<<<<<< HEAD
    public static final ConfigDef CONFIG_DEF = new ConfigDef();

    static {
        CONFIG_DEF.define(REMOTE_LOG_STORAGE_SYSTEM_ENABLE_PROP,
                                  BOOLEAN,
                                  DEFAULT_REMOTE_LOG_STORAGE_SYSTEM_ENABLE,
                                  null,
                                  MEDIUM,
                                  REMOTE_LOG_STORAGE_SYSTEM_ENABLE_DOC)
                  .define(REMOTE_STORAGE_MANAGER_CONFIG_PREFIX_PROP,
                                  STRING,
                                  DEFAULT_REMOTE_STORAGE_MANAGER_CONFIG_PREFIX,
                                  new ConfigDef.NonEmptyString(),
                                  MEDIUM,
                                  REMOTE_STORAGE_MANAGER_CONFIG_PREFIX_DOC)
                  .define(REMOTE_LOG_METADATA_MANAGER_CONFIG_PREFIX_PROP,
                                  STRING,
                                  DEFAULT_REMOTE_LOG_METADATA_MANAGER_CONFIG_PREFIX,
                                  new ConfigDef.NonEmptyString(),
                                  MEDIUM,
                                  REMOTE_LOG_METADATA_MANAGER_CONFIG_PREFIX_DOC)
                  .define(REMOTE_STORAGE_MANAGER_CLASS_NAME_PROP, STRING,
                                  null,
                                  new ConfigDef.NonEmptyString(),
                                  MEDIUM,
                                  REMOTE_STORAGE_MANAGER_CLASS_NAME_DOC)
                  .define(REMOTE_STORAGE_MANAGER_CLASS_PATH_PROP, STRING,
                                  null,
                                  null,
                                  MEDIUM,
                                  REMOTE_STORAGE_MANAGER_CLASS_PATH_DOC)
                  .define(REMOTE_LOG_METADATA_MANAGER_CLASS_NAME_PROP,
                                  STRING,
                                  DEFAULT_REMOTE_LOG_METADATA_MANAGER_CLASS_NAME,
                                  new ConfigDef.NonEmptyString(),
                                  MEDIUM,
                                  REMOTE_LOG_METADATA_MANAGER_CLASS_NAME_DOC)
                  .define(REMOTE_LOG_METADATA_MANAGER_CLASS_PATH_PROP,
                                  STRING,
                                  null,
                                  null,
                                  MEDIUM,
                                  REMOTE_LOG_METADATA_MANAGER_CLASS_PATH_DOC)
                  .define(REMOTE_LOG_METADATA_MANAGER_LISTENER_NAME_PROP, STRING,
                                  null,
                                  new ConfigDef.NonEmptyString(),
                                  MEDIUM,
                                  REMOTE_LOG_METADATA_MANAGER_LISTENER_NAME_DOC)
                  .define(REMOTE_LOG_METADATA_CUSTOM_METADATA_MAX_BYTES_PROP,
                                  INT,
                                  DEFAULT_REMOTE_LOG_METADATA_CUSTOM_METADATA_MAX_BYTES,
                                  atLeast(0),
                                  LOW,
                                  REMOTE_LOG_METADATA_CUSTOM_METADATA_MAX_BYTES_DOC)
                  .define(REMOTE_LOG_INDEX_FILE_CACHE_TOTAL_SIZE_BYTES_PROP,
                                  LONG,
                                  DEFAULT_REMOTE_LOG_INDEX_FILE_CACHE_TOTAL_SIZE_BYTES,
                                  atLeast(1),
                                  LOW,
                                  REMOTE_LOG_INDEX_FILE_CACHE_TOTAL_SIZE_BYTES_DOC)
                  .define(REMOTE_LOG_MANAGER_THREAD_POOL_SIZE_PROP,
                                  INT,
                                  DEFAULT_REMOTE_LOG_MANAGER_THREAD_POOL_SIZE,
                                  atLeast(1),
                                  MEDIUM,
                                  REMOTE_LOG_MANAGER_THREAD_POOL_SIZE_DOC)
                  .define(REMOTE_LOG_MANAGER_TASK_INTERVAL_MS_PROP,
                                  LONG,
                                  DEFAULT_REMOTE_LOG_MANAGER_TASK_INTERVAL_MS,
                                  atLeast(1),
                                  LOW,
                                  REMOTE_LOG_MANAGER_TASK_INTERVAL_MS_DOC)
                  .defineInternal(REMOTE_LOG_MANAGER_TASK_RETRY_BACK_OFF_MS_PROP,
                                  LONG,
                                  DEFAULT_REMOTE_LOG_MANAGER_TASK_RETRY_BACK_OFF_MS,
                                  atLeast(1),
                                  LOW,
                                  REMOTE_LOG_MANAGER_TASK_RETRY_BACK_OFF_MS_DOC)
                  .defineInternal(REMOTE_LOG_MANAGER_TASK_RETRY_BACK_OFF_MAX_MS_PROP,
                                  LONG,
                                  DEFAULT_REMOTE_LOG_MANAGER_TASK_RETRY_BACK_OFF_MAX_MS,
                                  atLeast(1), LOW,
                                  REMOTE_LOG_MANAGER_TASK_RETRY_BACK_OFF_MAX_MS_DOC)
                  .defineInternal(REMOTE_LOG_MANAGER_TASK_RETRY_JITTER_PROP,
                                  DOUBLE,
                                  DEFAULT_REMOTE_LOG_MANAGER_TASK_RETRY_JITTER,
                                  between(0, 0.5),
                                  LOW,
                                  REMOTE_LOG_MANAGER_TASK_RETRY_JITTER_DOC)
                  .define(REMOTE_LOG_READER_THREADS_PROP,
                                  INT,
                                  DEFAULT_REMOTE_LOG_READER_THREADS,
                                  atLeast(1),
                                  MEDIUM,
                                  REMOTE_LOG_READER_THREADS_DOC)
                  .define(REMOTE_LOG_READER_MAX_PENDING_TASKS_PROP,
                                  INT,
                                  DEFAULT_REMOTE_LOG_READER_MAX_PENDING_TASKS,
                                  atLeast(1),
                                  MEDIUM,
                                  REMOTE_LOG_READER_MAX_PENDING_TASKS_DOC)
                  .define(LOG_LOCAL_RETENTION_MS_PROP,
                                  LONG,
                                  DEFAULT_LOG_LOCAL_RETENTION_MS,
                                  atLeast(DEFAULT_LOG_LOCAL_RETENTION_MS),
                                  MEDIUM,
                                  LOG_LOCAL_RETENTION_MS_DOC)
                  .define(LOG_LOCAL_RETENTION_BYTES_PROP,
                                  LONG,
                                  DEFAULT_LOG_LOCAL_RETENTION_BYTES,
                                  atLeast(DEFAULT_LOG_LOCAL_RETENTION_BYTES),
                                  MEDIUM,
                                  LOG_LOCAL_RETENTION_BYTES_DOC)
                  .define(REMOTE_LOG_MANAGER_COPY_MAX_BYTES_PER_SECOND_PROP,
                                  LONG,
                                  DEFAULT_REMOTE_LOG_MANAGER_COPY_MAX_BYTES_PER_SECOND,
                                  atLeast(1),
                                  MEDIUM,
                                  REMOTE_LOG_MANAGER_COPY_MAX_BYTES_PER_SECOND_DOC)
                  .define(REMOTE_LOG_MANAGER_COPY_QUOTA_WINDOW_NUM_PROP,
                                  INT,
                                  DEFAULT_REMOTE_LOG_MANAGER_COPY_QUOTA_WINDOW_NUM,
                                  atLeast(1),
                                  MEDIUM,
                                  REMOTE_LOG_MANAGER_COPY_QUOTA_WINDOW_NUM_DOC)
                  .define(REMOTE_LOG_MANAGER_COPY_QUOTA_WINDOW_SIZE_SECONDS_PROP,
                                 INT,
                                 DEFAULT_REMOTE_LOG_MANAGER_COPY_QUOTA_WINDOW_SIZE_SECONDS,
                                 atLeast(1),
                                 MEDIUM,
                                 REMOTE_LOG_MANAGER_COPY_QUOTA_WINDOW_SIZE_SECONDS_DOC)
                  .define(REMOTE_LOG_MANAGER_FETCH_MAX_BYTES_PER_SECOND_PROP,
                                 LONG,
                                 DEFAULT_REMOTE_LOG_MANAGER_FETCH_MAX_BYTES_PER_SECOND,
                                 atLeast(1),
                                 MEDIUM,
                                 REMOTE_LOG_MANAGER_FETCH_MAX_BYTES_PER_SECOND_DOC)
                  .define(REMOTE_LOG_MANAGER_FETCH_QUOTA_WINDOW_NUM_PROP,
                                 INT,
                                 DEFAULT_REMOTE_LOG_MANAGER_FETCH_QUOTA_WINDOW_NUM,
                                 atLeast(1),
                                 MEDIUM,
                                 REMOTE_LOG_MANAGER_FETCH_QUOTA_WINDOW_NUM_DOC)
                  .define(REMOTE_LOG_MANAGER_FETCH_QUOTA_WINDOW_SIZE_SECONDS_PROP,
                                 INT,
                                 DEFAULT_REMOTE_LOG_MANAGER_FETCH_QUOTA_WINDOW_SIZE_SECONDS,
                                 atLeast(1),
                                 MEDIUM,
                                 REMOTE_LOG_MANAGER_FETCH_QUOTA_WINDOW_SIZE_SECONDS_DOC);
    }

    private final boolean enableRemoteStorageSystem;
    private final String remoteStorageManagerClassName;
    private final String remoteStorageManagerClassPath;
    private final String remoteLogMetadataManagerClassName;
    private final String remoteLogMetadataManagerClassPath;
    private final long remoteLogIndexFileCacheTotalSizeBytes;
    private final int remoteLogManagerThreadPoolSize;
    private final long remoteLogManagerTaskIntervalMs;
    private final long remoteLogManagerTaskRetryBackoffMs;
    private final long remoteLogManagerTaskRetryBackoffMaxMs;
    private final double remoteLogManagerTaskRetryJitter;
    private final int remoteLogReaderThreads;
    private final int remoteLogReaderMaxPendingTasks;
    private final String remoteStorageManagerPrefix;
    private final HashMap<String, Object> remoteStorageManagerProps;
    private final String remoteLogMetadataManagerPrefix;
    private final HashMap<String, Object> remoteLogMetadataManagerProps;
    private final String remoteLogMetadataManagerListenerName;
    private final int remoteLogMetadataCustomMetadataMaxBytes;
    private final long remoteLogManagerCopyMaxBytesPerSecond;
    private final int remoteLogManagerCopyNumQuotaSamples;
    private final int remoteLogManagerCopyQuotaWindowSizeSeconds;
    private final long remoteLogManagerFetchMaxBytesPerSecond;
    private final int remoteLogManagerFetchNumQuotaSamples;
    private final int remoteLogManagerFetchQuotaWindowSizeSeconds;

    public RemoteLogManagerConfig(AbstractConfig config) {
        this(config.getBoolean(REMOTE_LOG_STORAGE_SYSTEM_ENABLE_PROP),
             config.getString(REMOTE_STORAGE_MANAGER_CLASS_NAME_PROP),
             config.getString(REMOTE_STORAGE_MANAGER_CLASS_PATH_PROP),
             config.getString(REMOTE_LOG_METADATA_MANAGER_CLASS_NAME_PROP),
             config.getString(REMOTE_LOG_METADATA_MANAGER_CLASS_PATH_PROP),
             config.getString(REMOTE_LOG_METADATA_MANAGER_LISTENER_NAME_PROP),
             config.getLong(REMOTE_LOG_INDEX_FILE_CACHE_TOTAL_SIZE_BYTES_PROP),
             config.getInt(REMOTE_LOG_MANAGER_THREAD_POOL_SIZE_PROP),
             config.getLong(REMOTE_LOG_MANAGER_TASK_INTERVAL_MS_PROP),
             config.getLong(REMOTE_LOG_MANAGER_TASK_RETRY_BACK_OFF_MS_PROP),
             config.getLong(REMOTE_LOG_MANAGER_TASK_RETRY_BACK_OFF_MAX_MS_PROP),
             config.getDouble(REMOTE_LOG_MANAGER_TASK_RETRY_JITTER_PROP),
             config.getInt(REMOTE_LOG_READER_THREADS_PROP),
             config.getInt(REMOTE_LOG_READER_MAX_PENDING_TASKS_PROP),
             config.getInt(REMOTE_LOG_METADATA_CUSTOM_METADATA_MAX_BYTES_PROP),
             config.getString(REMOTE_STORAGE_MANAGER_CONFIG_PREFIX_PROP),
             config.getString(REMOTE_STORAGE_MANAGER_CONFIG_PREFIX_PROP) != null
                 ? config.originalsWithPrefix(config.getString(REMOTE_STORAGE_MANAGER_CONFIG_PREFIX_PROP))
                 : Collections.emptyMap(),
             config.getString(REMOTE_LOG_METADATA_MANAGER_CONFIG_PREFIX_PROP),
             config.getString(REMOTE_LOG_METADATA_MANAGER_CONFIG_PREFIX_PROP) != null
                 ? config.originalsWithPrefix(config.getString(REMOTE_LOG_METADATA_MANAGER_CONFIG_PREFIX_PROP))
                 : Collections.emptyMap(),
            config.getLong(REMOTE_LOG_MANAGER_COPY_MAX_BYTES_PER_SECOND_PROP),
            config.getInt(REMOTE_LOG_MANAGER_COPY_QUOTA_WINDOW_NUM_PROP),
            config.getInt(REMOTE_LOG_MANAGER_COPY_QUOTA_WINDOW_SIZE_SECONDS_PROP),
            config.getLong(REMOTE_LOG_MANAGER_FETCH_MAX_BYTES_PER_SECOND_PROP),
            config.getInt(REMOTE_LOG_MANAGER_FETCH_QUOTA_WINDOW_NUM_PROP),
            config.getInt(REMOTE_LOG_MANAGER_FETCH_QUOTA_WINDOW_SIZE_SECONDS_PROP));
    }

    // Visible for testing
    public RemoteLogManagerConfig(boolean enableRemoteStorageSystem,
                                  String remoteStorageManagerClassName,
                                  String remoteStorageManagerClassPath,
                                  String remoteLogMetadataManagerClassName,
                                  String remoteLogMetadataManagerClassPath,
                                  String remoteLogMetadataManagerListenerName,
                                  long remoteLogIndexFileCacheTotalSizeBytes,
                                  int remoteLogManagerThreadPoolSize,
                                  long remoteLogManagerTaskIntervalMs,
                                  long remoteLogManagerTaskRetryBackoffMs,
                                  long remoteLogManagerTaskRetryBackoffMaxMs,
                                  double remoteLogManagerTaskRetryJitter,
                                  int remoteLogReaderThreads,
                                  int remoteLogReaderMaxPendingTasks,
                                  int remoteLogMetadataCustomMetadataMaxBytes,
                                  String remoteStorageManagerPrefix,
                                  Map<String, Object> remoteStorageManagerProps, /* properties having keys stripped out with remoteStorageManagerPrefix */
                                  String remoteLogMetadataManagerPrefix,
                                  Map<String, Object> remoteLogMetadataManagerProps, /* properties having keys stripped out with remoteLogMetadataManagerPrefix */
                                  long remoteLogManagerCopyMaxBytesPerSecond,
                                  int remoteLogManagerCopyNumQuotaSamples,
                                  int remoteLogManagerCopyQuotaWindowSizeSeconds,
                                  long remoteLogManagerFetchMaxBytesPerSecond,
                                  int remoteLogManagerFetchNumQuotaSamples,
                                  int remoteLogManagerFetchQuotaWindowSizeSeconds
    ) {
        this.enableRemoteStorageSystem = enableRemoteStorageSystem;
        this.remoteStorageManagerClassName = remoteStorageManagerClassName;
        this.remoteStorageManagerClassPath = remoteStorageManagerClassPath;
        this.remoteLogMetadataManagerClassName = remoteLogMetadataManagerClassName;
        this.remoteLogMetadataManagerClassPath = remoteLogMetadataManagerClassPath;
        this.remoteLogIndexFileCacheTotalSizeBytes = remoteLogIndexFileCacheTotalSizeBytes;
        this.remoteLogManagerThreadPoolSize = remoteLogManagerThreadPoolSize;
        this.remoteLogManagerTaskIntervalMs = remoteLogManagerTaskIntervalMs;
        this.remoteLogManagerTaskRetryBackoffMs = remoteLogManagerTaskRetryBackoffMs;
        this.remoteLogManagerTaskRetryBackoffMaxMs = remoteLogManagerTaskRetryBackoffMaxMs;
        this.remoteLogManagerTaskRetryJitter = remoteLogManagerTaskRetryJitter;
        this.remoteLogReaderThreads = remoteLogReaderThreads;
        this.remoteLogReaderMaxPendingTasks = remoteLogReaderMaxPendingTasks;
        this.remoteStorageManagerPrefix = remoteStorageManagerPrefix;
        this.remoteStorageManagerProps = new HashMap<>(remoteStorageManagerProps);
        this.remoteLogMetadataManagerPrefix = remoteLogMetadataManagerPrefix;
        this.remoteLogMetadataManagerProps = new HashMap<>(remoteLogMetadataManagerProps);
        this.remoteLogMetadataManagerListenerName = remoteLogMetadataManagerListenerName;
        this.remoteLogMetadataCustomMetadataMaxBytes = remoteLogMetadataCustomMetadataMaxBytes;
        this.remoteLogManagerCopyMaxBytesPerSecond = remoteLogManagerCopyMaxBytesPerSecond;
        this.remoteLogManagerCopyNumQuotaSamples = remoteLogManagerCopyNumQuotaSamples;
        this.remoteLogManagerCopyQuotaWindowSizeSeconds = remoteLogManagerCopyQuotaWindowSizeSeconds;
        this.remoteLogManagerFetchMaxBytesPerSecond = remoteLogManagerFetchMaxBytesPerSecond;
        this.remoteLogManagerFetchNumQuotaSamples = remoteLogManagerFetchNumQuotaSamples;
        this.remoteLogManagerFetchQuotaWindowSizeSeconds = remoteLogManagerFetchQuotaWindowSizeSeconds;
=======
    public static final String REMOTE_FETCH_MAX_WAIT_MS_PROP = "remote.fetch.max.wait.ms";
    public static final String REMOTE_FETCH_MAX_WAIT_MS_DOC = "The maximum amount of time the server will wait before answering the remote fetch request";
    public static final int DEFAULT_REMOTE_FETCH_MAX_WAIT_MS = 500;

    public static ConfigDef configDef() {
        return new ConfigDef()
                .define(REMOTE_LOG_STORAGE_SYSTEM_ENABLE_PROP,
                        BOOLEAN,
                        DEFAULT_REMOTE_LOG_STORAGE_SYSTEM_ENABLE,
                        null,
                        MEDIUM,
                        REMOTE_LOG_STORAGE_SYSTEM_ENABLE_DOC)
                .define(REMOTE_STORAGE_MANAGER_CONFIG_PREFIX_PROP,
                        STRING,
                        DEFAULT_REMOTE_STORAGE_MANAGER_CONFIG_PREFIX,
                        new ConfigDef.NonEmptyString(),
                        MEDIUM,
                        REMOTE_STORAGE_MANAGER_CONFIG_PREFIX_DOC)
                .define(REMOTE_LOG_METADATA_MANAGER_CONFIG_PREFIX_PROP,
                        STRING,
                        DEFAULT_REMOTE_LOG_METADATA_MANAGER_CONFIG_PREFIX,
                        new ConfigDef.NonEmptyString(),
                        MEDIUM,
                        REMOTE_LOG_METADATA_MANAGER_CONFIG_PREFIX_DOC)
                .define(REMOTE_STORAGE_MANAGER_CLASS_NAME_PROP, STRING,
                        null,
                        new ConfigDef.NonEmptyString(),
                        MEDIUM,
                        REMOTE_STORAGE_MANAGER_CLASS_NAME_DOC)
                .define(REMOTE_STORAGE_MANAGER_CLASS_PATH_PROP, STRING,
                        null,
                        null,
                        MEDIUM,
                        REMOTE_STORAGE_MANAGER_CLASS_PATH_DOC)
                .define(REMOTE_LOG_METADATA_MANAGER_CLASS_NAME_PROP,
                        STRING,
                        DEFAULT_REMOTE_LOG_METADATA_MANAGER_CLASS_NAME,
                        new ConfigDef.NonEmptyString(),
                        MEDIUM,
                        REMOTE_LOG_METADATA_MANAGER_CLASS_NAME_DOC)
                .define(REMOTE_LOG_METADATA_MANAGER_CLASS_PATH_PROP,
                        STRING,
                        null,
                        null,
                        MEDIUM,
                        REMOTE_LOG_METADATA_MANAGER_CLASS_PATH_DOC)
                .define(REMOTE_LOG_METADATA_MANAGER_LISTENER_NAME_PROP, STRING,
                        null,
                        new ConfigDef.NonEmptyString(),
                        MEDIUM,
                        REMOTE_LOG_METADATA_MANAGER_LISTENER_NAME_DOC)
                .define(REMOTE_LOG_METADATA_CUSTOM_METADATA_MAX_BYTES_PROP,
                        INT,
                        DEFAULT_REMOTE_LOG_METADATA_CUSTOM_METADATA_MAX_BYTES,
                        atLeast(0),
                        LOW,
                        REMOTE_LOG_METADATA_CUSTOM_METADATA_MAX_BYTES_DOC)
                .define(REMOTE_LOG_INDEX_FILE_CACHE_TOTAL_SIZE_BYTES_PROP,
                        LONG,
                        DEFAULT_REMOTE_LOG_INDEX_FILE_CACHE_TOTAL_SIZE_BYTES,
                        atLeast(1),
                        LOW,
                        REMOTE_LOG_INDEX_FILE_CACHE_TOTAL_SIZE_BYTES_DOC)
                .define(REMOTE_LOG_MANAGER_THREAD_POOL_SIZE_PROP,
                        INT,
                        DEFAULT_REMOTE_LOG_MANAGER_THREAD_POOL_SIZE,
                        atLeast(1),
                        MEDIUM,
                        REMOTE_LOG_MANAGER_THREAD_POOL_SIZE_DOC)
                .defineInternal(REMOTE_LOG_MANAGER_COPIER_THREAD_POOL_SIZE_PROP,
                        INT,
                        DEFAULT_REMOTE_LOG_MANAGER_COPIER_THREAD_POOL_SIZE,
                        atLeast(1),
                        MEDIUM,
                        REMOTE_LOG_MANAGER_COPIER_THREAD_POOL_SIZE_DOC)
                .defineInternal(REMOTE_LOG_MANAGER_EXPIRATION_THREAD_POOL_SIZE_PROP,
                        INT,
                        DEFAULT_REMOTE_LOG_MANAGER_EXPIRATION_THREAD_POOL_SIZE,
                        atLeast(1),
                        MEDIUM,
                        REMOTE_LOG_MANAGER_EXPIRATION_THREAD_POOL_SIZE_DOC)
                .define(REMOTE_LOG_MANAGER_TASK_INTERVAL_MS_PROP,
                        LONG,
                        DEFAULT_REMOTE_LOG_MANAGER_TASK_INTERVAL_MS,
                        atLeast(1),
                        LOW,
                        REMOTE_LOG_MANAGER_TASK_INTERVAL_MS_DOC)
                .defineInternal(REMOTE_LOG_MANAGER_TASK_RETRY_BACK_OFF_MS_PROP,
                        LONG,
                        DEFAULT_REMOTE_LOG_MANAGER_TASK_RETRY_BACK_OFF_MS,
                        atLeast(1),
                        LOW,
                        REMOTE_LOG_MANAGER_TASK_RETRY_BACK_OFF_MS_DOC)
                .defineInternal(REMOTE_LOG_MANAGER_TASK_RETRY_BACK_OFF_MAX_MS_PROP,
                        LONG,
                        DEFAULT_REMOTE_LOG_MANAGER_TASK_RETRY_BACK_OFF_MAX_MS,
                        atLeast(1), LOW,
                        REMOTE_LOG_MANAGER_TASK_RETRY_BACK_OFF_MAX_MS_DOC)
                .defineInternal(REMOTE_LOG_MANAGER_TASK_RETRY_JITTER_PROP,
                        DOUBLE,
                        DEFAULT_REMOTE_LOG_MANAGER_TASK_RETRY_JITTER,
                        between(0, 0.5),
                        LOW,
                        REMOTE_LOG_MANAGER_TASK_RETRY_JITTER_DOC)
                .define(REMOTE_LOG_READER_THREADS_PROP,
                        INT,
                        DEFAULT_REMOTE_LOG_READER_THREADS,
                        atLeast(1),
                        MEDIUM,
                        REMOTE_LOG_READER_THREADS_DOC)
                .define(REMOTE_LOG_READER_MAX_PENDING_TASKS_PROP,
                        INT,
                        DEFAULT_REMOTE_LOG_READER_MAX_PENDING_TASKS,
                        atLeast(1),
                        MEDIUM,
                        REMOTE_LOG_READER_MAX_PENDING_TASKS_DOC)
                .define(LOG_LOCAL_RETENTION_MS_PROP,
                        LONG,
                        DEFAULT_LOG_LOCAL_RETENTION_MS,
                        atLeast(DEFAULT_LOG_LOCAL_RETENTION_MS),
                        MEDIUM,
                        LOG_LOCAL_RETENTION_MS_DOC)
                .define(LOG_LOCAL_RETENTION_BYTES_PROP,
                        LONG,
                        DEFAULT_LOG_LOCAL_RETENTION_BYTES,
                        atLeast(DEFAULT_LOG_LOCAL_RETENTION_BYTES),
                        MEDIUM,
                        LOG_LOCAL_RETENTION_BYTES_DOC)
                .define(REMOTE_LOG_MANAGER_COPY_MAX_BYTES_PER_SECOND_PROP,
                        LONG,
                        DEFAULT_REMOTE_LOG_MANAGER_COPY_MAX_BYTES_PER_SECOND,
                        atLeast(1),
                        MEDIUM,
                        REMOTE_LOG_MANAGER_COPY_MAX_BYTES_PER_SECOND_DOC)
                .define(REMOTE_LOG_MANAGER_COPY_QUOTA_WINDOW_NUM_PROP,
                        INT,
                        DEFAULT_REMOTE_LOG_MANAGER_COPY_QUOTA_WINDOW_NUM,
                        atLeast(1),
                        MEDIUM,
                        REMOTE_LOG_MANAGER_COPY_QUOTA_WINDOW_NUM_DOC)
                .define(REMOTE_LOG_MANAGER_COPY_QUOTA_WINDOW_SIZE_SECONDS_PROP,
                        INT,
                        DEFAULT_REMOTE_LOG_MANAGER_COPY_QUOTA_WINDOW_SIZE_SECONDS,
                        atLeast(1),
                        MEDIUM,
                        REMOTE_LOG_MANAGER_COPY_QUOTA_WINDOW_SIZE_SECONDS_DOC)
                .define(REMOTE_LOG_MANAGER_FETCH_MAX_BYTES_PER_SECOND_PROP,
                        LONG,
                        DEFAULT_REMOTE_LOG_MANAGER_FETCH_MAX_BYTES_PER_SECOND,
                        atLeast(1),
                        MEDIUM,
                        REMOTE_LOG_MANAGER_FETCH_MAX_BYTES_PER_SECOND_DOC)
                .define(REMOTE_LOG_MANAGER_FETCH_QUOTA_WINDOW_NUM_PROP,
                        INT,
                        DEFAULT_REMOTE_LOG_MANAGER_FETCH_QUOTA_WINDOW_NUM,
                        atLeast(1),
                        MEDIUM,
                        REMOTE_LOG_MANAGER_FETCH_QUOTA_WINDOW_NUM_DOC)
                .define(REMOTE_LOG_MANAGER_FETCH_QUOTA_WINDOW_SIZE_SECONDS_PROP,
                        INT,
                        DEFAULT_REMOTE_LOG_MANAGER_FETCH_QUOTA_WINDOW_SIZE_SECONDS,
                        atLeast(1),
                        MEDIUM,
                        REMOTE_LOG_MANAGER_FETCH_QUOTA_WINDOW_SIZE_SECONDS_DOC)
                .define(REMOTE_FETCH_MAX_WAIT_MS_PROP,
                        INT,
                        DEFAULT_REMOTE_FETCH_MAX_WAIT_MS,
                        atLeast(1),
                        MEDIUM,
                        REMOTE_FETCH_MAX_WAIT_MS_DOC);
    }

    public RemoteLogManagerConfig(Map<?, ?> props) {
        super(configDef(), props);
>>>>>>> eecb3461
    }

    public boolean isRemoteStorageSystemEnabled() {
        return getBoolean(REMOTE_LOG_STORAGE_SYSTEM_ENABLE_PROP);
    }

    public String remoteStorageManagerClassName() {
        return getString(REMOTE_STORAGE_MANAGER_CLASS_NAME_PROP);
    }

    public String remoteStorageManagerClassPath() {
        return getString(REMOTE_STORAGE_MANAGER_CLASS_PATH_PROP);
    }

    public String remoteLogMetadataManagerClassName() {
        return getString(REMOTE_LOG_METADATA_MANAGER_CLASS_NAME_PROP);
    }

    public String remoteLogMetadataManagerClassPath() {
        return getString(REMOTE_LOG_METADATA_MANAGER_CLASS_PATH_PROP);
    }

    public long remoteLogIndexFileCacheTotalSizeBytes() {
        return getLong(REMOTE_LOG_INDEX_FILE_CACHE_TOTAL_SIZE_BYTES_PROP);
    }

    public int remoteLogManagerThreadPoolSize() {
        return getInt(REMOTE_LOG_MANAGER_THREAD_POOL_SIZE_PROP);
    }

<<<<<<< HEAD
=======
    public int remoteLogManagerCopierThreadPoolSize() {
        return getInt(REMOTE_LOG_MANAGER_COPIER_THREAD_POOL_SIZE_PROP);
    }

    public int remoteLogManagerExpirationThreadPoolSize() {
        return getInt(REMOTE_LOG_MANAGER_EXPIRATION_THREAD_POOL_SIZE_PROP);
    }

>>>>>>> eecb3461
    public long remoteLogManagerTaskIntervalMs() {
        return getLong(REMOTE_LOG_MANAGER_TASK_INTERVAL_MS_PROP);
    }

    public long remoteLogManagerTaskRetryBackoffMs() {
        return getLong(REMOTE_LOG_MANAGER_TASK_RETRY_BACK_OFF_MS_PROP);
    }

    public long remoteLogManagerTaskRetryBackoffMaxMs() {
        return getLong(REMOTE_LOG_MANAGER_TASK_RETRY_BACK_OFF_MAX_MS_PROP);
    }

    public double remoteLogManagerTaskRetryJitter() {
        return getDouble(REMOTE_LOG_MANAGER_TASK_RETRY_JITTER_PROP);
    }

    public int remoteLogReaderThreads() {
        return getInt(REMOTE_LOG_READER_THREADS_PROP);
    }

    public int remoteLogReaderMaxPendingTasks() {
        return getInt(REMOTE_LOG_READER_MAX_PENDING_TASKS_PROP);
    }

    public String remoteLogMetadataManagerListenerName() {
        return getString(REMOTE_LOG_METADATA_MANAGER_LISTENER_NAME_PROP);
    }

    public int remoteLogMetadataCustomMetadataMaxBytes() {
        return getInt(REMOTE_LOG_METADATA_CUSTOM_METADATA_MAX_BYTES_PROP);
    }

    public String remoteStorageManagerPrefix() {
        return getString(REMOTE_STORAGE_MANAGER_CONFIG_PREFIX_PROP);
    }

    public String remoteLogMetadataManagerPrefix() {
        return getString(REMOTE_LOG_METADATA_MANAGER_CONFIG_PREFIX_PROP);
    }

    public Map<String, Object> remoteStorageManagerProps() {
        return getConfigProps(REMOTE_STORAGE_MANAGER_CONFIG_PREFIX_PROP);
    }

    public Map<String, Object> remoteLogMetadataManagerProps() {
        return getConfigProps(REMOTE_LOG_METADATA_MANAGER_CONFIG_PREFIX_PROP);
    }

    public Map<String, Object> getConfigProps(String configPrefixProp) {
        String prefixProp = getString(configPrefixProp);
        return prefixProp == null ? Collections.emptyMap() : Collections.unmodifiableMap(originalsWithPrefix(prefixProp));
    }

    public long remoteLogManagerCopyMaxBytesPerSecond() {
        return getLong(REMOTE_LOG_MANAGER_COPY_MAX_BYTES_PER_SECOND_PROP);
    }

    public int remoteLogManagerCopyNumQuotaSamples() {
        return getInt(REMOTE_LOG_MANAGER_COPY_QUOTA_WINDOW_NUM_PROP);
    }

    public int remoteLogManagerCopyQuotaWindowSizeSeconds() {
        return getInt(REMOTE_LOG_MANAGER_COPY_QUOTA_WINDOW_SIZE_SECONDS_PROP);
    }

    public long remoteLogManagerFetchMaxBytesPerSecond() {
        return getLong(REMOTE_LOG_MANAGER_FETCH_MAX_BYTES_PER_SECOND_PROP);
    }

    public int remoteLogManagerFetchNumQuotaSamples() {
        return getInt(REMOTE_LOG_MANAGER_FETCH_QUOTA_WINDOW_NUM_PROP);
    }

    public int remoteLogManagerFetchQuotaWindowSizeSeconds() {
        return getInt(REMOTE_LOG_MANAGER_FETCH_QUOTA_WINDOW_SIZE_SECONDS_PROP);
    }

    public static void main(String[] args) {
        System.out.println(configDef().toHtml(4, config -> "remote_log_manager_" + config));
    }
}<|MERGE_RESOLUTION|>--- conflicted
+++ resolved
@@ -97,6 +97,16 @@
             "segments, fetch remote log indexes and clean up remote log segments.";
     public static final int DEFAULT_REMOTE_LOG_MANAGER_THREAD_POOL_SIZE = 10;
 
+    public static final String REMOTE_LOG_MANAGER_COPIER_THREAD_POOL_SIZE_PROP = "remote.log.manager.copier.thread.pool.size";
+    public static final String REMOTE_LOG_MANAGER_COPIER_THREAD_POOL_SIZE_DOC = "Size of the thread pool used in " +
+            "scheduling tasks to copy segments.";
+    public static final int DEFAULT_REMOTE_LOG_MANAGER_COPIER_THREAD_POOL_SIZE = 10;
+
+    public static final String REMOTE_LOG_MANAGER_EXPIRATION_THREAD_POOL_SIZE_PROP = "remote.log.manager.expiration.thread.pool.size";
+    public static final String REMOTE_LOG_MANAGER_EXPIRATION_THREAD_POOL_SIZE_DOC = "Size of the thread pool used in" +
+            " scheduling tasks to clean up remote log segments.";
+    public static final int DEFAULT_REMOTE_LOG_MANAGER_EXPIRATION_THREAD_POOL_SIZE = 10;
+
     public static final String REMOTE_LOG_MANAGER_TASK_INTERVAL_MS_PROP = "remote.log.manager.task.interval.ms";
     public static final String REMOTE_LOG_MANAGER_TASK_INTERVAL_MS_DOC = "Interval at which remote log manager runs the scheduled tasks like copy " +
             "segments, and clean up remote log segments.";
@@ -172,269 +182,6 @@
             "The default value is 1 second.";
     public static final int DEFAULT_REMOTE_LOG_MANAGER_FETCH_QUOTA_WINDOW_SIZE_SECONDS = 1;
 
-<<<<<<< HEAD
-    public static final ConfigDef CONFIG_DEF = new ConfigDef();
-
-    static {
-        CONFIG_DEF.define(REMOTE_LOG_STORAGE_SYSTEM_ENABLE_PROP,
-                                  BOOLEAN,
-                                  DEFAULT_REMOTE_LOG_STORAGE_SYSTEM_ENABLE,
-                                  null,
-                                  MEDIUM,
-                                  REMOTE_LOG_STORAGE_SYSTEM_ENABLE_DOC)
-                  .define(REMOTE_STORAGE_MANAGER_CONFIG_PREFIX_PROP,
-                                  STRING,
-                                  DEFAULT_REMOTE_STORAGE_MANAGER_CONFIG_PREFIX,
-                                  new ConfigDef.NonEmptyString(),
-                                  MEDIUM,
-                                  REMOTE_STORAGE_MANAGER_CONFIG_PREFIX_DOC)
-                  .define(REMOTE_LOG_METADATA_MANAGER_CONFIG_PREFIX_PROP,
-                                  STRING,
-                                  DEFAULT_REMOTE_LOG_METADATA_MANAGER_CONFIG_PREFIX,
-                                  new ConfigDef.NonEmptyString(),
-                                  MEDIUM,
-                                  REMOTE_LOG_METADATA_MANAGER_CONFIG_PREFIX_DOC)
-                  .define(REMOTE_STORAGE_MANAGER_CLASS_NAME_PROP, STRING,
-                                  null,
-                                  new ConfigDef.NonEmptyString(),
-                                  MEDIUM,
-                                  REMOTE_STORAGE_MANAGER_CLASS_NAME_DOC)
-                  .define(REMOTE_STORAGE_MANAGER_CLASS_PATH_PROP, STRING,
-                                  null,
-                                  null,
-                                  MEDIUM,
-                                  REMOTE_STORAGE_MANAGER_CLASS_PATH_DOC)
-                  .define(REMOTE_LOG_METADATA_MANAGER_CLASS_NAME_PROP,
-                                  STRING,
-                                  DEFAULT_REMOTE_LOG_METADATA_MANAGER_CLASS_NAME,
-                                  new ConfigDef.NonEmptyString(),
-                                  MEDIUM,
-                                  REMOTE_LOG_METADATA_MANAGER_CLASS_NAME_DOC)
-                  .define(REMOTE_LOG_METADATA_MANAGER_CLASS_PATH_PROP,
-                                  STRING,
-                                  null,
-                                  null,
-                                  MEDIUM,
-                                  REMOTE_LOG_METADATA_MANAGER_CLASS_PATH_DOC)
-                  .define(REMOTE_LOG_METADATA_MANAGER_LISTENER_NAME_PROP, STRING,
-                                  null,
-                                  new ConfigDef.NonEmptyString(),
-                                  MEDIUM,
-                                  REMOTE_LOG_METADATA_MANAGER_LISTENER_NAME_DOC)
-                  .define(REMOTE_LOG_METADATA_CUSTOM_METADATA_MAX_BYTES_PROP,
-                                  INT,
-                                  DEFAULT_REMOTE_LOG_METADATA_CUSTOM_METADATA_MAX_BYTES,
-                                  atLeast(0),
-                                  LOW,
-                                  REMOTE_LOG_METADATA_CUSTOM_METADATA_MAX_BYTES_DOC)
-                  .define(REMOTE_LOG_INDEX_FILE_CACHE_TOTAL_SIZE_BYTES_PROP,
-                                  LONG,
-                                  DEFAULT_REMOTE_LOG_INDEX_FILE_CACHE_TOTAL_SIZE_BYTES,
-                                  atLeast(1),
-                                  LOW,
-                                  REMOTE_LOG_INDEX_FILE_CACHE_TOTAL_SIZE_BYTES_DOC)
-                  .define(REMOTE_LOG_MANAGER_THREAD_POOL_SIZE_PROP,
-                                  INT,
-                                  DEFAULT_REMOTE_LOG_MANAGER_THREAD_POOL_SIZE,
-                                  atLeast(1),
-                                  MEDIUM,
-                                  REMOTE_LOG_MANAGER_THREAD_POOL_SIZE_DOC)
-                  .define(REMOTE_LOG_MANAGER_TASK_INTERVAL_MS_PROP,
-                                  LONG,
-                                  DEFAULT_REMOTE_LOG_MANAGER_TASK_INTERVAL_MS,
-                                  atLeast(1),
-                                  LOW,
-                                  REMOTE_LOG_MANAGER_TASK_INTERVAL_MS_DOC)
-                  .defineInternal(REMOTE_LOG_MANAGER_TASK_RETRY_BACK_OFF_MS_PROP,
-                                  LONG,
-                                  DEFAULT_REMOTE_LOG_MANAGER_TASK_RETRY_BACK_OFF_MS,
-                                  atLeast(1),
-                                  LOW,
-                                  REMOTE_LOG_MANAGER_TASK_RETRY_BACK_OFF_MS_DOC)
-                  .defineInternal(REMOTE_LOG_MANAGER_TASK_RETRY_BACK_OFF_MAX_MS_PROP,
-                                  LONG,
-                                  DEFAULT_REMOTE_LOG_MANAGER_TASK_RETRY_BACK_OFF_MAX_MS,
-                                  atLeast(1), LOW,
-                                  REMOTE_LOG_MANAGER_TASK_RETRY_BACK_OFF_MAX_MS_DOC)
-                  .defineInternal(REMOTE_LOG_MANAGER_TASK_RETRY_JITTER_PROP,
-                                  DOUBLE,
-                                  DEFAULT_REMOTE_LOG_MANAGER_TASK_RETRY_JITTER,
-                                  between(0, 0.5),
-                                  LOW,
-                                  REMOTE_LOG_MANAGER_TASK_RETRY_JITTER_DOC)
-                  .define(REMOTE_LOG_READER_THREADS_PROP,
-                                  INT,
-                                  DEFAULT_REMOTE_LOG_READER_THREADS,
-                                  atLeast(1),
-                                  MEDIUM,
-                                  REMOTE_LOG_READER_THREADS_DOC)
-                  .define(REMOTE_LOG_READER_MAX_PENDING_TASKS_PROP,
-                                  INT,
-                                  DEFAULT_REMOTE_LOG_READER_MAX_PENDING_TASKS,
-                                  atLeast(1),
-                                  MEDIUM,
-                                  REMOTE_LOG_READER_MAX_PENDING_TASKS_DOC)
-                  .define(LOG_LOCAL_RETENTION_MS_PROP,
-                                  LONG,
-                                  DEFAULT_LOG_LOCAL_RETENTION_MS,
-                                  atLeast(DEFAULT_LOG_LOCAL_RETENTION_MS),
-                                  MEDIUM,
-                                  LOG_LOCAL_RETENTION_MS_DOC)
-                  .define(LOG_LOCAL_RETENTION_BYTES_PROP,
-                                  LONG,
-                                  DEFAULT_LOG_LOCAL_RETENTION_BYTES,
-                                  atLeast(DEFAULT_LOG_LOCAL_RETENTION_BYTES),
-                                  MEDIUM,
-                                  LOG_LOCAL_RETENTION_BYTES_DOC)
-                  .define(REMOTE_LOG_MANAGER_COPY_MAX_BYTES_PER_SECOND_PROP,
-                                  LONG,
-                                  DEFAULT_REMOTE_LOG_MANAGER_COPY_MAX_BYTES_PER_SECOND,
-                                  atLeast(1),
-                                  MEDIUM,
-                                  REMOTE_LOG_MANAGER_COPY_MAX_BYTES_PER_SECOND_DOC)
-                  .define(REMOTE_LOG_MANAGER_COPY_QUOTA_WINDOW_NUM_PROP,
-                                  INT,
-                                  DEFAULT_REMOTE_LOG_MANAGER_COPY_QUOTA_WINDOW_NUM,
-                                  atLeast(1),
-                                  MEDIUM,
-                                  REMOTE_LOG_MANAGER_COPY_QUOTA_WINDOW_NUM_DOC)
-                  .define(REMOTE_LOG_MANAGER_COPY_QUOTA_WINDOW_SIZE_SECONDS_PROP,
-                                 INT,
-                                 DEFAULT_REMOTE_LOG_MANAGER_COPY_QUOTA_WINDOW_SIZE_SECONDS,
-                                 atLeast(1),
-                                 MEDIUM,
-                                 REMOTE_LOG_MANAGER_COPY_QUOTA_WINDOW_SIZE_SECONDS_DOC)
-                  .define(REMOTE_LOG_MANAGER_FETCH_MAX_BYTES_PER_SECOND_PROP,
-                                 LONG,
-                                 DEFAULT_REMOTE_LOG_MANAGER_FETCH_MAX_BYTES_PER_SECOND,
-                                 atLeast(1),
-                                 MEDIUM,
-                                 REMOTE_LOG_MANAGER_FETCH_MAX_BYTES_PER_SECOND_DOC)
-                  .define(REMOTE_LOG_MANAGER_FETCH_QUOTA_WINDOW_NUM_PROP,
-                                 INT,
-                                 DEFAULT_REMOTE_LOG_MANAGER_FETCH_QUOTA_WINDOW_NUM,
-                                 atLeast(1),
-                                 MEDIUM,
-                                 REMOTE_LOG_MANAGER_FETCH_QUOTA_WINDOW_NUM_DOC)
-                  .define(REMOTE_LOG_MANAGER_FETCH_QUOTA_WINDOW_SIZE_SECONDS_PROP,
-                                 INT,
-                                 DEFAULT_REMOTE_LOG_MANAGER_FETCH_QUOTA_WINDOW_SIZE_SECONDS,
-                                 atLeast(1),
-                                 MEDIUM,
-                                 REMOTE_LOG_MANAGER_FETCH_QUOTA_WINDOW_SIZE_SECONDS_DOC);
-    }
-
-    private final boolean enableRemoteStorageSystem;
-    private final String remoteStorageManagerClassName;
-    private final String remoteStorageManagerClassPath;
-    private final String remoteLogMetadataManagerClassName;
-    private final String remoteLogMetadataManagerClassPath;
-    private final long remoteLogIndexFileCacheTotalSizeBytes;
-    private final int remoteLogManagerThreadPoolSize;
-    private final long remoteLogManagerTaskIntervalMs;
-    private final long remoteLogManagerTaskRetryBackoffMs;
-    private final long remoteLogManagerTaskRetryBackoffMaxMs;
-    private final double remoteLogManagerTaskRetryJitter;
-    private final int remoteLogReaderThreads;
-    private final int remoteLogReaderMaxPendingTasks;
-    private final String remoteStorageManagerPrefix;
-    private final HashMap<String, Object> remoteStorageManagerProps;
-    private final String remoteLogMetadataManagerPrefix;
-    private final HashMap<String, Object> remoteLogMetadataManagerProps;
-    private final String remoteLogMetadataManagerListenerName;
-    private final int remoteLogMetadataCustomMetadataMaxBytes;
-    private final long remoteLogManagerCopyMaxBytesPerSecond;
-    private final int remoteLogManagerCopyNumQuotaSamples;
-    private final int remoteLogManagerCopyQuotaWindowSizeSeconds;
-    private final long remoteLogManagerFetchMaxBytesPerSecond;
-    private final int remoteLogManagerFetchNumQuotaSamples;
-    private final int remoteLogManagerFetchQuotaWindowSizeSeconds;
-
-    public RemoteLogManagerConfig(AbstractConfig config) {
-        this(config.getBoolean(REMOTE_LOG_STORAGE_SYSTEM_ENABLE_PROP),
-             config.getString(REMOTE_STORAGE_MANAGER_CLASS_NAME_PROP),
-             config.getString(REMOTE_STORAGE_MANAGER_CLASS_PATH_PROP),
-             config.getString(REMOTE_LOG_METADATA_MANAGER_CLASS_NAME_PROP),
-             config.getString(REMOTE_LOG_METADATA_MANAGER_CLASS_PATH_PROP),
-             config.getString(REMOTE_LOG_METADATA_MANAGER_LISTENER_NAME_PROP),
-             config.getLong(REMOTE_LOG_INDEX_FILE_CACHE_TOTAL_SIZE_BYTES_PROP),
-             config.getInt(REMOTE_LOG_MANAGER_THREAD_POOL_SIZE_PROP),
-             config.getLong(REMOTE_LOG_MANAGER_TASK_INTERVAL_MS_PROP),
-             config.getLong(REMOTE_LOG_MANAGER_TASK_RETRY_BACK_OFF_MS_PROP),
-             config.getLong(REMOTE_LOG_MANAGER_TASK_RETRY_BACK_OFF_MAX_MS_PROP),
-             config.getDouble(REMOTE_LOG_MANAGER_TASK_RETRY_JITTER_PROP),
-             config.getInt(REMOTE_LOG_READER_THREADS_PROP),
-             config.getInt(REMOTE_LOG_READER_MAX_PENDING_TASKS_PROP),
-             config.getInt(REMOTE_LOG_METADATA_CUSTOM_METADATA_MAX_BYTES_PROP),
-             config.getString(REMOTE_STORAGE_MANAGER_CONFIG_PREFIX_PROP),
-             config.getString(REMOTE_STORAGE_MANAGER_CONFIG_PREFIX_PROP) != null
-                 ? config.originalsWithPrefix(config.getString(REMOTE_STORAGE_MANAGER_CONFIG_PREFIX_PROP))
-                 : Collections.emptyMap(),
-             config.getString(REMOTE_LOG_METADATA_MANAGER_CONFIG_PREFIX_PROP),
-             config.getString(REMOTE_LOG_METADATA_MANAGER_CONFIG_PREFIX_PROP) != null
-                 ? config.originalsWithPrefix(config.getString(REMOTE_LOG_METADATA_MANAGER_CONFIG_PREFIX_PROP))
-                 : Collections.emptyMap(),
-            config.getLong(REMOTE_LOG_MANAGER_COPY_MAX_BYTES_PER_SECOND_PROP),
-            config.getInt(REMOTE_LOG_MANAGER_COPY_QUOTA_WINDOW_NUM_PROP),
-            config.getInt(REMOTE_LOG_MANAGER_COPY_QUOTA_WINDOW_SIZE_SECONDS_PROP),
-            config.getLong(REMOTE_LOG_MANAGER_FETCH_MAX_BYTES_PER_SECOND_PROP),
-            config.getInt(REMOTE_LOG_MANAGER_FETCH_QUOTA_WINDOW_NUM_PROP),
-            config.getInt(REMOTE_LOG_MANAGER_FETCH_QUOTA_WINDOW_SIZE_SECONDS_PROP));
-    }
-
-    // Visible for testing
-    public RemoteLogManagerConfig(boolean enableRemoteStorageSystem,
-                                  String remoteStorageManagerClassName,
-                                  String remoteStorageManagerClassPath,
-                                  String remoteLogMetadataManagerClassName,
-                                  String remoteLogMetadataManagerClassPath,
-                                  String remoteLogMetadataManagerListenerName,
-                                  long remoteLogIndexFileCacheTotalSizeBytes,
-                                  int remoteLogManagerThreadPoolSize,
-                                  long remoteLogManagerTaskIntervalMs,
-                                  long remoteLogManagerTaskRetryBackoffMs,
-                                  long remoteLogManagerTaskRetryBackoffMaxMs,
-                                  double remoteLogManagerTaskRetryJitter,
-                                  int remoteLogReaderThreads,
-                                  int remoteLogReaderMaxPendingTasks,
-                                  int remoteLogMetadataCustomMetadataMaxBytes,
-                                  String remoteStorageManagerPrefix,
-                                  Map<String, Object> remoteStorageManagerProps, /* properties having keys stripped out with remoteStorageManagerPrefix */
-                                  String remoteLogMetadataManagerPrefix,
-                                  Map<String, Object> remoteLogMetadataManagerProps, /* properties having keys stripped out with remoteLogMetadataManagerPrefix */
-                                  long remoteLogManagerCopyMaxBytesPerSecond,
-                                  int remoteLogManagerCopyNumQuotaSamples,
-                                  int remoteLogManagerCopyQuotaWindowSizeSeconds,
-                                  long remoteLogManagerFetchMaxBytesPerSecond,
-                                  int remoteLogManagerFetchNumQuotaSamples,
-                                  int remoteLogManagerFetchQuotaWindowSizeSeconds
-    ) {
-        this.enableRemoteStorageSystem = enableRemoteStorageSystem;
-        this.remoteStorageManagerClassName = remoteStorageManagerClassName;
-        this.remoteStorageManagerClassPath = remoteStorageManagerClassPath;
-        this.remoteLogMetadataManagerClassName = remoteLogMetadataManagerClassName;
-        this.remoteLogMetadataManagerClassPath = remoteLogMetadataManagerClassPath;
-        this.remoteLogIndexFileCacheTotalSizeBytes = remoteLogIndexFileCacheTotalSizeBytes;
-        this.remoteLogManagerThreadPoolSize = remoteLogManagerThreadPoolSize;
-        this.remoteLogManagerTaskIntervalMs = remoteLogManagerTaskIntervalMs;
-        this.remoteLogManagerTaskRetryBackoffMs = remoteLogManagerTaskRetryBackoffMs;
-        this.remoteLogManagerTaskRetryBackoffMaxMs = remoteLogManagerTaskRetryBackoffMaxMs;
-        this.remoteLogManagerTaskRetryJitter = remoteLogManagerTaskRetryJitter;
-        this.remoteLogReaderThreads = remoteLogReaderThreads;
-        this.remoteLogReaderMaxPendingTasks = remoteLogReaderMaxPendingTasks;
-        this.remoteStorageManagerPrefix = remoteStorageManagerPrefix;
-        this.remoteStorageManagerProps = new HashMap<>(remoteStorageManagerProps);
-        this.remoteLogMetadataManagerPrefix = remoteLogMetadataManagerPrefix;
-        this.remoteLogMetadataManagerProps = new HashMap<>(remoteLogMetadataManagerProps);
-        this.remoteLogMetadataManagerListenerName = remoteLogMetadataManagerListenerName;
-        this.remoteLogMetadataCustomMetadataMaxBytes = remoteLogMetadataCustomMetadataMaxBytes;
-        this.remoteLogManagerCopyMaxBytesPerSecond = remoteLogManagerCopyMaxBytesPerSecond;
-        this.remoteLogManagerCopyNumQuotaSamples = remoteLogManagerCopyNumQuotaSamples;
-        this.remoteLogManagerCopyQuotaWindowSizeSeconds = remoteLogManagerCopyQuotaWindowSizeSeconds;
-        this.remoteLogManagerFetchMaxBytesPerSecond = remoteLogManagerFetchMaxBytesPerSecond;
-        this.remoteLogManagerFetchNumQuotaSamples = remoteLogManagerFetchNumQuotaSamples;
-        this.remoteLogManagerFetchQuotaWindowSizeSeconds = remoteLogManagerFetchQuotaWindowSizeSeconds;
-=======
     public static final String REMOTE_FETCH_MAX_WAIT_MS_PROP = "remote.fetch.max.wait.ms";
     public static final String REMOTE_FETCH_MAX_WAIT_MS_DOC = "The maximum amount of time the server will wait before answering the remote fetch request";
     public static final int DEFAULT_REMOTE_FETCH_MAX_WAIT_MS = 500;
@@ -609,7 +356,6 @@
 
     public RemoteLogManagerConfig(Map<?, ?> props) {
         super(configDef(), props);
->>>>>>> eecb3461
     }
 
     public boolean isRemoteStorageSystemEnabled() {
@@ -640,8 +386,6 @@
         return getInt(REMOTE_LOG_MANAGER_THREAD_POOL_SIZE_PROP);
     }
 
-<<<<<<< HEAD
-=======
     public int remoteLogManagerCopierThreadPoolSize() {
         return getInt(REMOTE_LOG_MANAGER_COPIER_THREAD_POOL_SIZE_PROP);
     }
@@ -650,7 +394,6 @@
         return getInt(REMOTE_LOG_MANAGER_EXPIRATION_THREAD_POOL_SIZE_PROP);
     }
 
->>>>>>> eecb3461
     public long remoteLogManagerTaskIntervalMs() {
         return getLong(REMOTE_LOG_MANAGER_TASK_INTERVAL_MS_PROP);
     }
