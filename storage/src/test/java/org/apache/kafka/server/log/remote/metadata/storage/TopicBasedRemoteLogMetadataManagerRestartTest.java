/*
 * Licensed to the Apache Software Foundation (ASF) under one or more
 * contributor license agreements. See the NOTICE file distributed with
 * this work for additional information regarding copyright ownership.
 * The ASF licenses this file to You under the Apache License, Version 2.0
 * (the "License"); you may not use this file except in compliance with
 * the License. You may obtain a copy of the License at
 *
 *    http://www.apache.org/licenses/LICENSE-2.0
 *
 * Unless required by applicable law or agreed to in writing, software
 * distributed under the License is distributed on an "AS IS" BASIS,
 * WITHOUT WARRANTIES OR CONDITIONS OF ANY KIND, either express or implied.
 * See the License for the specific language governing permissions and
 * limitations under the License.
 */
package org.apache.kafka.server.log.remote.metadata.storage;

<<<<<<< HEAD
=======
import kafka.test.ClusterInstance;
import kafka.test.annotation.ClusterTest;
import kafka.test.junit.ClusterTestExtensions;

import org.apache.kafka.clients.admin.Admin;
import org.apache.kafka.clients.admin.NewTopic;
>>>>>>> eecb3461
import org.apache.kafka.common.TopicIdPartition;
import org.apache.kafka.common.TopicPartition;
import org.apache.kafka.common.Uuid;
import org.apache.kafka.common.utils.Time;
import org.apache.kafka.server.log.remote.storage.RemoteLogSegmentId;
import org.apache.kafka.server.log.remote.storage.RemoteLogSegmentMetadata;
import org.apache.kafka.test.TestUtils;
<<<<<<< HEAD
import org.junit.jupiter.api.AfterEach;
import org.junit.jupiter.api.Assertions;
import org.junit.jupiter.api.BeforeEach;
import org.junit.jupiter.api.Test;
import scala.collection.JavaConverters;
import scala.collection.Seq;
=======

import org.junit.jupiter.api.Tag;
import org.junit.jupiter.api.extension.ExtendWith;
>>>>>>> eecb3461

import java.io.IOException;
import java.util.ArrayList;
import java.util.Arrays;
import java.util.Collections;
import java.util.HashMap;
import java.util.List;
import java.util.Map;

import static org.apache.kafka.server.log.remote.metadata.storage.TopicBasedRemoteLogMetadataManagerConfig.LOG_DIR;
import static org.junit.jupiter.api.Assertions.assertTrue;

@SuppressWarnings("deprecation") // Added for Scala 2.12 compatibility for usages of JavaConverters
public class TopicBasedRemoteLogMetadataManagerRestartTest {

    private final Time time = Time.SYSTEM;
    private final String logDir = TestUtils.tempDirectory("_rlmm_segs_").getAbsolutePath();

    private TopicBasedRemoteLogMetadataManagerHarness remoteLogMetadataManagerHarness;

    @BeforeEach
    public void setup() {
        // Start the cluster and initialize TopicBasedRemoteLogMetadataManager.
        remoteLogMetadataManagerHarness = new TopicBasedRemoteLogMetadataManagerHarness() {
            protected Map<String, Object> overrideRemoteLogMetadataManagerProps() {
                Map<String, Object> props = new HashMap<>();
                props.put(LOG_DIR, logDir);
                return props;
            }
        };
        remoteLogMetadataManagerHarness.initialize(Collections.emptySet(), true);
    }

<<<<<<< HEAD
    private void startTopicBasedRemoteLogMetadataManagerHarness(boolean startConsumerThread) {
        remoteLogMetadataManagerHarness.initializeRemoteLogMetadataManager(Collections.emptySet(), startConsumerThread, RemoteLogMetadataTopicPartitioner::new);
=======
    private TopicBasedRemoteLogMetadataManager createTopicBasedRemoteLogMetadataManager() {
        return RemoteLogMetadataManagerTestUtils.builder()
                .bootstrapServers(clusterInstance.bootstrapServers())
                .startConsumerThread(true)
                .remoteLogMetadataTopicPartitioner(RemoteLogMetadataTopicPartitioner::new)
                .overrideRemoteLogMetadataManagerProps(Collections.singletonMap(LOG_DIR, logDir))
                .build();
>>>>>>> eecb3461
    }

    @AfterEach
    public void teardown() throws IOException {
        if (remoteLogMetadataManagerHarness != null) {
            remoteLogMetadataManagerHarness.close();
        }
    }

    private void stopTopicBasedRemoteLogMetadataManagerHarness() {
        remoteLogMetadataManagerHarness.closeRemoteLogMetadataManager();
    }

    private TopicBasedRemoteLogMetadataManager topicBasedRlmm() {
        return remoteLogMetadataManagerHarness.remoteLogMetadataManager();
    }

    @Test
    public void testRLMMAPIsAfterRestart() throws Exception {
        // Create topics.
        String leaderTopic = "new-leader";
        HashMap<Object, Seq<Object>> assignedLeaderTopicReplicas = new HashMap<>();
        List<Object> leaderTopicReplicas = new ArrayList<>();
        // Set broker id 0 as the first entry which is taken as the leader.
        leaderTopicReplicas.add(0);
        leaderTopicReplicas.add(1);
        leaderTopicReplicas.add(2);
        assignedLeaderTopicReplicas.put(0, JavaConverters.asScalaBuffer(leaderTopicReplicas));
        remoteLogMetadataManagerHarness.createTopicWithAssignment(
            leaderTopic, JavaConverters.mapAsScalaMap(assignedLeaderTopicReplicas),
            remoteLogMetadataManagerHarness.listenerName());

        String followerTopic = "new-follower";
        HashMap<Object, Seq<Object>> assignedFollowerTopicReplicas = new HashMap<>();
        List<Object> followerTopicReplicas = new ArrayList<>();
        // Set broker id 1 as the first entry which is taken as the leader.
        followerTopicReplicas.add(1);
        followerTopicReplicas.add(2);
        followerTopicReplicas.add(0);
        assignedFollowerTopicReplicas.put(0, JavaConverters.asScalaBuffer(followerTopicReplicas));
        remoteLogMetadataManagerHarness.createTopicWithAssignment(followerTopic,
            JavaConverters.mapAsScalaMap(assignedFollowerTopicReplicas),
            remoteLogMetadataManagerHarness.listenerName());

<<<<<<< HEAD
        final TopicIdPartition leaderTopicIdPartition = new TopicIdPartition(Uuid.randomUuid(), new TopicPartition(leaderTopic, 0));
        final TopicIdPartition followerTopicIdPartition = new TopicIdPartition(Uuid.randomUuid(), new TopicPartition(followerTopic, 0));

        // Register these partitions to RLMM.
        topicBasedRlmm().onPartitionLeadershipChanges(Collections.singleton(leaderTopicIdPartition), Collections.singleton(followerTopicIdPartition));

        // Add segments for these partitions, but they are not available as they have not yet been subscribed.
        RemoteLogSegmentMetadata leaderSegmentMetadata = new RemoteLogSegmentMetadata(
                new RemoteLogSegmentId(leaderTopicIdPartition, Uuid.randomUuid()),
                0, 100, -1L, 0,
                time.milliseconds(), SEG_SIZE, Collections.singletonMap(0, 0L));
        topicBasedRlmm().addRemoteLogSegmentMetadata(leaderSegmentMetadata).get();

        RemoteLogSegmentMetadata followerSegmentMetadata = new RemoteLogSegmentMetadata(
                new RemoteLogSegmentId(followerTopicIdPartition, Uuid.randomUuid()),
                0, 100, -1L, 0,
                time.milliseconds(), SEG_SIZE, Collections.singletonMap(0, 0L));
        topicBasedRlmm().addRemoteLogSegmentMetadata(followerSegmentMetadata).get();
=======
        TopicIdPartition leaderTopicIdPartition = new TopicIdPartition(Uuid.randomUuid(), new TopicPartition(leaderTopic, 0));
        TopicIdPartition followerTopicIdPartition = new TopicIdPartition(Uuid.randomUuid(), new TopicPartition(followerTopic, 0));
        int segSize = 1048576;
        RemoteLogSegmentMetadata leaderSegmentMetadata = new RemoteLogSegmentMetadata(
                new RemoteLogSegmentId(leaderTopicIdPartition, Uuid.randomUuid()),
                0, 100, -1L, 0,
                time.milliseconds(), segSize, Collections.singletonMap(0, 0L));
        RemoteLogSegmentMetadata followerSegmentMetadata = new RemoteLogSegmentMetadata(
                new RemoteLogSegmentId(followerTopicIdPartition, Uuid.randomUuid()),
                0, 100, -1L, 0,
                time.milliseconds(), segSize, Collections.singletonMap(0, 0L));
>>>>>>> eecb3461

        // Stop TopicBasedRemoteLogMetadataManager only.
        stopTopicBasedRemoteLogMetadataManagerHarness();

        // Start TopicBasedRemoteLogMetadataManager
        startTopicBasedRemoteLogMetadataManagerHarness(true);

<<<<<<< HEAD
        // Register these partitions to RLMM, which loads the respective metadata snapshots.
        topicBasedRlmm().onPartitionLeadershipChanges(
                Collections.singleton(leaderTopicIdPartition), Collections.singleton(followerTopicIdPartition));

        // Check for the stored entries from the earlier run.
        TestUtils.waitForCondition(() ->
            TestUtils.sameElementsWithoutOrder(Collections.singleton(leaderSegmentMetadata).iterator(),
                    topicBasedRlmm().listRemoteLogSegments(leaderTopicIdPartition)),
                "Remote log segment metadata not available");
        TestUtils.waitForCondition(() ->
            TestUtils.sameElementsWithoutOrder(Collections.singleton(followerSegmentMetadata).iterator(),
                    topicBasedRlmm().listRemoteLogSegments(followerTopicIdPartition)),
                "Remote log segment metadata not available");
        // Add one more segment
        RemoteLogSegmentMetadata leaderSegmentMetadata2 = new RemoteLogSegmentMetadata(
                new RemoteLogSegmentId(leaderTopicIdPartition, Uuid.randomUuid()),
                101, 200, -1L, 0,
                time.milliseconds(), SEG_SIZE, Collections.singletonMap(0, 101L));
        topicBasedRlmm().addRemoteLogSegmentMetadata(leaderSegmentMetadata2).get();

        // Check that both the stored segment and recently added segment are available.
        Assertions.assertTrue(TestUtils.sameElementsWithoutOrder(Arrays.asList(leaderSegmentMetadata, leaderSegmentMetadata2).iterator(),
                                                                 topicBasedRlmm().listRemoteLogSegments(leaderTopicIdPartition)));
=======
        try (TopicBasedRemoteLogMetadataManager topicBasedRemoteLogMetadataManager = createTopicBasedRemoteLogMetadataManager()) {
            // Register these partitions to RemoteLogMetadataManager, which loads the respective metadata snapshots.
            topicBasedRemoteLogMetadataManager.onPartitionLeadershipChanges(
                    Collections.singleton(leaderTopicIdPartition), Collections.singleton(followerTopicIdPartition));

            // Check for the stored entries from the earlier run.
            TestUtils.waitForCondition(() ->
                            TestUtils.sameElementsWithoutOrder(Collections.singleton(leaderSegmentMetadata).iterator(),
                                    topicBasedRemoteLogMetadataManager.listRemoteLogSegments(leaderTopicIdPartition)),
                    "Remote log segment metadata not available");
            TestUtils.waitForCondition(() ->
                            TestUtils.sameElementsWithoutOrder(Collections.singleton(followerSegmentMetadata).iterator(),
                                    topicBasedRemoteLogMetadataManager.listRemoteLogSegments(followerTopicIdPartition)),
                    "Remote log segment metadata not available");
            // Add one more segment
            RemoteLogSegmentMetadata leaderSegmentMetadata2 = new RemoteLogSegmentMetadata(
                    new RemoteLogSegmentId(leaderTopicIdPartition, Uuid.randomUuid()),
                    101, 200, -1L, 0,
                    time.milliseconds(), segSize, Collections.singletonMap(0, 101L));
            topicBasedRemoteLogMetadataManager.addRemoteLogSegmentMetadata(leaderSegmentMetadata2).get();

            // Check that both the stored segment and recently added segment are available.
            assertTrue(TestUtils.sameElementsWithoutOrder(
                    Arrays.asList(leaderSegmentMetadata, leaderSegmentMetadata2).iterator(),
                    topicBasedRemoteLogMetadataManager.listRemoteLogSegments(leaderTopicIdPartition))
            );
        }
>>>>>>> eecb3461
    }
}<|MERGE_RESOLUTION|>--- conflicted
+++ resolved
@@ -16,15 +16,12 @@
  */
 package org.apache.kafka.server.log.remote.metadata.storage;
 
-<<<<<<< HEAD
-=======
 import kafka.test.ClusterInstance;
 import kafka.test.annotation.ClusterTest;
 import kafka.test.junit.ClusterTestExtensions;
 
 import org.apache.kafka.clients.admin.Admin;
 import org.apache.kafka.clients.admin.NewTopic;
->>>>>>> eecb3461
 import org.apache.kafka.common.TopicIdPartition;
 import org.apache.kafka.common.TopicPartition;
 import org.apache.kafka.common.Uuid;
@@ -32,55 +29,28 @@
 import org.apache.kafka.server.log.remote.storage.RemoteLogSegmentId;
 import org.apache.kafka.server.log.remote.storage.RemoteLogSegmentMetadata;
 import org.apache.kafka.test.TestUtils;
-<<<<<<< HEAD
-import org.junit.jupiter.api.AfterEach;
-import org.junit.jupiter.api.Assertions;
-import org.junit.jupiter.api.BeforeEach;
-import org.junit.jupiter.api.Test;
-import scala.collection.JavaConverters;
-import scala.collection.Seq;
-=======
 
 import org.junit.jupiter.api.Tag;
 import org.junit.jupiter.api.extension.ExtendWith;
->>>>>>> eecb3461
 
-import java.io.IOException;
-import java.util.ArrayList;
 import java.util.Arrays;
 import java.util.Collections;
-import java.util.HashMap;
-import java.util.List;
-import java.util.Map;
 
 import static org.apache.kafka.server.log.remote.metadata.storage.TopicBasedRemoteLogMetadataManagerConfig.LOG_DIR;
 import static org.junit.jupiter.api.Assertions.assertTrue;
 
-@SuppressWarnings("deprecation") // Added for Scala 2.12 compatibility for usages of JavaConverters
+@ExtendWith(value = ClusterTestExtensions.class)
+@Tag("integration")
 public class TopicBasedRemoteLogMetadataManagerRestartTest {
 
     private final Time time = Time.SYSTEM;
     private final String logDir = TestUtils.tempDirectory("_rlmm_segs_").getAbsolutePath();
+    private final ClusterInstance clusterInstance;
 
-    private TopicBasedRemoteLogMetadataManagerHarness remoteLogMetadataManagerHarness;
-
-    @BeforeEach
-    public void setup() {
-        // Start the cluster and initialize TopicBasedRemoteLogMetadataManager.
-        remoteLogMetadataManagerHarness = new TopicBasedRemoteLogMetadataManagerHarness() {
-            protected Map<String, Object> overrideRemoteLogMetadataManagerProps() {
-                Map<String, Object> props = new HashMap<>();
-                props.put(LOG_DIR, logDir);
-                return props;
-            }
-        };
-        remoteLogMetadataManagerHarness.initialize(Collections.emptySet(), true);
+    TopicBasedRemoteLogMetadataManagerRestartTest(ClusterInstance clusterInstance) {     // Constructor injections
+        this.clusterInstance = clusterInstance;
     }
 
-<<<<<<< HEAD
-    private void startTopicBasedRemoteLogMetadataManagerHarness(boolean startConsumerThread) {
-        remoteLogMetadataManagerHarness.initializeRemoteLogMetadataManager(Collections.emptySet(), startConsumerThread, RemoteLogMetadataTopicPartitioner::new);
-=======
     private TopicBasedRemoteLogMetadataManager createTopicBasedRemoteLogMetadataManager() {
         return RemoteLogMetadataManagerTestUtils.builder()
                 .bootstrapServers(clusterInstance.bootstrapServers())
@@ -88,71 +58,23 @@
                 .remoteLogMetadataTopicPartitioner(RemoteLogMetadataTopicPartitioner::new)
                 .overrideRemoteLogMetadataManagerProps(Collections.singletonMap(LOG_DIR, logDir))
                 .build();
->>>>>>> eecb3461
     }
 
-    @AfterEach
-    public void teardown() throws IOException {
-        if (remoteLogMetadataManagerHarness != null) {
-            remoteLogMetadataManagerHarness.close();
-        }
-    }
-
-    private void stopTopicBasedRemoteLogMetadataManagerHarness() {
-        remoteLogMetadataManagerHarness.closeRemoteLogMetadataManager();
-    }
-
-    private TopicBasedRemoteLogMetadataManager topicBasedRlmm() {
-        return remoteLogMetadataManagerHarness.remoteLogMetadataManager();
-    }
-
-    @Test
+    @ClusterTest(brokers = 3)
     public void testRLMMAPIsAfterRestart() throws Exception {
         // Create topics.
         String leaderTopic = "new-leader";
-        HashMap<Object, Seq<Object>> assignedLeaderTopicReplicas = new HashMap<>();
-        List<Object> leaderTopicReplicas = new ArrayList<>();
-        // Set broker id 0 as the first entry which is taken as the leader.
-        leaderTopicReplicas.add(0);
-        leaderTopicReplicas.add(1);
-        leaderTopicReplicas.add(2);
-        assignedLeaderTopicReplicas.put(0, JavaConverters.asScalaBuffer(leaderTopicReplicas));
-        remoteLogMetadataManagerHarness.createTopicWithAssignment(
-            leaderTopic, JavaConverters.mapAsScalaMap(assignedLeaderTopicReplicas),
-            remoteLogMetadataManagerHarness.listenerName());
+        String followerTopic = "new-follower";
+        try (Admin admin = clusterInstance.createAdminClient()) {
+            // Set broker id 0 as the first entry which is taken as the leader.
+            NewTopic newLeaderTopic = new NewTopic(leaderTopic, Collections.singletonMap(0, Arrays.asList(0, 1, 2)));
+            // Set broker id 1 as the first entry which is taken as the leader.
+            NewTopic newFollowerTopic = new NewTopic(followerTopic, Collections.singletonMap(0, Arrays.asList(1, 2, 0)));
+            admin.createTopics(Arrays.asList(newLeaderTopic, newFollowerTopic)).all().get();
+        }
+        clusterInstance.waitForTopic(leaderTopic, 1);
+        clusterInstance.waitForTopic(followerTopic, 1);
 
-        String followerTopic = "new-follower";
-        HashMap<Object, Seq<Object>> assignedFollowerTopicReplicas = new HashMap<>();
-        List<Object> followerTopicReplicas = new ArrayList<>();
-        // Set broker id 1 as the first entry which is taken as the leader.
-        followerTopicReplicas.add(1);
-        followerTopicReplicas.add(2);
-        followerTopicReplicas.add(0);
-        assignedFollowerTopicReplicas.put(0, JavaConverters.asScalaBuffer(followerTopicReplicas));
-        remoteLogMetadataManagerHarness.createTopicWithAssignment(followerTopic,
-            JavaConverters.mapAsScalaMap(assignedFollowerTopicReplicas),
-            remoteLogMetadataManagerHarness.listenerName());
-
-<<<<<<< HEAD
-        final TopicIdPartition leaderTopicIdPartition = new TopicIdPartition(Uuid.randomUuid(), new TopicPartition(leaderTopic, 0));
-        final TopicIdPartition followerTopicIdPartition = new TopicIdPartition(Uuid.randomUuid(), new TopicPartition(followerTopic, 0));
-
-        // Register these partitions to RLMM.
-        topicBasedRlmm().onPartitionLeadershipChanges(Collections.singleton(leaderTopicIdPartition), Collections.singleton(followerTopicIdPartition));
-
-        // Add segments for these partitions, but they are not available as they have not yet been subscribed.
-        RemoteLogSegmentMetadata leaderSegmentMetadata = new RemoteLogSegmentMetadata(
-                new RemoteLogSegmentId(leaderTopicIdPartition, Uuid.randomUuid()),
-                0, 100, -1L, 0,
-                time.milliseconds(), SEG_SIZE, Collections.singletonMap(0, 0L));
-        topicBasedRlmm().addRemoteLogSegmentMetadata(leaderSegmentMetadata).get();
-
-        RemoteLogSegmentMetadata followerSegmentMetadata = new RemoteLogSegmentMetadata(
-                new RemoteLogSegmentId(followerTopicIdPartition, Uuid.randomUuid()),
-                0, 100, -1L, 0,
-                time.milliseconds(), SEG_SIZE, Collections.singletonMap(0, 0L));
-        topicBasedRlmm().addRemoteLogSegmentMetadata(followerSegmentMetadata).get();
-=======
         TopicIdPartition leaderTopicIdPartition = new TopicIdPartition(Uuid.randomUuid(), new TopicPartition(leaderTopic, 0));
         TopicIdPartition followerTopicIdPartition = new TopicIdPartition(Uuid.randomUuid(), new TopicPartition(followerTopic, 0));
         int segSize = 1048576;
@@ -164,39 +86,17 @@
                 new RemoteLogSegmentId(followerTopicIdPartition, Uuid.randomUuid()),
                 0, 100, -1L, 0,
                 time.milliseconds(), segSize, Collections.singletonMap(0, 0L));
->>>>>>> eecb3461
 
-        // Stop TopicBasedRemoteLogMetadataManager only.
-        stopTopicBasedRemoteLogMetadataManagerHarness();
+        try (TopicBasedRemoteLogMetadataManager topicBasedRemoteLogMetadataManager = createTopicBasedRemoteLogMetadataManager()) {
+            // Register these partitions to RemoteLogMetadataManager.
+            topicBasedRemoteLogMetadataManager.onPartitionLeadershipChanges(
+                    Collections.singleton(leaderTopicIdPartition), Collections.singleton(followerTopicIdPartition));
 
-        // Start TopicBasedRemoteLogMetadataManager
-        startTopicBasedRemoteLogMetadataManagerHarness(true);
+            // Add segments for these partitions, but they are not available as they have not yet been subscribed.
+            topicBasedRemoteLogMetadataManager.addRemoteLogSegmentMetadata(leaderSegmentMetadata).get();
+            topicBasedRemoteLogMetadataManager.addRemoteLogSegmentMetadata(followerSegmentMetadata).get();
+        }
 
-<<<<<<< HEAD
-        // Register these partitions to RLMM, which loads the respective metadata snapshots.
-        topicBasedRlmm().onPartitionLeadershipChanges(
-                Collections.singleton(leaderTopicIdPartition), Collections.singleton(followerTopicIdPartition));
-
-        // Check for the stored entries from the earlier run.
-        TestUtils.waitForCondition(() ->
-            TestUtils.sameElementsWithoutOrder(Collections.singleton(leaderSegmentMetadata).iterator(),
-                    topicBasedRlmm().listRemoteLogSegments(leaderTopicIdPartition)),
-                "Remote log segment metadata not available");
-        TestUtils.waitForCondition(() ->
-            TestUtils.sameElementsWithoutOrder(Collections.singleton(followerSegmentMetadata).iterator(),
-                    topicBasedRlmm().listRemoteLogSegments(followerTopicIdPartition)),
-                "Remote log segment metadata not available");
-        // Add one more segment
-        RemoteLogSegmentMetadata leaderSegmentMetadata2 = new RemoteLogSegmentMetadata(
-                new RemoteLogSegmentId(leaderTopicIdPartition, Uuid.randomUuid()),
-                101, 200, -1L, 0,
-                time.milliseconds(), SEG_SIZE, Collections.singletonMap(0, 101L));
-        topicBasedRlmm().addRemoteLogSegmentMetadata(leaderSegmentMetadata2).get();
-
-        // Check that both the stored segment and recently added segment are available.
-        Assertions.assertTrue(TestUtils.sameElementsWithoutOrder(Arrays.asList(leaderSegmentMetadata, leaderSegmentMetadata2).iterator(),
-                                                                 topicBasedRlmm().listRemoteLogSegments(leaderTopicIdPartition)));
-=======
         try (TopicBasedRemoteLogMetadataManager topicBasedRemoteLogMetadataManager = createTopicBasedRemoteLogMetadataManager()) {
             // Register these partitions to RemoteLogMetadataManager, which loads the respective metadata snapshots.
             topicBasedRemoteLogMetadataManager.onPartitionLeadershipChanges(
@@ -224,6 +124,5 @@
                     topicBasedRemoteLogMetadataManager.listRemoteLogSegments(leaderTopicIdPartition))
             );
         }
->>>>>>> eecb3461
     }
 }