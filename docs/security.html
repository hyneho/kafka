<!--
 Licensed to the Apache Software Foundation (ASF) under one or more
 contributor license agreements.  See the NOTICE file distributed with
 this work for additional information regarding copyright ownership.
 The ASF licenses this file to You under the Apache License, Version 2.0
 (the "License"); you may not use this file except in compliance with
 the License.  You may obtain a copy of the License at

    http://www.apache.org/licenses/LICENSE-2.0

 Unless required by applicable law or agreed to in writing, software
 distributed under the License is distributed on an "AS IS" BASIS,
 WITHOUT WARRANTIES OR CONDITIONS OF ANY KIND, either express or implied.
 See the License for the specific language governing permissions and
 limitations under the License.
-->

<script id="security-template" type="text/x-handlebars-template">
    <h3><a id="security_overview" href="#security_overview">7.1 Security Overview</a></h3>
    In release 0.9.0.0, the Kafka community added a number of features that, used either separately or together, increases security in a Kafka cluster. The following security measures are currently supported:
    <ol>
        <li>Authentication of connections to brokers from clients (producers and consumers), other brokers and tools, using either SSL or SASL. Kafka supports the following SASL mechanisms:
        <ul>
            <li>SASL/GSSAPI (Kerberos) - starting at version 0.9.0.0</li>
            <li>SASL/PLAIN - starting at version 0.10.0.0</li>
            <li>SASL/SCRAM-SHA-256 and SASL/SCRAM-SHA-512 - starting at version 0.10.2.0</li>
        </ul></li>
        <li>Authentication of connections from brokers to ZooKeeper</li>
        <li>Encryption of data transferred between brokers and clients, between brokers, or between brokers and tools using SSL (Note that there is a performance degradation when SSL is enabled, the magnitude of which depends on the CPU type and the JVM implementation.)</li>
        <li>Authorization of read / write operations by clients</li>
        <li>Authorization is pluggable and integration with external authorization services is supported</li>
    </ol>

    It's worth noting that security is optional - non-secured clusters are supported, as well as a mix of authenticated, unauthenticated, encrypted and non-encrypted clients.

    The guides below explain how to configure and use the security features in both clients and brokers.

    <h3><a id="security_ssl" href="#security_ssl">7.2 Encryption and Authentication using SSL</a></h3>
    Apache Kafka allows clients to connect over SSL. By default, SSL is disabled but can be turned on as needed.

    <ol>
        <li><h4><a id="security_ssl_key" href="#security_ssl_key">Generate SSL key and certificate for each Kafka broker</a></h4>
            The first step of deploying HTTPS is to generate the key and the certificate for each machine in the cluster. You can use Java's keytool utility to accomplish this task.
            We will generate the key into a temporary keystore initially so that we can export and sign it later with CA.
            <pre>
            keytool -keystore server.keystore.jks -alias localhost -validity {validity} -genkey</pre>

            You need to specify two parameters in the above command:
            <ol>
                <li>keystore: the keystore file that stores the certificate. The keystore file contains the private key of the certificate; therefore, it needs to be kept safely.</li>
                <li>validity: the valid time of the certificate in days.</li>
            </ol>
            <br>
        Note: By default the property <code>ssl.endpoint.identification.algorithm</code> is not defined, so hostname verification is not performed. In order to enable hostname verification, set the following property:

        <pre>	ssl.endpoint.identification.algorithm=HTTPS </pre>

        Once enabled, clients will verify the server's fully qualified domain name (FQDN) against one of the following two fields:
        <ol>
            <li>Common Name (CN)
            <li>Subject Alternative Name (SAN)
        </ol>
        <br>
        Both fields are valid, RFC-2818 recommends the use of SAN however. SAN is also more flexible, allowing for multiple DNS entries to be declared. Another advantage is that the CN can be set to a more meaningful value for authorization purposes. To add a SAN field  append the following argument <code> -ext SAN=DNS:{FQDN} </code> to the keytool command:
        <pre>
        keytool -keystore server.keystore.jks -alias localhost -validity {validity} -genkey -ext SAN=DNS:{FQDN}
        </pre>
        The following command can be run afterwards to verify the contents of the generated certificate:
        <pre>
        keytool -list -v -keystore server.keystore.jks
        </pre>
        </li>
        <li><h4><a id="security_ssl_ca" href="#security_ssl_ca">Creating your own CA</a></h4>
            After the first step, each machine in the cluster has a public-private key pair, and a certificate to identify the machine. The certificate, however, is unsigned, which means that an attacker can create such a certificate to pretend to be any machine.<p>
            Therefore, it is important to prevent forged certificates by signing them for each machine in the cluster. A certificate authority (CA) is responsible for signing certificates. CA works likes a government that issues passports—the government stamps (signs) each passport so that the passport becomes difficult to forge. Other governments verify the stamps to ensure the passport is authentic. Similarly, the CA signs the certificates, and the cryptography guarantees that a signed certificate is computationally difficult to forge. Thus, as long as the CA is a genuine and trusted authority, the clients have high assurance that they are connecting to the authentic machines.
            <pre>
            openssl req <b>-new</b> -x509 -keyout ca-key -out ca-cert -days 365</pre>

            The generated CA is simply a public-private key pair and certificate, and it is intended to sign other certificates.<br>

            The next step is to add the generated CA to the **clients' truststore** so that the clients can trust this CA:
            <pre>
            keytool -keystore client.truststore.jks -alias CARoot -import -file ca-cert</pre>

            <b>Note:</b> If you configure the Kafka brokers to require client authentication by setting ssl.client.auth to be "requested" or "required" on the <a href="#config_broker">Kafka brokers config</a> then you must provide a truststore for the Kafka brokers as well and it should have all the CA certificates that clients' keys were signed by.
            <pre>
            keytool -keystore server.truststore.jks -alias CARoot <b>-import</b> -file ca-cert</pre>

            In contrast to the keystore in step 1 that stores each machine's own identity, the truststore of a client stores all the certificates that the client should trust. Importing a certificate into one's truststore also means trusting all certificates that are signed by that certificate. As the analogy above, trusting the government (CA) also means trusting all passports (certificates) that it has issued. This attribute is called the chain of trust, and it is particularly useful when deploying SSL on a large Kafka cluster. You can sign all certificates in the cluster with a single CA, and have all machines share the same truststore that trusts the CA. That way all machines can authenticate all other machines.</li>

        <li><h4><a id="security_ssl_signing" href="#security_ssl_signing">Signing the certificate</a></h4>
            The next step is to sign all certificates generated by step 1 with the CA generated in step 2. First, you need to export the certificate from the keystore:
            <pre>
            keytool -keystore server.keystore.jks -alias localhost -certreq -file cert-file</pre>

            Then sign it with the CA:
            <pre>
            openssl x509 -req -CA ca-cert -CAkey ca-key -in cert-file -out cert-signed -days {validity} -CAcreateserial -passin pass:{ca-password}</pre>

            Finally, you need to import both the certificate of the CA and the signed certificate into the keystore:
            <pre>
            keytool -keystore server.keystore.jks -alias CARoot -import -file ca-cert
            keytool -keystore server.keystore.jks -alias localhost -import -file cert-signed</pre>

            The definitions of the parameters are the following:
            <ol>
                <li>keystore: the location of the keystore</li>
                <li>ca-cert: the certificate of the CA</li>
                <li>ca-key: the private key of the CA</li>
                <li>ca-password: the passphrase of the CA</li>
                <li>cert-file: the exported, unsigned certificate of the server</li>
                <li>cert-signed: the signed certificate of the server</li>
            </ol>

            Here is an example of a bash script with all above steps. Note that one of the commands assumes a password of `test1234`, so either use that password or edit the command before running it.
                <pre>
            #!/bin/bash
            #Step 1
            keytool -keystore server.keystore.jks -alias localhost -validity 365 -keyalg RSA -genkey
            #Step 2
            openssl req -new -x509 -keyout ca-key -out ca-cert -days 365
            keytool -keystore server.truststore.jks -alias CARoot -import -file ca-cert
            keytool -keystore client.truststore.jks -alias CARoot -import -file ca-cert
            #Step 3
            keytool -keystore server.keystore.jks -alias localhost -certreq -file cert-file
            openssl x509 -req -CA ca-cert -CAkey ca-key -in cert-file -out cert-signed -days 365 -CAcreateserial -passin pass:test1234
            keytool -keystore server.keystore.jks -alias CARoot -import -file ca-cert
            keytool -keystore server.keystore.jks -alias localhost -import -file cert-signed</pre></li>
        <li><h4><a id="security_configbroker" href="#security_configbroker">Configuring Kafka Brokers</a></h4>
            Kafka Brokers support listening for connections on multiple ports.
            We need to configure the following property in server.properties, which must have one or more comma-separated values:
            <pre>listeners</pre>

            If SSL is not enabled for inter-broker communication (see below for how to enable it), both PLAINTEXT and SSL ports will be necessary.
            <pre>
            listeners=PLAINTEXT://host.name:port,SSL://host.name:port</pre>

            Following SSL configs are needed on the broker side
            <pre>
            ssl.keystore.location=/var/private/ssl/server.keystore.jks
            ssl.keystore.password=test1234
            ssl.key.password=test1234
            ssl.truststore.location=/var/private/ssl/server.truststore.jks
            ssl.truststore.password=test1234</pre>

            Note: ssl.truststore.password is technically optional but highly recommended. If a password is not set access to the truststore is still available, but integrity checking is disabled.

            Optional settings that are worth considering:
            <ol>
                <li>ssl.client.auth=none ("required" => client authentication is required, "requested" => client authentication is requested and client without certs can still connect. The usage of "requested" is discouraged as it provides a false sense of security and misconfigured clients will still connect successfully.)</li>
                <li>ssl.cipher.suites (Optional). A cipher suite is a named combination of authentication, encryption, MAC and key exchange algorithm used to negotiate the security settings for a network connection using TLS or SSL network protocol. (Default is an empty list)</li>
                <li>ssl.enabled.protocols=TLSv1.2,TLSv1.1,TLSv1 (list out the SSL protocols that you are going to accept from clients. Do note that SSL is deprecated in favor of TLS and using SSL in production is not recommended)</li>
                <li>ssl.keystore.type=JKS</li>
                <li>ssl.truststore.type=JKS</li>
                <li>ssl.secure.random.implementation=SHA1PRNG</li>
            </ol>
            If you want to enable SSL for inter-broker communication, add the following to the broker properties file (it defaults to PLAINTEXT)
            <pre>
            security.inter.broker.protocol=SSL</pre>

            <p>
            Due to import regulations in some countries, the Oracle implementation limits the strength of cryptographic algorithms available by default. If stronger algorithms are needed (for example, AES with 256-bit keys), the <a href="http://www.oracle.com/technetwork/java/javase/downloads/index.html">JCE Unlimited Strength Jurisdiction Policy Files</a> must be obtained and installed in the JDK/JRE. See the
            <a href="https://docs.oracle.com/javase/8/docs/technotes/guides/security/SunProviders.html">JCA Providers Documentation</a> for more information.
            </p>

            <p>
            The JRE/JDK will have a default pseudo-random number generator (PRNG) that is used for cryptography operations, so it is not required to configure the
            implementation used with the <pre>ssl.secure.random.implementation</pre>. However, there are performance issues with some implementations (notably, the
            default chosen on Linux systems, <pre>NativePRNG</pre>, utilizes a global lock). In cases where performance of SSL connections becomes an issue,
            consider explicitly setting the implementation to be used. The <pre>SHA1PRNG</pre> implementation is non-blocking, and has shown very good performance
            characteristics under heavy load (50 MB/sec of produced messages, plus replication traffic, per-broker).
            </p>

            Once you start the broker you should be able to see in the server.log
            <pre>
            with addresses: PLAINTEXT -> EndPoint(192.168.64.1,9092,PLAINTEXT),SSL -> EndPoint(192.168.64.1,9093,SSL)</pre>

            To check quickly if  the server keystore and truststore are setup properly you can run the following command
            <pre>openssl s_client -debug -connect localhost:9093 -tls1</pre> (Note: TLSv1 should be listed under ssl.enabled.protocols)<br>
            In the output of this command you should see server's certificate:
            <pre>
            -----BEGIN CERTIFICATE-----
            {variable sized random bytes}
            -----END CERTIFICATE-----
            subject=/C=US/ST=CA/L=Santa Clara/O=org/OU=org/CN=Sriharsha Chintalapani
            issuer=/C=US/ST=CA/L=Santa Clara/O=org/OU=org/CN=kafka/emailAddress=test@test.com</pre>
            If the certificate does not show up or if there are any other error messages then your keystore is not setup properly.</li>

        <li><h4><a id="security_configclients" href="#security_configclients">Configuring Kafka Clients</a></h4>
            SSL is supported only for the new Kafka Producer and Consumer, the older API is not supported. The configs for SSL will be the same for both producer and consumer.<br>
            If client authentication is not required in the broker, then the following is a minimal configuration example:
            <pre>
            security.protocol=SSL
            ssl.truststore.location=/var/private/ssl/client.truststore.jks
            ssl.truststore.password=test1234</pre>

            Note: ssl.truststore.password is technically optional but highly recommended. If a password is not set access to the truststore is still available, but integrity checking is disabled.

            If client authentication is required, then a keystore must be created like in step 1 and the following must also be configured:
            <pre>
            ssl.keystore.location=/var/private/ssl/client.keystore.jks
            ssl.keystore.password=test1234
            ssl.key.password=test1234</pre>
			
            Other configuration settings that may also be needed depending on our requirements and the broker configuration:
                <ol>
                    <li>ssl.provider (Optional). The name of the security provider used for SSL connections. Default value is the default security provider of the JVM.</li>
                    <li>ssl.cipher.suites (Optional). A cipher suite is a named combination of authentication, encryption, MAC and key exchange algorithm used to negotiate the security settings for a network connection using TLS or SSL network protocol.</li>
                    <li>ssl.enabled.protocols=TLSv1.2,TLSv1.1,TLSv1. It should list at least one of the protocols configured on the broker side</li>
                    <li>ssl.truststore.type=JKS</li>
                    <li>ssl.keystore.type=JKS</li>
                </ol>
    <br>
            Examples using console-producer and console-consumer:
            <pre>
            kafka-console-producer.sh --broker-list localhost:9093 --topic test --producer.config client-ssl.properties
            kafka-console-consumer.sh --bootstrap-server localhost:9093 --topic test --consumer.config client-ssl.properties</pre>
        </li>
    </ol>
    <h3><a id="security_sasl" href="#security_sasl">7.3 Authentication using SASL</a></h3>

    <ol>
    <li><h4><a id="security_sasl_jaasconfig" href="#security_sasl_jaasconfig">JAAS configuration</a></h4>
    <p>Kafka uses the Java Authentication and Authorization Service
    (<a href="https://docs.oracle.com/javase/8/docs/technotes/guides/security/jaas/JAASRefGuide.html">JAAS</a>)
    for SASL configuration.</p>
        <ol>
        <li><h5><a id="security_jaas_broker"
            href="#security_jaas_broker">JAAS configuration for Kafka brokers</a></h5>

            <p><tt>KafkaServer</tt> is the section name in the JAAS file used by each
            KafkaServer/Broker. This section provides SASL configuration options
            for the broker including any SASL client connections made by the broker
            for inter-broker communication.</p>

            <p><tt>Client</tt> section is used to authenticate a SASL connection with
            zookeeper. It also allows the brokers to set SASL ACL on zookeeper
            nodes which locks these nodes down so that only the brokers can
            modify it. It is necessary to have the same principal name across all
            brokers. If you want to use a section name other than Client, set the
            system property <tt>zookeeper.sasl.clientconfig</tt> to the appropriate
            name (<i>e.g.</i>, <tt>-Dzookeeper.sasl.clientconfig=ZkClient</tt>).</p>

            <p>ZooKeeper uses "zookeeper" as the service name by default. If you
            want to change this, set the system property
            <tt>zookeeper.sasl.client.username</tt> to the appropriate name
            (<i>e.g.</i>, <tt>-Dzookeeper.sasl.client.username=zk</tt>).</p></li>

        <li><h5><a id="security_jaas_client"
            href="#security_jaas_client">JAAS configuration for Kafka clients</a></h5>

            <p>Clients may configure JAAS using the client configuration property
            <a href="#security_client_dynamicjaas">sasl.jaas.config</a>
            or using the <a href="#security_client_staticjaas">static JAAS config file</a>
            similar to brokers.</p>

            <ol>
            <li><h6><a id="security_client_dynamicjaas"
                href="#security_client_dynamicjaas">JAAS configuration using client configuration property</a></h6>
                <p>Clients may specify JAAS configuration as a producer or consumer property without
                creating a physical configuration file. This mode also enables different producers
                and consumers within the same JVM to use different credentials by specifying
                different properties for each client. If both static JAAS configuration system property
                <code>java.security.auth.login.config</code> and client property <code>sasl.jaas.config</code>
                are specified, the client property will be used.</p>

                <p>See <a href="#security_sasl_kerberos_clientconfig">GSSAPI (Kerberos)</a>,
                <a href="#security_sasl_plain_clientconfig">PLAIN</a> or
                <a href="#security_sasl_scram_clientconfig">SCRAM</a> for example configurations.</p></li>

                <li><h6><a id="security_client_staticjaas" href="#security_client_staticjaas">JAAS configuration using static config file</a></h6>
                To configure SASL authentication on the clients using static JAAS config file:
                <ol>
                <li>Add a JAAS config file with a client login section named <tt>KafkaClient</tt>. Configure
                    a login module in <tt>KafkaClient</tt> for the selected mechanism as described in the examples
                    for setting up <a href="#security_sasl_kerberos_clientconfig">GSSAPI (Kerberos)</a>,
                    <a href="#security_sasl_plain_clientconfig">PLAIN</a> or
                    <a href="#security_sasl_scram_clientconfig">SCRAM</a>.
                    For example, <a href="#security_sasl_gssapi_clientconfig">GSSAPI</a>
                    credentials may be configured as:
                    <pre>
        KafkaClient {
        com.sun.security.auth.module.Krb5LoginModule required
        useKeyTab=true
        storeKey=true
        keyTab="/etc/security/keytabs/kafka_client.keytab"
        principal="kafka-client-1@EXAMPLE.COM";
    };</pre>
                </li>
                <li>Pass the JAAS config file location as JVM parameter to each client JVM. For example:
                    <pre>    -Djava.security.auth.login.config=/etc/kafka/kafka_client_jaas.conf</pre></li>
	</ol>
                </li>
            </ol>
            </li>
        </ol>
    </li>
    <li><h4><a id="security_sasl_config"
        href="#security_sasl_config">SASL configuration</a></h4>

        <p>SASL may be used with PLAINTEXT or SSL as the transport layer using the
        security protocol SASL_PLAINTEXT or SASL_SSL respectively. If SASL_SSL is
        used, then <a href="#security_ssl">SSL must also be configured</a>.</p>

        <ol>
        <li><h5><a id="security_sasl_mechanism"
            href="#security_sasl_mechanism">SASL mechanisms</a></h5>
            Kafka supports the following SASL mechanisms:
            <ul>
                <li><a href="#security_sasl_kerberos">GSSAPI</a> (Kerberos)</li>
                <li><a href="#security_sasl_plain">PLAIN</a></li>
                <li><a href="#security_sasl_scram">SCRAM-SHA-256</a></li>
                <li><a href="#security_sasl_scram">SCRAM-SHA-512</a></li>
            </ul>
        </li>
        <li><h5><a id="security_sasl_brokerconfig"
            href="#security_sasl_brokerconfig">SASL configuration for Kafka brokers</a></h5>
            <ol>
            <li>Configure a SASL port in server.properties, by adding at least one of
                SASL_PLAINTEXT or SASL_SSL to the <i>listeners</i> parameter, which
                contains one or more comma-separated values:
                <pre>    listeners=SASL_PLAINTEXT://host.name:port</pre>
                If you are only configuring a SASL port (or if you want
                the Kafka brokers to authenticate each other using SASL) then make sure
                you set the same SASL protocol for inter-broker communication:
                <pre>    security.inter.broker.protocol=SASL_PLAINTEXT (or SASL_SSL)</pre></li>
            <li>Select one or more  <a href="#security_sasl_mechanism">supported mechanisms</a>
                to enable in the broker and follow the steps to configure SASL for the mechanism.
                To enable multiple mechanisms in the broker, follow the steps
                <a href="#security_sasl_multimechanism">here</a>.</li>
            </ol>
        </li>
        <li><h5><a id="security_sasl_clientconfig"
            href="#security_sasl_clientconfig">SASL configuration for Kafka clients</a></h5>
            <p>SASL authentication is only supported for the new Java Kafka producer and
            consumer, the older API is not supported.</p>

            <p>To configure SASL authentication on the clients, select a SASL
            <a href="#security_sasl_mechanism">mechanism</a> that is enabled in
            the broker for client authentication and follow the steps to configure SASL
            for the selected mechanism.</p></li>
        </ol>
    </li>
    <li><h4><a id="security_sasl_kerberos" href="#security_sasl_kerberos">Authentication using SASL/Kerberos</a></h4>
        <ol>
        <li><h5><a id="security_sasl_kerberos_prereq" href="#security_sasl_kerberos_prereq">Prerequisites</a></h5>
        <ol>
            <li><b>Kerberos</b><br>
            If your organization is already using a Kerberos server (for example, by using Active Directory), there is no need to install a new server just for Kafka. Otherwise you will need to install one, your Linux vendor likely has packages for Kerberos and a short guide on how to install and configure it (<a href="https://help.ubuntu.com/community/Kerberos">Ubuntu</a>, <a href="https://access.redhat.com/documentation/en-US/Red_Hat_Enterprise_Linux/6/html/Managing_Smart_Cards/installing-kerberos.html">Redhat</a>). Note that if you are using Oracle Java, you will need to download JCE policy files for your Java version and copy them to $JAVA_HOME/jre/lib/security.</li>
            <li><b>Create Kerberos Principals</b><br>
            If you are using the organization's Kerberos or Active Directory server, ask your Kerberos administrator for a principal for each Kafka broker in your cluster and for every operating system user that will access Kafka with Kerberos authentication (via clients and tools).</br>
            If you have installed your own Kerberos, you will need to create these principals yourself using the following commands:
                <pre>
        sudo /usr/sbin/kadmin.local -q 'addprinc -randkey kafka/{hostname}@{REALM}'
        sudo /usr/sbin/kadmin.local -q "ktadd -k /etc/security/keytabs/{keytabname}.keytab kafka/{hostname}@{REALM}"</pre></li>
            <li><b>Make sure all hosts can be reachable using hostnames</b> - it is a Kerberos requirement that all your hosts can be resolved with their FQDNs.</li>
        </ol>
        <li><h5><a id="security_sasl_kerberos_brokerconfig" href="#security_sasl_kerberos_brokerconfig">Configuring Kafka Brokers</a></h5>
        <ol>
            <li>Add a suitably modified JAAS file similar to the one below to each Kafka broker's config directory, let's call it kafka_server_jaas.conf for this example (note that each broker should have its own keytab):
            <pre>
        KafkaServer {
            com.sun.security.auth.module.Krb5LoginModule required
            useKeyTab=true
            storeKey=true
            keyTab="/etc/security/keytabs/kafka_server.keytab"
            principal="kafka/kafka1.hostname.com@EXAMPLE.COM";
        };

        // Zookeeper client authentication
        Client {
        com.sun.security.auth.module.Krb5LoginModule required
        useKeyTab=true
        storeKey=true
        keyTab="/etc/security/keytabs/kafka_server.keytab"
        principal="kafka/kafka1.hostname.com@EXAMPLE.COM";
        };</pre>

            </li>
            <tt>KafkaServer</tt> section in the JAAS file tells the broker which principal to use and the location of the keytab where this principal is stored. It
            allows the broker to login using the keytab specified in this section. See <a href="#security_sasl_brokernotes">notes</a> for more details on Zookeeper SASL configuration.
            <li>Pass the JAAS and optionally the krb5 file locations as JVM parameters to each Kafka broker (see <a href="https://docs.oracle.com/javase/8/docs/technotes/guides/security/jgss/tutorials/KerberosReq.html">here</a> for more details):
                <pre>    -Djava.security.krb5.conf=/etc/kafka/krb5.conf
        -Djava.security.auth.login.config=/etc/kafka/kafka_server_jaas.conf</pre>
            </li>
            <li>Make sure the keytabs configured in the JAAS file are readable by the operating system user who is starting kafka broker.</li>
            <li>Configure SASL port and SASL mechanisms in server.properties as described <a href="#security_sasl_brokerconfig">here</a>.</pre> For example:
            <pre>    listeners=SASL_PLAINTEXT://host.name:port
        security.inter.broker.protocol=SASL_PLAINTEXT
        sasl.mechanism.inter.broker.protocol=GSSAPI
        sasl.enabled.mechanisms=GSSAPI
            </pre>
            </li>We must also configure the service name in server.properties, which should match the principal name of the kafka brokers. In the above example, principal is "kafka/kafka1.hostname.com@EXAMPLE.com", so:
            <pre>    sasl.kerberos.service.name=kafka</pre>

        </ol></li>
        <li><h5><a id="security_sasl_kerberos_clientconfig" href="#security_kerberos_sasl_clientconfig">Configuring Kafka Clients</a></h5>
            To configure SASL authentication on the clients:
            <ol>
                <li>
                    Clients (producers, consumers, connect workers, etc) will authenticate to the cluster with their
                    own principal (usually with the same name as the user running the client), so obtain or create
                    these principals as needed. Then configure the JAAS configuration property for each client.
                    Different clients within a JVM may run as different users by specifiying different principals.
                    The property <code>sasl.jaas.config</code> in producer.properties or consumer.properties describes
                    how clients like producer and consumer can connect to the Kafka Broker. The following is an example
                    configuration for a client using a keytab (recommended for long-running processes):
                <pre>
    sasl.jaas.config=com.sun.security.auth.module.Krb5LoginModule required \
        useKeyTab=true \
        storeKey=true  \
        keyTab="/etc/security/keytabs/kafka_client.keytab" \
        principal="kafka-client-1@EXAMPLE.COM";</pre>

                   For command-line utilities like kafka-console-consumer or kafka-console-producer, kinit can be used
                   along with "useTicketCache=true" as in:
                <pre>
    sasl.jaas.config=com.sun.security.auth.module.Krb5LoginModule required \
        useTicketCache=true;</pre>

                   JAAS configuration for clients may alternatively be specified as a JVM parameter similar to brokers
                   as described <a href="#security_client_staticjaas">here</a>. Clients use the login section named
                   <tt>KafkaClient</tt>. This option allows only one user for all client connections from a JVM.</li>
                <li>Make sure the keytabs configured in the JAAS configuration are readable by the operating system user who is starting kafka client.</li>
                </li>
                <li>Optionally pass the krb5 file locations as JVM parameters to each client JVM (see <a href="https://docs.oracle.com/javase/8/docs/technotes/guides/security/jgss/tutorials/KerberosReq.html">here</a> for more details):
                <pre>    -Djava.security.krb5.conf=/etc/kafka/krb5.conf</pre></li>
                <li>Configure the following properties in producer.properties or consumer.properties:
                <pre>
    security.protocol=SASL_PLAINTEXT (or SASL_SSL)
    sasl.mechanism=GSSAPI
    sasl.kerberos.service.name=kafka</pre></li>
            </ol>
        </li>
        </ol>
    </li>

    <li><h4><a id="security_sasl_plain" href="#security_sasl_plain">Authentication using SASL/PLAIN</a></h4>
        <p>SASL/PLAIN is a simple username/password authentication mechanism that is typically used with TLS for encryption to implement secure authentication.
        Kafka supports a default implementation for SASL/PLAIN which can be extended for production use as described <a href="#security_sasl_plain_production">here</a>.</p>
        The username is used as the authenticated <code>Principal</code> for configuration of ACLs etc.
        <ol>
        <li><h5><a id="security_sasl_plain_brokerconfig" href="#security_sasl_plain_brokerconfig">Configuring Kafka Brokers</a></h5>
            <ol>
            <li>Add a suitably modified JAAS file similar to the one below to each Kafka broker's config directory, let's call it kafka_server_jaas.conf for this example:
                <pre>
        KafkaServer {
            org.apache.kafka.common.security.plain.PlainLoginModule required
            username="admin"
            password="admin-secret"
            user_admin="admin-secret"
            user_alice="alice-secret";
        };</pre>
                This configuration defines two users (<i>admin</i> and <i>alice</i>). The properties <tt>username</tt> and <tt>password</tt>
                in the <tt>KafkaServer</tt> section are used by the broker to initiate connections to other brokers. In this example,
                <i>admin</i> is the user for inter-broker communication. The set of properties <tt>user_<i>userName</i></tt> defines
                the passwords for all users that connect to the broker and the broker validates all client connections including
                those from other brokers using these properties.</li>
            <li>Pass the JAAS config file location as JVM parameter to each Kafka broker:
                <pre>    -Djava.security.auth.login.config=/etc/kafka/kafka_server_jaas.conf</pre></li>
            <li>Configure SASL port and SASL mechanisms in server.properties as described <a href="#security_sasl_brokerconfig">here</a>.</pre> For example:
                <pre>    listeners=SASL_SSL://host.name:port
        security.inter.broker.protocol=SASL_SSL
        sasl.mechanism.inter.broker.protocol=PLAIN
        sasl.enabled.mechanisms=PLAIN</pre></li>
            </ol>
        </li>

        <li><h5><a id="security_sasl_plain_clientconfig" href="#security_sasl_plain_clientconfig">Configuring Kafka Clients</a></h5>
            To configure SASL authentication on the clients:
            <ol>
            <li>Configure the JAAS configuration property for each client in producer.properties or consumer.properties.
                The login module describes how the clients like producer and consumer can connect to the Kafka Broker.
                The following is an example configuration for a client for the PLAIN mechanism:
                <pre>
    sasl.jaas.config=org.apache.kafka.common.security.plain.PlainLoginModule required \
        username="alice" \
        password="alice-secret";</pre>
                <p>The options <tt>username</tt> and <tt>password</tt> are used by clients to configure
                the user for client connections. In this example, clients connect to the broker as user <i>alice</i>.
                Different clients within a JVM may connect as different users by specifying different user names
                and passwords in <code>sasl.jaas.config</code>.</p>

                <p>JAAS configuration for clients may alternatively be specified as a JVM parameter similar to brokers
                as described <a href="#security_client_staticjaas">here</a>. Clients use the login section named
                <tt>KafkaClient</tt>. This option allows only one user for all client connections from a JVM.</p></li>
            <li>Configure the following properties in producer.properties or consumer.properties:
                <pre>
    security.protocol=SASL_SSL
    sasl.mechanism=PLAIN</pre></li>
            </ol>
        </li>
        <li><h5><a id="security_sasl_plain_production" href="#security_sasl_plain_production">Use of SASL/PLAIN in production</a></h5>
            <ul>
            <li>SASL/PLAIN should be used only with SSL as transport layer to ensure that clear passwords are not transmitted on the wire without encryption.</li>
            <li>The default implementation of SASL/PLAIN in Kafka specifies usernames and passwords in the JAAS configuration file as shown
                <a href="#security_sasl_plain_brokerconfig">here</a>. To avoid storing passwords on disk, you can plug in your own implementation of
                <code>javax.security.auth.spi.LoginModule</code> that provides usernames and passwords from an external source. The login module implementation should
                provide username as the public credential and password as the private credential of the <code>Subject</code>. The default implementation
                <code>org.apache.kafka.common.security.plain.PlainLoginModule</code> can be used as an example.</li>
            <li>In production systems, external authentication servers may implement password authentication. Kafka brokers can be integrated with these servers by adding
                your own implementation of <code>javax.security.sasl.SaslServer</code>. The default implementation included in Kafka in the package
                <code>org.apache.kafka.common.security.plain</code> can be used as an example to get started.
                <ul>
                <li>New providers must be installed and registered in the JVM. Providers can be installed by adding provider classes to
                the normal <tt>CLASSPATH</tt> or bundled as a jar file and added to <tt><i>JAVA_HOME</i>/lib/ext</tt>.</li>
                <li>Providers can be registered statically by adding a provider to the security properties file
                <tt><i>JAVA_HOME</i>/lib/security/java.security</tt>.
                <pre>    security.provider.n=providerClassName</pre>
                where <i>providerClassName</i> is the fully qualified name of the new provider and <i>n</i> is the preference order with
                lower numbers indicating higher preference.</li>
                <li>Alternatively, you can register providers dynamically at runtime by invoking <code>Security.addProvider</code> at the beginning of the client
                application or in a static initializer in the login module. For example:
                <pre>    Security.addProvider(new PlainSaslServerProvider());</pre></li>
                <li>For more details, see <a href="http://docs.oracle.com/javase/8/docs/technotes/guides/security/crypto/CryptoSpec.html">JCA Reference</a>.</li>
                </ul>
            </li>
            </ul>
        </li>
        </ol>
    </li>

    <li><h4><a id="security_sasl_scram" href="#security_sasl_scram">Authentication using SASL/SCRAM</a></h4>
        <p>Salted Challenge Response Authentication Mechanism (SCRAM) is a family of SASL mechanisms that
        addresses the security concerns with traditional mechanisms that perform username/password authentication
        like PLAIN and DIGEST-MD5. The mechanism is defined in <a href="https://tools.ietf.org/html/rfc5802">RFC 5802</a>.
        Kafka supports <a href="https://tools.ietf.org/html/rfc7677">SCRAM-SHA-256</a> and SCRAM-SHA-512 which
        can be used with TLS to perform secure authentication. The username is used as the authenticated
        <code>Principal</code> for configuration of ACLs etc. The default SCRAM implementation in Kafka
        stores SCRAM credentials in Zookeeper and is suitable for use in Kafka installations where Zookeeper
        is on a private network. Refer to <a href="#security_sasl_scram_security">Security Considerations</a>
        for more details.</p>
        <ol>
        <li><h5><a id="security_sasl_scram_credentials" href="#security_sasl_scram_credentials">Creating SCRAM Credentials</a></h5>
        <p>The SCRAM implementation in Kafka uses Zookeeper as credential store. Credentials can be created in
        Zookeeper using <tt>kafka-configs.sh</tt>. For each SCRAM mechanism enabled, credentials must be created
        by adding a config with the mechanism name. Credentials for inter-broker communication must be created
        before Kafka brokers are started. Client credentials may be created and updated dynamically and updated
        credentials will be used to authenticate new connections.</p>
        <p>Create SCRAM credentials for user <i>alice</i> with password <i>alice-secret</i>:
        <pre>
    bin/kafka-configs.sh --zookeeper localhost:2181 --alter --add-config 'SCRAM-SHA-256=[iterations=8192,password=alice-secret],SCRAM-SHA-512=[password=alice-secret]' --entity-type users --entity-name alice
        </pre>
        <p>The default iteration count of 4096 is used if iterations are not specified. A random salt is created
        and the SCRAM identity consisting of salt, iterations, StoredKey and ServerKey are stored in Zookeeper.
        See <a href="https://tools.ietf.org/html/rfc5802">RFC 5802</a> for details on SCRAM identity and the individual fields.
        <p>The following examples also require a user <i>admin</i> for inter-broker communication which can be created using:
        <pre>
    bin/kafka-configs.sh --zookeeper localhost:2181 --alter --add-config 'SCRAM-SHA-256=[password=admin-secret],SCRAM-SHA-512=[password=admin-secret]' --entity-type users --entity-name admin
        </pre>
        <p>Existing credentials may be listed using the <i>--describe</i> option:
        <pre>
   bin/kafka-configs.sh --zookeeper localhost:2181 --describe --entity-type users --entity-name alice
        </pre>
        <p>Credentials may be deleted for one or more SCRAM mechanisms using the <i>--delete</i> option:
        <pre>
   bin/kafka-configs.sh --zookeeper localhost:2181 --alter --delete-config 'SCRAM-SHA-512' --entity-type users --entity-name alice
        </pre>
        </li>
        <li><h5><a id="security_sasl_scram_brokerconfig" href="#security_sasl_scram_brokerconfig">Configuring Kafka Brokers</a></h5>
            <ol>
            <li>Add a suitably modified JAAS file similar to the one below to each Kafka broker's config directory, let's call it kafka_server_jaas.conf for this example:
                <pre>
    KafkaServer {
        org.apache.kafka.common.security.scram.ScramLoginModule required
        username="admin"
        password="admin-secret"
    };</pre>
                The properties <tt>username</tt> and <tt>password</tt> in the <tt>KafkaServer</tt> section are used by
                the broker to initiate connections to other brokers. In this example, <i>admin</i> is the user for
                inter-broker communication.</li>
            <li>Pass the JAAS config file location as JVM parameter to each Kafka broker:
                <pre>    -Djava.security.auth.login.config=/etc/kafka/kafka_server_jaas.conf</pre></li>
            <li>Configure SASL port and SASL mechanisms in server.properties as described <a href="#security_sasl_brokerconfig">here</a>.</pre> For example:
                <pre>
    listeners=SASL_SSL://host.name:port
    security.inter.broker.protocol=SASL_SSL
    sasl.mechanism.inter.broker.protocol=SCRAM-SHA-256 (or SCRAM-SHA-512)
    sasl.enabled.mechanisms=SCRAM-SHA-256 (or SCRAM-SHA-512)</pre></li>
            </ol>
        </li>

        <li><h5><a id="security_sasl_scram_clientconfig" href="#security_sasl_scram_clientconfig">Configuring Kafka Clients</a></h5>
            To configure SASL authentication on the clients:
            <ol>
	    <li>Configure the JAAS configuration property for each client in producer.properties or consumer.properties.
                The login module describes how the clients like producer and consumer can connect to the Kafka Broker.
	        The following is an example configuration for a client for the SCRAM mechanisms:
                <pre>
   sasl.jaas.config=org.apache.kafka.common.security.scram.ScramLoginModule required \
        username="alice" \
        password="alice-secret";</pre>

                <p>The options <tt>username</tt> and <tt>password</tt> are used by clients to configure
                the user for client connections. In this example, clients connect to the broker as user <i>alice</i>.
                Different clients within a JVM may connect as different users by specifying different user names
                and passwords in <code>sasl.jaas.config</code>.</p>

                <p>JAAS configuration for clients may alternatively be specified as a JVM parameter similar to brokers
                as described <a href="#security_client_staticjaas">here</a>. Clients use the login section named
                <tt>KafkaClient</tt>. This option allows only one user for all client connections from a JVM.</p></li>
            </li>
            <li>Configure the following properties in producer.properties or consumer.properties:
                <pre>
    security.protocol=SASL_SSL
    sasl.mechanism=SCRAM-SHA-256 (or SCRAM-SHA-512)</pre></li>
            </ol>
        </li>
        <li><h5><a id="security_sasl_scram_security" href="#security_sasl_scram_security">Security Considerations for SASL/SCRAM</a></h5>
            <ul>
            <li>The default implementation of SASL/SCRAM in Kafka stores SCRAM credentials in Zookeeper. This
            is suitable for production use in installations where Zookeeper is secure and on a private network.</li>
            <li>Kafka supports only the strong hash functions SHA-256 and SHA-512 with a minimum iteration count
            of 4096. Strong hash functions combined with strong passwords and high iteration counts protect
            against brute force attacks if Zookeeper security is compromised.</li>
            <li>SCRAM should be used only with TLS-encryption to prevent interception of SCRAM exchanges. This
            protects against dictionary or brute force attacks and against impersonation if Zookeeper is compromised.</li>
            <li>The default SASL/SCRAM implementation may be overridden using custom login modules in installations
            where Zookeeper is not secure. See <a href="#security_sasl_plain_production">here</a> for details.</li>
            <li>For more details on security considerations, refer to
            <a href="https://tools.ietf.org/html/rfc5802#section-9">RFC 5802</a>.
            </ul>
        </li>
        </ol>
    </li>

    <li><h4><a id="security_sasl_multimechanism" href="#security_sasl_multimechanism">Enabling multiple SASL mechanisms in a broker</a></h4>
        <ol>
        <li>Specify configuration for the login modules of all enabled mechanisms in the <tt>KafkaServer</tt> section of the JAAS config file. For example:
            <pre>
        KafkaServer {
            com.sun.security.auth.module.Krb5LoginModule required
            useKeyTab=true
            storeKey=true
            keyTab="/etc/security/keytabs/kafka_server.keytab"
            principal="kafka/kafka1.hostname.com@EXAMPLE.COM";

            org.apache.kafka.common.security.plain.PlainLoginModule required
            username="admin"
            password="admin-secret"
            user_admin="admin-secret"
            user_alice="alice-secret";
        };</pre></li>
        <li>Enable the SASL mechanisms in server.properties: <pre>    sasl.enabled.mechanisms=GSSAPI,PLAIN,SCRAM-SHA-256,SCRAM-SHA-512</pre></li>
        <li>Specify the SASL security protocol and mechanism for inter-broker communication in server.properties if required:
            <pre>
    security.inter.broker.protocol=SASL_PLAINTEXT (or SASL_SSL)
    sasl.mechanism.inter.broker.protocol=GSSAPI (or one of the other enabled mechanisms)</pre></li>
        <li>Follow the mechanism-specific steps in <a href="#security_sasl_kerberos_brokerconfig">GSSAPI (Kerberos)</a>,
            <a href="#security_sasl_plain_brokerconfig">PLAIN</a> and <a href="#security_sasl_scram_brokerconfig">SCRAM</a>
            to configure SASL for the enabled mechanisms.</li>
        </ol>
    </li>
    <li><h4><a id="saslmechanism_rolling_upgrade" href="#saslmechanism_rolling_upgrade">Modifying SASL mechanism in a Running Cluster</a></h4>
        <p>SASL mechanism can be modified in a running cluster using the following sequence:</p>
        <ol>
        <li>Enable new SASL mechanism by adding the mechanism to <tt>sasl.enabled.mechanisms</tt> in server.properties for each broker. Update JAAS config file to include both
            mechanisms as described <a href="#security_sasl_multimechanism">here</a>. Incrementally bounce the cluster nodes.</li>
        <li>Restart clients using the new mechanism.</li>
        <li>To change the mechanism of inter-broker communication (if this is required), set <tt>sasl.mechanism.inter.broker.protocol</tt> in server.properties to the new mechanism and
            incrementally bounce the cluster again.</li>
        <li>To remove old mechanism (if this is required), remove the old mechanism from <tt>sasl.enabled.mechanisms</tt> in server.properties and remove the entries for the
            old mechanism from JAAS config file. Incrementally bounce the cluster again.</li>
        </ol>
    </li>
    </ol>

    <h3><a id="security_authz" href="#security_authz">7.4 Authorization and ACLs</a></h3>
    Kafka ships with a pluggable Authorizer and an out-of-box authorizer implementation that uses zookeeper to store all the acls. Kafka acls are defined in the general format of "Principal P is [Allowed/Denied] Operation O From Host H On Resource R". You can read more about the acl structure on KIP-11. In order to add, remove or list acls you can use the Kafka authorizer CLI. By default, if a Resource R has no associated acls, no one other than super users is allowed to access R. If you want to change that behavior, you can include the following in broker.properties.
    <pre>allow.everyone.if.no.acl.found=true</pre>
    One can also add super users in broker.properties like the following (note that the delimiter is semicolon since SSL user names may contain comma).
    <pre>super.users=User:Bob;User:Alice</pre>
    By default, the SSL user name will be of the form "CN=writeuser,OU=Unknown,O=Unknown,L=Unknown,ST=Unknown,C=Unknown". One can change that by setting a customized PrincipalBuilder in broker.properties like the following.
    <pre>principal.builder.class=CustomizedPrincipalBuilderClass</pre>
    By default, the SASL user name will be the primary part of the Kerberos principal. One can change that by setting <code>sasl.kerberos.principal.to.local.rules</code> to a customized rule in broker.properties.
    The format of <code>sasl.kerberos.principal.to.local.rules</code> is a list where each rule works in the same way as the auth_to_local in <a href="http://web.mit.edu/Kerberos/krb5-latest/doc/admin/conf_files/krb5_conf.html">Kerberos configuration file (krb5.conf)</a>. Each rules starts with RULE: and contains an expression in the format [n:string](regexp)s/pattern/replacement/g. See the kerberos documentation for more details. An example of adding a rule to properly translate user@MYDOMAIN.COM to user while also keeping the default rule in place is:
    <pre>sasl.kerberos.principal.to.local.rules=RULE:[1:$1@$0](.*@MYDOMAIN.COM)s/@.*//,DEFAULT</pre>

    <h4><a id="security_authz_cli" href="#security_authz_cli">Command Line Interface</a></h4>
    Kafka Authorization management CLI can be found under bin directory with all the other CLIs. The CLI script is called <b>kafka-acls.sh</b>. Following lists all the options that the script supports:
    <p></p>
    <table class="data-table">
        <tr>
            <th>Option</th>
            <th>Description</th>
            <th>Default</th>
            <th>Option type</th>
        </tr>
        <tr>
            <td>--add</td>
            <td>Indicates to the script that user is trying to add an acl.</td>
            <td></td>
            <td>Action</td>
        </tr>
        <tr>
            <td>--remove</td>
            <td>Indicates to the script that user is trying to remove an acl.</td>
            <td></td>
            <td>Action</td>
        </tr>
        <tr>
            <td>--list</td>
            <td>Indicates to the script that user is trying to list acls.</td>
            <td></td>
            <td>Action</td>
        </tr>
        <tr>
            <td>--authorizer</td>
            <td>Fully qualified class name of the authorizer.</td>
            <td>kafka.security.auth.SimpleAclAuthorizer</td>
            <td>Configuration</td>
        </tr>
        <tr>
            <td>--authorizer-properties</td>
            <td>key=val pairs that will be passed to authorizer for initialization. For the default authorizer the example values are: zookeeper.connect=localhost:2181</td>
            <td></td>
            <td>Configuration</td>
        </tr>
        <tr>
            <td>--cluster</td>
            <td>Specifies cluster as resource.</td>
            <td></td>
            <td>Resource</td>
        </tr>
        <tr>
            <td>--topic [topic-name]</td>
            <td>Specifies the topic as resource.</td>
            <td></td>
            <td>Resource</td>
        </tr>
        <tr>
            <td>--group [group-name]</td>
            <td>Specifies the consumer-group as resource.</td>
            <td></td>
            <td>Resource</td>
        </tr>
        <tr>
            <td>--allow-principal</td>
            <td>Principal is in PrincipalType:name format that will be added to ACL with Allow permission. <br>You can specify multiple --allow-principal in a single command.</td>
            <td></td>
            <td>Principal</td>
        </tr>
        <tr>
            <td>--deny-principal</td>
            <td>Principal is in PrincipalType:name format that will be added to ACL with Deny permission. <br>You can specify multiple --deny-principal in a single command.</td>
            <td></td>
            <td>Principal</td>
        </tr>
        <tr>
            <td>--allow-host</td>
            <td>IP address from which principals listed in --allow-principal will have access.</td>
            <td> if --allow-principal is specified defaults to * which translates to "all hosts"</td>
            <td>Host</td>
        </tr>
        <tr>
            <td>--deny-host</td>
            <td>IP address from which principals listed in --deny-principal will be denied access.</td>
            <td>if --deny-principal is specified defaults to * which translates to "all hosts"</td>
            <td>Host</td>
        </tr>
        <tr>
            <td>--operation</td>
            <td>Operation that will be allowed or denied.<br>
                Valid values are : Read, Write, Create, Delete, Alter, Describe, ClusterAction, All</td>
            <td>All</td>
            <td>Operation</td>
        </tr>
        <tr>
            <td>--producer</td>
            <td> Convenience option to add/remove acls for producer role. This will generate acls that allows WRITE,
                DESCRIBE on topic and CREATE on cluster.</td>
            <td></td>
            <td>Convenience</td>
        </tr>
        <tr>
            <td>--consumer</td>
            <td> Convenience option to add/remove acls for consumer role. This will generate acls that allows READ,
                DESCRIBE on topic and READ on consumer-group.</td>
            <td></td>
            <td>Convenience</td>
        </tr>
        <tr>
            <td>--force</td>
            <td> Convenience option to assume yes to all queries and do not prompt.</td>
            <td></td>
            <td>Convenience</td>
        </tr>
    </tbody></table>

    <h4><a id="security_authz_examples" href="#security_authz_examples">Examples</a></h4>
    <ul>
        <li><b>Adding Acls</b><br>
    Suppose you want to add an acl "Principals User:Bob and User:Alice are allowed to perform Operation Read and Write on Topic Test-Topic from IP 198.51.100.0 and IP 198.51.100.1". You can do that by executing the CLI with following options:
            <pre>bin/kafka-acls.sh --authorizer-properties zookeeper.connect=localhost:2181 --add --allow-principal User:Bob --allow-principal User:Alice --allow-host 198.51.100.0 --allow-host 198.51.100.1 --operation Read --operation Write --topic Test-topic</pre>
            By default, all principals that don't have an explicit acl that allows access for an operation to a resource are denied. In rare cases where an allow acl is defined that allows access to all but some principal we will have to use the --deny-principal and --deny-host option. For example, if we want to allow all users to Read from Test-topic but only deny User:BadBob from IP 198.51.100.3 we can do so using following commands:
            <pre>bin/kafka-acls.sh --authorizer-properties zookeeper.connect=localhost:2181 --add --allow-principal User:* --allow-host * --deny-principal User:BadBob --deny-host 198.51.100.3 --operation Read --topic Test-topic</pre>
            Note that ``--allow-host`` and ``deny-host`` only support IP addresses (hostnames are not supported).
            Above examples add acls to a topic by specifying --topic [topic-name] as the resource option. Similarly user can add acls to cluster by specifying --cluster and to a consumer group by specifying --group [group-name].</li>

        <li><b>Removing Acls</b><br>
                Removing acls is pretty much the same. The only difference is instead of --add option users will have to specify --remove option. To remove the acls added by the first example above we can execute the CLI with following options:
            <pre> bin/kafka-acls.sh --authorizer-properties zookeeper.connect=localhost:2181 --remove --allow-principal User:Bob --allow-principal User:Alice --allow-host 198.51.100.0 --allow-host 198.51.100.1 --operation Read --operation Write --topic Test-topic </pre></li>

        <li><b>List Acls</b><br>
                We can list acls for any resource by specifying the --list option with the resource. To list all acls for Test-topic we can execute the CLI with following options:
                <pre>bin/kafka-acls.sh --authorizer-properties zookeeper.connect=localhost:2181 --list --topic Test-topic</pre></li>

        <li><b>Adding or removing a principal as producer or consumer</b><br>
                The most common use case for acl management are adding/removing a principal as producer or consumer so we added convenience options to handle these cases. In order to add User:Bob as a producer of  Test-topic we can execute the following command:
            <pre> bin/kafka-acls.sh --authorizer-properties zookeeper.connect=localhost:2181 --add --allow-principal User:Bob --producer --topic Test-topic</pre>
                Similarly to add Alice as a consumer of Test-topic with consumer group Group-1 we just have to pass --consumer option:
            <pre> bin/kafka-acls.sh --authorizer-properties zookeeper.connect=localhost:2181 --add --allow-principal User:Bob --consumer --topic Test-topic --group Group-1 </pre>
                Note that for consumer option we must also specify the consumer group.
                In order to remove a principal from producer or consumer role we just need to pass --remove option. </li>
        </ul>

    <h3><a id="security_rolling_upgrade" href="#security_rolling_upgrade">7.5 Incorporating Security Features in a Running Cluster</a></h3>
        You can secure a running cluster via one or more of the supported protocols discussed previously. This is done in phases:
        <p></p>
        <ul>
            <li>Incrementally bounce the cluster nodes to open additional secured port(s).</li>
            <li>Restart clients using the secured rather than PLAINTEXT port (assuming you are securing the client-broker connection).</li>
            <li>Incrementally bounce the cluster again to enable broker-to-broker security (if this is required)</li>
            <li>A final incremental bounce to close the PLAINTEXT port.</li>
        </ul>
        <p></p>
        The specific steps for configuring SSL and SASL are described in sections <a href="#security_ssl">7.2</a> and <a href="#security_sasl">7.3</a>.
        Follow these steps to enable security for your desired protocol(s).
        <p></p>
        The security implementation lets you configure different protocols for both broker-client and broker-broker communication.
        These must be enabled in separate bounces. A PLAINTEXT port must be left open throughout so brokers and/or clients can continue to communicate.
        <p></p>

        When performing an incremental bounce stop the brokers cleanly via a SIGTERM. It's also good practice to wait for restarted replicas to return to the ISR list before moving onto the next node.
        <p></p>
        As an example, say we wish to encrypt both broker-client and broker-broker communication with SSL. In the first incremental bounce, a SSL port is opened on each node:
            <pre>
            listeners=PLAINTEXT://broker1:9091,SSL://broker1:9092</pre>

        We then restart the clients, changing their config to point at the newly opened, secured port:

            <pre>
            bootstrap.servers = [broker1:9092,...]
            security.protocol = SSL
            ...etc</pre>

        In the second incremental server bounce we instruct Kafka to use SSL as the broker-broker protocol (which will use the same SSL port):

            <pre>
            listeners=PLAINTEXT://broker1:9091,SSL://broker1:9092
            security.inter.broker.protocol=SSL</pre>

        In the final bounce we secure the cluster by closing the PLAINTEXT port:

            <pre>
            listeners=SSL://broker1:9092
            security.inter.broker.protocol=SSL</pre>

        Alternatively we might choose to open multiple ports so that different protocols can be used for broker-broker and broker-client communication. Say we wished to use SSL encryption throughout (i.e. for broker-broker and broker-client communication) but we'd like to add SASL authentication to the broker-client connection also. We would achieve this by opening two additional ports during the first bounce:

            <pre>
            listeners=PLAINTEXT://broker1:9091,SSL://broker1:9092,SASL_SSL://broker1:9093</pre>

        We would then restart the clients, changing their config to point at the newly opened, SASL & SSL secured port:

            <pre>
            bootstrap.servers = [broker1:9093,...]
            security.protocol = SASL_SSL
            ...etc</pre>

        The second server bounce would switch the cluster to use encrypted broker-broker communication via the SSL port we previously opened on port 9092:

            <pre>
            listeners=PLAINTEXT://broker1:9091,SSL://broker1:9092,SASL_SSL://broker1:9093
            security.inter.broker.protocol=SSL</pre>

        The final bounce secures the cluster by closing the PLAINTEXT port.

            <pre>
        listeners=SSL://broker1:9092,SASL_SSL://broker1:9093
        security.inter.broker.protocol=SSL</pre>

        ZooKeeper can be secured independently of the Kafka cluster. The steps for doing this are covered in section <a href="#zk_authz_migration">7.6.2</a>.


    <h3><a id="zk_authz" href="#zk_authz">7.6 ZooKeeper Authentication</a></h3>
    <h4><a id="zk_authz_new" href="#zk_authz_new">7.6.1 New clusters</a></h4>
    To enable ZooKeeper authentication on brokers, there are two necessary steps:
    <ol>
        <li> Create a JAAS login file and set the appropriate system property to point to it as described above</li>
        <li> Set the configuration property <tt>zookeeper.set.acl</tt> in each broker to true</li>
    </ol>

    The metadata stored in ZooKeeper for the Kafka cluster is world-readable, but can only be modified by the brokers. The rationale behind this decision is that the data stored in ZooKeeper is not sensitive, but inappropriate manipulation of that data can cause cluster disruption. We also recommend limiting the access to ZooKeeper via network segmentation (only brokers and some admin tools need access to ZooKeeper if the new Java consumer and producer clients are used).

    <h4><a id="zk_authz_migration" href="#zk_authz_migration">7.6.2 Migrating clusters</a></h4>
    If you are running a version of Kafka that does not support security or simply with security disabled, and you want to make the cluster secure, then you need to execute the following steps to enable ZooKeeper authentication with minimal disruption to your operations:
    <ol>
        <li>Perform a rolling restart setting the JAAS login file, which enables brokers to authenticate. At the end of the rolling restart, brokers are able to manipulate znodes with strict ACLs, but they will not create znodes with those ACLs</li>
        <li>Perform a second rolling restart of brokers, this time setting the configuration parameter <tt>zookeeper.set.acl</tt> to true, which enables the use of secure ACLs when creating znodes</li>
        <li>Execute the ZkSecurityMigrator tool. To execute the tool, there is this script: <tt>./bin/zookeeper-security-migration.sh</tt> with <tt>zookeeper.acl</tt> set to secure. This tool traverses the corresponding sub-trees changing the ACLs of the znodes</li>
    </ol>
    <p>It is also possible to turn off authentication in a secure cluster. To do it, follow these steps:</p>
    <ol>
        <li>Perform a rolling restart of brokers setting the JAAS login file, which enables brokers to authenticate, but setting <tt>zookeeper.set.acl</tt> to false. At the end of the rolling restart, brokers stop creating znodes with secure ACLs, but are still able to authenticate and manipulate all znodes</li>
        <li>Execute the ZkSecurityMigrator tool. To execute the tool, run this script <tt>./bin/zookeeper-security-migration.sh</tt> with <tt>zookeeper.acl</tt> set to unsecure. This tool traverses the corresponding sub-trees changing the ACLs of the znodes</li>
        <li>Perform a second rolling restart of brokers, this time omitting the system property that sets the JAAS login file</li>
    </ol>
    Here is an example of how to run the migration tool:
    <pre>
<<<<<<< HEAD
    ./bin/zookeeper-security-migration.sh --zookeeper.acl=secure --zookeeper.connect=localhost:2181
=======
    ./bin/zookeeper-security-migration --zookeeper.acl=secure --zookeeper.connect=localhost:2181
>>>>>>> e2875235
    </pre>
    <p>Run this to see the full list of parameters:</p>
    <pre>
    ./bin/zookeeper-security-migration.sh --help
    </pre>
    <h4><a id="zk_authz_ensemble" href="#zk_authz_ensemble">7.6.3 Migrating the ZooKeeper ensemble</a></h4>
    It is also necessary to enable authentication on the ZooKeeper ensemble. To do it, we need to perform a rolling restart of the server and set a few properties. Please refer to the ZooKeeper documentation for more detail:
    <ol>
        <li><a href="http://zookeeper.apache.org/doc/r3.4.9/zookeeperProgrammers.html#sc_ZooKeeperAccessControl">Apache ZooKeeper documentation</a></li>
        <li><a href="https://cwiki.apache.org/confluence/display/ZOOKEEPER/Zookeeper+and+SASL">Apache ZooKeeper wiki</a></li>
    </ol>
</script>

<div class="p-security"></div><|MERGE_RESOLUTION|>--- conflicted
+++ resolved
@@ -908,11 +908,7 @@
     </ol>
     Here is an example of how to run the migration tool:
     <pre>
-<<<<<<< HEAD
     ./bin/zookeeper-security-migration.sh --zookeeper.acl=secure --zookeeper.connect=localhost:2181
-=======
-    ./bin/zookeeper-security-migration --zookeeper.acl=secure --zookeeper.connect=localhost:2181
->>>>>>> e2875235
     </pre>
     <p>Run this to see the full list of parameters:</p>
     <pre>
