--- conflicted
+++ resolved
@@ -2267,8 +2267,6 @@
             <td>Topic</td>
             <td></td>
         </tr>
-<<<<<<< HEAD
-=======
         <tr>
             <td>SHARE_GROUP_HEARTBEAT (76)</td>
             <td>Read</td>
@@ -2335,7 +2333,6 @@
             <td>Cluster</td>
             <td></td>
         </tr>
->>>>>>> eecb3461
         </tbody>
     </table>
 
