<!--
 Licensed to the Apache Software Foundation (ASF) under one or more
 contributor license agreements.  See the NOTICE file distributed with
 this work for additional information regarding copyright ownership.
 The ASF licenses this file to You under the Apache License, Version 2.0
 (the "License"); you may not use this file except in compliance with
 the License.  You may obtain a copy of the License at

    http://www.apache.org/licenses/LICENSE-2.0

 Unless required by applicable law or agreed to in writing, software
 distributed under the License is distributed on an "AS IS" BASIS,
 WITHOUT WARRANTIES OR CONDITIONS OF ANY KIND, either express or implied.
 See the License for the specific language governing permissions and
 limitations under the License.
-->

<script><!--#include virtual="../js/templateData.js" --></script>

<script id="content-template" type="text/x-handlebars-template">
    <h1>Developer Manual</h1>

    <p>
        There is a <a href="/{{version}}/documentation/#quickstart_kafkastreams">quickstart</a> example that provides how to run a stream processing program coded in the Kafka Streams library.
        This section focuses on how to write, configure, and execute a Kafka Streams application.
    </p>

    <p>
        As we have mentioned above, the computational logic of a Kafka Streams application is defined as a <a href="/{{version}}/documentation/streams/core-concepts#streams_topology">processor topology</a>.
        Currently Kafka Streams provides two sets of APIs to define the processor topology, which will be described in the subsequent sections.
    </p>

    <h3><a id="streams_processor" href="#streams_processor">Low-Level Processor API</a></h3>

    <h4><a id="streams_processor_process" href="#streams_processor_process">Processor</a></h4>

    <p>
        As mentioned in the <a href="/{{version}}/documentation/streams/core-concepts"><b>Core Concepts</b></a> section, a stream processor is a node in the processor topology that represents a single processing step.
        With the <code>Processor</code> API developers can define arbitrary stream processors that process one received record at a time, and connect these processors with
        their associated state stores to compose the processor topology that represents their customized processing logic.
    </p>

    <p>
        The <code>Processor</code> interface provides one main API method, the <code>process</code> method,
        which is performed on each of the received records.
        In addition, the processor can maintain the current <code>ProcessorContext</code> instance variable initialized in the <code>init</code> method
        and use the context to schedule a periodically called punctuation function (<code>context().schedule</code>),
        to forward the modified / new key-value pair to downstream processors (<code>context().forward</code>),
        to commit the current processing progress (<code>context().commit</code>), etc.
    </p>

    <p>
        The following example <code>Processor</code> implementation defines a simple word-count algorithm:
    </p>

    <pre class="brush: java;">
    public class MyProcessor implements Processor&lt;String, String&gt; {
    private ProcessorContext context;
    private KeyValueStore&lt;String, Long&gt; kvStore;

    @Override
    @SuppressWarnings("unchecked")
    public void init(ProcessorContext context) {
    // keep the processor context locally because we need it in punctuate() and commit()
    this.context = context;

    // schedule a punctuation method every 1000 milliseconds.
    this.context.schedule(1000, PunctuationType.SYSTEM_TIME, new Punctuator() {
        @Override
        public void punctuate(long timestamp) {
            KeyValueIterator&lt;String, Long&gt; iter = this.kvStore.all();

            while (iter.hasNext()) {
                KeyValue&lt;String, Long&gt; entry = iter.next();
                context.forward(entry.key, entry.value.toString());
            }

            iter.close();

            // commit the current processing progress
            context.commit();
        }
        });

    // retrieve the key-value store named "Counts"
    this.kvStore = (KeyValueStore&lt;String, Long&gt;) context.getStateStore("Counts");
    }

    @Override
    public void process(String dummy, String line) {
    String[] words = line.toLowerCase().split(" ");

    for (String word : words) {
        Long oldValue = this.kvStore.get(word);

        if (oldValue == null) {
            this.kvStore.put(word, 1L);
        } else {
            this.kvStore.put(word, oldValue + 1L);
        }
    }
    }

    @Override
    public void close() {
    // close any resources managed by this processor.
    // Note: Do not close any StateStores as these are managed
    // by the library
    }
    };
    </pre>

    <p>
        In the above implementation, the following actions are performed:
    </p>

    <ul>
        <li>In the <code>init</code> method, schedule the punctuation every 1 second and retrieve the local state store by its name "Counts".</li>
        <li>In the <code>process</code> method, upon each received record, split the value string into words, and update their counts into the state store (we will talk about this feature later in the section).</li>
        <li>In the scheduled <code>punctuate</code> method, iterate the local state store and send the aggregated counts to the downstream processor, and commit the current stream state.</li>
    </ul>


    <h4><a id="streams_processor_topology" href="#streams_processor_topology">Processor Topology</a></h4>

    <p>
        With the customized processors defined in the Processor API, developers can use <code>Topology</code> to build a processor topology
        by connecting these processors together:
    </p>

    <pre class="brush: java;">
    Topology topology = new Topology();

    topology.addSource("SOURCE", "src-topic")
    // add "PROCESS1" node which takes the source processor "SOURCE" as its upstream processor
    .addProcessor("PROCESS1", () -> new MyProcessor1(), "SOURCE")

    // add "PROCESS2" node which takes "PROCESS1" as its upstream processor
    .addProcessor("PROCESS2", () -> new MyProcessor2(), "PROCESS1")

    // add "PROCESS3" node which takes "PROCESS1" as its upstream processor
    .addProcessor("PROCESS3", () -> new MyProcessor3(), "PROCESS1")

    // add the sink processor node "SINK1" that takes Kafka topic "sink-topic1"
    // as output and the "PROCESS1" node as its upstream processor
    .addSink("SINK1", "sink-topic1", "PROCESS1")

    // add the sink processor node "SINK2" that takes Kafka topic "sink-topic2"
    // as output and the "PROCESS2" node as its upstream processor
    .addSink("SINK2", "sink-topic2", "PROCESS2")

    // add the sink processor node "SINK3" that takes Kafka topic "sink-topic3"
    // as output and the "PROCESS3" node as its upstream processor
    .addSink("SINK3", "sink-topic3", "PROCESS3");
    </pre>

    There are several steps in the above code to build the topology, and here is a quick walk through:

    <ul>
        <li>First of all a source node named "SOURCE" is added to the topology using the <code>addSource</code> method, with one Kafka topic "src-topic" fed to it.</li>
        <li>Three processor nodes are then added using the <code>addProcessor</code> method; here the first processor is a child of the "SOURCE" node, but is the parent of the other two processors.</li>
        <li>Finally three sink nodes are added to complete the topology using the <code>addSink</code> method, each piping from a different parent processor node and writing to a separate topic.</li>
    </ul>

<h4><a id="streams_processor_statestore" href="#streams_processor_statestore">State Stores</a></h4>

<p>
In order to make state stores fault-tolerant (e.g., to recover from machine crashes) as well as to allow for state store migration without data loss (e.g., to migrate a stateful stream task from one machine to another when elastically adding or removing capacity from your application), a state store can be <strong>continuously backed up</strong> to a Kafka topic behind the scenes. 
We sometimes refer to this topic as the state store's associated <em>changelog topic</em> or simply its <em>changelog</em>. 
In the case of a machine failure, for example, the state store and thus the application's state can be fully restored from its changelog. 
You can enable or disable this backup feature for a state store, and thus its fault tolerance.
</p>

<p>
By default, persistent <strong>key-value stores</strong> are fault-tolerant. 
They are backed by a <a href="https://kafka.apache.org/documentation.html#compaction">compacted</a> changelog topic. 
The purpose of compacting this topic is to prevent the topic from growing indefinitely, to reduce the storage consumed in the associated Kafka cluster, and to minimize recovery time if a state store needs to be restored from its changelog topic.
</p>

<p>
Similarly, persistent <strong>window stores</strong> are fault-tolerant. 
They are backed by a topic that uses both <em>compaction</em> and <em>deletion</em>. 
Using deletion in addition to compaction is required for the changelog topics of window stores because of the structure of the message keys that are being sent to the changelog topics: for window stores, the message keys are composite keys that include not only the &quot;normal&quot; key but also window timestamps. 
For such composite keys it would not be sufficient to enable just compaction in order to prevent a changelog topic from growing out of bounds. 
With deletion enabled, old windows that have expired will be cleaned up by Kafka's log cleaner as the log segments expire. 
The default retention setting is <code>Windows#maintainMs()</code> + 1 day. This setting can be overriden by specifying <code>StreamsConfig.WINDOW_STORE_CHANGE_LOG_ADDITIONAL_RETENTION_MS_CONFIG</code> in the <code>StreamsConfig</code>.
</p>

<h4><a id="monitoring-the-restoration-progress-of-fault-tolerant-state-stores" href="#restoration_progress">Monitoring the Restoration Progress of Fault-tolerant State Stores</a></h4>

<p>
When starting up your application any fault-tolerant state stores don't need a restoration process as the persisted state is read from local disk. 
But there could be situations when a full restore from the backing changelog topic is required (e.g., a failure wiped out the local state or your application runs in a stateless environment and persisted data is lost on re-starts).
</p>

<p>
If you have a significant amount of data in the changelog topic, the restoration process could take a non-negligible amount of time. 
Given that processing of new data won't start until the restoration process is completed, having a window into the progress of restoration is useful.
</p>

<p>
In order to observe the restoration of all state stores you provide your application an instance of the <code>org.apache.kafka.streams.processor.StateRestoreListener</code> interface. 
You set the <code>org.apache.kafka.streams.processor.StateRestoreListener</code> by calling the <code>KafkaStreams#setGlobalStateRestoreListener</code> method.
</p>

<p>
 A basic implementation example that prints restoration status to the console:
</p>

<pre class="brush: java;">
  import org.apache.kafka.common.TopicPartition;
  import org.apache.kafka.streams.processor.StateRestoreListener;

   public class ConsoleGlobalRestoreListerner implements StateRestoreListener {

      @Override
      public void onRestoreStart(final TopicPartition topicPartition,
                                 final String storeName,
                                 final long startingOffset,
                                 final long endingOffset) {

          System.out.print("Started restoration of " + storeName + " partition " + topicPartition.partition());
          System.out.println(" total records to be restored " + (endingOffset - startingOffset));
      }

      @Override
      public void onBatchRestored(final TopicPartition topicPartition,
                                  final String storeName,
                                  final long batchEndOffset,
                                  final long numRestored) {

          System.out.println("Restored batch " + numRestored + " for " + storeName + " partition " + topicPartition.partition());

      }

      @Override
      public void onRestoreEnd(final TopicPartition topicPartition,
                               final String storeName,
                               final long totalRestored) {

          System.out.println("Restoration complete for " + storeName + " partition " + topicPartition.partition());
      }
  }
</pre>

<blockquote>
<p>
  The <code>StateRestoreListener</code> instance is shared across all <code>org.apache.kafka.streams.processor.internals.StreamThread</code> instances and it is assumed all methods are stateless. 
  If any stateful operations are desired, then the user will need to provide synchronization internally.
</p>
</blockquote>

<h4> <a id="enable-disable-fault-tolerance-of-state-stores-store-changelogs" href="#disable-chagelogs">Enable / Disable Fault Tolerance of State Stores (Store Changelogs)</a></h4>

<p>
  You can enable or disable fault tolerance for a state store by enabling or disabling, respectively, the changelogging of the store through <code>enableLogging()</code> and <code>disableLogging()</code>. 
  You can also fine-tune the associated topic’s configuration if needed.
</p>

<p>Example for disabling fault-tolerance:</p>

<pre class="brush: java;">

  import org.apache.kafka.streams.processor.StateStoreSupplier;
  import org.apache.kafka.streams.state.Stores;

  StateStoreSupplier countStoreSupplier = Stores.create("Counts")
              .withKeys(Serdes.String())
              .withValues(Serdes.Long())
              .persistent()
              .disableLogging() // disable backing up the store to a changelog topic
              .build();

</pre>

<blockquote>
<p>If the changelog is disabled then the attached state store is no longer fault tolerant and it can't have any standby replicas</p>
</blockquote>

<p>
   Example for enabling fault tolerance, with additional changelog-topic configuration: You can add any log config 
   from kafka.log.LogConfig|core/src/main/scala/kafka/log/LogConfig.scala#L61. Unrecognized configs will be ignored.
</p>

<pre class="brush: java;">

  import org.apache.kafka.streams.processor.StateStoreSupplier;
  import org.apache.kafka.streams.state.Stores;

  Map&lt;String, String&gt; changelogConfig = new HashMap();
  // override min.insync.replicas
  changelogConfig.put("min.insyc.replicas", "1")

  StateStoreSupplier countStoreSupplier = Stores.create("Counts")
              .withKeys(Serdes.String())
              .withValues(Serdes.Long())
              .persistent()
              .enableLogging(changelogConfig) // enable changelogging, with custom changelog settings
              .build();

</pre>

<h4><a id="implementing-custom-state-stores" href="#implement-custom-store">Implementing custom State Stores</a></h4>

<p>
 Apart from using the built-in state store types, you can also implement your own. 
 The primary interface to implement for the store is <code>org.apache.kafka.streams.processor.StateStore</code>. 
 Beyond that, Kafka Streams also has a few extended interfaces such as <code>KeyValueStore</code>.
</p>

<p>
  In addition to the actual store, you also need to provide a &quot;factory&quot; for the store by implementing the <code>org.apache.kafka.streams.processor.StateStoreSupplier</code> interface, which Kafka Streams uses to create instances of your store.
</p>

<p>
  You also have the option of providing a <code>org.apache.kafka.streams.processor.StateRestoreCallback</code> instance used to restore the state store from its backing changelog topic. 
  This is done via the <code>org.apache.kafka.streams.processor.ProcessorContext#register</code> call inside the <code>StateStore#init</code> all.
</p>

<pre class="brush: java;">
  public void init(ProcessorContext context, StateStore store) {
     context.register(store, false, stateRestoreCallBackIntance);
   }    
</pre>

<p>
  There is an additional interface <code>org.apache.kafka.streams.processor.BatchingStateRestoreCallback</code> that provides bulk restoration semantics vs. the single record-at-a-time restoration semantics offered by the <code>StateRestoreCallback</code> interface.
</p>

<p>
  Addtionally there are two abstract classes that implement <code>StateRestoreCallback</code> or <code>BatchingStateRestoreCallback</code> in conjuntion with the <code>org.apache.kafka.streams.processor.StateRestoreListener</code> interface (<code>org.apache.kafka.streams.processor.AbstractNotifyingRestoreCallback</code> and <code>org.apache.kafka.streams.processor.AbstractNotifyingBatchingRestoreCallback</code> respectively) that provide the ability for the state store to recieve notification of restoration progress for that store. 
  The <code>StateRestoreListener</code> in this case is per state store instance and is used for internal purposes such as updating config settings based on the status of the restoration process.
</p>

<h4><a id="connecting-processors-and-state-stores" href="#connecting-processors-state-stores">Connecting Processors and State Stores</a></h4>

<p>
Now that we have defined a processor (WordCountProcessor) and the state stores, we can now construct the processor topology by connecting these processors and state stores together by using the <code>Topology</code> instance. 
In addition, users can add <em>source processors</em> with the specified Kafka topics to generate input data streams into the topology, and <em>sink processors</em> with the specified Kafka topics to generate output data streams out of the topology.
</p>

<pre class="brush: java;">
       Topology topology = new Topology();

      // add the source processor node that takes Kafka topic "source-topic" as input
      topology.addSource("Source", "source-topic")

      // add the WordCountProcessor node which takes the source processor as its upstream processor
      .addProcessor("Process", () -> new WordCountProcessor(), "Source")

      // add the count store associated with the WordCountProcessor processor
      .addStateStore(countStoreSupplier, "Process")

      // add the sink processor node that takes Kafka topic "sink-topic" as output
      // and the WordCountProcessor node as its upstream processor
      .addSink("Sink", "sink-topic", "Process");
</pre>

<p>There are several steps in the above implementation to build the topology, and here is a quick walk-through:</p>
<ul>
   <li>A source processor node named &quot;Source&quot; is added to the topology using the <code>addSource</code> method, with one Kafka topic &quot;source-topic&quot; fed to it.</li>
   <li>A processor node named &quot;Process&quot; with the pre-defined <code>WordCountProcessor</code> logic is then added as the downstream processor of the &quot;Source&quot; node using the <code>addProcessor</code> method.</li>
   <li>A predefined persistent key-value state store is created and associated with the &quot;Process&quot; node, using <code>countStoreSupplier</code>.</li>
   <li>A sink processor node is then added to complete the topology using the <code>addSink</code> method, taking the &quot;Process&quot; node as its upstream processor and writing to a separate &quot;sink-topic&quot; Kafka topic.</li>
</ul>

<p>
In this topology, the &quot;Process&quot; stream processor node is considered a downstream processor of the &quot;Source&quot; node, and an upstream processor of the &quot;Sink&quot; node. 
As a result, whenever the &quot;Source&quot; node forward a newly fetched record from Kafka to its downstream &quot;Process&quot; node, <code>WordCountProcessor#process()</code> method is triggered to process the record and update the associated state store; and whenever <code>context#forward()</code> is called in the <code>Punctuator#punctuate()</code> method, the aggregate key-value pair will be sent via the &quot;Sink&quot; processor node to the Kafka topic &quot;sink-topic&quot;.
Note that in the <code>WordCountProcessor</code> implementation, users need to refer to the same store name &quot;Counts&quot; when accessing the key-value store; otherwise an exception will be thrown at runtime, indicating that the state store cannot be found; also, if the state store itself is not associated with the processor in the <code>Topology</code> code, accessing it in the processor's <code>init()</code> method will also throw an exception at runtime, indicating the state store is not accessible from this processor.
</p>


    <h4><a id="streams_processor_describe" href="#streams_processor_describe">Describe a <code>Topology</code></a></h4>

    <p>
        After a <code>Topology</code> is specified it is possible to retrieve a description of the corresponding DAG via <code>#describe()</code> that returns a <code>TopologyDescription</code>.
        A <code>TopologyDescription</code> contains all added source, processor, and sink nodes as well as all attached stores.
        For source and sink nodes one can access the specified input/output topic name/pattern.
        For processor nodes the attached stores are added to the description.
        Additionally, all nodes have a list to all their connected successor and predecessor nodes.
        Thus, <code>TopologyDescritpion</code> allows to retrieve the DAG structure of the specified topology.
        <br />
        Note that global stores are listed explicitly as they are accessible by all nodes without the need to explicitly connect them.
        Furthermore, nodes are grouped by <code>Sub-topologies</code>, where each sub-topology is a group of processor nodes that are directly connected to each other (i.e., either by a direct connection&mdash;but not a topic&mdash;or by sharing a store).
        During execution, each <code>Sub-topology</code> will be processed by <a href="/{{version}}/documentation/streams/architecture#streams_architecture_tasks">one or multiple tasks</a>.
        Thus, each <code>Sub-topology</code> describes an independent unit of works that can be executed by different threads in parallel.
        <br />
        Describing a <code>Topology</code> before starting your streams application with the specified topology is helpful to reason about tasks and thus maximum parallelism (we will talk about how to execute your written application later in this section).
        It is also helpful to get insight into a <code>Topology</code> if it is not specified directly as described above but via Kafka Streams DSL (we will describe the DSL in the next section.
    </p>

    In the next section we present another way to build the processor topology: the Kafka Streams DSL.
    <br>

    <h3><a id="streams_dsl" href="#streams_dsl">High-Level Streams DSL</a></h3>

    To build a <code>Topology</code> using the Streams DSL, developers can apply the <code>StreamsBuilder</code> class.
    A simple example is included with the source code for Kafka in the <code>streams/examples</code> package. The rest of this section will walk
    through some code to demonstrate the key steps in creating a topology using the Streams DSL, but we recommend developers to read the full example source
    codes for details.

    <h4><a id="streams_duality" href="#streams_duality">Duality of Streams and Tables</a></h4>

    <p>
        Before we discuss concepts such as aggregations in Kafka Streams we must first introduce tables, and most importantly the relationship between tables and streams:
        the so-called <a href="https://engineering.linkedin.com/distributed-systems/log-what-every-software-engineer-should-know-about-real-time-datas-unifying/">stream-table duality</a>.
        Essentially, this duality means that a stream can be viewed as a table, and vice versa. Kafka's log compaction feature, for example, exploits this duality.
    </p>

    <p>
        A simple form of a table is a collection of key-value pairs, also called a map or associative array. Such a table may look as follows:
    </p>
    <img class="centered" src="/{{version}}/images/streams-table-duality-01.png">

    The <b>stream-table duality</b> describes the close relationship between streams and tables.
    <ul>
        <li><b>Stream as Table</b>: A stream can be considered a changelog of a table, where each data record in the stream captures a state change of the table. A stream is thus a table in disguise, and it can be easily turned into a "real" table by replaying the changelog from beginning to end to reconstruct the table. Similarly, in a more general analogy, aggregating data records in a stream - such as computing the total number of pageviews by user from a stream of pageview events - will return a table (here with the key and the value being the user and its corresponding pageview count, respectively).</li>
        <li><b>Table as Stream</b>: A table can be considered a snapshot, at a point in time, of the latest value for each key in a stream (a stream's data records are key-value pairs). A table is thus a stream in disguise, and it can be easily turned into a "real" stream by iterating over each key-value entry in the table.</li>
    </ul>

    <p>
        Let's illustrate this with an example. Imagine a table that tracks the total number of pageviews by user (first column of diagram below). Over time, whenever a new pageview event is processed, the state of the table is updated accordingly. Here, the state changes between different points in time - and different revisions of the table - can be represented as a changelog stream (second column).
    </p>
    <img class="centered" src="/{{version}}/images/streams-table-duality-02.png" style="width:300px">

    <p>
        Interestingly, because of the stream-table duality, the same stream can be used to reconstruct the original table (third column):
    </p>
    <img class="centered" src="/{{version}}/images/streams-table-duality-03.png" style="width:600px">

    <p>
        The same mechanism is used, for example, to replicate databases via change data capture (CDC) and, within Kafka Streams, to replicate its so-called state stores across machines for fault-tolerance.
        The stream-table duality is such an important concept that Kafka Streams models it explicitly via the <a href="#streams_kstream_ktable">KStream, KTable, and GlobalKTable</a> interfaces, which we describe in the next sections.
    </p>

    <h5><a id="streams_kstream_ktable" href="#streams_kstream_ktable">KStream, KTable, and GlobalKTable</a></h5>
    The DSL uses three main abstractions. A <b>KStream</b> is an abstraction of a record stream, where each data record represents a self-contained datum in the unbounded data set.
    A <b>KTable</b> is an abstraction of a changelog stream, where each data record represents an update. More precisely, the value in a data record is considered to be an update of the last value for the same record key,
    if any (if a corresponding key doesn't exist yet, the update will be considered a create).
    Like a <b>KTable</b>, a <b>GlobalKTable</b> is an abstraction of a changelog stream, where each data record represents an update.
    However, a <b>GlobalKTable</b> is different from a <b>KTable</b> in that it is fully replicated on each KafkaStreams instance.
    <b>GlobalKTable</b> also provides the ability to look up current values of data records by keys.
    This table-lookup functionality is available through <a href="#streams_dsl_joins">join operations</a>.

    To illustrate the difference between KStreams and KTables/GlobalKTables, let's imagine the following two data records are being sent to the stream:

    <pre>
    ("alice", 1) --> ("alice", 3)
    </pre>

    If the stream is defined as a KStream and the stream processing application were to sum the values it would return <code>4</code>. If the stream is defined as a KTable or GlobalKTable, the return would be <code>3</code>, since the last record would be considered as an update.

    <h4><a id="streams_dsl_source" href="#streams_dsl_source">Creating Source Streams from Kafka</a></h4>

    <p>
    You can easily read data from Kafka topics into your application. We support the following operations.
    </p>
    <table class="data-table" border="1">
        <tbody><tr>
            <th>Reading from Kafka</th>
            <th>Description</th>
        </tr>
        <tr>
            <td><b>Stream</b>: input topic(s) &rarr; <code>KStream</code></td>
            <td>Create a <code>KStream</code> from the specified Kafka input topic(s), interpreting the data as a record stream.
                A <code>KStream</code> represents a partitioned record stream.
                <p>
                    Slightly simplified, in the case of a KStream, the local KStream instance of every application instance will be populated
                    with data from only a <b>subset</b> of the partitions of the input topic. Collectively, i.e. across all application instances,
                    all the partitions of the input topic will be read and processed.
                </p>
                <pre class="brush: java;">
                    import org.apache.kafka.common.serialization.Serdes;
                    import org.apache.kafka.streams.StreamsBuilder;
                    import org.apache.kafka.streams.kstream.KStream;

                    StreamsBuilder builder = new StreamsBuilder();

                    KStream&lt;String, Long&gt; wordCounts = builder.stream(
                        Serdes.String(), /* key serde */
                        Serdes.Long(),   /* value serde */
                        "word-counts-input-topic" /* input topic */);
                </pre>
                When to provide serdes explicitly:
                <ul>
                    <li>If you do not specify serdes explicitly, the default serdes from the configuration are used.</li>
                    <li>You must specificy serdes explicitly if the key and/or value types of the records in the Kafka input topic(s) do not match
                        the configured default serdes. </li>
                </ul>
                Several variants of <code>stream</code> exist to e.g. specify a regex pattern for input topics to read from.</td>
        </tr>
        <tr>
            <td><b>Table</b>: input topic(s) &rarr; <code>KTable</code></td>
            <td>
                Reads the specified Kafka input topic into a <code>KTable</code>. The topic is interpreted as a changelog stream,
                where records with the same key are interpreted as UPSERT aka INSERT/UPDATE (when the record value is not <code>null</code>) or
                as DELETE (when the value is null) for that key.
                <p>
                    Slightly simplified, in the case of a KTable, the local KTable instance of every application instance will be populated
                    with data from only a subset of the partitions of the input topic. Collectively, i.e. across all application instances, all
                    the partitions of the input topic will be read and processed.
                </p>
                <p>
                You may provide an optional name for the table (more precisely, for the internal state store that backs the table).
                When a name is provided, the table can be queryied using <a href="#streams_interactive_queries">interactive queries</a>.
                When a name is not provided the table will not queryable and an internal name will be provided for the state store.
                </p>
                <pre class="brush: java;">
                    import org.apache.kafka.common.serialization.Serdes;
                    import org.apache.kafka.streams.StreamsBuilder;
                    import org.apache.kafka.streams.kstream.KTable;

                    StreamsBuilder builder = new StreamsBuilder();

                    KTable&lt;String, Long&gt; wordCounts = builder.table(
                        Serdes.String(), /* key serde */
                        Serdes.Long(),   /* value serde */
                        "word-counts-input-topic", /* input topic */
                        "word-counts-partitioned-store" /* table/store name */);
                </pre>

                When to provide serdes explicitly:
                <ul>
                    <li>If you do not specify serdes explicitly, the default serdes from the configuration are used.</li>
                    <li>You must specificy serdes explicitly if the key and/or value types of the records in the Kafka input topic do not
                        match the configured default serdes.</li>
                </ul>

                Several variants of <code>table</code> exist to e.g. specify the <code>auto.offset.reset</code>
                policy to be used when reading from the input topic.
            </td>
        <tr>
            <td><b>Global Table</b>: input topic &rarr; <code>GlobalKTable</code></td>
            <td>
                Reads the specified Kafka input topic into a <code>GlobalKTable</code>. The topic is interpreted as a changelog stream, where records
                with the same key are interpreted as UPSERT aka INSERT/UPDATE (when the record value is not <code>null</code>) or as DELETE (when the
                value is <code>null</code>) for that key.
                <p>
                    Slightly simplified, in the case of a GlobalKTable, the local GlobalKTable instance of every application instance will be
                    populated with data from all the partitions of the input topic. In other words, when using a global table, every application
                    instance will get its own, full copy of the topic's data.
                </p>
                <p>
                You may provide an optional name for the table (more precisely, for the internal state store that backs the table).
                When a name is provided, the table can be queryied using <a href="#streams_interactive_queries">interactive queries</a>.
                When a name is not provided the table will not queryable and an internal name will be provided for the state store.
                </p>
                <pre class="brush: java;">
                    import org.apache.kafka.common.serialization.Serdes;
                    import org.apache.kafka.streams.StreamsBuilder;
                    import org.apache.kafka.streams.kstream.GlobalKTable;

                    StreamsBuilder builder = new StreamsBuilder();

                    GlobalKTable&lt;String, Long&gt; wordCounts = builder.globalTable(
                        Serdes.String(), /* key serde */
                        Serdes.Long(),   /* value serde */
                        "word-counts-input-topic", /* input topic */
                        "word-counts-global-store" /* table/store name */);
                </pre>

                When to provide serdes explicitly:
                <ul>
                    <li>If you do not specify serdes explicitly, the default serdes from the configuration are used.</li>
                    <li>You must specificy serdes explicitly if the key and/or value types of the records in the Kafka input topic do not
                        match the configured default serdes.</li>
                </ul>
                Several variants of <code>globalTable</code> exist to e.g. specify explicit serdes.

            </td>
        </tbody>
    </table>

    <h4><a id="streams_dsl_transform" href="#streams_dsl_transform">Transform a stream</a></h4>
    <p>
    <code>KStream</code> and <code>KTable</code> support a variety of transformation operations. Each of these operations
    can be translated into one or more connected processors into the underlying processor topology. Since <code>KStream</code>
    and <code>KTable</code> are strongly typed, all these transformation operations are defined as generic functions where
    users could specify the input and output data types.
    </p>
    <p>
    Some <code>KStream</code> transformations may generate one or more <code>KStream</code> objects (e.g., filter and
    map on <code>KStream</code> generate another <code>KStream</code>, while branch on <code>KStream</code> can generate
    multiple <code>KStream</code> instances) while some others may generate a <code>KTable</code> object (e.g., aggregation) interpreted
    as the changelog stream to the resulted relation. This allows Kafka Streams to continuously update the computed value upon arrival
    of late records after it has already been produced to the downstream transformation operators. As for <code>KTable</code>,
    all its transformation operations can only generate another <code>KTable</code> (though the Kafka Streams DSL does
    provide a special function to convert a <code>KTable</code> representation into a <code>KStream</code>, which we will
    describe later). Nevertheless, all these transformation methods can be chained together to compose a complex processor topology.
    </p>
    <p>
    We describe these transformation operations in the following subsections, categorizing them into two categories:
    stateless and stateful transformations.
    </p>
    <h5><a id="streams_dsl_transformations_stateless" href="#streams_dsl_transformations_stateless">Stateless transformations</a></h5>
    <p>
    Stateless transformations, by definition, do not depend on any state for processing, and hence implementation-wise they do not
    require a state store associated with the stream processor.
    </p>
    <table class="data-table" border="1">
        <tbody><tr>
            <th>Transformation</th>
            <th>Description</th>
        </tr>
        <tr>
            <td><b>Branch</b>: <code>KStream &rarr; KStream</code></td>
            <td>
                <p>
                Branch (or split) a <code>KStream</code> based on the supplied predicates into one or more <code>KStream</code> instances.
                </p>
                <p>
                Predicates are evaluated in order. A record is placed to one and only one output stream on the first match:
                if the n-th predicate evaluates to true, the record is placed to n-th stream. If no predicate matches,
                the record is dropped.
                </p>
                <p>
                Branching is useful, for example, to route records to different downstream topics.
                </p>
                <pre class="brush: java;">
                    KStream&lt;String, Long&gt; stream = ...;
                    KStream&lt;String, Long&gt;[] branches = stream.branch(
                            (key, value) -> key.startsWith("A"), /* first predicate  */
                            (key, value) -> key.startsWith("B"), /* second predicate */
                            (key, value) -> true                 /* third predicate  */
                    );
                    // KStream branches[0] contains all records whose keys start with "A"
                    // KStream branches[1] contains all records whose keys start with "B"
                    // KStream branches[2] contains all other records
                    // Java 7 example: cf. `filter` for how to create `Predicate` instances
	        </pre>
            </td>
        </tr>
        <tr>
            <td><b>Filter</b>: <code>KStream &rarr; KStream or KTable &rarr; KTable</code></td>
            <td>
                <p>
                Evaluates a boolean function for each element and retains those for which the function returns true.
                </p>
                <pre class="brush: java;">
                     KStream&lt;String, Long&gt; stream = ...;

                     // A filter that selects (keeps) only positive numbers
                     // Java 8+ example, using lambda expressions
                     KStream&lt;String, Long&gt; onlyPositives = stream.filter((key, value) -> value > 0);

                     // Java 7 example
                     KStream&lt;String, Long&gt; onlyPositives = stream.filter(
                       new Predicate&lt;String, Long&gt;() {
                         @Override
                         public boolean test(String key, Long value) {
                           return value > 0;
                         }
                       });
	            </pre>
            </td>
        </tr>
        <tr>
            <td><b>Inverse Filter</b>: <code>KStream &rarr; KStream or KTable &rarr; KTable</code></td>
            <td>
                <p>
                Evaluates a boolean function for each element and drops those for which the function returns true.
                </p>
                <pre class="brush: java;">
                     KStream&lt;String, Long&gt; stream = ...;

                     // An inverse filter that discards any negative numbers or zero
                     // Java 8+ example, using lambda expressions
                     KStream&lt;String, Long&gt; onlyPositives = stream.filterNot((key, value) -> value <= 0);

                     // Java 7 example
                     KStream&lt;String, Long&gt; onlyPositives = stream.filterNot(
                      new Predicate&lt;String, Long&gt;() {
                        @Override
                        public boolean test(String key, Long value) {
                            return value <= 0;
                        }
                     });
                </pre>
            </td>
        </tr>
        <tr>
            <td><b>FlatMap</b>: <code>KStream &rarr; KStream </code></td>
            <td>
                <p>
                Takes one record and produces zero, one, or more records. You can modify the record keys and values,
                including their types.
                </p>

                <p>
                Marks the stream for data re-partitioning: Applying a grouping or a join after <code>flatMap</code> will result in
                re-partitioning of the records. If possible use <code>flatMapValues</code> instead, which will not cause data re-partitioning.
                </p>
                <pre class="brush: java;">
                     KStream&lt;Long, String> stream = ...;
                     KStream&lt;String, Integer&gt; transformed = stream.flatMap(
                         // Here, we generate two output records for each input record.
                         // We also change the key and value types.
                         // Example: (345L, "Hello") -> ("HELLO", 1000), ("hello", 9000)
                         (key, value) -> {
                             List&lt;KeyValue&lt;String, Integer&gt;&gt; result = new LinkedList&lt;&gt;();
                             result.add(KeyValue.pair(value.toUpperCase(), 1000));
                             result.add(KeyValue.pair(value.toLowerCase(), 9000));
                             return result;
                         }
                     );
                     // Java 7 example: cf. `map` for how to create `KeyValueMapper` instances
                </pre>
            </td>
        </tr>
        <tr>
            <td><b>FlatMap (values only)</b>: <code>KStream &rarr; KStream </code></td>
            <td>
                <p>
                Takes one record and produces zero, one, or more records, while retaining the key of the original record.
                You can modify the record values and the value type.
                </p>
                <p>
                <code>flatMapValues</code> is preferable to <code>flatMap</code> because it will not cause data re-partitioning. However,
                it does not allow you to modify the key or key type like <code>flatMap</code> does.
                </p>
                <pre class="brush: java;">
                   // Split a sentence into words.
                   KStream&lt;byte[], String&gt; sentences = ...;
                   KStream&lt;byte[], String&gt; words = sentences.flatMapValues(value -> Arrays.asList(value.split("\\s+")));

                   // Java 7 example: cf. `mapValues` for how to create `ValueMapper` instances
               </pre>
            </td>
        </tr>
        <tr>
            <td><b>Foreach</b>: <code>KStream &rarr; void </code></td>
            <td>
                <p>
                Terminal operation. Performs a stateless action on each record.
                </p>
                <p>
                Note on processing guarantees: Any side effects of an action (such as writing to external systems)
                are not trackable by Kafka, which means they will typically not benefit from Kafka's processing guarantees.
                </p>
                <pre class="brush: java;">
                       KStream&lt;String, Long&gt; stream = ...;

                       // Print the contents of the KStream to the local console.
                       // Java 8+ example, using lambda expressions
                       stream.foreach((key, value) -> System.out.println(key + " => " + value));

                       // Java 7 example
                       stream.foreach(
                           new ForeachAction&lt;String, Long&gt;() {
                               @Override
                               public void apply(String key, Long value) {
                                 System.out.println(key + " => " + value);
                               }
                       });
                </pre>
            </td>
        </tr>
        <tr>
            <td><b>GroupByKey</b>: <code>KStream &rarr; KGroupedStream </code></td>
            <td>
                <p>
                Groups the records by the existing key.
                </p>
                <p>
                Grouping is a prerequisite for aggregating a stream or a table and ensures that data is properly
                partitioned ("keyed") for subsequent operations.
                </p>
                <p>
                <b>When to set explicit serdes</b>: Variants of <code>groupByKey</code> exist to override the configured default serdes of
                your application, which you must do if the key and/or value types of the resulting <code>KGroupedStream</code> do
                not match the configured default serdes.
                </p>
                <p>
                <b>Note:</b>
                Grouping vs. Windowing: A related operation is windowing, which lets you control how to "sub-group" the
                grouped records of the same key into so-called windows for stateful operations such as windowed aggregations
                or windowed joins.
                </p>
                <p>
                Causes data re-partitioning if and only if the stream was marked for re-partitioning. <code>groupByKey</code> is
                preferable to <code>groupBy</code> because it re-partitions data only if the stream was already marked for re-partitioning.
                However, <code>groupByKey</code> does not allow you to modify the key or key type like <code>groupBy</code> does.
                </p>
                <pre class="brush: java;">
                       KStream&lt;byte[], String&gt; stream = ...;

                       // Group by the existing key, using the application's configured
                       // default serdes for keys and values.
                       KGroupedStream&lt;byte[], String&gt; groupedStream = stream.groupByKey();

                       // When the key and/or value types do not match the configured
                       // default serdes, we must explicitly specify serdes.
                       KGroupedStream&lt;byte[], String&gt; groupedStream = stream.groupByKey(
                           Serdes.ByteArray(), /* key */
                           Serdes.String()     /* value */
                       );
                </pre>
            </td>
        </tr>
        <tr>
            <td><b>GroupBy</b>: <code>KStream &rarr; KGroupedStream or KTable &rarr; KGroupedTable</code></td>
            <td>
                <p>
                Groups the records by a new key, which may be of a different key type. When grouping a table,
                you may also specify a new value and value type. groupBy is a shorthand for selectKey(...).groupByKey().
                </p>
                <p>
                Grouping is a prerequisite for aggregating a stream or a table and ensures that data is properly
                partitioned ("keyed") for subsequent operations.
                </p>
                <p>
                <b>When to set explicit serdes</b>: Variants of groupBy exist to override the configured default serdes of your
                application, which you must do if the key and/or value types of the resulting KGroupedStream or
                KGroupedTable do not match the configured default serdes.
                </p>
                <p>
                <b>Note:</b>
                Grouping vs. Windowing: A related operation is windowing, which lets you control how to “sub-group” the
                grouped records of the same key into so-called windows for stateful operations such as windowed aggregations
                or windowed joins.
                </p>
                <p>
                <b>Always causes data re-partitioning:</b> groupBy always causes data re-partitioning. If possible use groupByKey
                instead, which will re-partition data only if required.
                </p>
                <pre class="brush: java;">
                       KStream&lt;byte[], String&gt; stream = ...;
                       KTable&lt;byte[], String&gt; table = ...;

                       // Java 8+ examples, using lambda expressions

                       // Group the stream by a new key and key type
                       KGroupedStream&lt;String, String&gt; groupedStream = stream.groupBy(
                           (key, value) -> value,
                           Serdes.String(), /* key (note: type was modified) */
                           Serdes.String()  /* value */
                       );

                       // Group the table by a new key and key type, and also modify the value and value type.
                       KGroupedTable&lt;String, Integer&gt; groupedTable = table.groupBy(
                           (key, value) -> KeyValue.pair(value, value.length()),
                           Serdes.String(), /* key (note: type was modified) */
                           Serdes.Integer() /* value (note: type was modified) */
                       );


                       // Java 7 examples

                       // Group the stream by a new key and key type
                       KGroupedStream&lt;String, String&gt; groupedStream = stream.groupBy(
                           new KeyValueMapper&lt;byte[], String, String&gt;&gt;() {
                               @Override
                               public String apply(byte[] key, String value) {
                                  return value;
                               }
                           },
                           Serdes.String(), /* key (note: type was modified) */
                           Serdes.String()  /* value */
                       );

                       // Group the table by a new key and key type, and also modify the value and value type.
                       KGroupedTable&lt;String, Integer&gt; groupedTable = table.groupBy(
                            new KeyValueMapper&lt;byte[], String, KeyValue&lt;String, Integer&gt;&gt;() {
                            @Override
                                public KeyValue&lt;String, Integer&gt; apply(byte[] key, String value) {
                                   return KeyValue.pair(value, value.length());
                                }
                            },
                            Serdes.String(), /* key (note: type was modified) */
                            Serdes.Integer() /* value (note: type was modified) */
                       );
                </pre>
            </td>
        </tr>
        <tr>
            <td><b>Map</b>: <code>KStream &rarr; KStream</code></td>
            <td>
                <p>
                Takes one record and produces one record. You can modify the record key and value, including their types.
                </p>

                <p>
                <b>Marks the stream for data re-partitioning:</b> Applying a grouping or a join after <code>flatMap</code> will result in
                re-partitioning of the records. If possible use <code>mapValues</code> instead, which will not cause data re-partitioning.
                </p>

                <pre class="brush: java;">
                       KStream&lt;byte[], String&gt; stream = ...;

                       // Java 8+ example, using lambda expressions
                       // Note how we change the key and the key type (similar to `selectKey`)
                       // as well as the value and the value type.
                       KStream&lt;String, Integer&gt; transformed = stream.map(
                           (key, value) -> KeyValue.pair(value.toLowerCase(), value.length()));

                       // Java 7 example
                       KStream&lt;String, Integer&gt; transformed = stream.map(
                           new KeyValueMapper&lt;byte[], String, KeyValue&lt;String, Integer&gt;&gt;() {
                           @Override
                           public KeyValue&lt;String, Integer&gt; apply(byte[] key, String value) {
                               return new KeyValue&lt;&gt;(value.toLowerCase(), value.length());
                           }
                       });
                </pre>
            </td>
        </tr>
        <tr>
            <td><b>Map (values only)</b>: <code>KStream &rarr; KStream or KTable &rarr; KTable</code></td>
            <td>
                <p>
                Takes one record and produces one record, while retaining the key of the original record. You can modify
                the record value and the value type.
                </p>
                <p>
                <code>mapValues</code> is preferable to <code>map</code> because it will not cause data re-partitioning. However, it does not
                allow you to modify the key or key type like <code>map</code> does.
                </p>

                <pre class="brush: java;">
                       KStream&lt;byte[], String> stream = ...;

                       // Java 8+ example, using lambda expressions
                       KStream&lt;byte[], String&gt; uppercased = stream.mapValues(value -> value.toUpperCase());

                       // Java 7 example
                       KStream&lt;byte[], String&gt; uppercased = stream.mapValues(
                          new ValueMapper&lt;String&gt;() {
                          @Override
                          public String apply(String s) {
                             return s.toUpperCase();
                          }
                       });
                </pre>
            </td>
        </tr>
        <tr>
            <td><b>Print</b>: <code>KStream &rarr; void </code></td>
            <td>
                <p>
                Terminal operation. Prints the records to <code>System.out</code>. See Javadocs for serde and <code>toString()</code> caveats.
                </p>
                <pre class="brush: java;">
                       KStream&lt;byte[], String&gt; stream = ...;
                       stream.print();

<<<<<<< HEAD
                       // You can also override how and where the data is printed, i.e, to file:
                       stream.print(Printed.toFile("stream.out"));

                       // with a custom KeyValueMapper and label
                       stream.print(Printed.toSysOut()
                                .withLabel("my-stream")
                                .withKeyValueMapper((key, value) -> key + " -> " + value));
=======
                       // Several variants of `print` exist to e.g. override the default serdes for record keys
                       // and record values, set a prefix label for the output string, etc
                       stream.print(Serdes.ByteArray(), Serdes.String());
>>>>>>> bc999989
                </pre>
            </td>
        </tr>
        <tr>
            <td><b>SelectKey</b>: <code>KStream &rarr; KStream</code></td>
            <td>
                <p>
                Assigns a new key, possibly of a new key type, to each record.
                </p>
                <p>
                Marks the stream for data re-partitioning: Applying a grouping or a join after <code>flatMap</code> will result in
                re-partitioning of the records.
                </p>

                <pre class="brush: java;">
                       KStream&lt;byte[], String&gt; stream = ...;

                       // Derive a new record key from the record's value.  Note how the key type changes, too.
                       // Java 8+ example, using lambda expressions
                       KStream&lt;String, String&gt; rekeyed = stream.selectKey((key, value) -> value.split(" ")[0])

                       // Java 7 example
                       KStream&lt;String, String&gt; rekeyed = stream.selectKey(
                           new KeyValueMapper&lt;byte[], String, String&gt;() {
                           @Override
                           public String apply(byte[] key, String value) {
                              return value.split(" ")[0];
                           }
                         });
                </pre>
            </td>
        </tr>
        <tr>
            <td><b>Table to Stream</b>: <code>KTable &rarr; KStream</code></td>
            <td>
                <p>
                Converts this table into a stream.
                </p>
                <pre class="brush: java;">
                       KTable&lt;byte[], String> table = ...;

                       // Also, a variant of `toStream` exists that allows you
                       // to select a new key for the resulting stream.
                       KStream&lt;byte[], String> stream = table.toStream();
                </pre>
            </td>
        </tr>
        <tr>
            <td><b>WriteAsText</b>: <code>KStream &rarr; void </code></td>
            <td>
                <p>
                Terminal operation. Write the records to a file. See Javadocs for serde and <code>toString()</code> caveats.
                </p>
                <pre class="brush: java;">
                       KStream&lt;byte[], String&gt; stream = ...;
                       stream.writeAsText("/path/to/local/output.txt");

                       // Several variants of `writeAsText` exist to e.g. override the
                       // default serdes for record keys and record values.
                       stream.writeAsText("/path/to/local/output.txt", Serdes.ByteArray(), Serdes.String());
                </pre>
            </td>
        </tr>
        </tbody>
    </table>


    <h5><a id="streams_dsl_transformations_stateful" href="#streams_dsl_transformations_stateful">Stateful transformations</a></h5>
    <h6><a id="streams_dsl_transformations_stateful_overview" href="#streams_dsl_transformations_stateful_overview">Overview</a></h6>
    <p>
        Stateful transformations, by definition, depend on state for processing inputs and producing outputs, and
        hence implementation-wise they require a state store associated with the stream processor. For example,
        in aggregating operations, a windowing state store is used to store the latest aggregation results per window;
        in join operations, a windowing state store is used to store all the records received so far within the
        defined window boundary.
    </p>
    <p>
        Note, that state stores are fault-tolerant. In case of failure, Kafka Streams guarantees to fully restore
        all state stores prior to resuming the processing.
    </p>
    <p>
        Available stateful transformations in the DSL include:
    <ul>
        <li><a href=#streams_dsl_aggregations>Aggregating</a></li>
        <li><a href="#streams_dsl_joins">Joining</a></li>
        <li><a href="#streams_dsl_windowing">Windowing (as part of aggregations and joins)</a></li>
        <li>Applying custom processors and transformers, which may be stateful, for Processor API integration</li>
    </ul>
    </p>
    <p>
        The following diagram shows their relationships:
    </p>
    <figure>
        <img class="centered" src="/{{version}}/images/streams-stateful_operations.png" style="width:500pt;">
        <figcaption style="text-align: center;"><i>Stateful transformations in the DSL</i></figcaption>
    </figure>

    <p>
        We will discuss the various stateful transformations in detail in the subsequent sections. However, let's start
        with a first example of a stateful application: the canonical WordCount algorithm.
    </p>
    <p>
        WordCount example in Java 8+, using lambda expressions:
    </p>
    <pre class="brush: java;">
        // We assume record values represent lines of text.  For the sake of this example, we ignore
        // whatever may be stored in the record keys.
        KStream&lt;String, String&gt; textLines = ...;

        KStream&lt;String, Long&gt; wordCounts = textLines
            // Split each text line, by whitespace, into words.  The text lines are the record
            // values, i.e. we can ignore whatever data is in the record keys and thus invoke
            // `flatMapValues` instead of the more generic `flatMap`.
            .flatMapValues(value -> Arrays.asList(value.toLowerCase().split("\\W+")))
            // Group the stream by word to ensure the key of the record is the word.
            .groupBy((key, word) -> word)
            // Count the occurrences of each word (record key).
            //
            // This will change the stream type from `KGroupedStream&lt;String, String&gt;` to
            // `KTable&lt;String, Long&gt;` (word -> count).  We must provide a name for
            // the resulting KTable, which will be used to name e.g. its associated
            // state store and changelog topic.
            .count("Counts")
            // Convert the `KTable&lt;String, Long&gt;` into a `KStream&lt;String, Long&gt;`.
            .toStream();
    </pre>
    <p>
        WordCount example in Java 7:
    </p>
    <pre class="brush: java;">
        // Code below is equivalent to the previous Java 8+ example above.
        KStream&lt;String, String&gt; textLines = ...;

        KStream&lt;String, Long&gt; wordCounts = textLines
            .flatMapValues(new ValueMapper&lt;String, Iterable&lt;String&gt;&gt;() {
                @Override
                public Iterable&lt;String&gt; apply(String value) {
                    return Arrays.asList(value.toLowerCase().split("\\W+"));
                }
            })
            .groupBy(new KeyValueMapper&lt;String, String, String&gt;&gt;() {
                @Override
                public String apply(String key, String word) {
                    return word;
                }
            })
            .count("Counts")
            .toStream();
    </pre>

    <h6><a id="streams_dsl_aggregations" href="#streams_dsl_aggregations">Aggregate a stream</a></h6>
    <p>
        Once records are grouped by key via <code>groupByKey</code> or <code>groupBy</code> -- and
        thus represented as either a <code>KGroupedStream</code> or a
        <code>KGroupedTable</code> -- they can be aggregated via an operation such as
        <code>reduce</code>. Aggregations are <i>key-based</i> operations, i.e.
        they always operate over records (notably record values) <i>of the same key</i>. You may
        choose to perform aggregations on
        <a href="#streams_dsl_windowing">windowed</a> or non-windowed data.
    </p>
    <table class="data-table" border="1">
        <tbody>
        <tr>
            <th>Transformation</th>
            <th>Description</th>
        </tr>
        <tr>
            <td><b>Aggregate</b>: <code>KGroupedStream &rarr; KTable</code> or <code>KGroupedTable
                &rarr; KTable</code></td>
            <td>
                <p>
                    <b>Rolling aggregation</b>. Aggregates the values of (non-windowed) records by
                    the grouped key. Aggregating is a generalization of <code>reduce</code> and allows, for example, the
                    aggregate value to have a different type than the input values.
                </p>
                <p>
                    When aggregating a grouped stream, you must provide an initializer (think:
                    <code>aggValue = 0</code>) and an "adder"
                    aggregator (think: <code>aggValue + curValue</code>). When aggregating a <i>grouped</i>
                    table, you must additionally provide a "subtractor" aggregator (think: <code>aggValue - oldValue</code>).
                </p>
                <p>
                    Several variants of <code>aggregate</code> exist, see Javadocs for details.
                </p>
                <pre class="brush: java;">
                    KGroupedStream&lt;byte[], String&gt; groupedStream = ...;
                    KGroupedTable&lt;byte[], String&gt; groupedTable = ...;

                    // Java 8+ examples, using lambda expressions

                    // Aggregating a KGroupedStream (note how the value type changes from String to Long)
                    KTable&lt;byte[], Long&gt; aggregatedStream = groupedStream.aggregate(
                        () -> 0L, /* initializer */
                        (aggKey, newValue, aggValue) -> aggValue + newValue.length(), /* adder */
                        Serdes.Long(), /* serde for aggregate value */
                        "aggregated-stream-store" /* state store name */);

                    // Aggregating a KGroupedTable (note how the value type changes from String to Long)
                    KTable&lt;byte[], Long&gt; aggregatedTable = groupedTable.aggregate(
                        () -> 0L, /* initializer */
                        (aggKey, newValue, aggValue) -> aggValue + newValue.length(), /* adder */
                        (aggKey, oldValue, aggValue) -> aggValue - oldValue.length(), /* subtractor */
                        Serdes.Long(), /* serde for aggregate value */
                        "aggregated-table-store" /* state store name */);


                    // Java 7 examples

                    // Aggregating a KGroupedStream (note how the value type changes from String to Long)
                    KTable&lt;byte[], Long&gt; aggregatedStream = groupedStream.aggregate(
                        new Initializer&lt;Long&gt;() { /* initializer */
                          @Override
                          public Long apply() {
                            return 0L;
                          }
                        },
                        new Aggregator&lt;byte[], String, Long&gt;() { /* adder */
                          @Override
                          public Long apply(byte[] aggKey, String newValue, Long aggValue) {
                            return aggValue + newValue.length();
                          }
                        },
                        Serdes.Long(),
                        "aggregated-stream-store");

                    // Aggregating a KGroupedTable (note how the value type changes from String to Long)
                    KTable&lt;byte[], Long&gt; aggregatedTable = groupedTable.aggregate(
                        new Initializer&lt;Long&gt;() { /* initializer */
                          @Override
                          public Long apply() {
                            return 0L;
                          }
                        },
                        new Aggregator&lt;byte[], String, Long&gt;() { /* adder */
                          @Override
                          public Long apply(byte[] aggKey, String newValue, Long aggValue) {
                            return aggValue + newValue.length();
                          }
                        },
                        new Aggregator&lt;byte[], String, Long&gt;() { /* subtractor */
                          @Override
                          public Long apply(byte[] aggKey, String oldValue, Long aggValue) {
                            return aggValue - oldValue.length();
                          }
                        },
                        Serdes.Long(),
                        "aggregated-table-store");
                </pre>
                <p>
                    Detailed behavior of <code>KGroupedStream</code>:
                </p>
                <ul>
                    <li>Input records with <code>null</code> keys are ignored in general.</li>
                    <li>When a record key is received for the first time, the initializer is called
                        (and called before the adder).</li>
                    <li>Whenever a record with a non-null value is received, the adder is called.</li>
                </ul>
                <p>
                    Detailed behavior of KGroupedTable:
                </p>
                <ul>
                    <li>Input records with null keys are ignored in general.</li>
                    <li>When a record key is received for the first time, the initializer is called
                        (and called before the adder and subtractor). Note that, in contrast to <code>KGroupedStream</code>, over
                        time the initializer may be called more
                        than once for a key as a result of having received input tombstone records
                        for that key (see below).</li>
                    <li>When the first non-<code>null</code> value is received for a key (think:
                        INSERT), then only the adder is called.</li>
                    <li>When subsequent non-<code>null</code> values are received for a key (think:
                        UPDATE), then (1) the subtractor is called
                        with the old value as stored in the table and (2) the adder is called with
                        the new value of the input record
                        that was just received. The order of execution for the subtractor and adder
                        is not defined.</li>
                    <li>When a tombstone record -- i.e. a record with a <code>null</code> value -- is
                        received for a key (think: DELETE), then
                        only the subtractor is called. Note that, whenever the subtractor returns a
                    <code>null</code> value itself, then the
                    corresponding key is removed from the resulting KTable. If that happens, any
                    next input record for that key will trigger the initializer again.</li>
                </ul>
                <p>
                    See the example at the bottom of this section for a visualization of the
                    aggregation semantics.
                </p>
            </td>
        </tr>
        <tr>
            <td><b>Aggregate (windowed)</b>: <code>KGroupedStream &rarr; KTable</code></td>
            <td>
                <p>
                    <b>Windowed aggregation</b>. Aggregates the values of records, per window, by
                    the grouped key. Aggregating is a generalization of
                    <code>reduce</code> and allows, for example, the aggregate value to have a
                    different type than the input values.
                </p>
                <p>
                    You must provide an initializer (think: <code>aggValue = 0</code>), "adder"
                    aggregator (think: <code>aggValue + curValue</code>),
                    and a window. When windowing based on sessions, you must additionally provide a
                    "session merger" aggregator (think:
                    <code>mergedAggValue = leftAggValue + rightAggValue</code>).
                </p>
                <p>
                    The windowed <code>aggregate</code> turns a <code>KGroupedStream
                    &lt;K , V&gt;</code> into a windowed <code>KTable&lt;Windowed&lt;K&gt;, V&gt;</code>.
                </p>
                <p>
                    Several variants of <code>aggregate</code> exist, see Javadocs for details.
                </p>

                <pre class="brush: java;">
                    import java.util.concurrent.TimeUnit;
                    KGroupedStream&lt;String, Long&gt; groupedStream = ...;

                    // Java 8+ examples, using lambda expressions

                    // Aggregating with time-based windowing (here: with 5-minute tumbling windows)
                    KTable&lt;Windowed&lt;String&gt;, Long&gt; timeWindowedAggregatedStream = groupedStream.aggregate(
                        () -> 0L, /* initializer */
                        (aggKey, newValue, aggValue) -> aggValue + newValue, /* adder */
                        TimeWindows.of(TimeUnit.MINUTES.toMillis(5)), /* time-based window */
                        Serdes.Long(), /* serde for aggregate value */
                        "time-windowed-aggregated-stream-store" /* state store name */);

                    // Aggregating with session-based windowing (here: with an inactivity gap of 5 minutes)
                    KTable&lt;Windowed&lt;String&gt;, Long&gt; sessionizedAggregatedStream = groupedStream.aggregate(
                        () -> 0L, /* initializer */
                        (aggKey, newValue, aggValue) -> aggValue + newValue, /* adder */
                        (aggKey, leftAggValue, rightAggValue) -> leftAggValue + rightAggValue, /* session merger */
                        SessionWindows.with(TimeUnit.MINUTES.toMillis(5)), /* session window */
                        Serdes.Long(), /* serde for aggregate value */
                        "sessionized-aggregated-stream-store" /* state store name */);

                    // Java 7 examples

                    // Aggregating with time-based windowing (here: with 5-minute tumbling windows)
                    KTable&lt;Windowed&lt;String&gt;, Long&gt; timeWindowedAggregatedStream = groupedStream.aggregate(
                        new Initializer&lt;Long&gt;() { /* initializer */
                          @Override
                          public Long apply() {
                            return 0L;
                          }
                        },
                        new Aggregator&lt;String, Long, Long&gt;() { /* adder */
                          @Override
                          public Long apply(String aggKey, Long newValue, Long aggValue) {
                            return aggValue + newValue;
                          }
                        },
                        TimeWindows.of(TimeUnit.MINUTES.toMillis(5)), /* time-based window */
                        Serdes.Long(), /* serde for aggregate value */
                        "time-windowed-aggregated-stream-store" /* state store name */);

                    // Aggregating with session-based windowing (here: with an inactivity gap of 5 minutes)
                    KTable&lt;Windowed&lt;String&gt;, Long&gt; sessionizedAggregatedStream = groupedStream.aggregate(
                        new Initializer&lt;Long&gt;() { /* initializer */
                          @Override
                          public Long apply() {
                            return 0L;
                          }
                        },
                        new Aggregator&lt;String, Long, Long&gt;() { /* adder */
                          @Override
                          public Long apply(String aggKey, Long newValue, Long aggValue) {
                            return aggValue + newValue;
                          }
                        },
                        new Merger&lt;String, Long&gt;() { /* session merger */
                          @Override
                          public Long apply(String aggKey, Long leftAggValue, Long rightAggValue) {
                            return rightAggValue + leftAggValue;
                          }
                        },
                        SessionWindows.with(TimeUnit.MINUTES.toMillis(5)), /* session window */
                        Serdes.Long(), /* serde for aggregate value */
                        "sessionized-aggregated-stream-store" /* state store name */);
                </pre>

                <p>
                    Detailed behavior:
                </p>
                <ul>
                    <li>The windowed aggregate behaves similar to the rolling aggregate described
                        above. The additional twist is that the behavior applies per window.</li>
                    <li>Input records with <code>null</code> keys are ignored in general.</li>
                    <li>When a record key is received for the first time for a given window, the
                        initializer is called (and called before the adder).</li>
                    <li>Whenever a record with a non-<code>null</code> value is received for a given window, the
                        adder is called.
                        (Note: As a result of a known bug in Kafka 0.11.0.0, the adder is currently
                        also called for <code>null</code> values. You can work around this, for example, by
                        manually filtering out <code>null</code> values prior to grouping the stream.)</li>
                    <li>When using session windows: the session merger is called whenever two
                        sessions are being merged.</li>
                </ul>
                <p>
                See the example at the bottom of this section for a visualization of the aggregation semantics.
                </p>
            </td>
        </tr>
        <tr>
            <td><b>Count</b>: <code>KGroupedStream &rarr; KTable or KGroupedTable &rarr; KTable</code></td>
            <td>
                <p>
                    <b>Rolling aggregation</b>. Counts the number of records by the grouped key.
                    Several variants of <code>count</code> exist, see Javadocs for details.
                </p>
                <pre class="brush: java;">
                    KGroupedStream&lt;String, Long&gt; groupedStream = ...;
                    KGroupedTable&lt;String, Long&gt; groupedTable = ...;

                    // Counting a KGroupedStream
                    KTable&lt;String, Long&gt; aggregatedStream = groupedStream.count(
                        "counted-stream-store" /* state store name */);

                    // Counting a KGroupedTable
                    KTable&lt;String, Long&gt; aggregatedTable = groupedTable.count(
                        "counted-table-store" /* state store name */);
                </pre>
                <p>
                    Detailed behavior for <code>KGroupedStream</code>:
                </p>
                <ul>
                    <li>Input records with null keys or values are ignored.</li>
                </ul>
                <p>
                    Detailed behavior for <code>KGroupedTable</code>:
                </p>
                <ul>
                    <li>Input records with <code>null</code> keys are ignored. Records with <code>null</code>
                        values are not ignored but interpreted as "tombstones" for the corresponding key, which
                        indicate the deletion of the key from the table.</li>
                </ul>
            </td>
        </tr>
        <tr>
            <td><b>Count (Windowed)</b>: <code>KGroupedStream &rarr; KTable</code></td>
            <td>
                <p>
                    Windowed aggregation. Counts the number of records, per window, by the grouped key.
                </p>
                <p>
                    The windowed <code>count</code> turns a <code>KGroupedStream<&lt;K, V&gt;</code> into a windowed <code>KTable&lt;Windowed&lt;K&gt;, V&gt;</code>.
                </p>
                <p>
                    Several variants of count exist, see Javadocs for details.
                </p>
                <pre class="brush: java;">
                    import java.util.concurrent.TimeUnit;
                    KGroupedStream&lt;String, Long&gt; groupedStream = ...;

                    // Counting a KGroupedStream with time-based windowing (here: with 5-minute tumbling windows)
                    KTable&lt;Windowed&lt;String&gt;, Long&gt; aggregatedStream = groupedStream.count(
                        TimeWindows.of(TimeUnit.MINUTES.toMillis(5)), /* time-based window */
                        "time-windowed-counted-stream-store" /* state store name */);

                    // Counting a KGroupedStream with session-based windowing (here: with 5-minute inactivity gaps)
                    KTable&lt;Windowed&lt;String&gt;, Long&gt; aggregatedStream = groupedStream.count(
                        SessionWindows.with(TimeUnit.MINUTES.toMillis(5)), /* session window */
                        "sessionized-counted-stream-store" /* state store name */);
                </pre>
                <p>
                    Detailed behavior:
                </p>
                <ul>
                    <li>Input records with <code>null</code> keys or values are ignored. (Note: As a result of a known bug in Kafka 0.11.0.0,
                        records with <code>null</code> values are not ignored yet. You can work around this, for example, by manually
                        filtering out <code>null</code> values prior to grouping the stream.)</li>
                </ul>
            </td>
        </tr>
        <tr>
            <td><b>Reduce</b>: <code>KGroupedStream &rarr; KTable or KGroupedTable &rarr; KTable</code></td>
            <td>
                <p>
                <b>Rolling aggregation</b>. Combines the values of (non-windowed) records by the grouped key. The current record value is
                combined with the last reduced value, and a new reduced value is returned. The result value type cannot be changed,
                unlike <code>aggregate</code>.
                </p>

                <p>
                When reducing a grouped stream, you must provide an "adder" reducer (think: <code>aggValue + curValue</code>).
                When reducing a grouped table, you must additionally provide a "subtractor" reducer (think: <code>aggValue - oldValue</code>).
                </p>
                <p>
                Several variants of <code>reduce</code> exist, see Javadocs for details.
                </p>
                <pre class="brush: java;">
                    KGroupedStream&lt;String, Long&gt; groupedStream = ...;
                    KGroupedTable&lt;String, Long&gt; groupedTable = ...;

                    // Java 8+ examples, using lambda expressions

                    // Reducing a KGroupedStream
                    KTable&lt;String, Long&gt; aggregatedStream = groupedStream.reduce(
                        (aggValue, newValue) -> aggValue + newValue, /* adder */
                        "reduced-stream-store" /* state store name */);

                    // Reducing a KGroupedTable
                    KTable&lt;String, Long&gt; aggregatedTable = groupedTable.reduce(
                        (aggValue, newValue) -> aggValue + newValue, /* adder */
                        (aggValue, oldValue) -> aggValue - oldValue, /* subtractor */
                        "reduced-table-store" /* state store name */);


                    // Java 7 examples

                    // Reducing a KGroupedStream
                    KTable&lt;String, Long&gt; aggregatedStream = groupedStream.reduce(
                        new Reducer&lt;Long&gt;() { /* adder */
                          @Override
                          public Long apply(Long aggValue, Long newValue) {
                            return aggValue + newValue;
                          }
                        },
                        "reduced-stream-store" /* state store name */);

                    // Reducing a KGroupedTable
                    KTable&lt;String, Long&gt; aggregatedTable = groupedTable.reduce(
                        new Reducer&lt;Long&gt;() { /* adder */
                          @Override
                          public Long apply(Long aggValue, Long newValue) {
                            return aggValue + newValue;
                          }
                        },
                        new Reducer&lt;Long&gt;() { /* subtractor */
                          @Override
                          public Long apply(Long aggValue, Long oldValue) {
                            return aggValue - oldValue;
                          }
                        },
                        "reduced-table-store" /* state store name */);
                </pre>
                <p>
                    Detailed behavior for <code>KGroupedStream</code>:
                </p>
                <ul>
                    <li>Input records with <code>null</code> keys are ignored in general.</li>
                    <li>When a record key is received for the first time, then the value of that
                        record is used as the initial aggregate value.</li>
                    <li>Whenever a record with a non-<code>null</code> value is received, the adder is called.</li>
                </ul>
                <p>
                Detailed behavior for <code>KGroupedTable</code>:
                </p>
                <ul>
                    <li>Input records with null keys are ignored in general.</li>
                    <li>When a record key is received for the first time, then the value of that
                        record is used as the initial aggregate value.
                        Note that, in contrast to KGroupedStream, over time this initialization step
                        may happen more than once for a key as a
                        result of having received input tombstone records for that key (see below).</li>
                    <li>When the first non-<code>null</code> value is received for a key (think: INSERT), then
                        only the adder is called.</li>
                    <li>When subsequent non-<code>null</code> values are received for a key (think: UPDATE), then
                        (1) the subtractor is called with the
                        old value as stored in the table and (2) the adder is called with the new
                        value of the input record that was just received.
                        The order of execution for the subtractor and adder is not defined.</li>
                    <li>When a tombstone record -- i.e. a record with a <code>null</code> value -- is received
                        for a key (think: DELETE), then only the
                        subtractor is called. Note that, whenever the subtractor returns a <code>null</code>
                        value itself, then the corresponding key
                        is removed from the resulting KTable. If that happens, any next input
                        record for that key will re-initialize its aggregate value.</li>
                </ul>
                <p>
                See the example at the bottom of this section for a visualization of the
                aggregation semantics.
                <p>
            </td>
        </tr>
        <tr>
            <td><b>Reduce (windowed)</b>: <code>KGroupedStream &rarr; KTable</code></td>
            <td>
                <p>
                Windowed aggregation. Combines the values of records, per window, by the grouped key. The current record value
                is combined with the last reduced value, and a new reduced value is returned. Records with null key or value are
                ignored. The result value type cannot be changed, unlike aggregate. (KGroupedStream details)
                </p>
                <p>
                The windowed reduce turns a <code>KGroupedStream&lt;K, V&gt;</code> into a windowed <code>KTable&lt;Windowed&lt;K&gt;, V&gt;</code>.
                </p>
                <p>
                Several variants of reduce exist, see Javadocs for details.
                </p>
                <pre class="brush: java;">
                    import java.util.concurrent.TimeUnit;
                    KGroupedStream&lt;String, Long&gt; groupedStream = ...;

                    // Java 8+ examples, using lambda expressions

                    // Aggregating with time-based windowing (here: with 5-minute tumbling windows)
                    KTable&lt;Windowed&lt;String&gt;, Long&gt; timeWindowedAggregatedStream = groupedStream.reduce(
                        (aggValue, newValue) -> aggValue + newValue, /* adder */
                        TimeWindows.of(TimeUnit.MINUTES.toMillis(5)), /* time-based window */
                        "time-windowed-reduced-stream-store" /* state store name */);

                    // Aggregating with session-based windowing (here: with an inactivity gap of 5 minutes)
                    KTable&lt;Windowed&lt;String&gt;, Long&gt; sessionzedAggregatedStream = groupedStream.reduce(
                        (aggValue, newValue) -> aggValue + newValue, /* adder */
                        SessionWindows.with(TimeUnit.MINUTES.toMillis(5)), /* session window */
                        "sessionized-reduced-stream-store" /* state store name */);


                    // Java 7 examples

                    // Aggregating with time-based windowing (here: with 5-minute tumbling windows)
                    KTable&lt;Windowed&lt;String&gt;, Long&gt; timeWindowedAggregatedStream = groupedStream.reduce(
                        new Reducer&lt;Long&gt;() { /* adder */
                          @Override
                          public Long apply(Long aggValue, Long newValue) {
                            return aggValue + newValue;
                          }
                        },
                        TimeWindows.of(TimeUnit.MINUTES.toMillis(5)), /* time-based window */
                        "time-windowed-reduced-stream-store" /* state store name */);

                    // Aggregating with session-based windowing (here: with an inactivity gap of 5 minutes)
                    KTable&lt;Windowed&lt;String&gt;, Long&gt; timeWindowedAggregatedStream = groupedStream.reduce(
                        new Reducer&lt;Long&gt;() { /* adder */
                          @Override
                          public Long apply(Long aggValue, Long newValue) {
                            return aggValue + newValue;
                          }
                        },
                        SessionWindows.with(TimeUnit.MINUTES.toMillis(5)), /* session window */
                        "sessionized-reduced-stream-store" /* state store name */);
                </pre>

                <p>
                Detailed behavior:
                </p>
                <ul>
                    <li>The windowed reduce behaves similar to the rolling reduce described above. The additional twist is that
                        the behavior applies per window.</li>
                    <li>Input records with <code>null</code> keys are ignored in general.</li>
                    <li>When a record key is received for the first time for a given window, then the value of that record is
                    used as the initial aggregate value.</li>
                    <li>Whenever a record with a non-<code>null</code> value is received for a given window, the adder is called. (Note: As
                    a result of a known bug in Kafka 0.11.0.0, the adder is currently also called for <code>null</code> values. You can work
                    around this, for example, by manually filtering out <code>null</code> values prior to grouping the stream.)</li>
                    <li>See the example at the bottom of this section for a visualization of the aggregation semantics.</li>
                </ul>
            </td>
        </tr>
        </tbody>
    </table>

    <p>
        <b>Example of semantics for stream aggregations</b>: A <code>KGroupedStream &rarr; KTable</code> example is shown below. The streams and the table are
        initially empty. We use bold font in the column for "KTable <code>aggregated</code>" to highlight changed state. An entry such as <code>(hello, 1)</code>
        denotes a record with key <code>hello</code> and value <code>1</code>. To improve the readability of the semantics table we assume that all records are
        processed in timestamp order.
    </p>
    <pre class="brush: java;">
        // Key: word, value: count
        KStream&lt;String, Integer&gt; wordCounts = ...;

        KGroupedStream&lt;String, Integer&gt; groupedStream = wordCounts
            .groupByKey(Serdes.String(), Serdes.Integer());

        KTable&lt;String, Integer&gt; aggregated = groupedStream.aggregate(
            () -> 0, /* initializer */
            (aggKey, newValue, aggValue) -> aggValue + newValue, /* adder */
            Serdes.Integer(), /* serde for aggregate value */
            "aggregated-stream-store" /* state store name */);
    </pre>

    <p>
        <b>Impact of <a href=#streams_developer-guide_memory-management_record-cache>record caches</a></b>: For illustration purposes,
        the column "KTable <code>aggregated</code>" below shows the table's state changes over
        time in a very granular way. In practice, you would observe state changes in such a granular way only when record caches are
        disabled (default: enabled). When record caches are enabled, what might happen for example is that the output results of the
        rows with timestamps 4 and 5 would be compacted, and there would only be a single state update for the key <code>kafka</code> in the KTable
        (here: from <code>(kafka 1)</code> directly to <code>(kafka, 3)</code>. Typically, you should only disable record caches for testing or debugging purposes
        -- under normal circumstances it is better to leave record caches enabled.
    </p>
    <table class="data-table" border="1">
        <thead>
        <col>
        <colgroup span="2"></colgroup>
        <colgroup span="2"></colgroup>
        <col>
        <tr>
            <th scope="col"></th>
            <th colspan="2">KStream wordCounts</th>
            <th colspan="2">KGroupedStream groupedStream</th>
            <th scope="col">KTable aggregated</th>
        </tr>
        </thead>
        <tbody>
        <tr>
            <th scope="col">Timestamp</th>
            <th scope="col">Input record</th>
            <th scope="col">Grouping</th>
            <th scope="col">Initializer</th>
            <th scope="col">Adder</th>
            <th scope="col">State</th>
        </tr>
        <tr>
            <td>1</td>
            <td>(hello, 1)</td>
            <td>(hello, 1)</td>
            <td>0 (for hello)</td>
            <td>(hello, 0 + 1)</td>
            <td>(hello, 1)</td>
        </tr>
        <tr>
            <td>2</td>
            <td>(kafka, 1)</td>
            <td>(kafka, 1)</td>
            <td>0 (for kafka)</td>
            <td>(kafka, 0 + 1)</td>
            <td>(hello, 1), (kafka, 1)</td>
        </tr>
        <tr>
            <td>3</td>
            <td>(streams, 1)</td>
            <td>(streams, 1)</td>
            <td>0 (for streams)</td>
            <td>(streams, 0 + 1)</td>
            <td>(hello, 1), (kafka, 1), (streams, 1)</td>
        </tr>
        <tr>
            <td>4</td>
            <td>(kafka, 1)</td>
            <td>(kafka, 1)</td>
            <td></td>
            <td>(kafka, 1 + 1)</td>
            <td>(hello, 1), (kafka, 2), (streams, 1)</td>
        </tr>
        <tr>
            <td>5</td>
            <td>(kafka, 1)</td>
            <td>(kafka, 1)</td>
            <td></td>
            <td>(kafka, 2 + 1)</td>
            <td>(hello, 1), (kafka, 3), (streams, 1)</td>
        </tr>
        <tr>
            <td>6</td>
            <td>(streams, 1)</td>
            <td>(streams, 1)</td>
            <td></td>
            <td>(streams, 1 + 1)</td>
            <td>(hello, 1), (kafka, 3), (streams, 2)</td>
        </tr>
        </tbody>
    </table>
    <p>
    Example of semantics for table aggregations: A <code>KGroupedTable &rarr; KTable</code> example is shown below. The tables are initially empty.
    We use bold font in the column for "KTable <code>aggregated</code>" to highlight changed state. An entry such as <code>(hello, 1)</code> denotes a
    record with key <code>hello</code> and value <code>1</code>. To improve the readability of the semantics table we assume that all records are processed
    in timestamp order.
    </p>
    <pre class="brush: java;">
        // Key: username, value: user region (abbreviated to "E" for "Europe", "A" for "Asia")
        KTable&lt;String, String&gt; userProfiles = ...;

        // Re-group `userProfiles`.  Don't read too much into what the grouping does:
        // its prime purpose in this example is to show the *effects* of the grouping
        // in the subsequent aggregation.
        KGroupedTable&lt;String, Integer&gt; groupedTable = userProfiles
            .groupBy((user, region) -> KeyValue.pair(region, user.length()), Serdes.String(), Serdes.Integer());

        KTable&lt;String, Integer&gt; aggregated = groupedTable.aggregate(
            () -> 0, /* initializer */
            (aggKey, newValue, aggValue) -> aggValue + newValue, /* adder */
            (aggKey, oldValue, aggValue) -> aggValue - oldValue, /* subtractor */
            Serdes.Integer(), /* serde for aggregate value */
            "aggregated-table-store" /* state store name */);
    </pre>
    <p>
        <b>Impact of <a href=#streams_developer-guide_memory-management_record-cache>record caches</a></b>:
        For illustration purposes, the column "KTable <code>aggregated</code>" below shows
        the table's state changes over time in a very granular way. In practice, you would observe state changes
        in such a granular way only when record caches are disabled (default: enabled). When record caches are enabled,
        what might happen for example is that the output results of the rows with timestamps 4 and 5 would be
        compacted, and there would only be a single state update for the key <code>kafka</code> in the KTable
        (here: from <code>(kafka 1)</code> directly to <code>(kafka, 3)</code>. Typically, you should only disable
        record caches for testing or debugging purposes -- under normal circumstances it is better to leave record caches enabled.
    </p>
    <table class="data-table" border="1">
        <thead>
        <col>
        <colgroup span="2"></colgroup>
        <colgroup span="2"></colgroup>
        <col>
        <tr>
            <th scope="col"></th>
            <th colspan="3">KTable userProfiles</th>
            <th colspan="3">KGroupedTable groupedTable</th>
            <th scope="col">KTable aggregated</th>
        </tr>
        </thead>
        <tbody>
        <tr>
            <th scope="col">Timestamp</th>
            <th scope="col">Input record</th>
            <th scope="col">Interpreted as</th>
            <th scope="col">Grouping</th>
            <th scope="col">Initializer</th>
            <th scope="col">Adder</th>
            <th scope="col">Subtractor</th>
            <th scope="col">State</th>
        </tr>
        <tr>
            <td>1</td>
            <td>(alice, E)</td>
            <td>INSERT alice</td>
            <td>(E, 5)</td>
            <td>0 (for E)</td>
            <td>(E, 0 + 5)</td>
            <td></td>
            <td>(E, 5)</td>
        </tr>
        <tr>
            <td>2</td>
            <td>(bob, A)</td>
            <td>INSERT bob</td>
            <td>(A, 3)</td>
            <td>0 (for A)</td>
            <td>(A, 0 + 3)</td>
            <td></td>
            <td>(A, 3), (E, 5)</td>
        </tr>
        <tr>
            <td>3</td>
            <td>(charlie, A)</td>
            <td>INSERT charlie</td>
            <td>(A, 7)</td>
            <td></td>
            <td>(A, 3 + 7)</td>
            <td></td>
            <td>(A, 10), (E, 5)</td>
        </tr>
        <tr>
            <td>4</td>
            <td>(alice, A)</td>
            <td>UPDATE alice</td>
            <td>(A, 5)</td>
            <td></td>
            <td>(A, 10 + 5)</td>
            <td>(E, 5 - 5)</td>
            <td>(A, 15), (E, 0)</td>
        </tr>
        <tr>
            <td>5</td>
            <td>(charlie, null)</td>
            <td>DELETE charlie</td>
            <td>(null, 7)</td>
            <td></td>
            <td></td>
            <td>(A, 15 - 7)</td>
            <td>(A, 8), (E, 0)</td>
        </tr>
        <tr>
            <td>6</td>
            <td>(null, E)</td>
            <td>ignored</td>
            <td></td>
            <td></td>
            <td></td>
            <td></td>
            <td>(A, 8), (E, 0)</td>
        </tr>
        <tr>
            <td>7</td>
            <td>(bob, E)</td>
            <td>UPDATE bob</td>
            <td>(E, 3)</td>
            <td></td>
            <td>(E, 0 + 3)</td>
            <td>(A, 8 - 3)</td>
            <td>(A, 5), (E, 3)</td>
        </tr>
        </tbody>
    </table>

    <h6><a id="streams_dsl_windowing" href="#streams_dsl_windowing">Windowing a stream</a></h6>
    A stream processor may need to divide data records into time buckets, i.e. to <b>window</b> the stream by time. This is usually needed for join and aggregation operations, etc. Kafka Streams currently defines the following types of windows:
    <ul>
        <li><b>Hopping time windows</b> are windows based on time intervals. They model fixed-sized, (possibly) overlapping windows. A hopping window is defined by two properties: the window's size and its advance interval (aka "hop"). The advance interval specifies by how much a window moves forward relative to the previous one. For example, you can configure a hopping window with a size 5 minutes and an advance interval of 1 minute. Since hopping windows can overlap a data record may belong to more than one such windows.</li>
        <li><b>Tumbling time windows</b> are a special case of hopping time windows and, like the latter, are windows based on time intervals. They model fixed-size, non-overlapping, gap-less windows. A tumbling window is defined by a single property: the window's size. A tumbling window is a hopping window whose window size is equal to its advance interval. Since tumbling windows never overlap, a data record will belong to one and only one window.</li>
        <li><b>Sliding windows</b> model a fixed-size window that slides continuously over the time axis; here, two data records are said to be included in the same window if the difference of their timestamps is within the window size. Thus, sliding windows are not aligned to the epoch, but on the data record timestamps. In Kafka Streams, sliding windows are used only for join operations, and can be specified through the <code>JoinWindows</code> class.</li>
        <li><b>Session windows</b> are used to aggregate key-based events into sessions.
            Sessions represent a period of activity separated by a defined gap of inactivity.
            Any events processed that fall within the inactivity gap of any existing sessions are merged into the existing sessions.
            If the event falls outside of the session gap, then a new session will be created.
            Session windows are tracked independently across keys (e.g. windows of different keys typically have different start and end times) and their sizes vary (even windows for the same key typically have different sizes);
            as such session windows can't be pre-computed and are instead derived from analyzing the timestamps of the data records.
        </li>
    </ul>

    <p>
        In the Kafka Streams DSL users can specify a <b>retention period</b> for the window. This allows Kafka Streams to retain old window buckets for a period of time in order to wait for the late arrival of records whose timestamps fall within the window interval.
        If a record arrives after the retention period has passed, the record cannot be processed and is dropped.
    </p>

    <p>
        Late-arriving records are always possible in real-time data streams. However, it depends on the effective <a href="/{{version}}/documentation/streams/core-concepts#streams_time">time semantics</a> how late records are handled. Using processing-time, the semantics are "when the data is being processed",
        which means that the notion of late records is not applicable as, by definition, no record can be late. Hence, late-arriving records only really can be considered as such (i.e. as arriving "late") for event-time or ingestion-time semantics. In both cases,
        Kafka Streams is able to properly handle late-arriving records.
    </p>

    <h6><a id="streams_dsl_joins" href="#streams_dsl_joins">Join multiple streams</a></h6>
    A <b>join</b> operation merges two streams based on the keys of their data records, and yields a new stream. A join over record streams usually needs to be performed on a windowing basis because otherwise the number of records that must be maintained for performing the join may grow indefinitely. In Kafka Streams, you may perform the following join operations:
    <ul>
        <li><b>KStream-to-KStream Joins</b> are always windowed joins, since otherwise the memory and state required to compute the join would grow infinitely in size. Here, a newly received record from one of the streams is joined with the other stream's records within the specified window interval to produce one result for each matching pair based on user-provided <code>ValueJoiner</code>. A new <code>KStream</code> instance representing the result stream of the join is returned from this operator.</li>

        <li><b>KTable-to-KTable Joins</b> are join operations designed to be consistent with the ones in relational databases. Here, both changelog streams are materialized into local state stores first. When a new record is received from one of the streams, it is joined with the other stream's materialized state stores to produce one result for each matching pair based on user-provided ValueJoiner. A new <code>KTable</code> instance representing the result stream of the join, which is also a changelog stream of the represented table, is returned from this operator.</li>
        <li><b>KStream-to-KTable Joins</b> allow you to perform table lookups against a changelog stream (<code>KTable</code>) upon receiving a new record from another record stream (<code>KStream</code>). An example use case would be to enrich a stream of user activities (<code>KStream</code>) with the latest user profile information (<code>KTable</code>). Only records received from the record stream will trigger the join and produce results via <code>ValueJoiner</code>, not vice versa (i.e., records received from the changelog stream will be used only to update the materialized state store). A new <code>KStream</code> instance representing the result stream of the join is returned from this operator.</li>
        <li><b>KStream-to-GlobalKTable Joins</b> allow you to perform table lookups against a fully replicated changelog stream (<code>GlobalKTable</code>) upon receiving a new record from another record stream (<code>KStream</code>).
            Joins with a <code>GlobalKTable</code> don't require repartitioning of the input <code>KStream</code> as all partitions of the <code>GlobalKTable</code> are available on every KafkaStreams instance.
            The <code>KeyValueMapper</code> provided with the join operation is applied to each KStream record to extract the join-key that is used to do the lookup to the GlobalKTable so non-record-key joins are possible.
            An example use case would be to enrich a stream of user activities (<code>KStream</code>) with the latest user profile information (<code>GlobalKTable</code>).
            Only records received from the record stream will trigger the join and produce results via <code>ValueJoiner</code>, not vice versa (i.e., records received from the changelog stream will be used only to update the materialized state store).
            A new <code>KStream</code> instance representing the result stream of the join is returned from this operator.</li>
    </ul>

    Depending on the operands the following join operations are supported: <b>inner joins</b>, <b>outer joins</b> and <b>left joins</b>.
    Their <a href="https://cwiki.apache.org/confluence/display/KAFKA/Kafka+Streams+Join+Semantics">semantics</a> are similar to the corresponding operators in relational databases.



    <h4><a id="streams_dsl_sink" href="#streams_dsl_sink">Write streams back to Kafka</a></h4>

    <p>
        At the end of the processing, users can choose to (continuously) write the final resulted streams back to a Kafka topic through
        <code>KStream.to</code> and <code>KTable.to</code>.
    </p>

    <pre class="brush: java;">
    joined.to("topic4");
    </pre>

    If your application needs to continue reading and processing the records after they have been materialized
    to a topic via <code>to</code> above, one option is to construct a new stream that reads from the output topic;
    Kafka Streams provides a convenience method called <code>through</code>:

    <pre class="brush: java;">
    // equivalent to
    //
    // joined.to("topic4");
    // materialized = builder.stream("topic4");
    KStream&lt;String, String&gt; materialized = joined.through("topic4");
    </pre>
    <br>

    <h4><a id="streams_dsl_build" href="#streams_dsl_build">Generate the processor topology</a></h4>

    <p>
        Within the Streams DSL, while users are specifying the operations to create / transform various streams as described above, a <code>Topology</code> is constructed implicitly within the <code>StreamsBuilder</code>.
        Users can generate the constructed topology at any given point in time by calling <code>build</code>:
    </p>

    <pre class="brush: java;">
    Topology topology = builder.build();
    </pre>

    <p>
        Users can investigate the generated <code>Topology</code> via its <code>describe</code> API, and continue building or modifying the topology until they are satisfied with it.
        The topology then can be used to execute the application (we will talk about this later in this section).
    </p>

    <h3><a id="streams_interactive_queries" href="#streams_interactive_queries">Interactive Queries</a></h3>
    <p>
        Interactive queries let you get more from streaming than just the processing of data. This feature allows you to treat the stream processing layer as a lightweight embedded database and, more concretely, <i>to directly query the latest state</i> of your stream processing application, without needing to materialize that state to external databases or external storage first.
        As a result, interactive queries simplify the architecture of many use cases and lead to more application-centric architectures.  For example, you often no longer need to operate and interface with a separate database cluster -- or a separate infrastructure team in your company that runs that cluster -- to share data between a Kafka Streams application (say, an event-driven microservice) and downstream applications, regardless of whether these applications use Kafka Streams or not; they may even be applications that do not run on the JVM, e.g. implemented in Python, C/C++, or JavaScript.
        The following diagrams juxtapose two architectures:  the first does not use interactive queries whereas the second architecture does.  It depends on the concrete use case to determine which of these architectures is a better fit -- the important takeaway is that Kafka Streams and interactive queries give you the flexibility to pick and to compose the right one, rather than limiting you to just a single way.
    </p>


    <figure>
        <img class="centered" src="/{{version}}/images/streams-interactive-queries-01.png" style="width:600pt;">
        <figcaption style="text-align: center;"><i>Without interactive queries: increased complexity and heavier footprint of architecture</i></figcaption>
    </figure>


    <figure>
        <img class="centered" src="/{{version}}/images/streams-interactive-queries-02.png" style="width:500pt;">
        <figcaption style="text-align: center;"><i>With interactive queries: simplified, more application-centric architecture</i></figcaption>
    </figure>

    <p>
        Here are some use case examples for applications that benefit from interactive queries:
    </p>
    <ul>
        <li>Real-time monitoring:  A front-end dashboard that provides threat intelligence (e.g., web servers currently
            under attack by cyber criminals) can directly query a Kafka Streams application that continuously generates the
            relevant information by processing network telemetry data in real-time.
        </li>
        <li>Video gaming:  A Kafka Streams application continuously tracks location updates from players in the gaming universe.
            A mobile companion app can then directly query the Kafka Streams application to show the current location of a player
            to friends and family, and invite them to come along.  Similarly, the game vendor can use the data to identify unusual
            hotspots of players, which may indicate a bug or an operational issue.
        </li>
        <li>Risk and fraud:  A Kafka Streams application continuously analyzes user transactions for anomalies and suspicious
            behavior.  An online banking application can directly query the Kafka Streams application when a user logs in to deny
            access to those users that have been flagged as suspicious.
        </li>
        <li>Trend detection:  A Kafka Streams application continuously computes the latest top charts across music genres based on
            user listening behavior that is collected in real-time.  Mobile or desktop applications of a music store can then
            interactively query for the latest charts while users are browsing the store.
        </li>
    </ul>

    <h4><a id="treams_developer-guide_interactive-queries_your_app" href="#treams_developer-guide_interactive-queries_your_app">Your application and interactive queries</a></h4>
    <p>
        Interactive queries allow you to tap into the <i>state</i> of your application, and notably to do that from outside your application.
        However, an application is not interactively queryable out of the box: you make it queryable by leveraging the API of Kafka Streams.
    </p>

    <p>
        It is important to understand that the state of your application -- to be extra clear, we might call it "the full state of the entire application" -- is typically split across many distributed instances of your application, and thus across many state stores that are managed locally by these application instances.
    </p>

    <img class="centered" src="/{{version}}/images/streams-interactive-queries-03.png" style="width:400pt; height:400pt;">

    <p>
        Accordingly, the API to let you interactively query your application's state has two parts, a <i>local</i> and a <i>remote</i> one:
    </p>

    <ol>
        <li><a href="#streams_developer-guide_interactive-queries_local-stores">Querying local state stores (for an application instance)</a>:  You can query that (part of the full) state that is managed locally by an instance of your application.  Here, an application instance can directly query its own local state stores.  You can thus use the corresponding (local) data in other parts of your application code that are not related to calling the Kafka Streams API.  Querying state stores is always *read-only* to guarantee that the underlying state stores   will never be mutated out-of-band, e.g. you cannot add new entries; state stores should only ever be mutated by the corresponding processor topology and the input data it operates on.
        </li>
        <li><a href="#streams_developer-guide_interactive-queries_discovery">Querying remote state stores (for the entire application)</a>:  To query the full state of your entire application we must be able to piece together the various local fragments of the state.  In addition to being able to (a) query local state stores as described in the previous bullet point, we also need to (b) discover all the running instances of your application in the network, including their respective state stores and (c) have a way to communicate with these instances over the network, i.e. an RPC layer.  Collectively, these building blocks enable intra-app communcation (between instances of the same app) as well as inter-app communication (from other applications) for interactive queries.
        </li>
    </ol>

    <table class="data-table">
        <tbody>
        <tr>
            <th>What of the below is required to access the state of ...</th>
            <th>... an app instance (local state)</th>
            <th>... the entire application (full state)</th>
        </tr>
        <tr>
            <td>Query local state stores of an app instance</td><td>Required (but already built-in)</td><td>Required (but already built-in)</td>
        </tr>
        <tr>
            <td>Make an app instance discoverable to others</td><td>Not needed</td><td>Required (but already built-in)</td>
        </tr>
        <tr>
            <td>Discover all running app instances and their state stores</td><td>Not needed</td><td>Required (but already built-in)</td>
        </tr>
        <tr>
            <td>Communicate with app instances over the network (RPC)</td><td>Not needed</td><td>Required <b>user must provide</b></td>
        </tr>
        </tbody>
    </table>

    <p>
        Kafka Streams provides all the required functionality for interactively querying your application's state out of the box, with but one exception:  if you want to expose your application's full state via interactive queries, then --
        for reasons we explain further down below -- it is your responsibility to add an appropriate RPC layer (such as a REST
        API) to your application that allows application instances to communicate over the network.  If, however, you only need
        to let your application instances access their own local state, then you do not need to add such an RPC layer at all.
    </p>

    <h4><a id="streams_developer-guide_interactive-queries_local-stores" href="#streams_developer-guide_interactive-queries_local-stores">Querying local state stores (for an application instance)</a></h4>
    <p>
        A Kafka Streams application is typically running on many instances.
        The state that is locally available on any given instance is only a subset of the application's entire state.
        Querying the local stores on an instance will, by definition, <i>only return data locally available on that particular instance</i>.
        We explain how to access data in state stores that are not locally available in section <a href="#streams_developer-guide_interactive-queries_discovery"><b>Querying remote state stores</b></a> (for the entire application).
    </p>

    <p>
        The method <code>KafkaStreams#store(...)</code> finds an application instance's local state stores <i>by name</i> and <i>by type</i>.
    </p>

    <figure>
        <img class="centered" src="/{{version}}/images/streams-interactive-queries-api-01.png" style="width:500pt;">
        <figcaption style="text-align: center;"><i>Every application instance can directly query any of its local state stores</i></figcaption>
    </figure>

    <p>
        The <i>name</i> of a state store is defined when you are creating the store, either when creating the store explicitly (e.g. when using the Processor API) or when creating the store implicitly (e.g. when using stateful operations in the DSL).
        We show examples of how to name a state store further down below.
    </p>

    <p>
        The <i>type</i> of a state store is defined by <code>QueryableStoreType</code>, and you can access the built-in types via the class <code>QueryableStoreTypes</code>.
        Kafka Streams currently has two built-in types:
    </p>
    <ul>
        <li>A key-value store <code>QueryableStoreTypes#keyValueStore()</code>, see <a href="#streams_developer-guide_interactive-queries_local-key-value-stores">Querying local key-value stores</a>.</li>
        <li>A window store <code>QueryableStoreTypes#windowStore()</code>, see <a href="#streams_developer-guide_interactive-queries_local-window-stores">Querying local window stores</a>.</li>
    </ul>

    <p>
        Both store types return <i>read-only</i> versions of the underlying state stores.
        This read-only constraint is important to guarantee that the underlying state stores will never be mutated (e.g. new entries added) out-of-band, i.e. only the corresponding processing topology of Kafka Streams is allowed to mutate and update the state stores in order to ensure data consistency.
    </p>
    <p>
        You can also implement your own <code>QueryableStoreType</code> as described in section <a href="#streams_developer-guide_interactive-queries_custom-stores#"><b>Querying local custom stores</b></a>
    </p>

    <p>
        Kafka Streams materializes one state store per stream partition, which means your application will potentially manage many underlying state stores.
        The API to query local state stores enables you to query all of the underlying stores without having to know which partition the data is in.
        The objects returned from <code>KafkaStreams#store(...)</code> are therefore wrapping potentially many underlying state stores.
    </p>

    <h4><a id="streams_developer-guide_interactive-queries_local-key-value-stores" href="#streams_developer-guide_interactive-queries_local-key-value-stores">Querying local key-value stores</a></h4>
    <p>
        To query a local key-value store, you must first create a topology with a key-value store:
    </p>

    <pre class="brush: java;">
          StreamsConfig config = ...;
          StreamsBuilder builder = ...;
          KStream&lt;String, String&gt; textLines = ...;

          // Define the processing topology (here: WordCount)
          KGroupedStream&lt;String, String&gt; groupedByWord = textLines
            .flatMapValues(value -> Arrays.asList(value.toLowerCase().split("\\W+")))
            .groupBy((key, word) -> word, stringSerde, stringSerde);

          // Create a key-value store named "CountsKeyValueStore" for the all-time word counts
          groupedByWord.count("CountsKeyValueStore");

          // Start an instance of the topology
          KafkaStreams streams = new KafkaStreams(builder.build(), config);
          streams.start();
        </pre>

    <p>
        Above we created a key-value store named "CountsKeyValueStore".
        This store will hold the latest count for any word that is found on the topic "word-count-input".
        Once the application has started we can get access to "CountsKeyValueStore" and then query it via the <code>ReadOnlyKeyValueStore</code> API:
    </p>

    <pre class="brush: java;">
          // Get the key-value store CountsKeyValueStore
          ReadOnlyKeyValueStore&lt;String, Long&gt; keyValueStore =
              streams.store("CountsKeyValueStore", QueryableStoreTypes.keyValueStore());

          // Get value by key
          System.out.println("count for hello:" + keyValueStore.get("hello"));

          // Get the values for a range of keys available in this application instance
          KeyValueIterator&lt;String, Long&gt; range = keyValueStore.range("all", "streams");
          while (range.hasNext()) {
            KeyValue&lt;String, Long&gt; next = range.next();
            System.out.println("count for " + next.key + ": " + value);
          }

          // Get the values for all of the keys available in this application instance
          KeyValueIterator&lt;String, Long&gt; range = keyValueStore.all();
          while (range.hasNext()) {
            KeyValue&lt;String, Long&gt; next = range.next();
            System.out.println("count for " + next.key + ": " + value);
          }
        </pre>

    <h4><a id="streams_developer-guide_interactive-queries_local-window-stores" href="#streams_developer-guide_interactive-queries_local-window-stores">Querying local window stores</a></h4>
    <p>
        A window store differs from a key-value store in that you will potentially have many results for any given key because the key can be present in multiple windows.
        However, there will ever be at most one result per window for a given key.
    </p>
    <p>
        To query a local window store, you must first create a topology with a window store:
    </p>

    <pre class="brush: java;">
          StreamsConfig config = ...;
          StreamsBuilder builder = ...;
          KStream&lt;String, String&gt; textLines = ...;

          // Define the processing topology (here: WordCount)
          KGroupedStream&lt;String, String&gt; groupedByWord = textLines
            .flatMapValues(value -> Arrays.asList(value.toLowerCase().split("\\W+")))
            .groupBy((key, word) -> word, stringSerde, stringSerde);

          // Create a window state store named "CountsWindowStore" that contains the word counts for every minute
          groupedByWord.count(TimeWindows.of(60000), "CountsWindowStore");
        </pre>

    <p>
        Above we created a window store named "CountsWindowStore" that contains the counts for words in 1-minute windows.
        Once the application has started we can get access to "CountsWindowStore" and then query it via the <code>ReadOnlyWindowStore</code> API:
    </p>

    <pre class="brush: java;">
          // Get the window store named "CountsWindowStore"
          ReadOnlyWindowStore&lt;String, Long&gt; windowStore =
              streams.store("CountsWindowStore", QueryableStoreTypes.windowStore());

          // Fetch values for the key "world" for all of the windows available in this application instance.
          // To get *all* available windows we fetch windows from the beginning of time until now.
          long timeFrom = 0; // beginning of time = oldest available
          long timeTo = System.currentTimeMillis(); // now (in processing-time)
          WindowStoreIterator&lt;Long&gt; iterator = windowStore.fetch("world", timeFrom, timeTo);
          while (iterator.hasNext()) {
            KeyValue&lt;Long, Long&gt; next = iterator.next();
            long windowTimestamp = next.key;
            System.out.println("Count of 'world' @ time " + windowTimestamp + " is " + next.value);
          }
        </pre>

    <h4><a id="streams_developer-guide_interactive-queries_custom-stores" href="#streams_developer-guide_interactive-queries_custom-stores">Querying local custom state stores</a></h4>
    <p>
        Any custom state stores you use in your Kafka Streams applications can also be queried.
        However there are some interfaces that will need to be implemented first:
    </p>

    <ol>
        <li>Your custom state store must implement <code>StateStore</code>.</li>
        <li>You should have an interface to represent the operations available on the store.</li>
        <li>It is recommended that you also provide an interface that restricts access to read-only operations so users of this API can't mutate the state of your running Kafka Streams application out-of-band.</li>
        <li>You also need to provide an implementation of <code>StateStoreSupplier</code> for creating instances of your store.</li>
    </ol>

    <p>
        The class/interface hierarchy for your custom store might look something like:
    </p>

    <pre class="brush: java;">
          public class MyCustomStore&lt;K,V&gt; implements StateStore, MyWriteableCustomStore&lt;K,V&gt; {
            // implementation of the actual store
          }

          // Read-write interface for MyCustomStore
          public interface MyWriteableCustomStore&lt;K,V&gt; extends MyReadableCustomStore&lt;K,V&gt; {
            void write(K Key, V value);
          }

          // Read-only interface for MyCustomStore
          public interface MyReadableCustomStore&lt;K,V&gt; {
            V read(K key);
          }

          public class MyCustomStoreSupplier implements StateStoreSupplier {
            // implementation of the supplier for MyCustomStore
          }
        </pre>

    <p>
        To make this store queryable you need to:
    </p>
    <ul>
        <li>Provide an implementation of <code>QueryableStoreType</code>.</li>
        <li>Provide a wrapper class that will have access to all of the underlying instances of the store and will be used for querying.</li>
    </ul>

    <p>
        Implementing <code>QueryableStoreType</code> is straight forward:
    </p>

    <pre class="brush: java;">

          public class MyCustomStoreType&lt;K,V&gt; implements QueryableStoreType&lt;MyReadableCustomStore&lt;K,V&gt;&gt; {

            // Only accept StateStores that are of type MyCustomStore
            public boolean accepts(final StateStore stateStore) {
              return stateStore instanceOf MyCustomStore;
            }

            public MyReadableCustomStore&lt;K,V&gt; create(final StateStoreProvider storeProvider, final String storeName) {
                return new MyCustomStoreTypeWrapper(storeProvider, storeName, this);
            }

          }
        </pre>

    <p>
        A wrapper class is required because even a single instance of a Kafka Streams application may run multiple stream tasks and, by doing so, manage multiple local instances of a particular state store.
        The wrapper class hides this complexity and lets you query a "logical" state store with a particular name without having to know about all of the underlying local instances of that state store.
    </p>

    <p>
        When implementing your wrapper class you will need to make use of the <code>StateStoreProvider</code>
        interface to get access to the underlying instances of your store.
        <code>StateStoreProvider#stores(String storeName, QueryableStoreType&lt;T&gt; queryableStoreType)</code> returns a <code>List</code> of state stores with the given <code>storeName</code> and of the type as defined by <code>queryableStoreType</code>.
    </p>
    <p>
        An example implementation of the wrapper follows (Java 8+):
    </p>

    <pre class="brush: java;">
          // We strongly recommended implementing a read-only interface
          // to restrict usage of the store to safe read operations!
          public class MyCustomStoreTypeWrapper&lt;K,V&gt; implements MyReadableCustomStore&lt;K,V&gt; {

            private final QueryableStoreType&lt;MyReadableCustomStore&lt;K, V&gt;&gt; customStoreType;
            private final String storeName;
            private final StateStoreProvider provider;

            public CustomStoreTypeWrapper(final StateStoreProvider provider,
                                          final String storeName,
                                          final QueryableStoreType&lt;MyReadableCustomStore&lt;K, V&gt;&gt; customStoreType) {

              // ... assign fields ...
            }

            // Implement a safe read method
            @Override
            public V read(final K key) {
              // Get all the stores with storeName and of customStoreType
              final List&lt;MyReadableCustomStore&lt;K, V&gt;&gt; stores = provider.getStores(storeName, customStoreType);
              // Try and find the value for the given key
              final Optional&lt;V&gt; value = stores.stream().filter(store -> store.read(key) != null).findFirst();
              // Return the value if it exists
              return value.orElse(null);
            }
          }
        </pre>

    <p>
        Putting it all together you can now find and query your custom store:
    </p>

    <pre class="brush: java;">
          StreamsConfig config = ...;
          Topology topology = ...;
          ProcessorSupplier processorSuppler = ...;

          // Create CustomStoreSupplier for store name the-custom-store
          MyCustomStoreSuppler customStoreSupplier = new MyCustomStoreSupplier("the-custom-store");
          // Add the source topic
          topology.addSource("input", "inputTopic");
          // Add a custom processor that reads from the source topic
          topology.addProcessor("the-processor", processorSupplier, "input");
          // Connect your custom state store to the custom processor above
          topology.addStateStore(customStoreSupplier, "the-processor");

          KafkaStreams streams = new KafkaStreams(topology, config);
          streams.start();

          // Get access to the custom store
          MyReadableCustomStore&lt;String,String&gt; store = streams.store("the-custom-store", new MyCustomStoreType&lt;String,String&gt;());
          // Query the store
          String value = store.read("key");
        </pre>

    <h4><a id="streams_developer-guide_interactive-queries_discovery" href="#streams_developer-guide_interactive-queries_discovery">Querying remote state stores (for the entire application)</a></h4>

    <p>
        Typically, the ultimate goal for interactive queries is not to just query locally available state stores from within an instance of a Kafka Streams application as described in the previous section.
        Rather, you want to expose the application's full state (i.e. the state across all its instances) to other applications that might be running on different machines.
        For example, you might have a Kafka Streams application that processes the user events in a multi-player video game, and you want to retrieve the latest status of each user directly from this application so that you can display it in a mobile companion app.
    </p>
    <p>
        Three steps are needed to make the full state of your application queryable:
    </p>

    <ol>
        <li>You must <a href="#streams_developer-guide_interactive-queries_rpc-layer">add an RPC layer to your application</a> so that the instances of your application may be interacted with via the network -- notably to respond to interactive queries.
            By design Kafka Streams does not provide any such RPC functionality out of the box so that you can freely pick your favorite approach: a REST API, Thrift, a custom protocol, and so on.</li>
        <li>You need to <a href="#streams_developer-guide_interactive-queries_expose-rpc">expose the respective RPC endpoints</a> of your application's instances via the <code>application.server</code> configuration setting of Kafka Streams.
            Because RPC endpoints must be unique within a network, each instance will have its own value for this configuration setting.
            This makes an application instance discoverable by other instances.</li>
        <li> In the RPC layer, you can then <a href="#streams_developer-guide_interactive-queries_discover-app-instances-and-stores">discover remote application instances</a> and their respective state stores (e.g. for forwarding queries to other app instances if an instance lacks the local data to respond to a query) as well as <a href="#streams_developer-guide_interactive-queries_local-stores">query locally available state stores</a> (in order to directly respond to queries) in order to make    the full state of your application queryable.</li>
    </ol>

    <figure>
        <img class="centered" src="/{{version}}/images/streams-interactive-queries-api-02.png" style="width:500pt;">
        <figcaption style="text-align: center;"><i>Discover any running instances of the same application as well as the respective RPC endpoints they expose for interactive queries</i></figcaption>
    </figure>

    <h4><a id="streams_developer-guide_interactive-queries_rpc-layer" href="#streams_developer-guide_interactive-queries_rpc-layer">Adding an RPC layer to your application</a></h4>
    <p>
        As Kafka Streams doesn't provide an RPC layer you are free to choose your favorite approach.
        There are many ways of doing this, and it will depend on the technologies you have chosen to use.
        The only requirements are that the RPC layer is embedded within the Kafka Streams application and that it exposes an endpoint that other application instances and applications can connect to.
    </p>

    <h4><a id="streams_developer-guide_interactive-queries_expose-rpc" href="#streams_developer-guide_interactive-queries_expose-rpc">Exposing the RPC endpoints of your application</a></h4>
    <p>
        To enable the remote discovery of state stores running within a (typically distributed) Kafka Streams application you need to set the <code>application.server</code> configuration property in <code>StreamsConfig</code>.
        The <code>application.server</code> property defines a unique <code>host:port</code> pair that points to the RPC endpoint of the respective instance of a Kafka Streams application.
        It's important to understand that the value of this configuration property varies across the instances of your application.
        When this property is set, then, for every instance of an application, Kafka Streams will keep track of the instance's RPC endpoint information, its state stores, and assigned stream partitions through instances of <code>StreamsMetadata</code>
    </p>
    <p>
        Below is an example of configuring and running a Kafka Streams application that supports the discovery of its state stores.
    </p>

    <pre class="brush: java;">

          Properties props = new Properties();
          // Set the unique RPC endpoint of this application instance through which it
          // can be interactively queried.  In a real application, the value would most
          // probably not be hardcoded but derived dynamically.
          String rpcEndpoint = "host1:4460";
          props.put(StreamsConfig.APPLICATION_SERVER_CONFIG, rpcEndpoint);
          // ... further settings may follow here ...

          StreamsConfig config = new StreamsConfig(props);
          StreamsBuilder builder = new StreamsBuilder();

          KStream&lt;String, String&gt; textLines = builder.stream(stringSerde, stringSerde, "word-count-input");

          KGroupedStream&lt;String, String&gt; groupedByWord = textLines
              .flatMapValues(value -> Arrays.asList(value.toLowerCase().split("\\W+")))
              .groupBy((key, word) -> word, stringSerde, stringSerde);

          // This call to `count()` creates a state store named "word-count".
          // The state store is discoverable and can be queried interactively.
          groupedByWord.count("word-count");

          // Start an instance of the topology
          KafkaStreams streams = new KafkaStreams(builder.build(), streamsConfiguration);
          streams.start();

          // Then, create and start the actual RPC service for remote access to this
          // application instance's local state stores.
          //
          // This service should be started on the same host and port as defined above by
          // the property `StreamsConfig.APPLICATION_SERVER_CONFIG`.  The example below is
          // fictitious, but we provide end-to-end demo applications (such as KafkaMusicExample)
          // that showcase how to implement such a service to get you started.
          MyRPCService rpcService = ...;
          rpcService.listenAt(rpcEndpoint);
        </pre>

    <h4><a id="streams_developer-guide_interactive-queries_discover-app-instances-and-stores" href="#streams_developer-guide_interactive-queries_discover-app-instances-and-stores">Discovering and accessing application instances and their respective local state stores</a></h4>
    <p>
        With the <code>application.server</code> property set, we can now find the locations of remote app instances and their state stores.
        The following methods return <code>StreamsMetadata</code> objects, which provide meta-information about application instances such as their RPC endpoint and locally available state stores.
    </p>
    <ul>
        <li><code>KafkaStreams#allMetadata()</code>: find all instances of this application</li>
        <li><code>KafkaStreams#allMetadataForStore(String storeName)</code>: find those applications instances that manage local instances of the state store "storeName"</li>
        <li><code>KafkaStreams#metadataForKey(String storeName, K key, Serializer&lt;K&gt; keySerializer)</code>: using the default stream partitioning strategy, find the one application instance that holds the data for the given key in the given state store</li>
        <li><code>KafkaStreams#metadataForKey(String storeName, K key, StreamPartitioner&lt;K, ?&gt; partitioner)</code>: using <code>>partitioner</code>, find the one application instance that holds the data for the given key in the given state store</li>
    </ul>

    <p>
        If <code>application.server</code> is not configured for an application instance, then the above methods will not find any <code>StreamsMetadata</code> for it.
    </p>

    <p>
        For example, we can now find the <code>StreamsMetadata</code> for the state store named "word-count" that we defined in the code example shown in the previous section:
    </p>

    <pre class="brush: java;">

          KafkaStreams streams = ...;
          // Find all the locations of local instances of the state store named "word-count"
          Collection&lt;StreamsMetadata&gt; wordCountHosts = streams.allMetadataForStore("word-count");

          // For illustrative purposes, we assume using an HTTP client to talk to remote app instances.
          HttpClient http = ...;

          // Get the word count for word (aka key) 'alice': Approach 1
          //
          // We first find the one app instance that manages the count for 'alice' in its local state stores.
          StreamsMetadata metadata = streams.metadataForKey("word-count", "alice", Serdes.String().serializer());
          // Then, we query only that single app instance for the latest count of 'alice'.
          // Note: The RPC URL shown below is fictitious and only serves to illustrate the idea.  Ultimately,
          // the URL (or, in general, the method of communication) will depend on the RPC layer you opted to
          // implement.  Again, we provide end-to-end demo applications (such as KafkaMusicExample) that showcase
          // how to implement such an RPC layer.
          Long result = http.getLong("http://" + metadata.host() + ":" + metadata.port() + "/word-count/alice");

          // Get the word count for word (aka key) 'alice': Approach 2
          //
          // Alternatively, we could also choose (say) a brute-force approach where we query every app instance
          // until we find the one that happens to know about 'alice'.
          Optional&lt;Long&gt; result = streams.allMetadataForStore("word-count")
              .stream()
              .map(streamsMetadata -> {
                  // Construct the (fictituous) full endpoint URL to query the current remote application instance
                  String url = "http://" + streamsMetadata.host() + ":" + streamsMetadata.port() + "/word-count/alice";
                  // Read and return the count for 'alice', if any.
                  return http.getLong(url);
              })
              .filter(s -> s != null)
              .findFirst();
        </pre>

    <p>
        At this point the full state of the application is interactively queryable:
    </p>
    <ul>
        <li>We can discover the running instances of the application as well as the state stores they manage locally.</li>
        <li>Through the RPC layer that was added to the application, we can communicate with these application instances over the network and query them for locally available state</li>
        <li>The application instances are able to serve such queries because they can directly query their own local state stores and respond via the RPC layer</li>
        <li>Collectively, this allows us to query the full state of the entire application</li>
    </ul>

    <h3><a id="streams_developer-guide_memory-management" href="#streams_developer-guide_memory-management">Memory Management</a></h3>


    <h4><a id="streams_developer-guide_memory-management_record-cache" href="#streams_developer-guide_memory-management_record-cache">Record caches in the DSL</a></h4>
    <p>
    Developers of an application using the DSL have the option to specify, for an instance of a processing topology, the
    total memory (RAM) size of a record cache that is leveraged by the following <code>KTable</code> instances:
    </p>

    <ol>
        <li>Source <code>KTable</code>, i.e. <code>KTable</code> instances that are created via <code>StreamBuilder#table()</code> or <code>StreamBuilder#globalTable()</code>.</li>
        <li>Aggregation <code>KTable</code>, i.e. instances of <code>KTable</code> that are created as a result of aggregations</li>
    </ol>
    <p>
        For such <code>KTable</code> instances, the record cache is used for:
    </p>
    <ol>
        <li>Internal caching and compacting of output records before they are written by the underlying stateful processor node to its internal state store.</li>
        <li>Internal caching and compacting of output records before they are forwarded from the underlying stateful processor node to any of its downstream processor nodes</li>
    </ol>
    <p>
        Here is a motivating example:
    </p>

    <ul>
        <li>Imagine the input is a <code>KStream&lt;String, Integer&gt;</code> with the records <code>&lt;A, 1&gt;, &lt;D, 5&gt;, &lt;A, 20&gt;, &lt;A, 300&gt;</code>.
            Note that the focus in this example is on the records with key == <code>A</code>
        </li>
        <li>
            An aggregation computes the sum of record values, grouped by key, for the input above and returns a <code>KTable&lt;String, Integer&gt;</code>.
            <ul>
                <li><b>Without caching</b>, what is emitted for key <code>A</code> is a sequence of output records that represent changes in the
                    resulting aggregation table (here, the parentheses denote changes, where the left and right numbers denote the new
                    aggregate value and the previous aggregate value, respectively):
                    <code>&lt;A, (1, null)&gt;, &lt;A, (21, 1)&gt;, &lt;A, (321, 21)&gt;</code>.</li>
                <li>
                    <b>With caching</b>, the aforementioned three output records for key <code>A</code> would likely be compacted in the cache,
                    leading to a single output record <code>&lt;A, (321, null)&gt;</code> that is written to the aggregation's internal state store
                    and being forwarded to any downstream operations.
                </li>
            </ul>
        </li>
    </ul>

    <p>
        The cache size is specified through the <code>cache.max.bytes.buffering</code> parameter, which is a global setting per processing topology:
    </p>

    <pre class="brush: java;">
        // Enable record cache of size 10 MB.
        Properties streamsConfiguration = new Properties();
        streamsConfiguration.put(StreamsConfig.CACHE_MAX_BYTES_BUFFERING_CONFIG, 10 * 1024 * 1024L);
    </pre>

    <p>
        This parameter controls the number of bytes allocated for caching.
        Specifically, for a processor topology instance with <code>T</code> threads and <code>C</code> bytes allocated for caching,
        each thread will have an even <code>C/T</code> bytes to construct its own cache and use as it sees fit among its tasks.
        I.e., there are as many caches as there are threads, but no sharing of caches across threads happens.
        The basic API for the cache is made of <code>put()</code> and <code>get()</code> calls.
        Records are evicted using a simple LRU scheme once the cache size is reached.
        The first time a keyed record <code>R1 = &lt;K1, V1&gt;</code> finishes processing at a node, it is marked as dirty in the cache.
        Any other keyed record <code>R2 = &lt;K1, V2&gt;</code> with the same key <code>K1</code> that is processed on that node during that time will overwrite <code>&lt;K1, V1&gt;</code>, which we also refer to as "being compacted".
        Note that this has the same effect as <a href="https://kafka.apache.org/documentation.html#compaction">Kafka's log compaction</a>, but happens (a) earlier, while the
        records are still in memory, and (b) within your client-side application rather than on the server-side aka the Kafka broker.
        Upon flushing <code>R2</code> is (1) forwarded to the next processing node and (2) written to the local state store.
    </p>

    <p>
        The semantics of caching is that data is flushed to the state store and forwarded to the next downstream processor node
        whenever the earliest of <code>commit.interval.ms</code> or <code>cache.max.bytes.buffering</code> (cache pressure) hits.
        Both <code>commit.interval.ms</code> and <code>cache.max.bytes.buffering</code> are <b>global</b> parameters:  they apply to all processor nodes in
        the topology, i.e., it is not possible to specify different parameters for each node.
        Below we provide some example settings for both parameters based on desired scenarios.
    </p>

    <p>To turn off caching the cache size can be set to zero:</p>
    <pre class="brush: java;">
        // Disable record cache
        Properties streamsConfiguration = new Properties();
        streamsConfiguration.put(StreamsConfig.CACHE_MAX_BYTES_BUFFERING_CONFIG, 0);
    </pre>

    <p>
        Turning off caching might result in high write traffic for the underlying RocksDB store.
        With default settings caching is enabled within Kafka Streams but RocksDB caching is disabled.
        Thus, to avoid high write traffic it is recommended to enable RocksDB caching if Kafka Streams caching is turned off.
    </p>

    <p>
        For example, the RocksDB Block Cache could be set to 100MB and Write Buffer size to 32 MB.
    </p>
    <p>
        To enable caching but still have an upper bound on how long records will be cached, the commit interval can be set
        appropriately (in this example, it is set to 1000 milliseconds):
    </p>
    <pre class="brush: java;">
        Properties streamsConfiguration = new Properties();
        // Enable record cache of size 10 MB.
        streamsConfiguration.put(StreamsConfig.CACHE_MAX_BYTES_BUFFERING_CONFIG, 10 * 1024 * 1024L);
        // Set commit interval to 1 second.
        streamsConfiguration.put(StreamsConfig.COMMIT_INTERVAL_MS_CONFIG, 1000);
    </pre>

    <p>
        The illustration below shows the effect of these two configurations visually.
        For simplicity we have records with 4 keys: blue, red, yellow and green. Without loss of generality, let's assume the cache has space for only 3 keys.
        When the cache is disabled, we observer that all the input records will be output. With the cache enabled, we make the following observations.
        First, most records are output at the end of a commit intervals (e.g., at <code>t1</code> one blue records is output, which is the final over-write of the blue key up to that time).
        Second, some records are output because of cache pressure, i.e. before the end of a commit interval (cf. the red record right before t2).
        With smaller cache sizes we expect cache pressure to be the primary factor that dictates when records are output. With large cache sizes, the commit interval will be the primary factor.
        Third, the number of records output has been reduced (here: from 15 to 8).
    </p>

    <img class="centered" src="/{{version}}/images/streams-cache-and-commit-interval.png" style="width:500pt;height:400pt;">
    <h4><a id="streams_developer-guide_memory-management_state-store-cache" href="#streams_developer-guide_memory-management_state-store-cache">State store caches in the Processor API</a></h4>

    <p>
        Developers of a Kafka Streams application using the Processor API have the option to specify, for an instance of a
        processing topology, the total memory (RAM) size of the <i>state store cache</i> that is used for:
    </p>

    <ul><li>Internal <i>caching and compacting</i> of output records before they are written from a <b>stateful</b> processor node to its state stores.</li></ul>

    <p>
        Note that, unlike <a href="#streams_developer-guide_memory-management_record-cache">record caches</a> in the DSL, the state
        store cache in the Processor API <i>will not cache or compact</i> any output records that are being forwarded downstream.
        In other words, downstream processor nodes see all records, whereas the state stores see a reduced number of records.
        It is important to note that this does not impact correctness of the system but is merely a performance optimization
        for the state stores.
    </p>
    <p>
        A note on terminology: we use the narrower term <i>state store caches</i> when we refer to the Processor API and the
        broader term <i>record caches</i> when we are writing about the DSL.
        We made a conscious choice to not expose the more general record caches to the Processor API so that we keep it simple and flexible.
        For example, developers of the Processor API might chose to store a record in a state store while forwarding a different value downstream, i.e., they
        might not want to use the unified record cache for both state store and forwarding downstream.
    </p>
    <p>
        Following from the example first shown in section <a href="#streams_processor_statestore">State Stores</a>, to enable caching, you can
        add the <code>enableCaching</code> call (note that caches are disabled by default and there is no explicit <code>disableCaching</code>
        call) :
    </p>
    <pre class="brush: java;">
        StateStoreSupplier countStoreSupplier =
            Stores.create("Counts")
                .withKeys(Serdes.String())
                .withValues(Serdes.Long())
                .persistent()
                .enableCaching()
                .build();
    </pre>

    <h4><a id="streams_developer-guide_memory-management_other_memory_usage" href="#streams_developer-guide_memory-management_other_memory_usage">Other memory usage</a></h4>
    <p>
    There are other modules inside Apache Kafka that allocate memory during runtime. They include the following:
    </p>
    <ul>
        <li>Producer buffering, managed by the producer config <code>buffer.memory</code></li>

        <li>Consumer buffering, currently not strictly managed, but can be indirectly controlled by fetch size, i.e.,
            <code>fetch.max.bytes</code> and <code>fetch.max.wait.ms</code>.</li>

        <li>Both producer and consumer also have separate TCP send / receive buffers that are not counted as the buffering memory.
            These are controlled by the <code>send.buffer.bytes</code> / <code>receive.buffer.bytes</code> configs.</li>

        <li>Deserialized objects buffering: after ``consumer.poll()`` returns records, they will be deserialized to extract
            timestamp and buffered in the streams space.
            Currently this is only indirectly controlled by <code>buffered.records.per.partition</code>.</li>

        <li>RocksDB's own memory usage, both on-heap and off-heap; critical configs (for RocksDB version 4.1.0) include
            <code>block_cache_size</code>, <code>write_buffer_size</code> and <code>max_write_buffer_number</code>.
            These can be specified through the ``rocksdb.config.setter`` configuration.</li>
    </ul>

    <h3><a id="streams_configure_execute" href="#streams_configure_execute">Application Configuration and Execution</a></h3>

    <p>
        Besides defining the topology, developers will also need to configure their applications
        in <code>StreamsConfig</code> before running it. A complete list of
        Kafka Streams configs can be found <a href="/{{version}}/documentation/#streamsconfigs"><b>here</b></a>.
        Note, that different parameters do have different "levels of importance", with the following interpretation:
    </p>
    <ul>
        <li> HIGH: you would most likely change the default value if you go to production </li>
        <li> MEDIUM: default value might be ok, but you should double-check it </li>
        <li> LOW: default value is most likely ok; only consider to change it if you hit an issues when running in production </li>
    </ul>

    <p>
        Specifying the configuration in Kafka Streams is similar to the Kafka Producer and Consumer clients. Typically, you create a <code>java.util.Properties</code> instance,
        set the necessary parameters, and construct a <code>StreamsConfig</code> instance from the <code>Properties</code> instance.
    </p>

    <pre class="brush: java;">
    import java.util.Properties;
    import org.apache.kafka.streams.StreamsConfig;

    Properties settings = new Properties();
    // Set a few key parameters
    settings.put(StreamsConfig.APPLICATION_ID_CONFIG, "my-first-streams-application");
    settings.put(StreamsConfig.BOOTSTRAP_SERVERS_CONFIG, "kafka-broker1:9092");

    // Set a few user customized parameters
    settings.put(StreamsConfig.PROCESSING_GUARANTEE_CONFIG, StreamsConfig.EXACTLY_ONCE);
    settings.put(StreamsConfig.DEFAULT_TIMESTAMP_EXTRACTOR_CLASS_CONFIG, MyTimestampExtractor.class);

    // Any further settings
    settings.put(... , ...);

    // Create an instance of StreamsConfig from the Properties instance
    StreamsConfig config = new StreamsConfig(settings);
    </pre>

    <h4><a id="streams_client_config" href="#streams_clients_config">Producer and Consumer Configuration</a></h4>
    <p>
        Apart from Kafka Streams' own configuration parameters you can also specify parameters for the Kafka consumers and producers that are used internally,
        depending on the needs of your application. Similar to the Streams settings you define any such consumer and/or producer settings via <code>StreamsConfig</code>.
        Note that some consumer and producer configuration parameters do use the same parameter name. For example, <code>send.buffer.bytes</code> or <code>receive.buffer.bytes</code> which
        are used to configure TCP buffers; <code>request.timeout.ms</code> and <code>retry.backoff.ms</code> which control retries for client request (and some more).
        If you want to set different values for consumer and producer for such a parameter, you can prefix the parameter name with <code>consumer.</code> or <code>producer.</code>:
    </p>

    <pre class="brush: java;">
    Properties settings = new Properties();
    // Example of a "normal" setting for Kafka Streams
    settings.put(StreamsConfig.BOOTSTRAP_SERVERS_CONFIG, "kafka-broker-01:9092");

    // Customize the Kafka consumer settings
    streamsSettings.put(ConsumerConfig.SESSION_TIMEOUT_MS_CONFIG, 60000);

    // Customize a common client setting for both consumer and producer
    settings.put(CommonClientConfigs.RETRY_BACKOFF_MS_CONFIG, 100L);

    // Customize different values for consumer and producer
    settings.put("consumer." + ConsumerConfig.RECEIVE_BUFFER_CONFIG, 1024 * 1024);
    settings.put("producer." + ProducerConfig.RECEIVE_BUFFER_CONFIG, 64 * 1024);
    // Alternatively, you can use
    settings.put(StreamsConfig.consumerPrefix(ConsumerConfig.RECEIVE_BUFFER_CONFIG), 1024 * 1024);
    settings.put(StreamsConfig.producerConfig(ProducerConfig.RECEIVE_BUFFER_CONFIG), 64 * 1024);
    </pre>

    <h4><a id="streams_broker_config" href="#streams_broker_config">Broker Configuration</a></h4>
    <p>
        Introduced in 0.11.0 is a new broker config that is particularly relevant to Kafka Streams applications, <code>group.initial.rebalance.delay.ms</code>.
        This config specifies the time, in milliseconds, that the <code>GroupCoordinator</code> will delay the initial consumer rebalance.
        The rebalance will be further delayed by the value of <code>group.initial.rebalance.delay.ms</code> as each new member joins the consumer group, up to a maximum of the value set by <code>max.poll.interval.ms</code>.
        The net benefit is that this should reduce the overall startup time for Kafka Streams applications with more than one thread.
        The default value for <code>group.initial.rebalance.delay.ms</code> is 3 seconds.
    </p>
    <p>
        In practice this means that if you are starting up your Kafka Streams app from a cold start, then when the first member joins the group there will be at least a 3 second delay before it is assigned any tasks.
        If any other members join the group within the initial 3 seconds, then there will be a further 3 second delay.
        Once no new members have joined the group within the 3 second delay, or <code>max.poll.interval.ms</code> is reached, then the group rebalance can complete and all current members will be assigned tasks.
        The benefit of this approach, particularly for Kafka Streams applications, is that we can now delay the assignment and re-assignment of potentially expensive tasks as new members join.
        So we can avoid the situation where one instance is assigned all tasks, begins restoring/processing, only to shortly after be rebalanced, and then have to start again with half of the tasks and so on.
    </p>

    <h4><a id="streams_topic_config" href="#streams_topic_config">Internal Topic Configuration</a></h4>
    <p>
        Kafka Streams automatically creates internal repartitioning and changelog topics.
        You can override the default configs used when creating these topics by adding any configs from <code>TopicConfig</code> to your <code>StreamsConfig</code> with the prefix <code>StreamsConfig.TOPIC_PREFIX</code>:
    </p>

    <pre class="brush: java;">
    Properties settings = new Properties();
    // Example of a "normal" setting for Kafka Streams
    settings.put(StreamsConfig.BOOTSTRAP_SERVERS_CONFIG, "kafka-broker-01:9092");

    // Add a topic config by prefixing with topic.
    settings.put(StreamsConfig.TOPIC_PREFIX + TopicConfig.SEGMENT_BYTES_CONFIG, 1024 * 1024);

    // Alternatively, you can use
    settings.put(StreamsConfig.topicPrefix(ConsumerConfig.SEGMENT_BYTES_CONFIG), 1024 * 1024);
    </pre>

    <p>
        For changelog topics you can also override the default configs on a per store basis.
        This can be done by using any method overload that has a <code>StateStoreSupplier</code> as a parameter:
    </p>

    <pre class="brush: java;">
        // a map to add topic config
        Map&lt;String, String&gt; topicConfig = new HashMap<>();
        topicConfig.put(TopicConfig.SEGMENT_MS_CONFIG, "10000");

        StateStoreSupplier supplier = Stores.create("store")
                .withKeys(Serdes.String())
                .withValues(Serdes.String())
                .persistent()
                .enableLogging(topicConfig) // pass in the config overrides
                .build();
        
        groupedStream.count(supplier)
    </pre>

    <h4><a id="streams_execute" href="#streams_execute">Executing Your Kafka Streams Application</a></h4>
    <p>
        You can call Kafka Streams from anywhere in your application code.
        Very commonly though you would do so within the <code>main()</code> method of your application, or some variant thereof.
    </p>

    <p>
        First, you must create an instance of <code>KafkaStreams</code>.
        The first argument of the <code>KafkaStreams</code> constructor takes an instance of <code>Topology</code>.
        This topology can be either created directly following the <code>Processor</code> API or implicitly via the <code>StreamsBuilder</code> in the higher-level Streams DSL.
        The second argument is an instance of <code>StreamsConfig</code> mentioned above.
    </p>

    <pre class="brush: java;">
    import org.apache.kafka.streams.KafkaStreams;
    import org.apache.kafka.streams.StreamsBuilder;
    import org.apache.kafka.streams.StreamsConfig;
    import org.apache.kafka.streams.Topology;

    // Use the builders to define the actual processing topology, e.g. to specify
    // from which input topics to read, which stream operations (filter, map, etc.)
    // should be called, and so on.

    Topology topology = ...; // when using the Processor API
    //
    // OR
    //
    StreamsBuilder builder = ...;  // when using the Kafka Streams DSL
    Topology topology = builder.build();

    // Use the configuration to tell your application where the Kafka cluster is,
    // which serializers/deserializers to use by default, to specify security settings,
    // and so on.
    StreamsConfig config = ...;

    KafkaStreams streams = new KafkaStreams(topology, config);
    </pre>

    <p>
        At this point, internal structures have been initialized, but the processing is not started yet. You have to explicitly start the Kafka Streams thread by calling the <code>start()</code> method:
    </p>

    <pre class="brush: java;">
    // Start the Kafka Streams instance
    streams.start();
    </pre>

    <p>
        To catch any unexpected exceptions, you may set an <code>java.lang.Thread.UncaughtExceptionHandler</code> before you start the application. This handler is called whenever a stream thread is terminated by an unexpected exception:
    </p>

    <pre class="brush: java;">
    streams.setUncaughtExceptionHandler(new Thread.UncaughtExceptionHandler() {
    public uncaughtException(Thread t, throwable e) {
    // here you should examine the exception and perform an appropriate action!
    }
    );
    </pre>

    <p>
        To stop the application instance call the <code>close()</code> method:
    </p>

    <pre class="brush: java;">
    // Stop the Kafka Streams instance
    streams.close();
    </pre>

    Now it's time to execute your application that uses the Kafka Streams library, which can be run just like any other Java application - there is no special magic or requirement on the side of Kafka Streams.
    For example, you can package your Java application as a fat jar file and then start the application via:

    <pre class="brush: bash;">
    # Start the application in class `com.example.MyStreamsApp`
    # from the fat jar named `path-to-app-fatjar.jar`.
    $ java -cp path-to-app-fatjar.jar com.example.MyStreamsApp
    </pre>

    <p>
        When the application instance starts running, the defined processor topology will be initialized as one or more stream tasks that can be executed in parallel by the stream threads within the instance.
        If the processor topology defines any state stores, these state stores will also be (re-)constructed, if possible, during the initialization
        period of their associated stream tasks.
        It is important to understand that, when starting your application as described above, you are actually launching what Kafka Streams considers to be one instance of your application.
        More than one instance of your application may be running at a time, and in fact the common scenario is that there are indeed multiple instances of your application running in parallel (e.g., on another JVM or another machine).
        In such cases, Kafka Streams transparently re-assigns tasks from the existing instances to the new instance that you just started.
        See <a href="/{{version}}/documentation/streams/architecture#streams_architecture_tasks"><b>Stream Partitions and Tasks</b></a> and <a href="/{{version}}/documentation/streams/architecture#streams_architecture_threads"><b>Threading Model</b></a> for details.
    </p>

    <div class="pagination">
        <a href="/{{version}}/documentation/streams/quickstart" class="pagination__btn pagination__btn__prev">Previous</a>
        <a href="/{{version}}/documentation/streams/core-concepts" class="pagination__btn pagination__btn__next">Next</a>
    </div>
</script>

<!--#include virtual="../../includes/_header.htm" -->
<!--#include virtual="../../includes/_top.htm" -->
<div class="content documentation documentation--current">
    <!--#include virtual="../../includes/_nav.htm" -->
    <div class="right">
        <!--#include virtual="../../includes/_docs_banner.htm" -->
        <ul class="breadcrumbs">
            <li><a href="/documentation">Documentation</a></li>
            <li><a href="/documentation/streams">Kafka Streams API</a></li>
        </ul>
        <div class="p-content"></div>
    </div>
</div>
<!--#include virtual="../../includes/_footer.htm" -->
<script>
$(function() {
  // Show selected style on nav item
  $('.b-nav__streams').addClass('selected');

  // Display docs subnav items
  $('.b-nav__docs').parent().toggleClass('nav__item__with__subs--expanded');
});
</script><|MERGE_RESOLUTION|>--- conflicted
+++ resolved
@@ -943,8 +943,7 @@
                 <pre class="brush: java;">
                        KStream&lt;byte[], String&gt; stream = ...;
                        stream.print();
-
-<<<<<<< HEAD
+                    
                        // You can also override how and where the data is printed, i.e, to file:
                        stream.print(Printed.toFile("stream.out"));
 
@@ -952,11 +951,6 @@
                        stream.print(Printed.toSysOut()
                                 .withLabel("my-stream")
                                 .withKeyValueMapper((key, value) -> key + " -> " + value));
-=======
-                       // Several variants of `print` exist to e.g. override the default serdes for record keys
-                       // and record values, set a prefix label for the output string, etc
-                       stream.print(Serdes.ByteArray(), Serdes.String());
->>>>>>> bc999989
                 </pre>
             </td>
         </tr>
