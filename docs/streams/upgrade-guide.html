<!--
 Licensed to the Apache Software Foundation (ASF) under one or more
 contributor license agreements.  See the NOTICE file distributed with
 this work for additional information regarding copyright ownership.
 The ASF licenses this file to You under the Apache License, Version 2.0
 (the "License"); you may not use this file except in compliance with
 the License.  You may obtain a copy of the License at

    http://www.apache.org/licenses/LICENSE-2.0

 Unless required by applicable law or agreed to in writing, software
 distributed under the License is distributed on an "AS IS" BASIS,
 WITHOUT WARRANTIES OR CONDITIONS OF ANY KIND, either express or implied.
 See the License for the specific language governing permissions and
 limitations under the License.
-->

<script><!--#include virtual="../js/templateData.js" --></script>

<script id="content-template" type="text/x-handlebars-template">
    <h1>Upgrade Guide and API Changes</h1>
    <div class="sub-nav-sticky">
        <div class="sticky-top">
            <div style="height:35px">
                <a href="/{{version}}/documentation/streams/">Introduction</a>
                <a href="/{{version}}/documentation/streams/quickstart">Run Demo App</a>
                <a href="/{{version}}/documentation/streams/tutorial">Tutorial: Write App</a>
                <a href="/{{version}}/documentation/streams/core-concepts">Concepts</a>
                <a href="/{{version}}/documentation/streams/architecture">Architecture</a>
                <a href="/{{version}}/documentation/streams/developer-guide/">Developer Guide</a>
                <a class="active-menu-item" href="/{{version}}/documentation/streams/upgrade-guide">Upgrade</a>
            </div>
        </div>
    </div>

    <p>
        If you want to upgrade from 1.1.x to 1.2.0 and you have customized window store implementations on the <code>ReadOnlyWindowStore</code> interface
        you'd need to update your code to incorporate the newly added public APIs; otherwise you don't need to make any code changes.
        See <a href="#streams_api_changes_120">below</a> for a complete list of 1.2.0 API and semantic changes that allow you to advance your application and/or simplify your code base.
    </p>

    <p>
        If you want to upgrade from 1.0.x to 1.2.0 and you have customized window store implementations on the <code>ReadOnlyWindowStore</code> interface
        you'd need to update your code to incorporate the newly added public APIs.
        Otherwise, if you are using Java 7 you don't need to make any code changes as the public API is fully backward compatible;
        but if you are using Java 8 method references in your Kafka Streams code you might need to update your code to resolve method ambiguities.
        Hot-swaping the jar-file only might not work for this case.
        See below a complete list of <a href="#streams_api_changes_120">1.2.0</a> and <a href="#streams_api_changes_110">1.1.0</a>
        API and semantic changes that allow you to advance your application and/or simplify your code base.
    </p>

    <p>
        If you want to upgrade from 0.10.2.x or 0.11.0.x to 1.2.x and you have customized window store implementations on the <code>ReadOnlyWindowStore</code> interface
        you'd need to update your code to incorporate the newly added public APIs.
        Otherwise, if you are using Java 7 you don't need to do any code changes as the public API is fully backward compatible;
        but if you are using Java 8 method references in your Kafka Streams code you might need to update your code to resolve method ambiguities.
        However, some public APIs were deprecated and thus it is recommended to update your code eventually to allow for future upgrades.
        See below a complete list of <a href="#streams_api_changes_120">1.2</a>, <a href="#streams_api_changes_110">1.1</a>,
        <a href="#streams_api_changes_100">1.0</a>, and <a href="#streams_api_changes_0110">0.11.0</a> API
        and semantic changes that allow you to advance your application and/or simplify your code base, including the usage of new features.
        Additionally, Streams API 1.1.x requires broker on-disk message format version 0.10 or higher; thus, you need to make sure that the message
        format is configured correctly before you upgrade your Kafka Streams application.
    </p>

    <p>
        If you want to upgrade from 0.10.1.x to 1.2.x see the Upgrade Sections for <a href="/{{version}}/documentation/#upgrade_1020_streams"><b>0.10.2</b></a>,
        <a href="/{{version}}/documentation/#upgrade_1100_streams"><b>0.11.0</b></a>,
        <a href="/{{version}}/documentation/#upgrade_100_streams"><b>1.0</b></a>,
        <a href="/{{version}}/documentation/#upgrade_100_streams"><b>1.0</b></a>, and
        <a href="/{{version}}/documentation/#upgrade_110_streams"><b>1.2</b></a>.
        Note, that a brokers on-disk message format must be on version 0.10 or higher to run a Kafka Streams application version 1.2 or higher.
        See below a complete list of <a href="#streams_api_changes_0102">0.10.2</a>, <a href="#streams_api_changes_0110">0.11.0</a>,
        <a href="#streams_api_changes_100">1.0</a>, <a href="#streams_api_changes_110">1.1</a>, and <a href="#streams_api_changes_120">1.2</a>
        API and semantical changes that allow you to advance your application and/or simplify your code base, including the usage of new features.
    </p>

    <p>
        Upgrading from 0.10.0.x to 1.2.0 directly is also possible.
        Note, that a brokers must be on version 0.10.1 or higher and on-disk message format must be on version 0.10 or higher
        to run a Kafka Streams application version 1.2 or higher.
        See <a href="#streams_api_changes_0101">Streams API changes in 0.10.1</a>, <a href="#streams_api_changes_0102">Streams API changes in 0.10.2</a>,
        <a href="#streams_api_changes_0110">Streams API changes in 0.11.0</a>, <a href="#streams_api_changes_100">Streams API changes in 1.0</a>, and
        <a href="#streams_api_changes_110">Streams API changes in 1.1</a>, and <a href="#streams_api_changes_120">Streams API changes in 1.2</a>
        for a complete list of API changes.
        Upgrading to 1.2.0 requires two rolling bounces with config <code>upgrade.from="0.10.0"</code> set for first upgrade phase
        (cf. <a href="https://cwiki.apache.org/confluence/display/KAFKA/KIP-268%3A+Simplify+Kafka+Streams+Rebalance+Metadata+Upgrade">KIP-268</a>).
        As an alternative, an offline upgrade is also possible.
    </p>
    <ul>
        <li> prepare your application instances for a rolling bounce and make sure that config <code>upgrade.from</code> is set to <code>"0.10.0"</code> for new version 1.2.0</li>
        <li> bounce each instance of your application once </li>
        <li> prepare your newly deployed 1.2.0 application instances for a second round of rolling bounces; make sure to remove the value for config <code>upgrade.mode</code> </li>
        <li> bounce each instance of your application once more to complete the upgrade </li>
    </ul>
    <p> Upgrading from 0.10.0.x to 1.2.0 in offline mode: </p>
    <ul>
        <li> stop all old (0.10.0.x) application instances </li>
        <li> update your code and swap old code and jar file with new code and new jar file </li>
        <li> restart all new (1.2.0) application instances </li>
    </ul>

    <!-- TODO: verify release verion and update `id` and `href` attributes (also at other places that link to this headline) -->
    
    <h3><a id="streams_api_changes_120" href="#streams_api_changes_120">Streams API changes in 1.2.0</a></h3>
    <p>
        We have removed the <code>skippedDueToDeserializationError-rate</code> and <code>skippedDueToDeserializationError-total</code> metrics.
        Deserialization errors, and all other causes of record skipping, are now accounted for in the pre-existing metrics
        <code>skipped-records-rate</code> and <code>skipped-records-total</code>. When a record is skipped, the event is
        now logged at WARN level. If these warnings become burdensome, we recommend explicitly filtering out unprocessable
        records instead of depending on record skipping semantics. For more details, see
        <a href="https://cwiki.apache.org/confluence/display/KAFKA/KIP-274%3A+Kafka+Streams+Skipped+Records+Metrics">KIP-274</a>.
        As of right now, the potential causes of skipped records are:
    </p>
    <ul>
        <li><code>null</code> keys in table sources</li>
        <li><code>null</code> keys in table-table inner/left/outer/right joins</li>
        <li><code>null</code> keys or values in stream-table joins</li>
        <li><code>null</code> keys or values in stream-stream joins</li>
        <li><code>null</code> keys or values in aggregations on grouped streams</li>
        <li><code>null</code> keys or values in reductions on grouped streams</li>
        <li><code>null</code> keys in aggregations on windowed streams</li>
        <li><code>null</code> keys in reductions on windowed streams</li>
        <li><code>null</code> keys in aggregations on session-windowed streams</li>
        <li>
            Errors producing results, when the configured <code>default.production.exception.handler</code> decides to
            <code>CONTINUE</code> (the default is to <code>FAIL</code> and throw an exception).
        </li>
        <li>
            Errors deserializing records, when the configured <code>default.deserialization.exception.handler</code>
            decides to <code>CONTINUE</code> (the default is to <code>FAIL</code> and throw an exception).
            This was the case previously captured in the <code>skippedDueToDeserializationError</code> metrics.
        </li>
        <li>Fetched records having a negative timestamp.</li>
    </ul>

    <p>
        We have added support for methods in <code>ReadOnlyWindowStore</code> which allows for querying a single window's key-value pair.
        For users who have customized window store implementations on the above interface, they'd need to update their code to implement the newly added method as well.
        For more details, see <a href="https://cwiki.apache.org/confluence/display/KAFKA/KIP-261%3A+Add+Single+Value+Fetch+in+Window+Stores">KIP-261</a>.
    </p>

    <p>
        We have added public <code>WindowedSerdes</code> to allow users to read from / write to a topic storing windowed table changelogs directly.
        In addition, in <code>StreamsConfig</code> we have also added <code>default.windowed.key.serde.inner</code> and <code>default.windowed.value.serde.inner</code>
        to let users specify inner serdes if the default serde classes are windowed serdes.
        For more details, see <a href="https://cwiki.apache.org/confluence/display/KAFKA/KIP-265%3A+Make+Windowed+Serde+to+public+APIs">KIP-265</a>.
    </p>
    <p>
        We have deprecated constructors of <code>KafkaStreams</code> that take a <code>StreamsConfig</code> as parameter.
        Please use the other corresponding constructors that accept <code>java.util.Properties</code> instead.
        For more details, see <a href="https://cwiki.apache.org/confluence/display/KAFKA/KIP-245%3A+Use+Properties+instead+of+StreamsConfig+in+KafkaStreams+constructor">KIP-245</a>.
    </p>
    <p>
      Kafka 1.2.0 allows to manipulate timestamps of output records using the Processor API (<a href="https://cwiki.apache.org/confluence/display/KAFKA/KIP-251%3A+Allow+timestamp+manipulation+in+Processor+API">KIP-251</a>).
      To enable this new feature, <code>ProcessorContext#forward(...)</code> was modified.
      The two existing overloads <code>#forward(Object key, Object value, String childName)</code> and <code>#forward(Object key, Object value, int childIndex)</code> were deprecated and a new overload <code>#forward(Object key, Object value, To to)</code> was added.
      The new class <code>To</code> allows you to send records to all or specific downstream processors by name and to set the timestamp for the output record.
      Forwarding based on child index is not supported in the new API any longer.
    </p>
<<<<<<< HEAD
    <p>
        <a href="https://cwiki.apache.org/confluence/x/DVyHB">KIP-284</a> changed the retention time for repartition topic by setting its default value to Long.MAX_VALUE.
        <li>Use purge data API to keep storage small</li>
    </p>
    
=======

    <p>
      Kafka Streams DSL for Scala is a new Kafka Streams client library available for developers authoring Kafka Streams applications in Scala.  It wraps core Kafka Streams DSL types to make it easier to call when
      interoperating with Scala code.  For example, it includes higher order functions as parameters for transformations avoiding the need anonymous classes in Java 7 or experimental SAM type conversions in Scala 2.11, automatic conversion between Java and Scala collection types, a way
      to implicitly provide SerDes to reduce boilerplate from your application and make it more typesafe, and more!  For more information see the
      <a href="/{{version}}/documentation/streams/developer-guide/dsl-api.html#scala-dsl">Kafka Streams DSL for Scala documentation</a> and
      <a href="https://cwiki.apache.org/confluence/display/KAFKA/KIP-270+-+A+Scala+Wrapper+Library+for+Kafka+Streams">KIP-270</a>.
    </p>

>>>>>>> 0143a650
    <h3><a id="streams_api_changes_110" href="#streams_api_changes_110">Streams API changes in 1.1.0</a></h3>
    <p>
        We have added support for methods in <code>ReadOnlyWindowStore</code> which allows for querying <code>WindowStore</code>s without the necessity of providing keys.
        For users who have customized window store implementations on the above interface, they'd need to update their code to implement the newly added method as well.
        For more details, see <a href="https://cwiki.apache.org/confluence/display/KAFKA/KIP-205%3A+Add+all%28%29+and+range%28%29+API+to+ReadOnlyWindowStore">KIP-205</a>.
    </p>

    <p>
	There is a new artifact <code>kafka-streams-test-utils</code> providing a <code>TopologyTestDriver</code>, <code>ConsumerRecordFactory</code>, and <code>OutputVerifier</code> class.
	You can include the new artifact as a regular dependency to your unit tests and use the test driver to test your business logic of your Kafka Streams application.
	For more details, see <a href="https://cwiki.apache.org/confluence/display/KAFKA/KIP-247%3A+Add+public+test+utils+for+Kafka+Streams">KIP-247</a>.
    </p>

    <p>
        The introduction of <a href="https://cwiki.apache.org/confluence/display/KAFKA/KIP-220%3A+Add+AdminClient+into+Kafka+Streams%27+ClientSupplier">KIP-220</a>
        enables you to provide configuration parameters for the embedded admin client created by Kafka Streams, similar to the embedded producer and consumer clients.
        You can provide the configs via <code>StreamsConfig</code> by adding the configs with the prefix <code>admin.</code> as defined by <code>StreamsConfig#adminClientPrefix(String)</code>
        to distinguish them from configurations of other clients that share the same config names.
    </p>

    <p>
	New method in <code>GlobalKTable</code>
    </p>
    <ul>
	<li> A method has been provided such that it will return the store name associated with the <code>GlobalKTable</code> or <code>null</code> if the store name is non-queryable. </li>
    </ul>

    <p>
        New methods in <code>KafkaStreams</code>:
    </p>
    <ul>
        <li> added overload for the constructor that allows overriding the <code>Time</code> object used for tracking system wall-clock time; this is useful for unit testing your application code. </li>
    </ul>

    <p> New methods in <code>KafkaClientSupplier</code>: </p>
    <ul>
        <li> added <code>getAdminClient(config)</code> that allows to override an <code>AdminClient</code> used for administrative requests such as internal topic creations, etc. </li>
    </ul>

    <p>New error handling for exceptions during production:</p>
    <ul>
        <li>added interface <code>ProductionExceptionHandler</code> that allows implementors to decide whether or not Streams should <code>FAIL</code> or <code>CONTINUE</code> when certain exception occur while trying to produce.</li>
        <li>provided an implementation, <code>DefaultProductionExceptionHandler</code> that always fails, preserving the existing behavior by default.</li>
        <li>changing which implementation is used can be done by settings <code>default.production.exception.handler</code> to the fully qualified name of a class implementing this interface.</li>
    </ul>

    <p> Changes in <code>StreamsResetter</code>: </p>
    <ul>
        <li> added options to specify input topics offsets to reset according to <a href="https://cwiki.apache.org/confluence/display/KAFKA/KIP-171+-+Extend+Consumer+Group+Reset+Offset+for+Stream+Application">KIP-171</a></li>
    </ul>

    <h3><a id="streams_api_changes_100" href="#streams_api_changes_100">Streams API changes in 1.0.0</a></h3>

    <p>
        With 1.0 a major API refactoring was accomplished and the new API is cleaner and easier to use.
        This change includes the five main classes <code>KafkaStreams</code>, <code>KStreamBuilder</code>,
        <code>KStream</code>, <code>KTable</code>, and <code>TopologyBuilder</code> (and some more others).
        All changes are fully backward compatible as old API is only deprecated but not removed.
        We recommend to move to the new API as soon as you can.
        We will summarize all API changes in the next paragraphs.
    </p>

    <p>
        The two main classes to specify a topology via the DSL (<code>KStreamBuilder</code>)
        or the Processor API (<code>TopologyBuilder</code>) were deprecated and replaced by
        <code>StreamsBuilder</code> and <code>Topology</code> (both new classes are located in
        package <code>org.apache.kafka.streams</code>).
        Note, that <code>StreamsBuilder</code> does not extend <code>Topology</code>, i.e.,
        the class hierarchy is different now.
        The new classes have basically the same methods as the old ones to build a topology via DSL or Processor API.
        However, some internal methods that were public in <code>KStreamBuilder</code>
        and <code>TopologyBuilder</code> but not part of the actual API are not present
        in the new classes any longer.
        Furthermore, some overloads were simplified compared to the original classes.
        See <a href="https://cwiki.apache.org/confluence/display/KAFKA/KIP-120%3A+Cleanup+Kafka+Streams+builder+API">KIP-120</a>
        and <a href="https://cwiki.apache.org/confluence/display/KAFKA/KIP-182%3A+Reduce+Streams+DSL+overloads+and+allow+easier+use+of+custom+storage+engines">KIP-182</a>
        for full details.
    </p>

    <p>
        Changing how a topology is specified also affects <code>KafkaStreams</code> constructors,
        that now only accept a <code>Topology</code>.
        Using the DSL builder class <code>StreamsBuilder</code> one can get the constructed
        <code>Topology</code> via <code>StreamsBuilder#build()</code>.
        Additionally, a new class <code>org.apache.kafka.streams.TopologyDescription</code>
        (and some more dependent classes) were added.
        Those can be used to get a detailed description of the specified topology
        and can be obtained by calling <code>Topology#describe()</code>.
        An example using this new API is shown in the <a href="/{{version}}/documentation/streams/quickstart">quickstart section</a>.
    </p>

    <p>
        New methods in <code>KStream</code>:
    </p>
    <ul>
        <li>With the introduction of <a href="https://cwiki.apache.org/confluence/display/KAFKA/KIP-202+Move+merge%28%29+from+StreamsBuilder+to+KStream">KIP-202</a>
            a new method <code>merge()</code> has been created in <code>KStream</code> as the StreamsBuilder class's <code>StreamsBuilder#merge()</code> has been removed.
            The method signature was also changed, too: instead of providing multiple <code>KStream</code>s into the method at the once, only a single <code>KStream</code> is accepted.
        </li>
    </ul>

    <p>
        New methods in <code>KafkaStreams</code>:
    </p>
    <ul>
        <li>retrieve the current runtime information about the local threads via <code>localThreadsMetadata()</code> </li>
        <li>observe the restoration of all state stores via <code>setGlobalStateRestoreListener()</code>, in which users can provide their customized implementation of the <code>org.apache.kafka.streams.processor.StateRestoreListener</code> interface</li>
    </ul>

    <p>
        Deprecated / modified methods in <code>KafkaStreams</code>:
    </p>
    <ul>
        <li>
            <code>toString()</code>, <code>toString(final String indent)</code> were previously used to return static and runtime information.
            They have been deprecated in favor of using the new classes/methods <code>localThreadsMetadata()</code> / <code>ThreadMetadata</code> (returning runtime information) and
            <code>TopologyDescription</code> / <code>Topology#describe()</code> (returning static information).
        </li>
        <li>
            With the introduction of <a href="https://cwiki.apache.org/confluence/display/KAFKA/KIP-182%3A+Reduce+Streams+DSL+overloads+and+allow+easier+use+of+custom+storage+engines">KIP-182</a>
            you should no longer pass in <code>Serde</code> to <code>KStream#print</code> operations.
            If you can't rely on using <code>toString</code> to print your keys an values, you should instead you provide a custom <code>KeyValueMapper</code> via the <code>Printed#withKeyValueMapper</code> call.
        </li>
        <li>
            <code>setStateListener()</code> now can only be set before the application start running, i.e. before <code>KafkaStreams.start()</code> is called.
        </li>
    </ul>

    <p>
        Deprecated methods in <code>KGroupedStream</code>
    </p>
    <ul>
        <li>
            Windowed aggregations have been deprecated from <code>KGroupedStream</code> and moved to <code>WindowedKStream</code>.
            You can now perform a windowed aggregation by, for example, using <code>KGroupedStream#windowedBy(Windows)#reduce(Reducer)</code>.
        </li>
    </ul>

    <p>
        Modified methods in <code>Processor</code>:
    </p>
    <ul>
        <li>
            <p>
                The Processor API was extended to allow users to schedule <code>punctuate</code> functions either based on data-driven <b>stream time</b> or wall-clock time.
                As a result, the original <code>ProcessorContext#schedule</code> is deprecated with a new overloaded function that accepts a user customizable <code>Punctuator</code> callback interface, which triggers its <code>punctuate</code> API method periodically based on the <code>PunctuationType</code>.
                The <code>PunctuationType</code> determines what notion of time is used for the punctuation scheduling: either <a href="/{{version}}/documentation/streams/core-concepts#streams_time">stream time</a> or wall-clock time (by default, <b>stream time</b> is configured to represent event time via <code>TimestampExtractor</code>).
                In addition, the <code>punctuate</code> function inside <code>Processor</code> is also deprecated.
            </p>
            <p>
                Before this, users could only schedule based on stream time (i.e. <code>PunctuationType.STREAM_TIME</code>) and hence the <code>punctuate</code> function was data-driven only because stream time is determined (and advanced forward) by the timestamps derived from the input data.
                If there is no data arriving at the processor, the stream time would not advance and hence punctuation will not be triggered.
                On the other hand, When wall-clock time (i.e. <code>PunctuationType.WALL_CLOCK_TIME</code>) is used, <code>punctuate</code> will be triggered purely based on wall-clock time.
                So for example if the <code>Punctuator</code> function is scheduled based on <code>PunctuationType.WALL_CLOCK_TIME</code>, if these 60 records were processed within 20 seconds,
                <code>punctuate</code> would be called 2 times (one time every 10 seconds);
                if these 60 records were processed within 5 seconds, then no <code>punctuate</code> would be called at all.
                Users can schedule multiple <code>Punctuator</code> callbacks with different <code>PunctuationType</code>s within the same processor by simply calling <code>ProcessorContext#schedule</code> multiple times inside processor's <code>init()</code> method.
            </p>
        </li>
    </ul>

    <p>
        If you are monitoring on task level or processor-node / state store level Streams metrics, please note that the metrics sensor name and hierarchy was changed:
        The task ids, store names and processor names are no longer in the sensor metrics names, but instead are added as tags of the sensors to achieve consistent metrics hierarchy.
        As a result you may need to make corresponding code changes on your metrics reporting and monitoring tools when upgrading to 1.0.0.
        Detailed metrics sensor can be found in the <a href="#kafka_streams_monitoring">Streams Monitoring</a> section.
    </p>

    <p>
        The introduction of <a href="https://cwiki.apache.org/confluence/display/KAFKA/KIP-161%3A+streams+deserialization+exception+handlers">KIP-161</a>
        enables you to provide a default exception handler for deserialization errors when reading data from Kafka rather than throwing the exception all the way out of your streams application.
        You can provide the configs via the <code>StreamsConfig</code> as <code>StreamsConfig#DEFAULT_DESERIALIZATION_EXCEPTION_HANDLER_CLASS_CONFIG</code>.
        The specified handler must implement the <code>org.apache.kafka.streams.errors.DeserializationExceptionHandler</code> interface.
    </p>

    <p>
        The introduction of <a href="https://cwiki.apache.org/confluence/display/KAFKA/KIP-173%3A+Add+prefix+to+StreamsConfig+to+enable+setting+default+internal+topic+configs">KIP-173</a>
        enables you to provide topic configuration parameters for any topics created by Kafka Streams.
        This includes repartition and changelog topics.
        You can provide the configs via the <code>StreamsConfig</code> by adding the configs with the prefix as defined by <code>StreamsConfig#topicPrefix(String)</code>.
        Any properties in the <code>StreamsConfig</code> with the prefix will be applied when creating internal topics.
        Any configs that aren't topic configs will be ignored.
        If you already use <code>StateStoreSupplier</code> or <code>Materialized</code> to provide configs for changelogs, then they will take precedence over those supplied in the config.
    </p>

    <h3><a id="streams_api_changes_0110" href="#streams_api_changes_0110">Streams API changes in 0.11.0.0</a></h3>

    <p> Updates in <code>StreamsConfig</code>: </p>
    <ul>
        <li> new configuration parameter <code>processing.guarantee</code> is added </li>
        <li> configuration parameter <code>key.serde</code> was deprecated and replaced by <code>default.key.serde</code> </li>
        <li> configuration parameter <code>value.serde</code> was deprecated and replaced by <code>default.value.serde</code> </li>
        <li> configuration parameter <code>timestamp.extractor</code> was deprecated and replaced by <code>default.timestamp.extractor</code> </li>
        <li> method <code>keySerde()</code> was deprecated and replaced by <code>defaultKeySerde()</code> </li>
        <li> method <code>valueSerde()</code> was deprecated and replaced by <code>defaultValueSerde()</code> </li>
        <li> new method <code>defaultTimestampExtractor()</code> was added </li>
    </ul>

    <p> New methods in <code>TopologyBuilder</code>: </p>
    <ul>
        <li> added overloads for <code>addSource()</code> that allow to define a <code>TimestampExtractor</code> per source node </li>
        <li> added overloads for <code>addGlobalStore()</code> that allow to define a <code>TimestampExtractor</code> per source node associated with the global store </li>
    </ul>

    <p> New methods in <code>KStreamBuilder</code>: </p>
    <ul>
        <li> added overloads for <code>stream()</code> that allow to define a <code>TimestampExtractor</code> per input stream </li>
        <li> added overloads for <code>table()</code> that allow to define a <code>TimestampExtractor</code> per input table </li>
        <li> added overloads for <code>globalKTable()</code> that allow to define a <code>TimestampExtractor</code> per global table </li>
    </ul>

    <p> Deprecated methods in <code>KTable</code>: </p>
    <ul>
        <li> <code>void foreach(final ForeachAction&lt;? super K, ? super V&gt; action)</code> </li>
        <li> <code>void print()</code> </li>
        <li> <code>void print(final String streamName)</code> </li>
        <li> <code>void print(final Serde&lt;K&gt; keySerde, final Serde&lt;V&gt; valSerde)</code> </li>
        <li> <code>void print(final Serde&lt;K&gt; keySerde, final Serde&lt;V&gt; valSerde, final String streamName)</code> </li>
        <li> <code>void writeAsText(final String filePath)</code> </li>
        <li> <code>void writeAsText(final String filePath, final String streamName)</code> </li>
        <li> <code>void writeAsText(final String filePath, final Serde&lt;K&gt; keySerde, final Serde&lt;V&gt; valSerde)</code> </li>
        <li> <code>void writeAsText(final String filePath, final String streamName, final Serde&lt;K&gt; keySerde, final Serde&lt;V&gt; valSerde)</code> </li>
    </ul>

    <p>
        The above methods have been deprecated in favor of using the Interactive Queries API.
        If you want to query the current content of the state store backing the KTable, use the following approach:
    </p>
    <ul>
        <li> Make a call to <code>KafkaStreams.store(final String storeName, final QueryableStoreType&lt;T&gt; queryableStoreType)</code> </li>
        <li> Then make a call to <code>ReadOnlyKeyValueStore.all()</code> to iterate over the keys of a <code>KTable</code>. </li>
    </ul>
    <p>
        If you want to view the changelog stream of the <code>KTable</code> then you could call <code>KTable.toStream().print(Printed.toSysOut)</code>.
    </p>

    <p> Metrics using exactly-once semantics: </p>
    <p>
        If exactly-once processing is enabled via the <code>processing.guarantees</code> parameter, internally Streams switches from a producer per thread to a producer per task runtime model.
        In order to distinguish the different producers, the producer's <code>client.id</code> additionally encodes the task-ID for this case.
        Because the producer's <code>client.id</code> is used to report JMX metrics, it might be required to update tools that receive those metrics.

    </p>

    <p> Producer's <code>client.id</code> naming schema: </p>
    <ul>
        <li> at-least-once (default): <code>[client.Id]-StreamThread-[sequence-number]</code> </li>
        <li> exactly-once: <code>[client.Id]-StreamThread-[sequence-number]-[taskId]</code> </li>
    </ul>
    <p> <code>[client.Id]</code> is either set via Streams configuration parameter <code>client.id</code> or defaults to <code>[application.id]-[processId]</code> (<code>[processId]</code> is a random UUID). </p>

    <h3><a id="streams_api_changes_01021" href="#streams_api_changes_01021">Notable changes in 0.10.2.1</a></h3>

    <p>
        Parameter updates in <code>StreamsConfig</code>:
    </p>
    <ul>
        <li> The default config values of embedded producer's <code>retries</code> and consumer's <code>max.poll.interval.ms</code> have been changed to improve the resiliency of a Kafka Streams application </li>
    </ul>

    <h3><a id="streams_api_changes_0102" href="#streams_api_changes_0102">Streams API changes in 0.10.2.0</a></h3>

    <p>
        New methods in <code>KafkaStreams</code>:
    </p>
    <ul>
        <li> set a listener to react on application state change via <code>setStateListener(StateListener listener)</code> </li>
        <li> retrieve the current application state via <code>state()</code> </li>
        <li> retrieve the global metrics registry via <code>metrics()</code> </li>
        <li> apply a timeout when closing an application via <code>close(long timeout, TimeUnit timeUnit)</code> </li>
        <li> specify a custom indent when retrieving Kafka Streams information via <code>toString(String indent)</code> </li>
    </ul>

    <p>
        Parameter updates in <code>StreamsConfig</code>:
    </p>
    <ul>
        <li> parameter <code>zookeeper.connect</code> was deprecated; a Kafka Streams application does no longer interact with ZooKeeper for topic management but uses the new broker admin protocol
            (cf. <a href="https://cwiki.apache.org/confluence/display/KAFKA/KIP-4+-+Command+line+and+centralized+administrative+operations#KIP-4-Commandlineandcentralizedadministrativeoperations-TopicAdminSchema.1">KIP-4, Section "Topic Admin Schema"</a>) </li>
        <li> added many new parameters for metrics, security, and client configurations </li>
    </ul>

    <p> Changes in <code>StreamsMetrics</code> interface: </p>
    <ul>
        <li> removed methods: <code>addLatencySensor()</code> </li>
        <li> added methods: <code>addLatencyAndThroughputSensor()</code>, <code>addThroughputSensor()</code>, <code>recordThroughput()</code>,
            <code>addSensor()</code>, <code>removeSensor()</code> </li>
    </ul>

    <p> New methods in <code>TopologyBuilder</code>: </p>
    <ul>
        <li> added overloads for <code>addSource()</code> that allow to define a <code>auto.offset.reset</code> policy per source node </li>
        <li> added methods <code>addGlobalStore()</code> to add global <code>StateStore</code>s </li>
    </ul>

    <p> New methods in <code>KStreamBuilder</code>: </p>
    <ul>
        <li> added overloads for <code>stream()</code> and <code>table()</code> that allow to define a <code>auto.offset.reset</code> policy per input stream/table </li>
        <li> added method <code>globalKTable()</code> to create a <code>GlobalKTable</code> </li>
    </ul>

    <p> New joins for <code>KStream</code>: </p>
    <ul>
        <li> added overloads for <code>join()</code> to join with <code>KTable</code> </li>
        <li> added overloads for <code>join()</code> and <code>leftJoin()</code> to join with <code>GlobalKTable</code> </li>
        <li> note, join semantics in 0.10.2 were improved and thus you might see different result compared to 0.10.0.x and 0.10.1.x
            (cf. <a href="https://cwiki.apache.org/confluence/display/KAFKA/Kafka+Streams+Join+Semantics">Kafka Streams Join Semantics</a> in the Apache Kafka wiki)
    </ul>

    <p> Aligned <code>null</code>-key handling for <code>KTable</code> joins: </p>
    <ul>
        <li> like all other KTable operations, <code>KTable-KTable</code> joins do not throw an exception on <code>null</code> key records anymore, but drop those records silently </li>
    </ul>

    <p> New window type <em>Session Windows</em>: </p>
    <ul>
        <li> added class <code>SessionWindows</code> to specify session windows </li>
        <li> added overloads for <code>KGroupedStream</code> methods <code>count()</code>, <code>reduce()</code>, and <code>aggregate()</code>
            to allow session window aggregations </li>
    </ul>

    <p> Changes to <code>TimestampExtractor</code>: </p>
    <ul>
        <li> method <code>extract()</code> has a second parameter now </li>
        <li> new default timestamp extractor class <code>FailOnInvalidTimestamp</code>
            (it gives the same behavior as old (and removed) default extractor <code>ConsumerRecordTimestampExtractor</code>) </li>
        <li> new alternative timestamp extractor classes <code>LogAndSkipOnInvalidTimestamp</code> and <code>UsePreviousTimeOnInvalidTimestamps</code> </li>
    </ul>

    <p> Relaxed type constraints of many DSL interfaces, classes, and methods (cf. <a href="https://cwiki.apache.org/confluence/display/KAFKA/KIP-100+-+Relax+Type+constraints+in+Kafka+Streams+API">KIP-100</a>). </p>

    <h3><a id="streams_api_changes_0101" href="#streams_api_changes_0101">Streams API changes in 0.10.1.0</a></h3>

    <p> Stream grouping and aggregation split into two methods: </p>
    <ul>
        <li> old: KStream #aggregateByKey(), #reduceByKey(), and #countByKey() </li>
        <li> new: KStream#groupByKey() plus KGroupedStream #aggregate(), #reduce(), and #count() </li>
        <li> Example: stream.countByKey() changes to stream.groupByKey().count() </li>
    </ul>

    <p> Auto Repartitioning: </p>
    <ul>
        <li> a call to through() after a key-changing operator and before an aggregation/join is no longer required </li>
        <li> Example: stream.selectKey(...).through(...).countByKey() changes to stream.selectKey().groupByKey().count() </li>
    </ul>

    <p> TopologyBuilder: </p>
    <ul>
        <li> methods #sourceTopics(String applicationId) and #topicGroups(String applicationId) got simplified to #sourceTopics() and #topicGroups() </li>
    </ul>

    <p> DSL: new parameter to specify state store names: </p>
    <ul>
        <li> The new Interactive Queries feature requires to specify a store name for all source KTables and window aggregation result KTables (previous parameter "operator/window name" is now the storeName) </li>
        <li> KStreamBuilder#table(String topic) changes to #topic(String topic, String storeName) </li>
        <li> KTable#through(String topic) changes to #through(String topic, String storeName) </li>
        <li> KGroupedStream #aggregate(), #reduce(), and #count() require additional parameter "String storeName"</li>
        <li> Example: stream.countByKey(TimeWindows.of("windowName", 1000)) changes to stream.groupByKey().count(TimeWindows.of(1000), "countStoreName") </li>
    </ul>

    <p> Windowing: </p>
    <ul>
        <li> Windows are not named anymore: TimeWindows.of("name", 1000) changes to TimeWindows.of(1000) (cf. DSL: new parameter to specify state store names) </li>
        <li> JoinWindows has no default size anymore: JoinWindows.of("name").within(1000) changes to JoinWindows.of(1000) </li>
    </ul>

    <div class="pagination">
        <a href="/{{version}}/documentation/streams/developer-guide/app-reset-tool" class="pagination__btn pagination__btn__prev">Previous</a>
        <a href="#" class="pagination__btn pagination__btn__next pagination__btn--disabled">Next</a>
    </div>
</script>

<!--#include virtual="../../includes/_header.htm" -->
<!--#include virtual="../../includes/_top.htm" -->
<div class="content documentation documentation--current">
    <!--#include virtual="../../includes/_nav.htm" -->
    <div class="right">
        <!--#include virtual="../../includes/_docs_banner.htm" -->
        <ul class="breadcrumbs">
            <li><a href="/documentation">Documentation</a></li>
            <li><a href="/documentation/streams">Kafka Streams</a></li>
        </ul>
        <div class="p-content"></div>
    </div>
</div>
<!--#include virtual="../../includes/_footer.htm" -->
<script>
$(function() {
  // Show selected style on nav item
  $('.b-nav__streams').addClass('selected');

  // Display docs subnav items
  $('.b-nav__docs').parent().toggleClass('nav__item__with__subs--expanded');
});
</script><|MERGE_RESOLUTION|>--- conflicted
+++ resolved
@@ -157,14 +157,10 @@
       The new class <code>To</code> allows you to send records to all or specific downstream processors by name and to set the timestamp for the output record.
       Forwarding based on child index is not supported in the new API any longer.
     </p>
-<<<<<<< HEAD
     <p>
         <a href="https://cwiki.apache.org/confluence/x/DVyHB">KIP-284</a> changed the retention time for repartition topic by setting its default value to Long.MAX_VALUE.
         <li>Use purge data API to keep storage small</li>
     </p>
-    
-=======
-
     <p>
       Kafka Streams DSL for Scala is a new Kafka Streams client library available for developers authoring Kafka Streams applications in Scala.  It wraps core Kafka Streams DSL types to make it easier to call when
       interoperating with Scala code.  For example, it includes higher order functions as parameters for transformations avoiding the need anonymous classes in Java 7 or experimental SAM type conversions in Scala 2.11, automatic conversion between Java and Scala collection types, a way
@@ -173,7 +169,6 @@
       <a href="https://cwiki.apache.org/confluence/display/KAFKA/KIP-270+-+A+Scala+Wrapper+Library+for+Kafka+Streams">KIP-270</a>.
     </p>
 
->>>>>>> 0143a650
     <h3><a id="streams_api_changes_110" href="#streams_api_changes_110">Streams API changes in 1.1.0</a></h3>
     <p>
         We have added support for methods in <code>ReadOnlyWindowStore</code> which allows for querying <code>WindowStore</code>s without the necessity of providing keys.
