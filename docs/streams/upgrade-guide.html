<!--
 Licensed to the Apache Software Foundation (ASF) under one or more
 contributor license agreements.  See the NOTICE file distributed with
 this work for additional information regarding copyright ownership.
 The ASF licenses this file to You under the Apache License, Version 2.0
 (the "License"); you may not use this file except in compliance with
 the License.  You may obtain a copy of the License at

    http://www.apache.org/licenses/LICENSE-2.0

 Unless required by applicable law or agreed to in writing, software
 distributed under the License is distributed on an "AS IS" BASIS,
 WITHOUT WARRANTIES OR CONDITIONS OF ANY KIND, either express or implied.
 See the License for the specific language governing permissions and
 limitations under the License.
-->

<script><!--#include virtual="../js/templateData.js" --></script>

<script id="content-template" type="text/x-handlebars-template">
    <h1>Upgrade Guide and API Changes</h1>
    <div class="sub-nav-sticky">
        <div class="sticky-top">
            <div style="height:35px">
                <a href="/{{version}}/documentation/streams/">Introduction</a>
                <a href="/{{version}}/documentation/streams/quickstart">Run Demo App</a>
                <a href="/{{version}}/documentation/streams/tutorial">Tutorial: Write App</a>
                <a href="/{{version}}/documentation/streams/core-concepts">Concepts</a>
                <a href="/{{version}}/documentation/streams/architecture">Architecture</a>
                <a href="/{{version}}/documentation/streams/developer-guide/">Developer Guide</a>
                <a class="active-menu-item" href="/{{version}}/documentation/streams/upgrade-guide">Upgrade</a>
            </div>
        </div>
    </div>

    <p>
        Upgrading from any older version to {{fullDotVersion}} is possible: if upgrading from 3.4 or below, you will need to do two rolling bounces, where during the first rolling bounce phase you set the config <code>upgrade.from="older version"</code>
        (possible values are <code>"0.10.0" - "3.4"</code>) and during the second you remove it. This is required to safely handle 3 changes. The first is introduction of the new cooperative rebalancing protocol of the embedded consumer. The second is a change in foreign-key join serialization format.
        Note that you will remain using the old eager rebalancing protocol if you skip or delay the second rolling bounce, but you can safely switch over to cooperative at any time once the entire group is on 2.4+ by removing the config value and bouncing. For more details please refer to
        <a href="https://cwiki.apache.org/confluence/x/vAclBg">KIP-429</a>. The third is a change in the serialization format for an internal repartition topic. For more details, please refer to <a href="https://cwiki.apache.org/confluence/x/P5VbDg">KIP-904</a>:
    </p>
    <ul>
        <li> prepare your application instances for a rolling bounce and make sure that config <code>upgrade.from</code> is set to the version from which it is being upgrade.</li>
        <li> bounce each instance of your application once </li>
        <li> prepare your newly deployed {{fullDotVersion}} application instances for a second round of rolling bounces; make sure to remove the value for config <code>upgrade.from</code> </li>
        <li> bounce each instance of your application once more to complete the upgrade </li>
    </ul>
    <p> As an alternative, an offline upgrade is also possible. Upgrading from any versions as old as 0.10.0.x to {{fullDotVersion}} in offline mode require the following steps: </p>
    <ul>
        <li> stop all old (e.g., 0.10.0.x) application instances </li>
        <li> update your code and swap old code and jar file with new code and new jar file </li>
        <li> restart all new ({{fullDotVersion}}) application instances </li>
    </ul>
    <p>
        Note: The cooperative rebalancing protocol has been the default since 2.4, but we have continued to support the
        eager rebalancing protocol to provide users an upgrade path. This support will be dropped in a future release,
        so any users still on the eager protocol should prepare to finish upgrading their applications to the cooperative protocol in version 3.1.
        This only affects users who are still on a version older than 2.4, and users who have upgraded already but have not yet
        removed the <code>upgrade.from</code> config that they set when upgrading from a version below 2.4.
        Users fitting into the latter case will simply need to unset this config when upgrading beyond 3.1,
        while users in the former case will need to follow a slightly different upgrade path if they attempt to upgrade from 2.3 or below to a version above 3.1.
        Those applications will need to go through a bridge release, by first upgrading to a version between 2.4 - 3.1 and setting the <code>upgrade.from</code> config,
        then removing that config and upgrading to the final version above 3.1. See <a href="https://issues.apache.org/jira/browse/KAFKA-8575">KAFKA-8575</a>
        for more details.
    </p>

    <h3 class="anchor-heading"><a id="streams_notable_changes" class="anchor-link"></a><a href="#streams_notable_changes">Notable compatibility changes in past releases</a></h3>
    <p>
        Downgrading from 3.5.x or newer version to 3.4.x or older version needs special attention:
        Since 3.5.0 release, Kafka Streams uses a new serialization format for repartition topics.
        This means that older versions of Kafka Streams would not be able to recognize the bytes written by newer versions,
        and hence it is harder to downgrade Kafka Streams with version 3.5.0 or newer to older versions in-flight. For
        more details, please refer to <a href="https://cwiki.apache.org/confluence/x/P5VbDg">KIP-904</a>.

        For a downgrade, first switch the config from <code>"upgrade.from"</code> to the version you are downgrading to.
        This disables writing of the new serialization format in your application. It's important to wait in this state
        long enough to make sure that the application has finished processing any "in-flight" messages written
        into the repartition topics in the new serialization format. Afterwards, you can downgrade your application to a
        pre-3.5.x version.
    </p>

    <p>
        Downgrading from 3.0.x or newer version to 2.8.x or older version needs special attention:
        Since 3.0.0 release, Kafka Streams uses a newer RocksDB version whose on-disk format changed.
        This means that old versioned RocksDB would not be able to recognize the bytes written by that newer versioned RocksDB,
        and hence it is harder to downgrade Kafka Streams with version 3.0.0 or newer to older versions in-flight.
        Users need to wipe out the local RocksDB state stores written by the new versioned Kafka Streams before swapping in the
        older versioned Kafka Streams bytecode, which would then restore the state stores with the old on-disk format from the
        changelogs.
    </p>

    <p>
        Kafka Streams does not support running multiple instances of the same application as different processes on the same physical state directory. Starting in 2.8.0 (as well as 2.7.1 and 2.6.2),
        this restriction will be enforced. If you wish to run more than one instance of Kafka Streams, you must configure them with different values for <code>state.dir</code>.
    </p>

    <p>
        Starting in Kafka Streams 2.6.x, a new processing mode is available, named EOS version 2. This can be configured
        by setting <code>"processing.guarantee"</code> to <code>"exactly_once_v2"</code> for
        application versions 3.0+, or setting it to <code>"exactly_once_beta"</code> for versions between 2.6 and 2.8.
        To use this new feature, your brokers must be on version 2.5.x or newer.
        If you want to upgrade your EOS application from an older version and enable this feature in version 3.0+,
        you first need to upgrade your application to version 3.0.x, staying on <code>"exactly_once"</code>,
        and then do second round of rolling bounces to switch to <code>"exactly_once_v2"</code>. If you
        are upgrading an EOS application from an older (pre-2.6) version to a version between 2.6 and 2.8, follow these
        same steps but with the config <code>"exactly_once_beta"</code> instead. No special steps are required
        to upgrade an application using <code>"exactly_once_beta"</code> from version 2.6+ to 3.0 or higher: you can
        just change the config from <code>"exactly_once_beta"</code> to <code>"exactly_once_v2"</code> during the rolling upgrade.
        For a downgrade, do the reverse: first switch the config from <code>"exactly_once_v2"</code> to
        <code>"exactly_once"</code> to disable the feature in your 2.6.x application.
        Afterward, you can downgrade your application to a pre-2.6.x version.
    </p>

    <p>Since 2.6.0 release, Kafka Streams depends on a RocksDB version that requires MacOS 10.14 or higher.</p>

    <p>
        To run a Kafka Streams application version 2.2.1, 2.3.0, or higher a broker version 0.11.0 or higher is required
        and the on-disk message format must be 0.11 or higher.
        Brokers must be on version 0.10.1 or higher to run a Kafka Streams application version 0.10.1 to 2.2.0.
        Additionally, on-disk message format must be 0.10 or higher to run a Kafka Streams application version 1.0 to 2.2.0.
        For Kafka Streams 0.10.0, broker version 0.10.0 or higher is required.
    </p>

    <p>
        In deprecated <code>KStreamBuilder</code> class, when a <code>KTable</code> is created from a source topic via <code>KStreamBuilder.table()</code>, its materialized state store
        will reuse the source topic as its changelog topic for restoring, and will disable logging to avoid appending new updates to the source topic; in the <code>StreamsBuilder</code> class introduced in 1.0, this behavior was changed
        accidentally: we still reuse the source topic as the changelog topic for restoring, but will also create a separate changelog topic to append the update records from source topic to. In the 2.0 release, we have fixed this issue and now users
        can choose whether or not to reuse the source topic based on the <code>StreamsConfig#TOPOLOGY_OPTIMIZATION</code>: if you are upgrading from the old <code>KStreamBuilder</code> class and hence you need to change your code to use
        the new <code>StreamsBuilder</code>, you should set this config value to <code>StreamsConfig#OPTIMIZE</code> to continue reusing the source topic; if you are upgrading from 1.0 or 1.1 where you are already using <code>StreamsBuilder</code> and hence have already
        created a separate changelog topic, you should set this config value to <code>StreamsConfig#NO_OPTIMIZATION</code> when upgrading to {{fullDotVersion}} in order to use that changelog topic for restoring the state store.
        More details about the new config <code>StreamsConfig#TOPOLOGY_OPTIMIZATION</code> can be found in <a href="https://cwiki.apache.org/confluence/display/KAFKA/KIP-295%3A+Add+Streams+Configuration+Allowing+for+Optional+Topology+Optimization">KIP-295</a>.
    </p>

    <h3><a id="streams_api_changes_350" href="#streams_api_changes_350">Streams API changes in 3.5.0</a></h3>
    <p>      
      A new state store type, versioned key-value stores, was introduced in
      <a href="https://cwiki.apache.org/confluence/display/KAFKA/KIP-889%3A+Versioned+State+Stores">KIP-889</a> and
      <a href="https://cwiki.apache.org/confluence/display/KAFKA/KIP-914%3A+DSL+Processor+Semantics+for+Versioned+Stores">KIP-914</a>.
      Rather than storing a single record version (value and timestamp) per key,
      versioned state stores may store multiple record versions per key. This
      allows versioned state stores to support timestamped retrieval operations
      to return the latest record (per key) as of a specified timestamp.
      For more information, including how to upgrade from a non-versioned key-value
      store to a versioned store in an existing application, see the
      <a href="/{{version}}/documentation/streams/developer-guide/dsl-api.html#versioned-state-stores">Developer Guide</a>.
      Versioned key-value stores are opt-in only; existing applications will not be
      affected upon upgrading to 3.5 without explicit code changes.
    </p>

    <p>
      In addition to KIP-899, <a href="https://cwiki.apache.org/confluence/display/KAFKA/KIP-914%3A+DSL+Processor+Semantics+for+Versioned+Stores">KIP-914</a>
      updates DSL processing semantics if a user opts-in to use the new versioned key-value stores.
      Using the new versioned key-value stores, DSL processing are able to handle out-of-order data better:
      For example, late record may be dropped and stream-table joins do a timestamped based lookup into the table.
      Table aggregations and primary/foreign-key table-table joins are also improved. 
      Note: versioned key-value stores are not supported for global-KTable and don't work with <code>suppress()</code>.
    </p>

    <p>
      <a href="https://cwiki.apache.org/confluence/display/KAFKA/KIP-904%3A+Kafka+Streams+-+Guarantee+subtractor+is+called+before+adder+if+key+has+not+changed">KIP-904</a>
<<<<<<< HEAD
      improves the implemenation of KTable aggregations. In general, an input KTable update triggers a result refinent for two rows;
      however, prior to KIP-904, if both refinements happend to the same result row, two independent updates to the same row are applied, resulting in spurious itermediate results.
=======
      improves the implementation of KTable aggregations. In general, an input KTable update triggers a result refinent for two rows;
      however, prior to KIP-904, if both refinements happen to the same result row, two independent updates to the same row are applied, resulting in spurious itermediate results.
>>>>>>> fd5b300b
      KIP-904 allows us to detect this case, and to only apply a single update avoiding spurious intermediate results.
    </p>

    <p>
      Error handling is improved via <a href="https://cwiki.apache.org/confluence/display/KAFKA/KIP-399%3A+Extend+ProductionExceptionHandler+to+cover+serialization+exceptions">KIP-399</a>.
      The existing <code>ProductionExceptionHandler</code> now also covers serialization errors.
    </p>

    <p>
      We added a new Serde type <code>Boolean</code> in
      <a href="https://cwiki.apache.org/confluence/display/KAFKA/KIP-907%3A+Add+Boolean+Serde+to+public+interface">KIP-907</a>
    </p>

    <p>
      <a href="https://cwiki.apache.org/confluence/display/KAFKA/KIP-884%3A+Add+config+to+configure+KafkaClientSupplier+in+Kafka+Streams">KIP-884</a>
      adds a new config <code>default.client.supplier</code> that allows to use a custom <code>KafkaClientSupplier</code> without any code changes.
    </p>

    <h3><a id="streams_api_changes_310" href="#streams_api_changes_310">Streams API changes in 3.1.0</a></h3>
    <p>
      The semantics of left/outer stream-stream join got improved via
      <a href="https://cwiki.apache.org/confluence/display/KAFKA/KIP-633%3A+Deprecate+24-hour+Default+Grace+Period+for+Windowed+Operations+in+Streams">KIP-633</a>.
      Previously, left-/outer stream-stream join might have emitted so-call spurious left/outer results, due to an eager-emit strategy.
      The implementation was changed to emit left/outer join result records only after the join window is closed.
      The old API to specify the join window, i.e., <code>JoinWindows.of()</code> that enables the eager-emit strategy,
      was deprecated in favor of a <code>JoinWindows.ofTimeDifferenceAndGrace()</code> and <code>JoinWindows.ofTimeDifferencWithNoGrace()</code>.
      The new semantics are only enabled if you use the new join window builders.<br />
      Additionally, KIP-633 makes setting a grace period also mandatory for windowed aggregations, i.e., for
      <code>TimeWindows</code> (hopping/tumbling), <code>SessionWindows</code>, and <code>SlidingWindows</code>.
      The corresponding builder methods <code>.of(...)</code> were deprecated in favor of the new
      <code>.ofTimeDifferenceAndGrace()</code> and <code>.ofTimeDifferencWithNoGrace()</code> methods.
    </p>

    <p>
      <a href="https://cwiki.apache.org/confluence/display/KAFKA/KIP-761%3A+Add+Total+Blocked+Time+Metric+to+Streams">KIP-761</a>
      adds new metrics that allow to track blocking times on the underlying consumer and producer clients.
      Check out the section on <a href="/documentation/#kafka_streams_monitoring">Kafka Streams metrics</a> for more details.
    </p>

    <p>
      <a href="/documentation/streams/developer-guide/interactive-queries.html">Interactive Queries</a> were improved via
      <a href="https://cwiki.apache.org/confluence/display/KAFKA/KIP-763%3A+Range+queries+with+open+endpoints">KIP-763</a>
      <a href="https://cwiki.apache.org/confluence/pages/viewpage.action?pageId=186876596">KIP-766</a>.
      Range queries now accept <code>null</code> as lower/upper key-range bound to indicate an open-ended lower/upper bound.
    </p>

    <p>
      Foreign-key table-table joins now support custom partitioners via
      <a href="https://cwiki.apache.org/confluence/display/KAFKA/KIP-775%3A+Custom+partitioners+in+foreign+key+joins">KIP-775</a>.
      Previously, if an input table was partitioned by a non-default partitioner, joining records might fail.
      With KIP-775 you now can pass a custom <code>StreamPartitioner</code> into the join using the newly added
      <code>TableJoined</code> object.
    </p>

    <h3><a id="streams_api_changes_300" href="#streams_api_changes_300">Streams API changes in 3.0.0</a></h3>
    <p>
      We improved the semantics of
      <a href="/documentation/streams/developer-guide/config-streams.html#max-task-idle-ms">task idling (<code>max.task.idle.ms</code>)</a>.
      Now Streams provides stronger in-order join and merge processing semantics.
      Streams's new default pauses processing on tasks with multiple input partitions
      when one of the partitions has no data buffered locally but has a non-zero lag. In other
      words, Streams will wait to fetch records that are already available on the broker. This
      results in improved join semantics, since it allows Streams to interleave the two input
      partitions in timestamp order instead of just processing whichever partition happens to be
      buffered. There is an option to disable this new behavior, and there is also an option to
      make Streams wait even longer for new records to be <em>produced</em> to the input partitions,
      which you can use to get stronger time semantics when you know some of your producers may be
      slow. See the
      <a href="/documentation/streams/developer-guide/config-streams.html#max-task-idle-ms">config reference</a>
      for more information, and <a href="https://cwiki.apache.org/confluence/x/JSXZCQ">KIP-695</a>
      for the larger context of this change.
    </p>
    <p>
        Interactive Queries may throw new exceptions for different errors:
    </p>
    <ul>
        <li> <code>UnknownStateStoreException</code>: If the specified store name does not exist in the topology, an <code>UnknownStateStoreException</code> will be thrown instead of the former <code>InvalidStateStoreException</code>.</li>
        <li> <code>StreamsNotStartedException</code>: If Streams state is <code>CREATED</code>, a <code>StreamsNotStartedException</code> will be thrown.</li>
        <li> <code>InvalidStateStorePartitionException</code>: If the specified partition does not exist, a <code>InvalidStateStorePartitionException</code> will be thrown.</li>
    </ul>
    <p>
        See <a href="https://cwiki.apache.org/confluence/display/KAFKA/KIP-216%3A+IQ+should+throw+different+exceptions+for+different+errors">KIP-216</a> for more information.
    </p>
    <p>
      We deprecated the StreamsConfig <code>processing.guarantee</code> configuration value <code>"exactly_once"</code> (for EOS version 1) in favor of the improved EOS version 2, formerly configured via
      <code>"exactly_once_beta</code>. To avoid confusion about the term "beta" in the config name and highlight the production-readiness of EOS version 2, we have also renamed "eos-beta" to "eos-v2"
      and deprecated the configuration value <code>"exactly_once_beta"</code>, replacing it with a new configuration value <code>"exactly_once_v2"</code>
      Users of exactly-once semantics should plan to migrate to the eos-v2 config and prepare for the removal of the deprecated configs in 4.0 or after at least a year
      from the release of 3.0, whichever comes last. Note that eos-v2 requires broker version 2.5 or higher, like eos-beta, so users should begin to upgrade their kafka cluster if necessary. See
      <a href="https://cwiki.apache.org/confluence/x/zJONCg">KIP-732</a> for more details.
    </p>
    <p>
        We removed the default implementation of <code>RocksDBConfigSetter#close()</code>.
    </p>
    <p>
        We dropped the default 24 hours grace period for windowed operations such as Window or Session aggregates, or
        stream-stream joins. This period determines how long after a window ends any out-of-order records will still
        be processed. Records coming in after the grace period has elapsed are considered late and will be dropped.
        But in operators such as suppression, a large grace period has the drawback of incurring an equally large
        output latency. The current API made it all too easy to miss the grace period config completely, leading you
        to wonder why your application seems to produce no output -- it actually is, but not for 24 hours.
        <p>
        To prevent accidentally or unknowingly falling back to the default 24hr grace period, we deprecated all of the
        existing static constructors for the <code>Windows</code> classes (such as <code>TimeWindows#of</code>). These
        are replaced by new static constructors of two flavors: <code>#ofSizeAndGrace</code> and <code>#ofSizeWithNoGrace</code>
        (these are for the <code>TimeWindows</code> class; analogous APIs exist for the <code>JoinWindows</code>,
        <code>SessionWindows</code>, and SlidingWindows classes). With these new APIs you are forced to set the grace
        period explicitly, or else consciously choose to opt out by selecting the <code>WithNoGrace</code> flavor which
        sets it to 0 for situations where you really don't care about the grace period, for example during testing or
        when playing around with Kafka Streams for the first time. Note that using the new APIs for the
        <code>JoinWindows</code> class will also enable a fix for spurious left/outer join results, as described in
        the following paragraph. For more details on the grace period and new static constructors, see
        <a href="https://cwiki.apache.org/confluence/display/KAFKA/KIP-633%3A+Drop+24+hour+default+of+grace+period+in+Streams">KIP-633</a>
    </p>
    <p>
        Additionally, in older versions Kafka Streams emitted stream-stream left/outer join results eagerly. This behavior may lead to spurious left/outer join result records.
        In this release, we changed the behavior to avoid spurious results and left/outer join result are only emitted after the join window is closed, i.e., after the grace period elapsed.
        To maintain backward compatibility, the old API <code>JoinWindows#of(timeDifference)</code> preserves the old eager-emit behavior and only the new
        APIs <code>JoinWindows#ofTimeDifferenceAndGrace()</code> and <code>JoinsWindows#ofTimeDifferenceNoGrace</code> enable the new behavior. Check out
        <a href="https://issues.apache.org/jira/browse/KAFKA-10847">KAFKA-10847</a> for more information.
    </p>
    <p>
        The public <code>topicGroupId</code> and <code>partition</code> fields on TaskId have been deprecated and replaced with getters. Please migrate to using the new <code>TaskId.subtopology()</code>
        (which replaces <code>topicGroupId</code>) and <code>TaskId.partition()</code> APIs instead. Also, the <code>TaskId#readFrom</code> and <code>TaskId#writeTo</code> methods have been deprecated
        and will be removed, as they were never intended for public use. We have also deprecated the <code>org.apache.kafka.streams.processor.TaskMetadata</code> class and introduced a new interface
        <code>org.apache.kafka.streams.TaskMetadata</code> to be used instead. This change was introduced to better reflect the fact that <code>TaskMetadata</code> was not meant to be instantiated outside
        of Kafka codebase.
        Please note that the new <code>TaskMetadata</code> offers APIs that better represent the task id as an actual <code>TaskId</code> object instead of a String. Please migrate to the new
        <code>org.apache.kafka.streams.TaskMetadata</code> which offers these better methods, for example, by using the new <code>ThreadMetadata#activeTasks</code> and <code>ThreadMetadata#standbyTasks</code>.
        <code>org.apache.kafka.streams.processor.ThreadMetadata</code> class is also now deprecated and the newly introduced interface <code>org.apache.kafka.streams.ThreadMetadata</code> is to be used instead. In this new <code>ThreadMetadata</code>
        interface, any reference to the deprecated <code>TaskMetadata</code> is replaced by the new interface.
        Finally, also <code>org.apache.kafka.streams.state.StreamsMetadata</code> has been deprecated. Please migrate to the new <code>org.apache.kafka.streams.StreamsMetadata</code>.
        We have deprecated several methods under <code>org.apache.kafka.streams.KafkaStreams</code> that returned the aforementioned deprecated classes:
    </p>
    <ul>
        <li>Users of <code>KafkaStreams#allMetadata</code> are meant to migrate to the new <code>KafkaStreams#metadataForAllStreamsClients</code>.</li>
        <li>Users of <code>KafkaStreams#allMetadataForStore(String)</code> are meant to migrate to the new <code>KafkaStreams#streamsMetadataForStore(String)</code>.</li>
        <li>Users of <code>KafkaStreams#localThreadsMetadata</code> are meant to migrate to the new <code>KafkaStreams#metadataForLocalThreads</code>.</li>
    </ul>
    <p>See <a href="https://cwiki.apache.org/confluence/x/vYTOCg">KIP-740</a> and <a href="https://cwiki.apache.org/confluence/x/XIrOCg">KIP-744</a> for more details.</p>

    <p>
        We removed the following deprecated APIs:
    </p>
    <ul>
        <li> <code>--zookeeper</code> flag of the application reset tool: deprecated in Kafka 1.0.0 (<a href="https://cwiki.apache.org/confluence/display/KAFKA/KIP-198%3A+Remove+ZK+dependency+from+Streams+Reset+Tool">KIP-198</a>).</li>
        <li> <code>--execute</code> flag of the application reset tool: deprecated in Kafka 1.1.0 (<a href="https://cwiki.apache.org/confluence/display/KAFKA/KIP-171+-+Extend+Consumer+Group+Reset+Offset+for+Stream+Application">KIP-171</a>).</li>
        <li> <code>StreamsBuilder#addGlobalStore</code> (one overload): deprecated in Kafka 1.1.0 (<a href="https://cwiki.apache.org/confluence/pages/viewpage.action?pageId=74689212">KIP-233</a>).</li>
        <li> <code>ProcessorContext#forward</code> (some overloads): deprecated in Kafka 2.0.0 (<a href="https://cwiki.apache.org/confluence/display/KAFKA/KIP-251%3A+Allow+timestamp+manipulation+in+Processor+API">KIP-251</a>).</li>
        <li> <code>WindowBytesStoreSupplier#segments</code>: deprecated in Kafka 2.1.0 (<a href="https://cwiki.apache.org/confluence/display/KAFKA/KIP-319%3A+Replace+segments+with+segmentInterval+in+WindowBytesStoreSupplier">KIP-319</a>).</li>
        <li> <code>segments, until, maintainMs</code> on <code>TimeWindows</code>, <code>JoinWindows</code>, and <code>SessionWindows</code>: deprecated in Kafka 2.1.0 (<a href="https://cwiki.apache.org/confluence/display/KAFKA/KIP-328%3A+Ability+to+suppress+updates+for+KTables">KIP-328</a>).</li>
        <li> Overloaded <code>JoinWindows#of, before, after</code>, <code>SessionWindows#with</code>, <code>TimeWindows#of, advanceBy</code>, <code>UnlimitedWindows#startOn</code> and <code>KafkaStreams#close</code> with <code>long</code> typed parameters: deprecated in Kafka 2.1.0 (<a href="https://cwiki.apache.org/confluence/display/KAFKA/KIP-358%3A+Migrate+Streams+API+to+Duration+instead+of+long+ms+times">KIP-358</a>).</li>
        <li> Overloaded <code>KStream#groupBy, groupByKey</code> and <code>KTable#groupBy</code> with <code>Serialized</code> parameter: deprecated in Kafka 2.1.0 (<a href="https://cwiki.apache.org/confluence/display/KAFKA/KIP-372%3A+Naming+Repartition+Topics+for+Joins+and+Grouping">KIP-372</a>).</li>
        <li> <code>Joined#named, name</code>: deprecated in Kafka 2.3.0 (<a href="https://cwiki.apache.org/confluence/display/KAFKA/KIP-307%3A+Allow+to+define+custom+processor+names+with+KStreams+DSL">KIP-307</a>).</li>
        <li> <code>TopologyTestDriver#pipeInput, readOutput</code>, <code>OutputVerifier</code> and <code>ConsumerRecordFactory</code> classes (<a href="https://cwiki.apache.org/confluence/display/KAFKA/KIP-470%3A+TopologyTestDriver+test+input+and+output+usability+improvements">KIP-470</a>).</li>
        <li> <code>KafkaClientSupplier#getAdminClient</code>: deprecated in Kafka 2.4.0 (<a href="https://cwiki.apache.org/confluence/display/KAFKA/KIP-476%3A+Add+Java+AdminClient+Interface">KIP-476</a>).</li>
        <li> Overloaded <code>KStream#join, leftJoin, outerJoin</code> with <code>KStream</code> and <code>Joined</code> parameters: deprecated in Kafka 2.4.0 (<a href="https://cwiki.apache.org/confluence/display/KAFKA/KIP-479%3A+Add+StreamJoined+config+object+to+Join">KIP-479</a>).</li>
        <li> <code>WindowStore#put(K key, V value)</code>: deprecated in Kafka 2.4.0 (<a href="https://cwiki.apache.org/confluence/pages/viewpage.action?pageId=115526545">KIP-474</a>).</li>
        <li> <code>UsePreviousTimeOnInvalidTimestamp</code>: deprecated in Kafka 2.5.0 as renamed to <code>UsePartitionTimeOnInvalidTimestamp</code> (<a href="https://cwiki.apache.org/confluence/pages/viewpage.action?pageId=130028807">KIP-530</a>).</li>
        <li> Overloaded <code>KafkaStreams#metadataForKey</code>: deprecated in Kafka 2.5.0 (<a href="https://cwiki.apache.org/confluence/display/KAFKA/KIP-535%3A+Allow+state+stores+to+serve+stale+reads+during+rebalance">KIP-535</a>).</li>
        <li> Overloaded <code>KafkaStreams#store</code>: deprecated in Kafka 2.5.0 (<a href="https://cwiki.apache.org/confluence/display/KAFKA/KIP-562%3A+Allow+fetching+a+key+from+a+single+partition+rather+than+iterating+over+all+the+stores+on+an+instance">KIP-562</a>).</li>
    </ul>
    <p>
        The following dependencies were removed from Kafka Streams:
    </p>
    <ul>
        <li>Connect-json: As of Kafka Streams no longer has a compile time dependency on "connect:json" module (<a href="https://issues.apache.org/jira/browse/KAFKA-5146">KAFKA-5146</a>).
            Projects that were relying on this transitive dependency will have to explicitly declare it.</li>
    </ul>
    <p>
      The default value for configuration parameter <code>replication.factor</code> was changed to <code>-1</code>
      (meaning: use broker default replication factor).
      The <code>replication.factor</code> value of <code>-1</code> requires broker version 2.4 or newer.
    </p>
    <p> The new serde type was introduced <code>ListSerde</code>: </p>
    <ul>
        <li> Added class <code>ListSerde</code> to (de)serialize <code>List</code>-based objects </li>
        <li> Introduced <code>ListSerializer</code> and <code>ListDeserializer</code> to power the new functionality </li>
    </ul>

    <h3><a id="streams_api_changes_280" href="#streams_api_changes_280">Streams API changes in 2.8.0</a></h3>
    <p>
        We extended <code>StreamJoined</code> to include the options <code>withLoggingEnabled()</code> and <code>withLoggingDisabled()</code> in
        <a href="https://cwiki.apache.org/confluence/display/KAFKA/KIP-689%3A+Extend+%60StreamJoined%60+to+allow+more+store+configs">KIP-689</a>.
    </p>
    <p>
        We added two new methods to <code>KafkaStreams</code>, namely <code>KafkaStreams#addStreamThread()</code> and <code>KafkaStreams#removeStreamThread()</code> in
        <a href="https://cwiki.apache.org/confluence/x/FDd4CQ">KIP-663</a>.
        These methods have enabled adding and removing StreamThreads to a running KafkaStreams client.
   </p>
    <p>
        We deprecated <code>KafkaStreams#setUncaughtExceptionHandler(final Thread.UncaughtExceptionHandler uncaughtExceptionHandler)</code>
        in favor of <code>KafkaStreams#setUncaughtExceptionHandler(final StreamsUncaughtExceptionHandler streamsUncaughtExceptionHandler)</code>
        in <a href="https://cwiki.apache.org/confluence/x/lkN4CQ">KIP-671</a>.
        The default handler will close the Kafka Streams client and the client will transit to state ERROR.
        If you implement a custom handler, the new interface allows you to return a <code>StreamThreadExceptionResponse</code>,
        which will determine how the application will respond to a stream thread failure.
    </p>
    <p>
        Changes in <a href="https://cwiki.apache.org/confluence/x/FDd4CQ">KIP-663</a> necessitated the KafkaStreams client
        state machine to update, which was done in <a href="https://cwiki.apache.org/confluence/x/lCvZCQ">KIP-696</a>.
        The ERROR state is now terminal with PENDING_ERROR being a transitional state where the resources are closing.
        The ERROR state indicates that there is something wrong and the Kafka Streams client should not be blindly
        restarted without classifying the error that caused the thread to fail.
        If the error is of a type that you would like to retry, you should have the
        <code>StreamsUncaughtExceptionHandler</code> return <code>REPLACE_THREAD</code>.
        When all stream threads are dead there is no automatic transition to ERROR as a new stream thread can be added.
    </p>
    <p>
        The <code>TimeWindowedDeserializer</code> constructor <code>TimeWindowedDeserializer(final Deserializer inner)</code>
        was deprecated to encourage users to properly set their window size through <code>TimeWindowedDeserializer(final Deserializer inner, Long windowSize)</code>.
        An additional streams config, <code>window.size.ms</code>, was added for users that cannot set the window size through
        the constructor, such as when using the console consumer. <a href="https://cwiki.apache.org/confluence/display/KAFKA/KIP-659%3A+Improve+TimeWindowedDeserializer+and+TimeWindowedSerde+to+handle+window+size">KIP-659</a>
        has more details.
    </p>
    <p>
        To simplify testing, two new constructors that don't require a <code>Properties</code> parameter have been
        added to the <code>TopologyTestDriver</code> class. If <code>Properties</code> are passed
        into the constructor, it is no longer required to set mandatory configuration parameters
        (cf. <a href="https://cwiki.apache.org/confluence/display/KAFKA/KIP-680%3A+TopologyTestDriver+should+not+require+a+Properties+argument">KIP-680</a>).
    </p>
    <p>
        We added the <code>prefixScan()</code> method to interface <code>ReadOnlyKeyValueStore</code>.
        The new <code>prefixScan()</code> allows fetching all values whose keys start with a given prefix.
        See <a href="https://cwiki.apache.org/confluence/display/KAFKA/KIP-614%3A+Add+Prefix+Scan+support+for+State+Stores">KIP-614</a> for more details.
    </p>
    <p>
        Kafka Streams is now handling <code>TimeoutException</code> thrown by the consumer, producer, and admin client.
        If a timeout occurs on a task, Kafka Streams moves to the next task and retries to make progress on the failed
        task in the next iteration.
        To bound how long Kafka Streams retries a task, you can set <code>task.timeout.ms</code> (default is 5 minutes).
        If a task does not make progress within the specified task timeout, which is tracked on a per-task basis,
        Kafka Streams throws a <code>TimeoutException</code>
        (cf. <a href="https://cwiki.apache.org/confluence/display/KAFKA/KIP-572%3A+Improve+timeouts+and+retries+in+Kafka+Streams">KIP-572</a>).
    </p>
    <p>
        We changed the default value of <code>default.key.serde</code> and <code>default.value.serde</code> to be <code>null</code> instead of <code>ByteArraySerde</code>.
        Users will now see a <code>ConfigException</code> if their serdes are not correctly configured through those configs or passed in explicitly.
        See <a href="https://cwiki.apache.org/confluence/display/KAFKA/KIP-741%3A+Change+default+serde+to+be+null">KIP-741</a> for more details.
    </p>

    <h3><a id="streams_api_changes_270" href="#streams_api_changes_270">Streams API changes in 2.7.0</a></h3>
    <p>
        In <code>KeyQueryMetadata</code> we deprecated <code>getActiveHost()</code>, <code>getStandbyHosts()</code> as well as <code>getPartition()</code>
        and replaced them with <code>activeHost()</code>, <code>standbyHosts()</code> and <code>partition()</code> respectively.
        <code>KeyQueryMetadata</code> was introduced in Kafka Streams 2.5 release with getter methods having prefix <code>get</code>.
        The intend of this change is to bring the method names to Kafka custom to not use the <code>get</code> prefix for getter methods.
        The old methods are deprecated and is not effected.
        (Cf. <a href="https://cwiki.apache.org/confluence/display/KAFKA/KIP-648%3A+Renaming+getter+method+for+Interactive+Queries">KIP-648</a>.)
    </p>
    <p>
        The <code>StreamsConfig</code> variable for configuration parameter <code>"topology.optimization"</code>
        is renamed from <code>TOPOLOGY_OPTIMIZATION</code> to <code>TOPOLOGY_OPTIMIZATION_CONFIG</code>.
        The old variable is deprecated. Note, that the parameter name itself is not affected.
        (Cf. <a href="https://cwiki.apache.org/confluence/display/KAFKA/KIP-626%3A+Rename+StreamsConfig+config+variable+name">KIP-629</a>.)
    </p>
    <p>
        The configuration parameter <code>retries</code> is deprecated in favor of the new parameter <code>task.timeout.ms</code>.
        Kafka Streams' runtime ignores <code>retries</code> if set, however, it would still forward the parameter
        to its internal clients.
    </p>
    <p>
        We added <code>SlidingWindows</code> as an option for <code>windowedBy()</code> windowed aggregations as described in
        <a href="https://cwiki.apache.org/confluence/display/KAFKA/KIP-450%3A+Sliding+Window+Aggregations+in+the+DSL">KIP-450</a>.
        Sliding windows are fixed-time and data-aligned windows that allow for flexible and efficient windowed aggregations.
    </p>

    <p>
        The end-to-end latency metrics introduced in 2.6 have been expanded to include store-level metrics. The new store-level
        metrics are recorded at the TRACE level, a new metrics recording level. Enabling TRACE level metrics will automatically
        turn on all higher levels, ie INFO and DEBUG. See <a href="https://cwiki.apache.org/confluence/x/gBkRCQ">KIP-613</a> for more information.
    </p>

    <h3><a id="streams_api_changes_260" href="#streams_api_changes_260">Streams API changes in 2.6.0</a></h3>
    <p>
        We added a new processing mode, EOS version 2, that improves application scalability using exactly-once guarantees
        (via <a href="https://cwiki.apache.org/confluence/display/KAFKA/KIP-447%3A+Producer+scalability+for+exactly+once+semantics">KIP-447</a>).
        You can enable this new feature by setting the configuration parameter <code>processing.guarantee</code> to the
        new value <code>"exactly_once_beta"</code>.
        Note that you need brokers with version 2.5 or newer to use this feature.
    </p>
    <p>
        For more highly available stateful applications, we've modified the task assignment algorithm to delay the movement of stateful active tasks to instances
        that aren't yet caught up with that task's state. Instead, to migrate a task from one instance to another (eg when scaling out),
        Streams will assign a warmup replica to the target instance so it can begin restoring the state while the active task stays available on an instance
        that already had the task. The instances warming up tasks will communicate their progress to the group so that, once ready, Streams can move active
        tasks to their new owners in the background. Check out <a href="https://cwiki.apache.org/confluence/x/0i4lBg">KIP-441</a>
        for full details, including several new configs for control over this new feature.
    </p>
    <p>
        New end-to-end latency metrics have been added. These task-level metrics will be logged at the INFO level and report the min and max end-to-end latency of a record at the beginning/source node(s)
        and end/terminal node(s) of a task. See <a href="https://cwiki.apache.org/confluence/x/gBkRCQ">KIP-613</a> for more information.
    </p>
    <p>
        As of 2.6.0 Kafka Streams deprecates <code>KStream.through()</code> in favor of the new <code>KStream.repartition()</code> operator
        (as per <a href="https://cwiki.apache.org/confluence/display/KAFKA/KIP-221%3A+Enhance+DSL+with+Connecting+Topic+Creation+and+Repartition+Hint">KIP-221</a>).
        <code>KStream.repartition()</code> is similar to <code>KStream.through()</code>, however Kafka Streams will manage the topic for you.
        If you need to write into and read back from a topic that you mange, you can fall back to use <code>KStream.to()</code> in combination with <code>StreamsBuilder#stream()</code>.
        Please refer to the <a href="/{{version}}/documentation/streams/developer-guide/dsl-api.html">developer guide</a> for more details about <code>KStream.repartition()</code>.
    </p>

    <p>
        The usability of <code>StateStore</code>s within the Processor API is improved: <code>ProcessorSupplier</code> and <code>TransformerSupplier</code>
        now extend <code>ConnectedStoreProvider</code> as per <a href="https://cwiki.apache.org/confluence/x/XI3QBQ">KIP-401</a>,
        enabling a user to provide <code>StateStore</code>s with alongside Processor/Transformer logic so that they are automatically
        added and connected to the processor.
    </p>
    <p>
        We added a <code>--force</code> option in StreamsResetter to force remove left-over members on broker side when long session time out was configured
        as per <a href="https://cwiki.apache.org/confluence/display/KAFKA/KIP-571%3A+Add+option+to+force+remove+members+in+StreamsResetter">KIP-571</a>.
    </p>
    <p>
        We added <code>Suppressed.withLoggingDisabled()</code> and <code>Suppressed.withLoggingEnabled(config)</code>
        methods to allow disabling or configuring of the changelog topic and allows for configuration of the changelog topic
        as per <a href="https://cwiki.apache.org/confluence/display/KAFKA/KIP-446%3A+Add+changelog+topic+configuration+to+KTable+suppress">KIP-446</a>.
    </p>

    <h3 class="anchor-heading"><a id="streams_api_changes_250" class="anchor-link"></a><a href="#streams_api_changes_250">Streams API changes in 2.5.0</a></h3>
    <p>
        We add a new <code>cogroup()</code> operator (via <a href="https://cwiki.apache.org/confluence/display/KAFKA/KIP-150+-+Kafka-Streams+Cogroup">KIP-150</a>)
        that allows to aggregate multiple streams in a single operation.
        Cogrouped streams can also be windowed before they are aggregated.
        Please refer to the <a href="/{{version}}/documentation/streams/developer-guide/dsl-api.html">developer guide</a> for more details.
    </p>
    <p>
        We added a new <code>KStream.toTable()</code> API to translate an input event stream into a changelog stream as per
        <a href="https://cwiki.apache.org/confluence/display/KAFKA/KIP-523%3A+Add+KStream%23toTable+to+the+Streams+DSL">KIP-523</a>.
    </p>
    <p>
        We added a new Serde type <code>Void</code> in <a href="https://cwiki.apache.org/confluence/display/KAFKA/KIP-527%3A+Add+VoidSerde+to+Serdes">KIP-527</a> to represent
        null keys or null values from input topic.
    </p>
    <p>
        Deprecated <code>UsePreviousTimeOnInvalidTimestamp</code> and replaced it with <code>UsePartitionTimeOnInvalidTimeStamp</code> as per
        <a href="https://cwiki.apache.org/confluence/pages/viewpage.action?pageId=130028807">KIP-530</a>.
    </p>
    <p>
        Deprecated <code>KafkaStreams.store(String, QueryableStoreType)</code> and replaced it with <code>KafkaStreams.store(StoreQueryParameters)</code> to allow querying
        for a store with variety of parameters, including querying a specific task and stale stores, as per
        <a href="https://cwiki.apache.org/confluence/display/KAFKA/KIP-562%3A+Allow+fetching+a+key+from+a+single+partition+rather+than+iterating+over+all+the+stores+on+an+instance">KIP-562</a> and
        <a href="https://cwiki.apache.org/confluence/display/KAFKA/KIP-535%3A+Allow+state+stores+to+serve+stale+reads+during+rebalance">KIP-535</a> respectively.
    </p>

    <h3 class="anchor-heading"><a id="streams_api_changes_240" class="anchor-link"></a><a href="#streams_api_changes_240">Streams API changes in 2.4.0</a></h3>
    <p>     
         As of 2.4.0 Kafka Streams offers a KTable-KTable foreign-key join (as per <a href="https://cwiki.apache.org/confluence/display/KAFKA/KIP-213+Support+non-key+joining+in+KTable">KIP-213</a>). 
         This joiner allows for records to be joined between two KTables with different keys. 
         Both <a href="/{{version}}/documentation/streams/developer-guide/dsl-api.html#ktable-ktable-fk-join">INNER and LEFT foreign-key joins</a> 
         are supported.
    </p>
    <p>
        In the 2.4 release, you now can name all operators in a Kafka Streams DSL topology via
        <a href="https://cwiki.apache.org/confluence/display/KAFKA/KIP-307%3A+Allow+to+define+custom+processor+names+with+KStreams+DSL">KIP-307</a>.
        Giving your operators meaningful names makes it easier to understand the topology 
        description (<code>Topology#describe()#toString()</code>) and 
        understand the full context of what your Kafka Streams application is doing.
        <br />
        There are new overloads on most <code>KStream</code> and <code>KTable</code> methods 
        that accept a <code>Named</code> object.  Typically you'll provide a name for the DSL operation by 
        using <code>Named.as("my operator name")</code>.  Naming of repartition topics for aggregation 
        operations will still use <code>Grouped</code> and join operations will use 
        either <code>Joined</code> or the new <code>StreamJoined</code> object.

    </p>
    <p>
        Before the 2.4.0 version of Kafka Streams, users of the DSL could not name the state stores involved in a stream-stream join.
        If users changed their topology and added a operator before the
        join, the internal names of the state stores would shift, requiring an application reset when redeploying.
        In the 2.4.0 release, Kafka Streams adds the <code>StreamJoined</code>
        class, which gives users the ability to name the join processor, repartition topic(s) (if a repartition is required),
        and the state stores involved in the join.  Also, by naming the state stores, the changelog topics
        backing the state stores are named as well.  It's important to note that naming the stores
        <strong>will not</strong> make them queryable via Interactive Queries.
        <br/>
        Another feature delivered by <code>StreamJoined</code> is that you can now configure the type of state store used in the join.
        You can elect to use in-memory stores or custom state stores for a stream-stream join.  Note that the provided stores
        will not be available for querying via Interactive Queries.  With the addition
        of <code>StreamJoined</code>, stream-stream join operations
        using <code>Joined</code> have been deprecated. Please switch over to stream-stream join methods using the
        new overloaded methods.  You can get more details from
        <a href="https://cwiki.apache.org/confluence/display/KAFKA/KIP-479%3A+Add+StreamJoined+config+object+to+Join">KIP-479</a>.
    </p>
    <p>
        With the introduction of incremental cooperative rebalancing, Streams no longer requires all tasks be revoked at the beginning of a rebalance. Instead, at the completion of the rebalance only those tasks which are to be migrated to another consumer
        for overall load balance will need to be closed and revoked. This changes the semantics of the <code>StateListener</code> a bit, as it will not necessarily transition to <code>REBALANCING</code> at the beginning of a rebalance anymore. Note that
        this means IQ will now be available at all times except during state restoration, including while a rebalance is in progress. If restoration is occurring when a rebalance begins, we will continue to actively restore the state stores and/or process
        standby tasks during a cooperative rebalance. Note that with this new rebalancing protocol, you may sometimes see a rebalance be followed by a second short rebalance that ensures all tasks are safely distributed. For details on please see
        <a href="https://cwiki.apache.org/confluence/display/KAFKA/KIP-429%3A+Kafka+Consumer+Incremental+Rebalance+Protocol">KIP-429</a>.
    </p>

    <p>
        The 2.4.0 release contains newly added and reworked metrics.
        <a href="https://cwiki.apache.org/confluence/display/KAFKA/KIP-444%3A+Augment+metrics+for+Kafka+Streams">KIP-444</a>
        adds new <em>client level</em> (i.e., <code>KafkaStreams</code> instance level) metrics to the existing
        thread-level, task-level, and processor-/state-store-level metrics.
        For a full list of available client level metrics, see the
        <a href="/{{version}}/documentation/#kafka_streams_client_monitoring">KafkaStreams monitoring</a>
        section in the operations guide.
        <br />
        Furthermore, RocksDB metrics are exposed via
        <a href="https://cwiki.apache.org/confluence/display/KAFKA/KIP-471%3A+Expose+RocksDB+Metrics+in+Kafka+Streams">KIP-471</a>.
        For a full list of available RocksDB metrics, see the
        <a href="/{{version}}/documentation/#kafka_streams_rocksdb_monitoring">RocksDB monitoring</a>
        section in the operations guide.
    </p>

    <p>
        Kafka Streams <code>test-utils</code> got improved via
        <a href="https://cwiki.apache.org/confluence/display/KAFKA/KIP-470%3A+TopologyTestDriver+test+input+and+output+usability+improvements">KIP-470</a>
        to simplify the process of using <code>TopologyTestDriver</code> to test your application code.
        We deprecated <code>ConsumerRecordFactory</code>, <code>TopologyTestDriver#pipeInput()</code>,
        <code>OutputVerifier</code>, as well as <code>TopologyTestDriver#readOutput()</code> and replace them with
        <code>TestInputTopic</code> and <code>TestOutputTopic</code>, respectively.
        We also introduced a new class <code>TestRecord</code> that simplifies assertion code.
        For full details see the
        <a href="/{{version}}/documentation/streams/developer-guide/testing.html">Testing section</a> in the developer guide.
    </p>

    <p>
        In 2.4.0, we deprecated <code>WindowStore#put(K key, V value)</code> that should never be used.
        Instead the existing <code>WindowStore#put(K key, V value, long windowStartTimestamp)</code> should be used
        (<a href="https://cwiki.apache.org/confluence/pages/viewpage.action?pageId=115526545">KIP-474</a>).
    </p>

    <p>
        Furthermore, the <code>PartitionGrouper</code> interface and its corresponding configuration parameter
        <code>partition.grouper</code> were deprecated
        (<a href="https://cwiki.apache.org/confluence/display/KAFKA/KIP-528%3A+Deprecate+PartitionGrouper+configuration+and+interface">KIP-528</a>)
        and will be removed in the next major release (<a href="https://issues.apache.org/jira/browse/KAFKA-7785">KAFKA-7785</a>.
        Hence, this feature won't be supported in the future any longer and you need to updated your code accordingly.
        If you use a custom <code>PartitionGrouper</code> and stop to use it, the created tasks might change.
        Hence, you will need to reset your application to upgrade it.
    

    <h3 class="anchor-heading"><a id="streams_api_changes_230" class="anchor-link"></a><a href="#streams_api_changes_230">Streams API changes in 2.3.0</a></h3>

    <p>Version 2.3.0 adds the Suppress operator to the <code>kafka-streams-scala</code> Ktable API.</p>

    <p>
        As of 2.3.0 Streams now offers an in-memory version of the window (<a href="https://cwiki.apache.org/confluence/display/KAFKA/KIP-428%3A+Add+in-memory+window+store">KIP-428</a>)
        and the session (<a href="https://cwiki.apache.org/confluence/display/KAFKA/KIP-445%3A+In-memory+Session+Store">KIP-445</a>) store, in addition to the persistent ones based on RocksDB.
        The new public interfaces <code>inMemoryWindowStore()</code> and <code>inMemorySessionStore()</code> are added to <code>Stores</code> and provide the built-in in-memory window or session store.
    </p>

    <p>
        As of 2.3.0 we've updated how to turn on optimizations. Now to enable optimizations, you need to do two things.
        First add this line to your properties <code>properties.setProperty(StreamsConfig.TOPOLOGY_OPTIMIZATION, StreamsConfig.OPTIMIZE);</code>, as you have done before.
        Second, when constructing your <code>KafkaStreams</code> instance, you'll need to pass your configuration properties when building your
        topology by using the overloaded <code>StreamsBuilder.build(Properties)</code> method.
        For example <code>KafkaStreams myStream = new KafkaStreams(streamsBuilder.build(properties), properties)</code>.
    </p>

    <p>
        In 2.3.0 we have added default implementation to <code>close()</code> and <code>configure()</code> for <code>Serializer</code>,
        <code>Deserializer</code> and <code>Serde</code> so that they can be implemented by lambda expression.
        For more details please read <a href="https://cwiki.apache.org/confluence/display/KAFKA/KIP-331+Add+default+implementation+to+close%28%29+and+configure%28%29+for+Serializer%2C+Deserializer+and+Serde">KIP-331</a>.
    </p>

    <p>
        To improve operator semantics, new store types are added that allow storing an additional timestamp per key-value pair or window.
        Some DSL operators (for example KTables) are using those new stores.
        Hence, you can now retrieve the last update timestamp via Interactive Queries if you specify
        <code>TimestampedKeyValueStoreType</code> or <code>TimestampedWindowStoreType</code> as your <code>QueryableStoreType</code>.
        While this change is mainly transparent, there are some corner cases that may require code changes:
        <strong>Caution: If you receive an untyped store and use a cast, you might need to update your code to cast to the correct type.
        Otherwise, you might get an exception similar to
        <code>java.lang.ClassCastException: class org.apache.kafka.streams.state.ValueAndTimestamp cannot be cast to class YOUR-VALUE-TYPE</code>
        upon getting a value from the store.</strong>
        Additionally, <code>TopologyTestDriver#getStateStore()</code> only returns non-built-in stores and throws an exception if a built-in store is accessed.
        For more details please read <a href="https://cwiki.apache.org/confluence/display/KAFKA/KIP-258%3A+Allow+to+Store+Record+Timestamps+in+RocksDB">KIP-258</a>.
    </p>

    <p>
        To improve type safety, a new operator <code>KStream#flatTransformValues</code> is added.
        For more details please read <a href="https://cwiki.apache.org/confluence/display/KAFKA/KIP-313%3A+Add+KStream.flatTransform+and+KStream.flatTransformValues">KIP-313</a>.
    </p>

    <p>
        Kafka Streams used to set the configuration parameter <code>max.poll.interval.ms</code> to <code>Integer.MAX_VALUE</code>.
        This default value is removed and Kafka Streams uses the consumer default value now.
        For more details please read <a href="https://cwiki.apache.org/confluence/display/KAFKA/KIP-442%3A+Return+to+default+max+poll+interval+in+Streams">KIP-442</a>.
    </p>

    <p>
        Default configuration for repartition topic was changed:
        The segment size for index files (<code>segment.index.bytes</code>) is no longer 50MB, but uses the cluster default.
        Similarly, the configuration <code>segment.ms</code> in no longer 10 minutes, but uses the cluster default configuration.
        Lastly, the retention period (<code>retention.ms</code>) is changed from <code>Long.MAX_VALUE</code> to <code>-1</code> (infinite).
        For more details please read <a href="https://cwiki.apache.org/confluence/display/KAFKA/KIP-443%3A+Return+to+default+segment.ms+and+segment.index.bytes+in+Streams+repartition+topics">KIP-443</a>.
    </p>

    <p>
        To avoid memory leaks, <code>RocksDBConfigSetter</code> has a new <code>close()</code> method that is called on shutdown.
        Users should implement this method to release any memory used by RocksDB config objects, by closing those objects.
        For more details please read <a href="https://cwiki.apache.org/confluence/display/KAFKA/KIP-453%3A+Add+close%28%29+method+to+RocksDBConfigSetter">KIP-453</a>.
    </p>

    <p>
        RocksDB dependency was updated to version <code>5.18.3</code>.
        The new version allows to specify more RocksDB configurations, including <code>WriteBufferManager</code> which helps to limit RocksDB off-heap memory usage.
        For more details please read <a href="https://issues.apache.org/jira/browse/KAFKA-8215">KAFKA-8215</a>.
    </p>

    <h3 class="anchor-heading"><a id="streams_api_changes_220" class="anchor-link"></a><a href="#streams_api_changes_220">Streams API changes in 2.2.0</a></h3>
    <p>
        We've simplified the <code>KafkaStreams#state</code> transition diagram during the starting up phase a bit in 2.2.0: in older versions the state will transit from <code>CREATED</code> to <code>RUNNING</code>, and then to <code>REBALANCING</code> to get the first
        stream task assignment, and then back to <code>RUNNING</code>; starting in 2.2.0 it will transit from <code>CREATED</code> directly to <code>REBALANCING</code> and then to <code>RUNNING</code>.
        If you have registered a <code>StateListener</code> that captures state transition events, you may need to adjust your listener implementation accordingly for this simplification (in practice, your listener logic should be very unlikely to be affected at all).
    </p>

    <p>
        In <code>WindowedSerdes</code>, we've added a new static constructor to return a <code>TimeWindowSerde</code> with configurable window size. This is to help users to construct time window serdes to read directly from a time-windowed store's changelog.
        More details can be found in <a href="https://cwiki.apache.org/confluence/display/KAFKA/KIP-393%3A+Time+windowed+serde+to+properly+deserialize+changelog+input+topic">KIP-393</a>.
    </p>

    <p>
        In 2.2.0 we have extended a few public interfaces including <code>KafkaStreams</code> to extend <code>AutoCloseable</code> so that they can be
        used in a try-with-resource statement. For a full list of public interfaces that get impacted please read <a href="https://cwiki.apache.org/confluence/display/KAFKA/KIP-376%3A+Implement+AutoClosable+on+appropriate+classes+that+want+to+be+used+in+a+try-with-resource+statement">KIP-376</a>.
    </p>

    <h3 class="anchor-heading"><a id="streams_api_changes_210" class="anchor-link"></a><a href="#streams_api_changes_210">Streams API changes in 2.1.0</a></h3>
    <p>
        We updated <code>TopologyDescription</code> API to allow for better runtime checking.
        Users are encouraged to use <code>#topicSet()</code> and <code>#topicPattern()</code> accordingly on <code>TopologyDescription.Source</code> nodes,
        instead of using <code>#topics()</code>, which has since been deprecated. Similarly, use <code>#topic()</code> and <code>#topicNameExtractor()</code>
        to get descriptions of <code>TopologyDescription.Sink</code> nodes. For more details, see
        <a href="https://cwiki.apache.org/confluence/display/KAFKA/KIP-321%3A+Update+TopologyDescription+to+better+represent+Source+and+Sink+Nodes">KIP-321</a>.
    </p>

    <p>
        We've added a new class <code>Grouped</code> and deprecated <code>Serialized</code>.  The intent of adding <code>Grouped</code> is the ability to
        name repartition topics created when performing aggregation operations.  Users can name the potential repartition topic using the
        <code>Grouped#as()</code> method which takes a <code>String</code> and is used as part of the repartition topic name.  The resulting repartition
        topic name will still follow the pattern of <code>${application-id}-&gt;name&lt;-repartition</code>.  The <code>Grouped</code> class is now favored over
        <code>Serialized</code> in <code>KStream#groupByKey()</code>, <code>KStream#groupBy()</code>, and <code>KTable#groupBy()</code>.
        Note that Kafka Streams does not automatically create repartition topics for aggregation operations.

        Additionally, we've updated the <code>Joined</code> class with a new method <code>Joined#withName</code>
        enabling users to name any repartition topics required for performing Stream/Stream or Stream/Table join.  For more details repartition
        topic naming, see <a href="https://cwiki.apache.org/confluence/display/KAFKA/KIP-372%3A+Naming+Repartition+Topics+for+Joins+and+Grouping">KIP-372</a>.

        As a result we've updated the Kafka Streams Scala API and removed the <code>Serialized</code> class in favor of adding <code>Grouped</code>.
        If you just rely on the implicit <code>Serialized</code>, you just need to recompile; if you pass in <code>Serialized</code> explicitly, sorry you'll have to make code changes.
    </p>

    <p>
        We've added a new config named <code>max.task.idle.ms</code> to allow users specify how to handle out-of-order data within a task that may be processing multiple
        topic-partitions (see <a href="/{{version}}/documentation/streams/core-concepts.html#streams_out_of_ordering">Out-of-Order Handling</a> section for more details).
        The default value is set to <code>0</code>, to favor minimized latency over synchronization between multiple input streams from topic-partitions.
        If users would like to wait for longer time when some of the topic-partitions do not have data available to process and hence cannot determine its corresponding stream time,
        they can override this config to a larger value.
    </p>

    <p>
        We've added the missing <code>SessionBytesStoreSupplier#retentionPeriod()</code> to be consistent with the <code>WindowBytesStoreSupplier</code> which allows users to get the specified retention period for session-windowed stores.
        We've also added the missing <code>StoreBuilder#withCachingDisabled()</code> to allow users to turn off caching for their customized stores.
    </p>

    <p>
        We added a new serde for UUIDs (<code>Serdes.UUIDSerde</code>) that you can use via <code>Serdes.UUID()</code>
	(cf. <a href="https://cwiki.apache.org/confluence/display/KAFKA/KIP-206%3A+Add+support+for+UUID+serialization+and+deserialization">KIP-206</a>).
    </p>

    <p>
        We updated a list of methods that take <code>long</code> arguments as either timestamp (fix point) or duration (time period)
        and replaced them with <code>Instant</code> and <code>Duration</code> parameters for improved semantics.
        Some old methods base on <code>long</code> are deprecated and users are encouraged to update their code.
        <br />
        In particular, aggregation windows (hopping/tumbling/unlimited time windows and session windows) as well as join windows now take <code>Duration</code>
        arguments to specify window size, hop, and gap parameters.
        Also, window sizes and retention times are now specified as <code>Duration</code> type in <code>Stores</code> class.
        The <code>Window</code> class has new methods <code>#startTime()</code> and <code>#endTime()</code> that return window start/end timestamp as <code>Instant</code>.
        For interactive queries, there are new <code>#fetch(...)</code> overloads taking <code>Instant</code> arguments.
        Additionally, punctuations are now registered via <code>ProcessorContext#schedule(Duration interval, ...)</code>.
        For more details, see <a href="https://cwiki.apache.org/confluence/display/KAFKA/KIP-358%3A+Migrate+Streams+API+to+Duration+instead+of+long+ms+times">KIP-358</a>.
    </p>

    <p>
        We deprecated <code>KafkaStreams#close(...)</code> and replaced it with <code>KafkaStreams#close(Duration)</code> that accepts a single timeout argument
        Note: the new <code>#close(Duration)</code> method has improved (but slightly different) semantics.
        For more details, see <a href="https://cwiki.apache.org/confluence/display/KAFKA/KIP-358%3A+Migrate+Streams+API+to+Duration+instead+of+long+ms+times">KIP-358</a>.
    </p>

    <p>
        The newly exposed <code>AdminClient</code> metrics are now available when calling the <code>KafkaStream#metrics()</code> method.
        For more details on exposing <code>AdminClients</code> metrics
        see <a href="https://cwiki.apache.org/confluence/display/KAFKA/KIP-324%3A+Add+method+to+get+metrics%28%29+in+AdminClient">KIP-324</a>
    </p>

    <p>
        We deprecated the notion of segments in window stores as those are intended to be an implementation details.
        Thus, method <code>Windows#segments()</code> and variable <code>Windows#segments</code> were deprecated.
        If you implement custom windows, you should update your code accordingly.
        Similarly, <code>WindowBytesStoreSupplier#segments()</code> was deprecated and replaced with <code>WindowBytesStoreSupplier#segmentInterval()</code>.
        If you implement custom window store, you need to update your code accordingly.
	    Finally, <code>Stores#persistentWindowStore(...)</code> were deprecated and replaced with a new overload that does not allow to specify the number of segments any longer.
        For more details, see <a href="https://cwiki.apache.org/confluence/display/KAFKA/KIP-319%3A+Replace+segments+with+segmentInterval+in+WindowBytesStoreSupplier">KIP-319</a>
        (note: <a href="https://cwiki.apache.org/confluence/display/KAFKA/KIP-328%3A+Ability+to+suppress+updates+for+KTables">KIP-328</a> and 
	    <a href="https://cwiki.apache.org/confluence/display/KAFKA/KIP-358%3A+Migrate+Streams+API+to+Duration+instead+of+long+ms+times">KIP-358</a> 'overlap' with KIP-319).
    </p>

    <p>
        We've added an overloaded <code>StreamsBuilder#build</code> method that accepts an instance of <code>java.util.Properties</code> with the intent of using the
        <code>StreamsConfig#TOPOLOGY_OPTIMIZATION</code> config added in Kafka Streams 2.0. Before 2.1, when building a topology with
        the DSL, Kafka Streams writes the physical plan as the user makes calls on the DSL.  Now by providing a <code>java.util.Properties</code> instance when
        executing a <code>StreamsBuilder#build</code> call, Kafka Streams can optimize the physical plan of the topology, provided the <code>StreamsConfig#TOPOLOGY_OPTIMIZATION</code>
        config is set to <code>StreamsConfig#OPTIMIZE</code>.  By setting <code>StreamsConfig#OPTIMIZE</code> in addition to the <code>KTable</code> optimization of
        reusing the source topic as the changelog topic, the topology may be optimized to merge redundant repartition topics into one
        repartition topic.  The original no parameter version of <code>StreamsBuilder#build</code> is still available for those who wish to not
        optimize their topology.  Note that enabling optimization of the topology may require you to do an application reset when redeploying the application.  For more
        details, see <a href="https://cwiki.apache.org/confluence/display/KAFKA/KIP-312%3A+Add+Overloaded+StreamsBuilder+Build+Method+to+Accept+java.util.Properties">KIP-312</a>
    </p>

    <p>
        We are introducing static membership towards Kafka Streams user. This feature reduces unnecessary rebalances during normal application upgrades or rolling bounces.
        For more details on how to use it, checkout <a href="/{{version}}/documentation/#static_membership">static membership design</a>.
        Note, Kafka Streams uses the same <code>ConsumerConfig#GROUP_INSTANCE_ID_CONFIG</code>, and you only need to make sure it is uniquely defined across
        different stream instances in one application.
    </p>

    <h3 class="anchor-heading"><a id="streams_api_changes_200" class="anchor-link"></a><a href="#streams_api_changes_200">Streams API changes in 2.0.0</a></h3>
    <p>
        In 2.0.0 we have added a few new APIs on the <code>ReadOnlyWindowStore</code> interface (for details please read <a href="#streams_api_changes_200">Streams API changes</a> below).
        If you have customized window store implementations that extends the <code>ReadOnlyWindowStore</code> interface you need to make code changes.
    </p>

    <p>
        In addition, if you using Java 8 method references in your Kafka Streams code you might need to update your code to resolve method ambiguities.
        Hot-swapping the jar-file only might not work for this case.
        See below a complete list of <a href="#streams_api_changes_200">2.0.0</a>
        API and semantic changes that allow you to advance your application and/or simplify your code base.
    </p>

    <p>
        We moved <code>Consumed</code> interface from <code>org.apache.kafka.streams</code> to <code>org.apache.kafka.streams.kstream</code>
        as it was mistakenly placed in the previous release. If your code has already used it there is a simple one-liner change needed in your import statement.
    </p>

    <p>
        We have also removed some public APIs that are deprecated prior to 1.0.x in 2.0.0.
        See below for a detailed list of removed APIs.
    </p>
    <p>
        We have removed the <code>skippedDueToDeserializationError-rate</code> and <code>skippedDueToDeserializationError-total</code> metrics.
        Deserialization errors, and all other causes of record skipping, are now accounted for in the pre-existing metrics
        <code>skipped-records-rate</code> and <code>skipped-records-total</code>. When a record is skipped, the event is
        now logged at WARN level. If these warnings become burdensome, we recommend explicitly filtering out unprocessable
        records instead of depending on record skipping semantics. For more details, see
        <a href="https://cwiki.apache.org/confluence/display/KAFKA/KIP-274%3A+Kafka+Streams+Skipped+Records+Metrics">KIP-274</a>.
        As of right now, the potential causes of skipped records are:
    </p>
    <ul>
        <li><code>null</code> keys in table sources</li>
        <li><code>null</code> keys in table-table inner/left/outer/right joins</li>
        <li><code>null</code> keys or values in stream-table joins</li>
        <li><code>null</code> keys or values in stream-stream joins</li>
        <li><code>null</code> keys or values in aggregations on grouped streams</li>
        <li><code>null</code> keys or values in reductions on grouped streams</li>
        <li><code>null</code> keys in aggregations on windowed streams</li>
        <li><code>null</code> keys in reductions on windowed streams</li>
        <li><code>null</code> keys in aggregations on session-windowed streams</li>
        <li>
            Errors producing results, when the configured <code>default.production.exception.handler</code> decides to
            <code>CONTINUE</code> (the default is to <code>FAIL</code> and throw an exception).
        </li>
        <li>
            Errors deserializing records, when the configured <code>default.deserialization.exception.handler</code>
            decides to <code>CONTINUE</code> (the default is to <code>FAIL</code> and throw an exception).
            This was the case previously captured in the <code>skippedDueToDeserializationError</code> metrics.
        </li>
        <li>Fetched records having a negative timestamp.</li>
    </ul>

    <p>
        We've also fixed the metrics name for time and session windowed store operations in 2.0. As a result, our current built-in stores
        will have their store types in the metric names as <code>in-memory-state</code>, <code>in-memory-lru-state</code>,
        <code>rocksdb-state</code>, <code>rocksdb-window-state</code>, and <code>rocksdb-session-state</code>. For example, a RocksDB time windowed store's
        put operation metrics would now be
        <code>kafka.streams:type=stream-rocksdb-window-state-metrics,client-id=([-.\w]+),task-id=([-.\w]+),rocksdb-window-state-id=([-.\w]+)</code>.
        Users need to update their metrics collecting and reporting systems for their time and session windowed stores accordingly.
        For more details, please read the <a href="/{{version}}/documentation/#kafka_streams_store_monitoring">State Store Metrics</a> section.
    </p>

    <p>
        We have added support for methods in <code>ReadOnlyWindowStore</code> which allows for querying a single window's key-value pair.
        For users who have customized window store implementations on the above interface, they'd need to update their code to implement the newly added method as well.
        For more details, see <a href="https://cwiki.apache.org/confluence/display/KAFKA/KIP-261%3A+Add+Single+Value+Fetch+in+Window+Stores">KIP-261</a>.
    </p>
    <p>
        We have added public <code>WindowedSerdes</code> to allow users to read from / write to a topic storing windowed table changelogs directly.
        In addition, in <code>StreamsConfig</code> we have also added <code>default.windowed.key.serde.inner</code> and <code>default.windowed.value.serde.inner</code>
        to let users specify inner serdes if the default serde classes are windowed serdes.
        For more details, see <a href="https://cwiki.apache.org/confluence/display/KAFKA/KIP-265%3A+Make+Windowed+Serde+to+public+APIs">KIP-265</a>.
    </p>
    <p>
        We've added message header support in the <code>Processor API</code> in Kafka 2.0.0. In particular, we have added a new API <code>ProcessorContext#headers()</code>
        which returns a <code>Headers</code> object that keeps track of the headers of the source topic's message that is being processed. Through this object, users can manipulate
        the headers map that is being propagated throughout the processor topology as well. For more details please feel free to read
        the <a href="/{{version}}/documentation/streams/developer-guide/processor-api.html#accessing-processor-context">Developer Guide</a> section.
    </p>
    <p>
        We have deprecated constructors of <code>KafkaStreams</code> that take a <code>StreamsConfig</code> as parameter.
        Please use the other corresponding constructors that accept <code>java.util.Properties</code> instead.
        For more details, see <a href="https://cwiki.apache.org/confluence/display/KAFKA/KIP-245%3A+Use+Properties+instead+of+StreamsConfig+in+KafkaStreams+constructor">KIP-245</a>.
    </p>
    <p>
        Kafka 2.0.0 allows to manipulate timestamps of output records using the Processor API (<a href="https://cwiki.apache.org/confluence/display/KAFKA/KIP-251%3A+Allow+timestamp+manipulation+in+Processor+API">KIP-251</a>).
        To enable this new feature, <code>ProcessorContext#forward(...)</code> was modified.
        The two existing overloads <code>#forward(Object key, Object value, String childName)</code> and <code>#forward(Object key, Object value, int childIndex)</code> were deprecated and a new overload <code>#forward(Object key, Object value, To to)</code> was added.
        The new class <code>To</code> allows you to send records to all or specific downstream processors by name and to set the timestamp for the output record.
        Forwarding based on child index is not supported in the new API any longer.
    </p>
    <p>
        We have added support to allow routing records dynamically to Kafka topics. More specifically, in both the lower-level <code>Topology#addSink</code> and higher-level <code>KStream#to</code> APIs, we have added variants that
        take a <code>TopicNameExtractor</code> instance instead of a specific <code>String</code> typed topic name, such that for each received record from the upstream processor, the library will dynamically determine which Kafka topic to write to
        based on the record's key and value, as well as record context. Note that all the Kafka topics that may possibly be used are still considered as user topics and hence required to be pre-created. In addition to that, we have modified the
        <code>StreamPartitioner</code> interface to add the topic name parameter since the topic name now may not be known beforehand; users who have customized implementations of this interface would need to update their code while upgrading their application
        to use Kafka Streams 2.0.0.
    </p>
    <p>
        <a href="https://cwiki.apache.org/confluence/x/DVyHB">KIP-284</a> changed the retention time for repartition topics by setting its default value to <code>Long.MAX_VALUE</code>.
        Instead of relying on data retention Kafka Streams uses the new purge data API to delete consumed data from those topics and to keep used storage small now.
    </p>
    <p>
        We have modified the <code>ProcessorStateManger#register(...)</code> signature and removed the deprecated <code>loggingEnabled</code> boolean parameter as it is specified in the <code>StoreBuilder</code>.
        Users who used this function to register their state stores into the processor topology need to simply update their code and remove this parameter from the caller.
    </p>
    <p>
        Kafka Streams DSL for Scala is a new Kafka Streams client library available for developers authoring Kafka Streams applications in Scala.  It wraps core Kafka Streams DSL types to make it easier to call when
        interoperating with Scala code.  For example, it includes higher order functions as parameters for transformations avoiding the need anonymous classes in Java 7 or experimental SAM type conversions in Scala 2.11,
        automatic conversion between Java and Scala collection types, a way
        to implicitly provide Serdes to reduce boilerplate from your application and make it more typesafe, and more!  For more information see the
        <a href="/{{version}}/documentation/streams/developer-guide/dsl-api.html#scala-dsl">Kafka Streams DSL for Scala documentation</a> and
        <a href="https://cwiki.apache.org/confluence/display/KAFKA/KIP-270+-+A+Scala+Wrapper+Library+for+Kafka+Streams">KIP-270</a>.
    </p>
    <p>
        We have removed these deprecated APIs:
    </p>
    <ul>
        <li><code>KafkaStreams#toString</code> no longer returns the topology and runtime metadata; to get topology metadata users can call <code>Topology#describe()</code> and to get thread runtime metadata users can call <code>KafkaStreams#localThreadsMetadata</code> (they are deprecated since 1.0.0).
            For detailed guidance on how to update your code please read <a href="#streams_api_changes_100">here</a></li>
        <li><code>TopologyBuilder</code> and <code>KStreamBuilder</code> are removed and replaced by <code>Topology</code> and <code>StreamsBuidler</code> respectively (they are deprecated since 1.0.0).
            For detailed guidance on how to update your code please read <a href="#streams_api_changes_100">here</a></li>
        <li><code>StateStoreSupplier</code> are removed and replaced with <code>StoreBuilder</code> (they are deprecated since 1.0.0);
            and the corresponding <code>Stores#create</code> and <code>KStream, KTable, KGroupedStream</code> overloaded functions that use it have also been removed.
            For detailed guidance on how to update your code please read <a href="#streams_api_changes_100">here</a></li>
        <li><code>KStream, KTable, KGroupedStream</code> overloaded functions that requires serde and other specifications explicitly are removed and replaced with simpler overloaded functions that use <code>Consumed, Produced, Serialized, Materialized, Joined</code> (they are deprecated since 1.0.0).
            For detailed guidance on how to update your code please read <a href="#streams_api_changes_100">here</a></li>
        <li><code>Processor#punctuate</code>, <code>ValueTransformer#punctuate</code>, <code>ValueTransformer#punctuate</code> and <code>ProcessorContext#schedule(long)</code> are removed and replaced by <code>ProcessorContext#schedule(long, PunctuationType, Punctuator)</code> (they are deprecated in 1.0.0). </li>
        <li>The second <code>boolean</code> typed parameter "loggingEnabled" in <code>ProcessorContext#register</code> has been removed; users can now use <code>StoreBuilder#withLoggingEnabled, withLoggingDisabled</code> to specify the behavior when they create the state store. </li>
        <li><code>KTable#writeAs, print, foreach, to, through</code> are removed, users can call <code>KTable#tostream()#writeAs</code> instead for the same purpose (they are deprecated since 0.11.0.0).
            For detailed list of removed APIs please read <a href="#streams_api_changes_0110">here</a></li>
        <li><code>StreamsConfig#KEY_SERDE_CLASS_CONFIG, VALUE_SERDE_CLASS_CONFIG, TIMESTAMP_EXTRACTOR_CLASS_CONFIG</code> are removed and replaced with <code>StreamsConfig#DEFAULT_KEY_SERDE_CLASS_CONFIG, DEFAULT_VALUE_SERDE_CLASS_CONFIG, DEFAULT_TIMESTAMP_EXTRACTOR_CLASS_CONFIG</code> respectively (they are deprecated since 0.11.0.0). </li>
        <li><code>StreamsConfig#ZOOKEEPER_CONNECT_CONFIG</code> are removed as we do not need ZooKeeper dependency in Streams any more (it is deprecated since 0.10.2.0). </li>
    </ul>

    <h3 class="anchor-heading"><a id="streams_api_changes_110" class="anchor-link"></a><a href="#streams_api_changes_110">Streams API changes in 1.1.0</a></h3>
    <p>
        We have added support for methods in <code>ReadOnlyWindowStore</code> which allows for querying <code>WindowStore</code>s without the necessity of providing keys.
        For users who have customized window store implementations on the above interface, they'd need to update their code to implement the newly added method as well.
        For more details, see <a href="https://cwiki.apache.org/confluence/display/KAFKA/KIP-205%3A+Add+all%28%29+and+range%28%29+API+to+ReadOnlyWindowStore">KIP-205</a>.
    </p>

    <p>
	    There is a new artifact <code>kafka-streams-test-utils</code> providing a <code>TopologyTestDriver</code>, <code>ConsumerRecordFactory</code>, and <code>OutputVerifier</code> class.
	    You can include the new artifact as a regular dependency to your unit tests and use the test driver to test your business logic of your Kafka Streams application.
	    For more details, see <a href="https://cwiki.apache.org/confluence/display/KAFKA/KIP-247%3A+Add+public+test+utils+for+Kafka+Streams">KIP-247</a>.
    </p>

    <p>
        The introduction of <a href="https://cwiki.apache.org/confluence/display/KAFKA/KIP-220%3A+Add+AdminClient+into+Kafka+Streams%27+ClientSupplier">KIP-220</a>
        enables you to provide configuration parameters for the embedded admin client created by Kafka Streams, similar to the embedded producer and consumer clients.
        You can provide the configs via <code>StreamsConfig</code> by adding the configs with the prefix <code>admin.</code> as defined by <code>StreamsConfig#adminClientPrefix(String)</code>
        to distinguish them from configurations of other clients that share the same config names.
    </p>

    <p>
        New method in <code>KTable</code>
    </p>
    <ul>
        <li> <code>transformValues</code> methods have been added to <code>KTable</code>. Similar to those on <code>KStream</code>, these methods allow for richer, stateful, value transformation similar to the Processor API.</li>
    </ul>

    <p>
	New method in <code>GlobalKTable</code>
    </p>
    <ul>
	<li> A method has been provided such that it will return the store name associated with the <code>GlobalKTable</code> or <code>null</code> if the store name is non-queryable. </li>
    </ul>

    <p>
        New methods in <code>KafkaStreams</code>:
    </p>
    <ul>
        <li> added overload for the constructor that allows overriding the <code>Time</code> object used for tracking system wall-clock time; this is useful for unit testing your application code. </li>
    </ul>

    <p> New methods in <code>KafkaClientSupplier</code>: </p>
    <ul>
        <li> added <code>getAdminClient(config)</code> that allows to override an <code>AdminClient</code> used for administrative requests such as internal topic creations, etc. </li>
    </ul>

    <p>New error handling for exceptions during production:</p>
    <ul>
        <li>added interface <code>ProductionExceptionHandler</code> that allows implementors to decide whether or not Streams should <code>FAIL</code> or <code>CONTINUE</code> when certain exception occur while trying to produce.</li>
        <li>provided an implementation, <code>DefaultProductionExceptionHandler</code> that always fails, preserving the existing behavior by default.</li>
        <li>changing which implementation is used can be done by settings <code>default.production.exception.handler</code> to the fully qualified name of a class implementing this interface.</li>
    </ul>

    <p> Changes in <code>StreamsResetter</code>: </p>
    <ul>
        <li> added options to specify input topics offsets to reset according to <a href="https://cwiki.apache.org/confluence/display/KAFKA/KIP-171+-+Extend+Consumer+Group+Reset+Offset+for+Stream+Application">KIP-171</a></li>
    </ul>

    <h3 class="anchor-heading"><a id="streams_api_changes_100" class="anchor-link"></a><a href="#streams_api_changes_100">Streams API changes in 1.0.0</a></h3>

    <p>
        With 1.0 a major API refactoring was accomplished and the new API is cleaner and easier to use.
        This change includes the five main classes <code>KafkaStreams</code>, <code>KStreamBuilder</code>,
        <code>KStream</code>, <code>KTable</code>, and <code>TopologyBuilder</code> (and some more others).
        All changes are fully backward compatible as old API is only deprecated but not removed.
        We recommend to move to the new API as soon as you can.
        We will summarize all API changes in the next paragraphs.
    </p>

    <p>
        The two main classes to specify a topology via the DSL (<code>KStreamBuilder</code>)
        or the Processor API (<code>TopologyBuilder</code>) were deprecated and replaced by
        <code>StreamsBuilder</code> and <code>Topology</code> (both new classes are located in
        package <code>org.apache.kafka.streams</code>).
        Note, that <code>StreamsBuilder</code> does not extend <code>Topology</code>, i.e.,
        the class hierarchy is different now.
        The new classes have basically the same methods as the old ones to build a topology via DSL or Processor API.
        However, some internal methods that were public in <code>KStreamBuilder</code>
        and <code>TopologyBuilder</code> but not part of the actual API are not present
        in the new classes any longer.
        Furthermore, some overloads were simplified compared to the original classes.
        See <a href="https://cwiki.apache.org/confluence/display/KAFKA/KIP-120%3A+Cleanup+Kafka+Streams+builder+API">KIP-120</a>
        and <a href="https://cwiki.apache.org/confluence/display/KAFKA/KIP-182%3A+Reduce+Streams+DSL+overloads+and+allow+easier+use+of+custom+storage+engines">KIP-182</a>
        for full details.
    </p>

    <p>
        Changing how a topology is specified also affects <code>KafkaStreams</code> constructors,
        that now only accept a <code>Topology</code>.
        Using the DSL builder class <code>StreamsBuilder</code> one can get the constructed
        <code>Topology</code> via <code>StreamsBuilder#build()</code>.
        Additionally, a new class <code>org.apache.kafka.streams.TopologyDescription</code>
        (and some more dependent classes) were added.
        Those can be used to get a detailed description of the specified topology
        and can be obtained by calling <code>Topology#describe()</code>.
        An example using this new API is shown in the <a href="/{{version}}/documentation/streams/quickstart">quickstart section</a>.
    </p>

    <p>
        New methods in <code>KStream</code>:
    </p>
    <ul>
        <li>With the introduction of <a href="https://cwiki.apache.org/confluence/display/KAFKA/KIP-202+Move+merge%28%29+from+StreamsBuilder+to+KStream">KIP-202</a>
            a new method <code>merge()</code> has been created in <code>KStream</code> as the StreamsBuilder class's <code>StreamsBuilder#merge()</code> has been removed.
            The method signature was also changed, too: instead of providing multiple <code>KStream</code>s into the method at the once, only a single <code>KStream</code> is accepted.
        </li>
    </ul>

    <p>
        New methods in <code>KafkaStreams</code>:
    </p>
    <ul>
        <li>retrieve the current runtime information about the local threads via <code>localThreadsMetadata()</code> </li>
        <li>observe the restoration of all state stores via <code>setGlobalStateRestoreListener()</code>, in which users can provide their customized implementation of the <code>org.apache.kafka.streams.processor.StateRestoreListener</code> interface</li>
    </ul>

    <p>
        Deprecated / modified methods in <code>KafkaStreams</code>:
    </p>
    <ul>
        <li>
            <code>toString()</code>, <code>toString(final String indent)</code> were previously used to return static and runtime information.
            They have been deprecated in favor of using the new classes/methods <code>localThreadsMetadata()</code> / <code>ThreadMetadata</code> (returning runtime information) and
            <code>TopologyDescription</code> / <code>Topology#describe()</code> (returning static information).
        </li>
        <li>
            With the introduction of <a href="https://cwiki.apache.org/confluence/display/KAFKA/KIP-182%3A+Reduce+Streams+DSL+overloads+and+allow+easier+use+of+custom+storage+engines">KIP-182</a>
            you should no longer pass in <code>Serde</code> to <code>KStream#print</code> operations.
            If you can't rely on using <code>toString</code> to print your keys an values, you should instead you provide a custom <code>KeyValueMapper</code> via the <code>Printed#withKeyValueMapper</code> call.
        </li>
        <li>
            <code>setStateListener()</code> now can only be set before the application start running, i.e. before <code>KafkaStreams.start()</code> is called.
        </li>
    </ul>

    <p>
        Deprecated methods in <code>KGroupedStream</code>
    </p>
    <ul>
        <li>
            Windowed aggregations have been deprecated from <code>KGroupedStream</code> and moved to <code>WindowedKStream</code>.
            You can now perform a windowed aggregation by, for example, using <code>KGroupedStream#windowedBy(Windows)#reduce(Reducer)</code>.
        </li>
    </ul>

    <p>
        Modified methods in <code>Processor</code>:
    </p>
    <ul>
        <li>
            <p>
                The Processor API was extended to allow users to schedule <code>punctuate</code> functions either based on data-driven <b>stream time</b> or wall-clock time.
                As a result, the original <code>ProcessorContext#schedule</code> is deprecated with a new overloaded function that accepts a user customizable <code>Punctuator</code> callback interface, which triggers its <code>punctuate</code> API method periodically based on the <code>PunctuationType</code>.
                The <code>PunctuationType</code> determines what notion of time is used for the punctuation scheduling: either <a href="/{{version}}/documentation/streams/core-concepts#streams_time">stream time</a> or wall-clock time (by default, <b>stream time</b> is configured to represent event time via <code>TimestampExtractor</code>).
                In addition, the <code>punctuate</code> function inside <code>Processor</code> is also deprecated.
            </p>
            <p>
                Before this, users could only schedule based on stream time (i.e. <code>PunctuationType.STREAM_TIME</code>) and hence the <code>punctuate</code> function was data-driven only because stream time is determined (and advanced forward) by the timestamps derived from the input data.
                If there is no data arriving at the processor, the stream time would not advance and hence punctuation will not be triggered.
                On the other hand, When wall-clock time (i.e. <code>PunctuationType.WALL_CLOCK_TIME</code>) is used, <code>punctuate</code> will be triggered purely based on wall-clock time.
                So for example if the <code>Punctuator</code> function is scheduled based on <code>PunctuationType.WALL_CLOCK_TIME</code>, if these 60 records were processed within 20 seconds,
                <code>punctuate</code> would be called 2 times (one time every 10 seconds);
                if these 60 records were processed within 5 seconds, then no <code>punctuate</code> would be called at all.
                Users can schedule multiple <code>Punctuator</code> callbacks with different <code>PunctuationType</code>s within the same processor by simply calling <code>ProcessorContext#schedule</code> multiple times inside processor's <code>init()</code> method.
            </p>
        </li>
    </ul>

    <p>
        If you are monitoring on task level or processor-node / state store level Streams metrics, please note that the metrics sensor name and hierarchy was changed:
        The task ids, store names and processor names are no longer in the sensor metrics names, but instead are added as tags of the sensors to achieve consistent metrics hierarchy.
        As a result you may need to make corresponding code changes on your metrics reporting and monitoring tools when upgrading to 1.0.0.
        Detailed metrics sensor can be found in the <a href="/{{version}}/documentation/#kafka_streams_monitoring">Streams Monitoring</a> section.
    </p>

    <p>
        The introduction of <a href="https://cwiki.apache.org/confluence/display/KAFKA/KIP-161%3A+streams+deserialization+exception+handlers">KIP-161</a>
        enables you to provide a default exception handler for deserialization errors when reading data from Kafka rather than throwing the exception all the way out of your streams application.
        You can provide the configs via the <code>StreamsConfig</code> as <code>StreamsConfig#DEFAULT_DESERIALIZATION_EXCEPTION_HANDLER_CLASS_CONFIG</code>.
        The specified handler must implement the <code>org.apache.kafka.streams.errors.DeserializationExceptionHandler</code> interface.
    </p>

    <p>
        The introduction of <a href="https://cwiki.apache.org/confluence/display/KAFKA/KIP-173%3A+Add+prefix+to+StreamsConfig+to+enable+setting+default+internal+topic+configs">KIP-173</a>
        enables you to provide topic configuration parameters for any topics created by Kafka Streams.
        This includes repartition and changelog topics.
        You can provide the configs via the <code>StreamsConfig</code> by adding the configs with the prefix as defined by <code>StreamsConfig#topicPrefix(String)</code>.
        Any properties in the <code>StreamsConfig</code> with the prefix will be applied when creating internal topics.
        Any configs that aren't topic configs will be ignored.
        If you already use <code>StateStoreSupplier</code> or <code>Materialized</code> to provide configs for changelogs, then they will take precedence over those supplied in the config.
    </p>

    <h3 class="anchor-heading"><a id="streams_api_changes_0110" class="anchor-link"></a><a href="#streams_api_changes_0110">Streams API changes in 0.11.0.0</a></h3>

    <p> Updates in <code>StreamsConfig</code>: </p>
    <ul>
        <li> new configuration parameter <code>processing.guarantee</code> is added </li>
        <li> configuration parameter <code>key.serde</code> was deprecated and replaced by <code>default.key.serde</code> </li>
        <li> configuration parameter <code>value.serde</code> was deprecated and replaced by <code>default.value.serde</code> </li>
        <li> configuration parameter <code>timestamp.extractor</code> was deprecated and replaced by <code>default.timestamp.extractor</code> </li>
        <li> method <code>keySerde()</code> was deprecated and replaced by <code>defaultKeySerde()</code> </li>
        <li> method <code>valueSerde()</code> was deprecated and replaced by <code>defaultValueSerde()</code> </li>
        <li> new method <code>defaultTimestampExtractor()</code> was added </li>
    </ul>

    <p> New methods in <code>TopologyBuilder</code>: </p>
    <ul>
        <li> added overloads for <code>addSource()</code> that allow to define a <code>TimestampExtractor</code> per source node </li>
        <li> added overloads for <code>addGlobalStore()</code> that allow to define a <code>TimestampExtractor</code> per source node associated with the global store </li>
    </ul>

    <p> New methods in <code>KStreamBuilder</code>: </p>
    <ul>
        <li> added overloads for <code>stream()</code> that allow to define a <code>TimestampExtractor</code> per input stream </li>
        <li> added overloads for <code>table()</code> that allow to define a <code>TimestampExtractor</code> per input table </li>
        <li> added overloads for <code>globalKTable()</code> that allow to define a <code>TimestampExtractor</code> per global table </li>
    </ul>

    <p> Deprecated methods in <code>KTable</code>: </p>
    <ul>
        <li> <code>void foreach(final ForeachAction&lt;? super K, ? super V&gt; action)</code> </li>
        <li> <code>void print()</code> </li>
        <li> <code>void print(final String streamName)</code> </li>
        <li> <code>void print(final Serde&lt;K&gt; keySerde, final Serde&lt;V&gt; valSerde)</code> </li>
        <li> <code>void print(final Serde&lt;K&gt; keySerde, final Serde&lt;V&gt; valSerde, final String streamName)</code> </li>
        <li> <code>void writeAsText(final String filePath)</code> </li>
        <li> <code>void writeAsText(final String filePath, final String streamName)</code> </li>
        <li> <code>void writeAsText(final String filePath, final Serde&lt;K&gt; keySerde, final Serde&lt;V&gt; valSerde)</code> </li>
        <li> <code>void writeAsText(final String filePath, final String streamName, final Serde&lt;K&gt; keySerde, final Serde&lt;V&gt; valSerde)</code> </li>
    </ul>

    <p>
        The above methods have been deprecated in favor of using the Interactive Queries API.
        If you want to query the current content of the state store backing the KTable, use the following approach:
    </p>
    <ul>
        <li> Make a call to <code>KafkaStreams.store(final String storeName, final QueryableStoreType&lt;T&gt; queryableStoreType)</code> </li>
        <li> Then make a call to <code>ReadOnlyKeyValueStore.all()</code> to iterate over the keys of a <code>KTable</code>. </li>
    </ul>
    <p>
        If you want to view the changelog stream of the <code>KTable</code> then you could call <code>KTable.toStream().print(Printed.toSysOut)</code>.
    </p>

    <p> Metrics using exactly-once semantics: </p>
    <p>
        If <code>"exactly_once"</code> processing (EOS version 1) is enabled via the <code>processing.guarantee</code> parameter,
        internally Streams switches from a producer-per-thread to a producer-per-task runtime model.
        Using <code>"exactly_once_beta"</code> (EOS version 2) does use a producer-per-thread, so <code>client.id</code> doesn't change,
        compared with <code>"at_least_once"</code> for this case).
        In order to distinguish the different producers, the producer's <code>client.id</code> additionally encodes the task-ID for this case.
        Because the producer's <code>client.id</code> is used to report JMX metrics, it might be required to update tools that receive those metrics.
    </p>

    <p> Producer's <code>client.id</code> naming schema: </p>
    <ul>
        <li> at-least-once (default): <code>[client.Id]-StreamThread-[sequence-number]</code> </li>
        <li> exactly-once: <code>[client.Id]-StreamThread-[sequence-number]-[taskId]</code> </li>
        <li> exactly-once-beta: <code>[client.Id]-StreamThread-[sequence-number]</code> </li>
    </ul>
    <p> <code>[client.Id]</code> is either set via Streams configuration parameter <code>client.id</code> or defaults to <code>[application.id]-[processId]</code> (<code>[processId]</code> is a random UUID). </p>

    <h3 class="anchor-heading"><a id="streams_api_changes_01021" class="anchor-link"></a><a href="#streams_api_changes_01021">Notable changes in 0.10.2.1</a></h3>

    <p>
        Parameter updates in <code>StreamsConfig</code>:
    </p>
    <ul>
        <li> The default config values of embedded producer's <code>retries</code> and consumer's <code>max.poll.interval.ms</code> have been changed to improve the resiliency of a Kafka Streams application </li>
    </ul>

    <h3 class="anchor-heading"><a id="streams_api_changes_0102" class="anchor-link"></a><a href="#streams_api_changes_0102">Streams API changes in 0.10.2.0</a></h3>

    <p>
        New methods in <code>KafkaStreams</code>:
    </p>
    <ul>
        <li> set a listener to react on application state change via <code>setStateListener(StateListener listener)</code> </li>
        <li> retrieve the current application state via <code>state()</code> </li>
        <li> retrieve the global metrics registry via <code>metrics()</code> </li>
        <li> apply a timeout when closing an application via <code>close(long timeout, TimeUnit timeUnit)</code> </li>
        <li> specify a custom indent when retrieving Kafka Streams information via <code>toString(String indent)</code> </li>
    </ul>

    <p>
        Parameter updates in <code>StreamsConfig</code>:
    </p>
    <ul>
        <li> parameter <code>zookeeper.connect</code> was deprecated; a Kafka Streams application does no longer interact with ZooKeeper for topic management but uses the new broker admin protocol
            (cf. <a href="https://cwiki.apache.org/confluence/display/KAFKA/KIP-4+-+Command+line+and+centralized+administrative+operations#KIP-4-Commandlineandcentralizedadministrativeoperations-TopicAdminSchema.1">KIP-4, Section "Topic Admin Schema"</a>) </li>
        <li> added many new parameters for metrics, security, and client configurations </li>
    </ul>

    <p> Changes in <code>StreamsMetrics</code> interface: </p>
    <ul>
        <li> removed methods: <code>addLatencySensor()</code> </li>
        <li> added methods: <code>addLatencyAndThroughputSensor()</code>, <code>addThroughputSensor()</code>, <code>recordThroughput()</code>,
            <code>addSensor()</code>, <code>removeSensor()</code> </li>
    </ul>

    <p> New methods in <code>TopologyBuilder</code>: </p>
    <ul>
        <li> added overloads for <code>addSource()</code> that allow to define a <code>auto.offset.reset</code> policy per source node </li>
        <li> added methods <code>addGlobalStore()</code> to add global <code>StateStore</code>s </li>
    </ul>

    <p> New methods in <code>KStreamBuilder</code>: </p>
    <ul>
        <li> added overloads for <code>stream()</code> and <code>table()</code> that allow to define a <code>auto.offset.reset</code> policy per input stream/table </li>
        <li> added method <code>globalKTable()</code> to create a <code>GlobalKTable</code> </li>
    </ul>

    <p> New joins for <code>KStream</code>: </p>
    <ul>
        <li> added overloads for <code>join()</code> to join with <code>KTable</code> </li>
        <li> added overloads for <code>join()</code> and <code>leftJoin()</code> to join with <code>GlobalKTable</code> </li>
        <li> note, join semantics in 0.10.2 were improved and thus you might see different result compared to 0.10.0.x and 0.10.1.x
            (cf. <a href="https://cwiki.apache.org/confluence/display/KAFKA/Kafka+Streams+Join+Semantics">Kafka Streams Join Semantics</a> in the Apache Kafka wiki)
    </ul>

    <p> Aligned <code>null</code>-key handling for <code>KTable</code> joins: </p>
    <ul>
        <li> like all other KTable operations, <code>KTable-KTable</code> joins do not throw an exception on <code>null</code> key records anymore, but drop those records silently </li>
    </ul>

    <p> New window type <em>Session Windows</em>: </p>
    <ul>
        <li> added class <code>SessionWindows</code> to specify session windows </li>
        <li> added overloads for <code>KGroupedStream</code> methods <code>count()</code>, <code>reduce()</code>, and <code>aggregate()</code>
            to allow session window aggregations </li>
    </ul>

    <p> Changes to <code>TimestampExtractor</code>: </p>
    <ul>
        <li> method <code>extract()</code> has a second parameter now </li>
        <li> new default timestamp extractor class <code>FailOnInvalidTimestamp</code>
            (it gives the same behavior as old (and removed) default extractor <code>ConsumerRecordTimestampExtractor</code>) </li>
        <li> new alternative timestamp extractor classes <code>LogAndSkipOnInvalidTimestamp</code> and <code>UsePreviousTimeOnInvalidTimestamps</code> </li>
    </ul>

    <p> Relaxed type constraints of many DSL interfaces, classes, and methods (cf. <a href="https://cwiki.apache.org/confluence/display/KAFKA/KIP-100+-+Relax+Type+constraints+in+Kafka+Streams+API">KIP-100</a>). </p>

    <h3 class="anchor-heading"><a id="streams_api_changes_0101" class="anchor-link"></a><a href="#streams_api_changes_0101">Streams API changes in 0.10.1.0</a></h3>

    <p> Stream grouping and aggregation split into two methods: </p>
    <ul>
        <li> old: KStream #aggregateByKey(), #reduceByKey(), and #countByKey() </li>
        <li> new: KStream#groupByKey() plus KGroupedStream #aggregate(), #reduce(), and #count() </li>
        <li> Example: stream.countByKey() changes to stream.groupByKey().count() </li>
    </ul>

    <p> Auto Repartitioning: </p>
    <ul>
        <li> a call to through() after a key-changing operator and before an aggregation/join is no longer required </li>
        <li> Example: stream.selectKey(...).through(...).countByKey() changes to stream.selectKey().groupByKey().count() </li>
    </ul>

    <p> TopologyBuilder: </p>
    <ul>
        <li> methods #sourceTopics(String applicationId) and #topicGroups(String applicationId) got simplified to #sourceTopics() and #topicGroups() </li>
    </ul>

    <p> DSL: new parameter to specify state store names: </p>
    <ul>
        <li> The new Interactive Queries feature requires to specify a store name for all source KTables and window aggregation result KTables (previous parameter "operator/window name" is now the storeName) </li>
        <li> KStreamBuilder#table(String topic) changes to #topic(String topic, String storeName) </li>
        <li> KTable#through(String topic) changes to #through(String topic, String storeName) </li>
        <li> KGroupedStream #aggregate(), #reduce(), and #count() require additional parameter "String storeName"</li>
        <li> Example: stream.countByKey(TimeWindows.of("windowName", 1000)) changes to stream.groupByKey().count(TimeWindows.of(1000), "countStoreName") </li>
    </ul>

    <p> Windowing: </p>
    <ul>
        <li> Windows are not named anymore: TimeWindows.of("name", 1000) changes to TimeWindows.of(1000) (cf. DSL: new parameter to specify state store names) </li>
        <li> JoinWindows has no default size anymore: JoinWindows.of("name").within(1000) changes to JoinWindows.of(1000) </li>
    </ul>

    <div class="pagination">
        <a href="/{{version}}/documentation/streams/developer-guide/app-reset-tool" class="pagination__btn pagination__btn__prev">Previous</a>
        <a href="#" class="pagination__btn pagination__btn__next pagination__btn--disabled">Next</a>
    </div>
</script>

<!--#include virtual="../../includes/_header.htm" -->
<!--#include virtual="../../includes/_top.htm" -->
<div class="content documentation">
    <!--#include virtual="../../includes/_nav.htm" -->
    <div class="right">
        <!--//#include virtual="../../includes/_docs_banner.htm" -->
        <ul class="breadcrumbs">
            <li><a href="/documentation">Documentation</a></li>
            <li><a href="/documentation/streams">Kafka Streams</a></li>
        </ul>
        <div class="p-content"></div>
    </div>
</div>
<!--#include virtual="../../includes/_footer.htm" -->
<script>
$(function() {
  // Show selected style on nav item
  $('.b-nav__streams').addClass('selected');

  // Display docs subnav items
  $('.b-nav__docs').parent().toggleClass('nav__item__with__subs--expanded');
});
</script><|MERGE_RESOLUTION|>--- conflicted
+++ resolved
@@ -158,13 +158,8 @@
 
     <p>
       <a href="https://cwiki.apache.org/confluence/display/KAFKA/KIP-904%3A+Kafka+Streams+-+Guarantee+subtractor+is+called+before+adder+if+key+has+not+changed">KIP-904</a>
-<<<<<<< HEAD
-      improves the implemenation of KTable aggregations. In general, an input KTable update triggers a result refinent for two rows;
-      however, prior to KIP-904, if both refinements happend to the same result row, two independent updates to the same row are applied, resulting in spurious itermediate results.
-=======
       improves the implementation of KTable aggregations. In general, an input KTable update triggers a result refinent for two rows;
       however, prior to KIP-904, if both refinements happen to the same result row, two independent updates to the same row are applied, resulting in spurious itermediate results.
->>>>>>> fd5b300b
       KIP-904 allows us to detect this case, and to only apply a single update avoiding spurious intermediate results.
     </p>
 
