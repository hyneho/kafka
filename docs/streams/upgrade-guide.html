--- conflicted
+++ resolved
@@ -43,13 +43,8 @@
         If you want to upgrade from 1.0.x to 1.1.0 and you have customized window store implementations on the <code>ReadOnlyWindowStore</code> interface
         you'd need to update your code to incorporate the newly added public APIs.
         Otherwise, if you are using Java 7 you don't need to make any code changes as the public API is fully backward compatible;
-<<<<<<< HEAD
-        byt if you are using Java 8 method references in your Kafka Streams code you might need to update your code to resolve method ambiguities.
-	    Hot-swaping the jar-file only might not work for this case.
-=======
         but if you are using Java 8 method references in your Kafka Streams code you might need to update your code to resolve method ambiguities.
         Hot-swaping the jar-file only might not work for this case.
->>>>>>> 724032bd
         See <a href="#streams_api_changes_110">below</a> for a complete list of 1.1.0 API and semantic changes that allow you to advance your application and/or simplify your code base.
     </p>
 
@@ -79,7 +74,6 @@
 
     <!-- TODO: verify release verion and update `id` and `href` attributes (also at other places that link to this headline) -->
     <h3><a id="streams_api_changes_120" href="#streams_api_changes_120">Streams API changes in 1.2.0</a></h3>
-<<<<<<< HEAD
     <p>
         We have added support for methods in <code>ReadOnlyWindowStore</code> which allows for querying a single window's key-value pair.
         For users who have customized window store implementations on the above interface, they'd need to update their code to implement the newly added method as well.
@@ -93,20 +87,6 @@
         For more details, see <a href="https://cwiki.apache.org/confluence/display/KAFKA/KIP-265%3A+Make+Windowed+Serde+to+public+APIs">KIP-265</a>.
     </p>
 
-
-    <h3><a id="streams_api_changes_110" href="#streams_api_changes_110">Streams API changes in 1.1.0</a></h3>
-    <p>
-	    We have added support for methods in <code>ReadOnlyWindowStore</code> which allows for querying <code>WindowStore</code>s without the necessity of providing keys.
-        For users who have customized window store implementations on the above interface, they'd need to update their code to implement the newly added method as well.
-    </p>
-
-=======
-    <p>
-        We have added support for methods in <code>ReadOnlyWindowStore</code> which allows for querying a single window's key-value pair.
-        For users who have customized window store implementations on the above interface, they'd need to update their code to implement the newly added method as well.
-        For more details, see <a href="https://cwiki.apache.org/confluence/display/KAFKA/KIP-261%3A+Add+Single+Value+Fetch+in+Window+Stores">KIP-261</a>.
-    </p>
-    
     <h3><a id="streams_api_changes_110" href="#streams_api_changes_110">Streams API changes in 1.1.0</a></h3>
     <p>
         We have added support for methods in <code>ReadOnlyWindowStore</code> which allows for querying <code>WindowStore</code>s without the necessity of providing keys.
@@ -114,7 +94,6 @@
         For more details, see <a href="https://cwiki.apache.org/confluence/display/KAFKA/KIP-205%3A+Add+all%28%29+and+range%28%29+API+to+ReadOnlyWindowStore">KIP-205</a>.
     </p>
 
->>>>>>> 724032bd
     <p>
 	There is a new artifact <code>kafka-streams-test-utils</code> providing a <code>TopologyTestDriver</code>, <code>ConsumerRecordFactory</code>, and <code>OutputVerifier</code> class.
 	You can include the new artifact as a regular dependency to your unit tests and use the test driver to test your business logic of your Kafka Streams application.
