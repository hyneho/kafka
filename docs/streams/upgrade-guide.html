<!--
 Licensed to the Apache Software Foundation (ASF) under one or more
 contributor license agreements.  See the NOTICE file distributed with
 this work for additional information regarding copyright ownership.
 The ASF licenses this file to You under the Apache License, Version 2.0
 (the "License"); you may not use this file except in compliance with
 the License.  You may obtain a copy of the License at

    http://www.apache.org/licenses/LICENSE-2.0

 Unless required by applicable law or agreed to in writing, software
 distributed under the License is distributed on an "AS IS" BASIS,
 WITHOUT WARRANTIES OR CONDITIONS OF ANY KIND, either express or implied.
 See the License for the specific language governing permissions and
 limitations under the License.
-->

<script><!--#include virtual="../js/templateData.js" --></script>

<script id="content-template" type="text/x-handlebars-template">
    <h1>Upgrade Guide and API Changes</h1>
    <div class="sub-nav-sticky">
        <div class="sticky-top">
            <div style="height:35px">
                <a href="/{{version}}/documentation/streams/">Introduction</a>
                <a href="/{{version}}/documentation/streams/quickstart">Run Demo App</a>
                <a href="/{{version}}/documentation/streams/tutorial">Tutorial: Write App</a>
                <a href="/{{version}}/documentation/streams/core-concepts">Concepts</a>
                <a href="/{{version}}/documentation/streams/architecture">Architecture</a>
                <a href="/{{version}}/documentation/streams/developer-guide/">Developer Guide</a>
                <a class="active-menu-item" href="/{{version}}/documentation/streams/upgrade-guide">Upgrade</a>
            </div>
        </div>
    </div>

    <p>
        Upgrading from any older version to {{fullDotVersion}} is possible: if upgrading from 2.3 or below, you will need to do two rolling bounces, where during the first rolling bounce phase you set the config <code>upgrade.from="older version"</code>
        (possible values are <code>"0.10.0" - "2.3"</code>) and during the second you remove it. This is required to safely upgrade to the new cooperative rebalancing protocol of the embedded consumer. Note that you will remain using the old eager
        rebalancing protocol if you skip or delay the second rolling bounce, but you can safely switch over to cooperative at any time once the entire group is on 2.4+ by removing the config value and bouncing. For more details please refer to
        <a href="https://cwiki.apache.org/confluence/x/vAclBg">KIP-429</a>:
    </p>
    <ul>
        <li> prepare your application instances for a rolling bounce and make sure that config <code>upgrade.from</code> is set to the version from which it is being upgrade.</li>
        <li> bounce each instance of your application once </li>
        <li> prepare your newly deployed {{fullDotVersion}} application instances for a second round of rolling bounces; make sure to remove the value for config <code>upgrade.from</code> </li>
        <li> bounce each instance of your application once more to complete the upgrade </li>
    </ul>
    <p> As an alternative, an offline upgrade is also possible. Upgrading from any versions as old as 0.10.0.x to {{fullDotVersion}} in offline mode require the following steps: </p>
    <ul>
        <li> stop all old (e.g., 0.10.0.x) application instances </li>
        <li> update your code and swap old code and jar file with new code and new jar file </li>
        <li> restart all new ({{fullDotVersion}}) application instances </li>
    </ul>

    <p>
        Starting in Kafka Streams 2.6.x, a new processing mode <code>"exactly_once_beta"</code> (configurable via parameter
        <code>processing.guarantee</code>) is available.
        To use this new feature, your brokers must be on version 2.5.x or newer.
        A switch from <code>"exactly_once"</code> to <code>"exactly_once_beta"</code> (or the other way around) is
        only possible if the application is on version 2.6.x.
        If you want to upgrade your application from an older version and enable this feature,
        you first need to upgrade your application to version 2.6.x, staying on <code>"exactly_once"</code>,
        and then do second round of rolling bounces to switch to <code>"exactly_once_beta"</code>.
        For a downgrade, do the reverse: first switch the config from <code>"exactly_once_beta"</code> to
        <code>"exactly_once"</code> to disable the feature in your 2.6.x application.
        Afterward, you can downgrade your application to a pre-2.6.x version.
    </p>

    <p>
        To run a Kafka Streams application version 2.2.1, 2.3.0, or higher a broker version 0.11.0 or higher is required
        and the on-disk message format must be 0.11 or higher.
        Brokers must be on version 0.10.1 or higher to run a Kafka Streams application version 0.10.1 to 2.2.0.
        Additionally, on-disk message format must be 0.10 or higher to run a Kafka Streams application version 1.0 to 2.2.0.
        For Kafka Streams 0.10.0, broker version 0.10.0 or higher is required.
    </p>

    <p>Since 2.6.0 release, Kafka Streams depends on a RocksDB version that requires MacOS 10.14 or higher.</p>

    <p>
        Another important thing to keep in mind: in deprecated <code>KStreamBuilder</code> class, when a <code>KTable</code> is created from a source topic via <code>KStreamBuilder.table()</code>, its materialized state store
        will reuse the source topic as its changelog topic for restoring, and will disable logging to avoid appending new updates to the source topic; in the <code>StreamsBuilder</code> class introduced in 1.0, this behavior was changed
        accidentally: we still reuse the source topic as the changelog topic for restoring, but will also create a separate changelog topic to append the update records from source topic to. In the 2.0 release, we have fixed this issue and now users
        can choose whether or not to reuse the source topic based on the <code>StreamsConfig#TOPOLOGY_OPTIMIZATION</code>: if you are upgrading from the old <code>KStreamBuilder</code> class and hence you need to change your code to use
        the new <code>StreamsBuilder</code>, you should set this config value to <code>StreamsConfig#OPTIMIZE</code> to continue reusing the source topic; if you are upgrading from 1.0 or 1.1 where you are already using <code>StreamsBuilder</code> and hence have already
        created a separate changelog topic, you should set this config value to <code>StreamsConfig#NO_OPTIMIZATION</code> when upgrading to {{fullDotVersion}} in order to use that changelog topic for restoring the state store.
        More details about the new config <code>StreamsConfig#TOPOLOGY_OPTIMIZATION</code> can be found in <a href="https://cwiki.apache.org/confluence/display/KAFKA/KIP-295%3A+Add+Streams+Configuration+Allowing+for+Optional+Topology+Optimization">KIP-295</a>.
    </p>

    <h3><a id="streams_api_changes_280" href="#streams_api_changes_280">Streams API changes in 2.8.0</a></h3>
    <p>
        We extended <code>StreamJoined</code> to include the options <code>withLoggingEnabled()</code> and <code>withLoggingDisabled()</code> in
        <a href="https://cwiki.apache.org/confluence/display/KAFKA/KIP-689%3A+Extend+%60StreamJoined%60+to+allow+more+store+configs">KIP-689</a>.
    </p>
    <p>
<<<<<<< HEAD
        The <code>TimeWindowedDeserializer</code> constructor <code>TimeWindowedDeserializer(final Deserializer inner)</code>
        was deprecated to encourage users to properly set their window size through <code>TimeWindowedDeserializer(final Deserializer inner, Long windowSize)</code>.
        An additional streams config, <code>window.size.ms</code>, was added for users that cannot set the window size through
        the constructor, such as when using the console consumer. <a href="https://cwiki.apache.org/confluence/display/KAFKA/KIP-659%3A+Improve+TimeWindowedDeserializer+and+TimeWindowedSerde+to+handle+window+size">KIP-659</a>
        has more details.
=======
        We added two new methods to <code>KafkaStreams</code>, namely <code>KafkaStreams#addStreamThread()</code> and <code>KafkaStreams#removeStreamThread()</code> in
        <a href="https://cwiki.apache.org/confluence/x/FDd4CQ">KIP-663</a>.
        These methods have enabled adding and removing StreamThreads to a running KafkaStreams client.
   </p>
    <p>
        We deprecated <code>KafkaStreams#setUncaughtExceptionHandler(final Thread.UncaughtExceptionHandler uncaughtExceptionHandler)</code>
        in favor of <code>KafkaStreams#setUncaughtExceptionHandler(final StreamsUncaughtExceptionHandler streamsUncaughtExceptionHandler)</code>
        in <a href="https://cwiki.apache.org/confluence/x/lkN4CQ">KIP-671</a>.
        The default handler will close the Kafka Streams client and the client will transit to state ERROR.
        If you implement a custom handler, the new interface allows you to return a <code>StreamThreadExceptionResponse</code>,
        which will determine how the application will respond to a stream thread failure.
    </p>
    <p>
        Changes in <a href="https://cwiki.apache.org/confluence/x/FDd4CQ">KIP-663</a> necessitated the KafkaStreams client
        state machine to update, which was done in <a href="https://cwiki.apache.org/confluence/x/lCvZCQ">KIP-696</a>.
        The ERROR state is now terminal with PENDING_ERROR being a transitional state where the resources are closing.
        The ERROR state indicates that there is something wrong and the Kafka Streams client should not be blindly
        restarted without classifying the error that caused the thread to fail.
        If the error is of a type that you would like to retry, you should have the
        <code>StreamsUncaughtExceptionHandler</code> return <code>REPLACE_THREAD</code>.
        When all stream threads are dead there is no automatic transition to ERROR as a new stream thread can be added.
>>>>>>> 7feb5573
    </p>

    <h3><a id="streams_api_changes_270" href="#streams_api_changes_270">Streams API changes in 2.7.0</a></h3>
    <p>
        In <code>KeyQueryMetadata</code> we deprecated <code>getActiveHost()</code>, <code>getStandbyHosts()</code> as well as <code>getPartition()</code>
        and replaced them with <code>activeHost()</code>, <code>standbyHosts()</code> and <code>partition()</code> respectively.
        <code>KeyQueryMetadata</code> was introduced in Kafka Streams 2.5 release with getter methods having prefix <code>get</code>.
        The intend of this change is to bring the method names to Kafka custom to not use the <code>get</code> prefix for getter methods.
        The old methods are deprecated and is not effected.
        (Cf. <a href="https://cwiki.apache.org/confluence/display/KAFKA/KIP-648%3A+Renaming+getter+method+for+Interactive+Queries">KIP-648</a>.)
    </p>
    <p>
        The <code>StreamsConfig</code> variable for configuration parameter <code>"topology.optimization"</code>
        is renamed from <code>TOPOLOGY_OPTIMIZATION</code> to <code>TOPOLOGY_OPTIMIZATION_CONFIG</code>.
        The old variable is deprecated. Note, that the parameter name itself is not affected.
        (Cf. <a href="https://cwiki.apache.org/confluence/display/KAFKA/KIP-626%3A+Rename+StreamsConfig+config+variable+name">KIP-629</a>.)
    </p>
    <p>
        The configuration parameter <code>retries</code> is deprecated in favor of the new parameter <code>task.timeout.ms</code>.
        Kafka Streams' runtime ignores <code>retries</code> if set, however, it would still forward the parameter
        to its internal clients.
    </p>
    <p>
        We added <code>SlidingWindows</code> as an option for <code>windowedBy()</code> windowed aggregations as described in
        <a href="https://cwiki.apache.org/confluence/display/KAFKA/KIP-450%3A+Sliding+Window+Aggregations+in+the+DSL">KIP-450</a>.
        Sliding windows are fixed-time and data-aligned windows that allow for flexible and efficient windowed aggregations.
    </p>

    <p>
        The end-to-end latency metrics introduced in 2.6 have been expanded to include store-level metrics. The new store-level
        metrics are recorded at the TRACE level, a new metrics recording level. Enabling TRACE level metrics will automatically
        turn on all higher levels, ie INFO and DEBUG. See <a href="https://cwiki.apache.org/confluence/x/gBkRCQ">KIP-613</a> for more information.
    </p>

    <h3><a id="streams_api_changes_260" href="#streams_api_changes_260">Streams API changes in 2.6.0</a></h3>
    <p>
        We added a new processing mode that improves application scalability using exactly-once guarantees
        (via <a href="https://cwiki.apache.org/confluence/display/KAFKA/KIP-447%3A+Producer+scalability+for+exactly+once+semantics">KIP-447</a>).
        You can enable this new feature by setting the configuration parameter <code>processing.guarantee</code> to the
        new value <code>"exactly_once_beta"</code>.
        Note that you need brokers with version 2.5 or newer to use this feature.
    </p>
    <p>
        For more highly available stateful applications, we've modified the task assignment algorithm to delay the movement of stateful active tasks to instances
        that aren't yet caught up with that task's state. Instead, to migrate a task from one instance to another (eg when scaling out),
        Streams will assign a warmup replica to the target instance so it can begin restoring the state while the active task stays available on an instance
        that already had the task. The instances warming up tasks will communicate their progress to the group so that, once ready, Streams can move active
        tasks to their new owners in the background. Check out <a href="https://cwiki.apache.org/confluence/x/0i4lBg">KIP-441</a>
        for full details, including several new configs for control over this new feature.
    </p>
    <p>
        New end-to-end latency metrics have been added. These task-level metrics will be logged at the INFO level and report the min and max end-to-end latency of a record at the beginning/source node(s)
        and end/terminal node(s) of a task. See <a href="https://cwiki.apache.org/confluence/x/gBkRCQ">KIP-613</a> for more information.
    </p>
    <p>
        As of 2.6.0 Kafka Streams deprecates <code>KStream.through()</code> in favor of the new <code>KStream.repartition()</code> operator
        (as per <a href="https://cwiki.apache.org/confluence/display/KAFKA/KIP-221%3A+Enhance+DSL+with+Connecting+Topic+Creation+and+Repartition+Hint">KIP-221</a>).
        <code>KStream.repartition()</code> is similar to <code>KStream.through()</code>, however Kafka Streams will manage the topic for you.
        If you need to write into and read back from a topic that you mange, you can fall back to use <code>KStream.to()</code> in combination with <code>StreamsBuilder#stream()</code>.
        Please refer to the <a href="/{{version}}/documentation/streams/developer-guide/dsl-api.html">developer guide</a> for more details about <code>KStream.repartition()</code>.
    </p>

    <p>
        The usability of <code>StateStore</code>s within the Processor API is improved: <code>ProcessorSupplier</code> and <code>TransformerSupplier</code>
        now extend <code>ConnectedStoreProvider</code> as per <a href="https://cwiki.apache.org/confluence/x/XI3QBQ">KIP-401</a>,
        enabling a user to provide <code>StateStore</code>s with alongside Processor/Transformer logic so that they are automatically
        added and connected to the processor.
    </p>
    <p>
        We added a <code>--force</code> option in StreamsResetter to force remove left-over members on broker side when long session time out was configured
        as per <a href="https://cwiki.apache.org/confluence/display/KAFKA/KIP-571%3A+Add+option+to+force+remove+members+in+StreamsResetter">KIP-571</a>.
    </p>
    <p>
        We added <code>Suppressed.withLoggingDisabled()</code> and <code>Suppressed.withLoggingEnabled(config)</code>
        methods to allow disabling or configuring of the changelog topic and allows for configuration of the changelog topic
        as per <a href="https://cwiki.apache.org/confluence/display/KAFKA/KIP-446%3A+Add+changelog+topic+configuration+to+KTable+suppress">KIP-446</a>.
    </p>

    <h3 class="anchor-heading"><a id="streams_api_changes_250" class="anchor-link"></a><a href="#streams_api_changes_250">Streams API changes in 2.5.0</a></h3>
    <p>
        We add a new <code>cogroup()</code> operator (via <a href="https://cwiki.apache.org/confluence/display/KAFKA/KIP-150+-+Kafka-Streams+Cogroup">KIP-150</a>)
        that allows to aggregate multiple streams in a single operation.
        Cogrouped streams can also be windowed before they are aggregated.
        Please refer to the <a href="/{{version}}/documentation/streams/developer-guide/dsl-api.html">developer guide</a> for more details.
    </p>
    <p>
        We added a new <code>KStream.toTable()</code> API to translate an input event stream into a changelog stream as per
        <a href="https://cwiki.apache.org/confluence/display/KAFKA/KIP-523%3A+Add+KStream%23toTable+to+the+Streams+DSL">KIP-523</a>.
    </p>
    <p>
        We added a new Serde type <code>Void</code> in <a href="https://cwiki.apache.org/confluence/display/KAFKA/KIP-527%3A+Add+VoidSerde+to+Serdes">KIP-527</a> to represent
        null keys or null values from input topic.
    </p>
    <p>
        Deprecated <code>UsePreviousTimeOnInvalidTimestamp</code> and replaced it with <code>UsePartitionTimeOnInvalidTimeStamp</code> as per
        <a href="https://cwiki.apache.org/confluence/pages/viewpage.action?pageId=130028807">KIP-530</a>.
    </p>
    <p>
        Deprecated <code>KafkaStreams.store(String, QueryableStoreType)</code> and replaced it with <code>KafkaStreams.store(StoreQueryParameters)</code> to allow querying
        for a store with variety of parameters, including querying a specific task and stale stores, as per
        <a href="https://cwiki.apache.org/confluence/display/KAFKA/KIP-562%3A+Allow+fetching+a+key+from+a+single+partition+rather+than+iterating+over+all+the+stores+on+an+instance">KIP-562</a> and
        <a href="https://cwiki.apache.org/confluence/display/KAFKA/KIP-535%3A+Allow+state+stores+to+serve+stale+reads+during+rebalance">KIP-535</a> respectively.
    </p>

    <h3 class="anchor-heading"><a id="streams_api_changes_240" class="anchor-link"></a><a href="#streams_api_changes_240">Streams API changes in 2.4.0</a></h3>
    <p>     
         As of 2.4.0 Kafka Streams offers a KTable-KTable foreign-key join (as per <a href="https://cwiki.apache.org/confluence/display/KAFKA/KIP-213+Support+non-key+joining+in+KTable">KIP-213</a>). 
         This joiner allows for records to be joined between two KTables with different keys. 
         Both <a href="/{{version}}/documentation/streams/developer-guide/dsl-api.html#ktable-ktable-fk-join">INNER and LEFT foreign-key joins</a> 
         are supported.
    </p>
    <p>
        In the 2.4 release, you now can name all operators in a Kafka Streams DSL topology via
        <a href="https://cwiki.apache.org/confluence/display/KAFKA/KIP-307%3A+Allow+to+define+custom+processor+names+with+KStreams+DSL">KIP-307</a>.
        Giving your operators meaningful names makes it easier to understand the topology 
        description (<code>Topology#describe()#toString()</code>) and 
        understand the full context of what your Kafka Streams application is doing.
        <br />
        There are new overloads on most <code>KStream</code> and <code>KTable</code> methods 
        that accept a <code>Named</code> object.  Typically you'll provide a name for the DSL operation by 
        using <code>Named.as("my operator name")</code>.  Naming of repartition topics for aggregation 
        operations will still use <code>Grouped</code> and join operations will use 
        either <code>Joined</code> or the new <code>StreamJoined</code> object.

    </p>
    <p>
        Before the 2.4.0 version of Kafka Streams, users of the DSL could not name the state stores involved in a stream-stream join.
        If users changed their topology and added a operator before the
        join, the internal names of the state stores would shift, requiring an application reset when redeploying.
        In the 2.4.0 release, Kafka Streams adds the <code>StreamJoined</code>
        class, which gives users the ability to name the join processor, repartition topic(s) (if a repartition is required),
        and the state stores involved in the join.  Also, by naming the state stores, the changelog topics
        backing the state stores are named as well.  It's important to note that naming the stores
        <strong>will not</strong> make them queryable via Interactive Queries.
        <br/>
        Another feature delivered by <code>StreamJoined</code> is that you can now configure the type of state store used in the join.
        You can elect to use in-memory stores or custom state stores for a stream-stream join.  Note that the provided stores
        will not be available for querying via Interactive Queries.  With the addition
        of <code>StreamJoined</code>, stream-stream join operations
        using <code>Joined</code> have been deprecated. Please switch over to stream-stream join methods using the
        new overloaded methods.  You can get more details from
        <a href="https://cwiki.apache.org/confluence/display/KAFKA/KIP-479%3A+Add+StreamJoined+config+object+to+Join">KIP-479</a>.
    </p>
    <p>
        With the introduction of incremental cooperative rebalancing, Streams no longer requires all tasks be revoked at the beginning of a rebalance. Instead, at the completion of the rebalance only those tasks which are to be migrated to another consumer
        for overall load balance will need to be closed and revoked. This changes the semantics of the <code>StateListener</code> a bit, as it will not necessarily transition to <code>REBALANCING</code> at the beginning of a rebalance anymore. Note that
        this means IQ will now be available at all times except during state restoration, including while a rebalance is in progress. If restoration is occurring when a rebalance begins, we will continue to actively restore the state stores and/or process
        standby tasks during a cooperative rebalance. Note that with this new rebalancing protocol, you may sometimes see a rebalance be followed by a second short rebalance that ensures all tasks are safely distributed. For details on please see
        <a href="https://cwiki.apache.org/confluence/display/KAFKA/KIP-429%3A+Kafka+Consumer+Incremental+Rebalance+Protocol">KIP-429</a>.
    </p>

    <p>
        The 2.4.0 release contains newly added and reworked metrics.
        <a href="https://cwiki.apache.org/confluence/display/KAFKA/KIP-444%3A+Augment+metrics+for+Kafka+Streams">KIP-444</a>
        adds new <em>client level</em> (i.e., <code>KafkaStreams</code> instance level) metrics to the existing
        thread-level, task-level, and processor-/state-store-level metrics.
        For a full list of available client level metrics, see the
        <a href="/{{version}}/documentation/#kafka_streams_client_monitoring">KafkaStreams monitoring</a>
        section in the operations guide.
        <br />
        Furthermore, RocksDB metrics are exposed via
        <a href="https://cwiki.apache.org/confluence/display/KAFKA/KIP-471%3A+Expose+RocksDB+Metrics+in+Kafka+Streams">KIP-471</a>.
        For a full list of available RocksDB metrics, see the
        <a href="/{{version}}/documentation/#kafka_streams_rocksdb_monitoring">RocksDB monitoring</a>
        section in the operations guide.
    </p>

    <p>
        Kafka Streams <code>test-utils</code> got improved via
        <a href="https://cwiki.apache.org/confluence/display/KAFKA/KIP-470%3A+TopologyTestDriver+test+input+and+output+usability+improvements">KIP-470</a>
        to simplify the process of using <code>TopologyTestDriver</code> to test your application code.
        We deprecated <code>ConsumerRecordFactory</code>, <code>TopologyTestDriver#pipeInput()</code>,
        <code>OutputVerifier</code>, as well as <code>TopologyTestDriver#readOutput()</code> and replace them with
        <code>TestInputTopic</code> and <code>TestOutputTopic</code>, respectively.
        We also introduced a new class <code>TestRecord</code> that simplifies assertion code.
        For full details see the
        <a href="/{{version}}/documentation/streams/developer-guide/testing.html">Testing section</a> in the developer guide.
    </p>

    <p>
        In 2.4.0, we deprecated <code>WindowStore#put(K key, V value)</code> that should never be used.
        Instead the existing <code>WindowStore#put(K key, V value, long windowStartTimestamp)</code> should be used
        (<a href="https://cwiki.apache.org/confluence/pages/viewpage.action?pageId=115526545">KIP-474</a>).
    </p>

    <p>
        Furthermore, the <code>PartitionGrouper</code> interface and its corresponding configuration parameter
        <code>partition.grouper</code> were deprecated
        (<a href="https://cwiki.apache.org/confluence/display/KAFKA/KIP-528%3A+Deprecate+PartitionGrouper+configuration+and+interface">KIP-528</a>)
        and will be removed in the next major release (<a href="https://issues.apache.org/jira/browse/KAFKA-7785">KAFKA-7785</a>.
        Hence, this feature won't be supported in the future any longer and you need to updated your code accordingly.
        If you use a custom <code>PartitionGrouper</code> and stop to use it, the created tasks might change.
        Hence, you will need to reset your application to upgrade it.
    

    <h3 class="anchor-heading"><a id="streams_api_changes_230" class="anchor-link"></a><a href="#streams_api_changes_230">Streams API changes in 2.3.0</a></h3>

    <p>Version 2.3.0 adds the Suppress operator to the <code>kafka-streams-scala</code> Ktable API.</p>

    <p>
        As of 2.3.0 Streams now offers an in-memory version of the window (<a href="https://cwiki.apache.org/confluence/display/KAFKA/KIP-428%3A+Add+in-memory+window+store">KIP-428</a>)
        and the session (<a href="https://cwiki.apache.org/confluence/display/KAFKA/KIP-445%3A+In-memory+Session+Store">KIP-445</a>) store, in addition to the persistent ones based on RocksDB.
        The new public interfaces <code>inMemoryWindowStore()</code> and <code>inMemorySessionStore()</code> are added to <code>Stores</code> and provide the built-in in-memory window or session store.
    </p>

    <p>
        As of 2.3.0 we've updated how to turn on optimizations. Now to enable optimizations, you need to do two things.
        First add this line to your properties <code>properties.setProperty(StreamsConfig.TOPOLOGY_OPTIMIZATION, StreamsConfig.OPTIMIZE);</code>, as you have done before.
        Second, when constructing your <code>KafkaStreams</code> instance, you'll need to pass your configuration properties when building your
        topology by using the overloaded <code>StreamsBuilder.build(Properties)</code> method.
        For example <code>KafkaStreams myStream = new KafkaStreams(streamsBuilder.build(properties), properties)</code>.
    </p>

    <p>
        In 2.3.0 we have added default implementation to <code>close()</code> and <code>configure()</code> for <code>Serializer</code>,
        <code>Deserializer</code> and <code>Serde</code> so that they can be implemented by lambda expression.
        For more details please read <a href="https://cwiki.apache.org/confluence/display/KAFKA/KIP-331+Add+default+implementation+to+close%28%29+and+configure%28%29+for+Serializer%2C+Deserializer+and+Serde">KIP-331</a>.
    </p>

    <p>
        To improve operator semantics, new store types are added that allow storing an additional timestamp per key-value pair or window.
        Some DSL operators (for example KTables) are using those new stores.
        Hence, you can now retrieve the last update timestamp via Interactive Queries if you specify
        <code>TimestampedKeyValueStoreType</code> or <code>TimestampedWindowStoreType</code> as your <code>QueryableStoreType</code>.
        While this change is mainly transparent, there are some corner cases that may require code changes:
        <strong>Caution: If you receive an untyped store and use a cast, you might need to update your code to cast to the correct type.
        Otherwise, you might get an exception similar to
        <code>java.lang.ClassCastException: class org.apache.kafka.streams.state.ValueAndTimestamp cannot be cast to class YOUR-VALUE-TYPE</code>
        upon getting a value from the store.</strong>
        Additionally, <code>TopologyTestDriver#getStateStore()</code> only returns non-built-in stores and throws an exception if a built-in store is accessed.
        For more details please read <a href="https://cwiki.apache.org/confluence/display/KAFKA/KIP-258%3A+Allow+to+Store+Record+Timestamps+in+RocksDB">KIP-258</a>.
    </p>

    <p>
        To improve type safety, a new operator <code>KStream#flatTransformValues</code> is added.
        For more details please read <a href="https://cwiki.apache.org/confluence/display/KAFKA/KIP-313%3A+Add+KStream.flatTransform+and+KStream.flatTransformValues">KIP-313</a>.
    </p>

    <p>
        Kafka Streams used to set the configuration parameter <code>max.poll.interval.ms</code> to <code>Integer.MAX_VALUE</code>.
        This default value is removed and Kafka Streams uses the consumer default value now.
        For more details please read <a href="https://cwiki.apache.org/confluence/display/KAFKA/KIP-442%3A+Return+to+default+max+poll+interval+in+Streams">KIP-442</a>.
    </p>

    <p>
        Default configuration for repartition topic was changed:
        The segment size for index files (<code>segment.index.bytes</code>) is no longer 50MB, but uses the cluster default.
        Similarly, the configuration <code>segment.ms</code> in no longer 10 minutes, but uses the cluster default configuration.
        Lastly, the retention period (<code>retention.ms</code>) is changed from <code>Long.MAX_VALUE</code> to <code>-1</code> (infinite).
        For more details please read <a href="https://cwiki.apache.org/confluence/display/KAFKA/KIP-443%3A+Return+to+default+segment.ms+and+segment.index.bytes+in+Streams+repartition+topics">KIP-443</a>.
    </p>

    <p>
        To avoid memory leaks, <code>RocksDBConfigSetter</code> has a new <code>close()</code> method that is called on shutdown.
        Users should implement this method to release any memory used by RocksDB config objects, by closing those objects.
        For more details please read <a href="https://cwiki.apache.org/confluence/display/KAFKA/KIP-453%3A+Add+close%28%29+method+to+RocksDBConfigSetter">KIP-453</a>.
    </p>

    <p>
        RocksDB dependency was updated to version <code>5.18.3</code>.
        The new version allows to specify more RocksDB configurations, including <code>WriteBufferManager</code> which helps to limit RocksDB off-heap memory usage.
        For more details please read <a href="https://issues.apache.org/jira/browse/KAFKA-8215">KAFKA-8215</a>.
    </p>

    <h3 class="anchor-heading"><a id="streams_notable_changes_221" class="anchor-link"></a><a href="#streams_notable_changes_221">Notable changes in Kafka Streams 2.2.1</a></h3>
    <p>
        As of Kafka Streams 2.2.1 a message format 0.11 or higher is required;
        this implies that brokers must be on version 0.11.0 or higher.
    </p>

    <h3 class="anchor-heading"><a id="streams_api_changes_220" class="anchor-link"></a><a href="#streams_api_changes_220">Streams API changes in 2.2.0</a></h3>
    <p>
        We've simplified the <code>KafkaStreams#state</code> transition diagram during the starting up phase a bit in 2.2.0: in older versions the state will transit from <code>CREATED</code> to <code>RUNNING</code>, and then to <code>REBALANCING</code> to get the first
        stream task assignment, and then back to <code>RUNNING</code>; starting in 2.2.0 it will transit from <code>CREATED</code> directly to <code>REBALANCING</code> and then to <code>RUNNING</code>.
        If you have registered a <code>StateListener</code> that captures state transition events, you may need to adjust your listener implementation accordingly for this simplification (in practice, your listener logic should be very unlikely to be affected at all).
    </p>

    <p>
        In <code>WindowedSerdes</code>, we've added a new static constructor to return a <code>TimeWindowSerde</code> with configurable window size. This is to help users to construct time window serdes to read directly from a time-windowed store's changelog.
        More details can be found in <a href="https://cwiki.apache.org/confluence/display/KAFKA/KIP-393%3A+Time+windowed+serde+to+properly+deserialize+changelog+input+topic">KIP-393</a>.
    </p>

    <p>
        In 2.2.0 we have extended a few public interfaces including <code>KafkaStreams</code> to extend <code>AutoCloseable</code> so that they can be
        used in a try-with-resource statement. For a full list of public interfaces that get impacted please read <a href="https://cwiki.apache.org/confluence/display/KAFKA/KIP-376%3A+Implement+AutoClosable+on+appropriate+classes+that+want+to+be+used+in+a+try-with-resource+statement">KIP-376</a>.
    </p>

    <h3 class="anchor-heading"><a id="streams_api_changes_210" class="anchor-link"></a><a href="#streams_api_changes_210">Streams API changes in 2.1.0</a></h3>
    <p>
        We updated <code>TopologyDescription</code> API to allow for better runtime checking.
        Users are encouraged to use <code>#topicSet()</code> and <code>#topicPattern()</code> accordingly on <code>TopologyDescription.Source</code> nodes,
        instead of using <code>#topics()</code>, which has since been deprecated. Similarly, use <code>#topic()</code> and <code>#topicNameExtractor()</code>
        to get descriptions of <code>TopologyDescription.Sink</code> nodes. For more details, see
        <a href="https://cwiki.apache.org/confluence/display/KAFKA/KIP-321%3A+Update+TopologyDescription+to+better+represent+Source+and+Sink+Nodes">KIP-321</a>.
    </p>

    <p>
        We've added a new class <code>Grouped</code> and deprecated <code>Serialized</code>.  The intent of adding <code>Grouped</code> is the ability to
        name repartition topics created when performing aggregation operations.  Users can name the potential repartition topic using the
        <code>Grouped#as()</code> method which takes a <code>String</code> and is used as part of the repartition topic name.  The resulting repartition
        topic name will still follow the pattern of <code>${application-id}-&gt;name&lt;-repartition</code>.  The <code>Grouped</code> class is now favored over
        <code>Serialized</code> in <code>KStream#groupByKey()</code>, <code>KStream#groupBy()</code>, and <code>KTable#groupBy()</code>.
        Note that Kafka Streams does not automatically create repartition topics for aggregation operations.

        Additionally, we've updated the <code>Joined</code> class with a new method <code>Joined#withName</code>
        enabling users to name any repartition topics required for performing Stream/Stream or Stream/Table join.  For more details repartition
        topic naming, see <a href="https://cwiki.apache.org/confluence/display/KAFKA/KIP-372%3A+Naming+Repartition+Topics+for+Joins+and+Grouping">KIP-372</a>.

        As a result we've updated the Kafka Streams Scala API and removed the <code>Serialized</code> class in favor of adding <code>Grouped</code>.
        If you just rely on the implicit <code>Serialized</code>, you just need to recompile; if you pass in <code>Serialized</code> explicitly, sorry you'll have to make code changes.
    </p>

    <p>
        We've added a new config named <code>max.task.idle.ms</code> to allow users specify how to handle out-of-order data within a task that may be processing multiple
        topic-partitions (see <a href="/{{version}}/documentation/streams/core-concepts.html#streams_out_of_ordering">Out-of-Order Handling</a> section for more details).
        The default value is set to <code>0</code>, to favor minimized latency over synchronization between multiple input streams from topic-partitions.
        If users would like to wait for longer time when some of the topic-partitions do not have data available to process and hence cannot determine its corresponding stream time,
        they can override this config to a larger value.
    </p>

    <p>
        We've added the missing <code>SessionBytesStoreSupplier#retentionPeriod()</code> to be consistent with the <code>WindowBytesStoreSupplier</code> which allows users to get the specified retention period for session-windowed stores.
        We've also added the missing <code>StoreBuilder#withCachingDisabled()</code> to allow users to turn off caching for their customized stores.
    </p>

    <p>
        We added a new serde for UUIDs (<code>Serdes.UUIDSerde</code>) that you can use via <code>Serdes.UUID()</code>
	(cf. <a href="https://cwiki.apache.org/confluence/display/KAFKA/KIP-206%3A+Add+support+for+UUID+serialization+and+deserialization">KIP-206</a>).
    </p>

    <p>
        We updated a list of methods that take <code>long</code> arguments as either timestamp (fix point) or duration (time period)
        and replaced them with <code>Instant</code> and <code>Duration</code> parameters for improved semantics.
        Some old methods base on <code>long</code> are deprecated and users are encouraged to update their code.
        <br />
        In particular, aggregation windows (hopping/tumbling/unlimited time windows and session windows) as well as join windows now take <code>Duration</code>
        arguments to specify window size, hop, and gap parameters.
        Also, window sizes and retention times are now specified as <code>Duration</code> type in <code>Stores</code> class.
        The <code>Window</code> class has new methods <code>#startTime()</code> and <code>#endTime()</code> that return window start/end timestamp as <code>Instant</code>.
        For interactive queries, there are new <code>#fetch(...)</code> overloads taking <code>Instant</code> arguments.
        Additionally, punctuations are now registerd via <code>ProcessorContext#schedule(Duration interval, ...)</code>.
        For more details, see <a href="https://cwiki.apache.org/confluence/display/KAFKA/KIP-358%3A+Migrate+Streams+API+to+Duration+instead+of+long+ms+times">KIP-358</a>.
    </p>

    <p>
        We deprecated <code>KafkaStreams#close(...)</code> and replaced it with <code>KafkaStreams#close(Duration)</code> that accepts a single timeout argument
        Note: the new <code>#close(Duration)</code> method has improved (but slightly different) semantics.
        For more details, see <a href="https://cwiki.apache.org/confluence/display/KAFKA/KIP-358%3A+Migrate+Streams+API+to+Duration+instead+of+long+ms+times">KIP-358</a>.
    </p>

    <p>
        The newly exposed <code>AdminClient</code> metrics are now available when calling the <code>KafkaStream#metrics()</code> method.
        For more details on exposing <code>AdminClients</code> metrics
        see <a href="https://cwiki.apache.org/confluence/display/KAFKA/KIP-324%3A+Add+method+to+get+metrics%28%29+in+AdminClient">KIP-324</a>
    </p>

    <p>
        We deprecated the notion of segments in window stores as those are intended to be an implementation details.
        Thus, method <code>Windows#segments()</code> and variable <code>Windows#segments</code> were deprecated.
        If you implement custom windows, you should update your code accordingly.
        Similarly, <code>WindowBytesStoreSupplier#segments()</code> was deprecated and replaced with <code>WindowBytesStoreSupplier#segmentInterval()</code>.
        If you implement custom window store, you need to update your code accordingly.
	    Finally, <code>Stores#persistentWindowStore(...)</code> were deprecated and replaced with a new overload that does not allow to specify the number of segments any longer.
        For more details, see <a href="https://cwiki.apache.org/confluence/display/KAFKA/KIP-319%3A+Replace+segments+with+segmentInterval+in+WindowBytesStoreSupplier">KIP-319</a>
        (note: <a href="https://cwiki.apache.org/confluence/display/KAFKA/KIP-328%3A+Ability+to+suppress+updates+for+KTables">KIP-328</a> and 
	    <a href="https://cwiki.apache.org/confluence/display/KAFKA/KIP-358%3A+Migrate+Streams+API+to+Duration+instead+of+long+ms+times">KIP-358</a> 'overlap' with KIP-319).
    </p>

    <p>
        We've added an overloaded <code>StreamsBuilder#build</code> method that accepts an instance of <code>java.util.Properties</code> with the intent of using the
        <code>StreamsConfig#TOPOLOGY_OPTIMIZATION</code> config added in Kafka Streams 2.0. Before 2.1, when building a topology with
        the DSL, Kafka Streams writes the physical plan as the user makes calls on the DSL.  Now by providing a <code>java.util.Properties</code> instance when
        executing a <code>StreamsBuilder#build</code> call, Kafka Streams can optimize the physical plan of the topology, provided the <code>StreamsConfig#TOPOLOGY_OPTIMIZATION</code>
        config is set to <code>StreamsConfig#OPTIMIZE</code>.  By setting <code>StreamsConfig#OPTIMIZE</code> in addition to the <code>KTable</code> optimization of
        reusing the source topic as the changelog topic, the topology may be optimized to merge redundant repartition topics into one
        repartition topic.  The original no parameter version of <code>StreamsBuilder#build</code> is still available for those who wish to not
        optimize their topology.  Note that enabling optimization of the topology may require you to do an application reset when redeploying the application.  For more
        details, see <a href="https://cwiki.apache.org/confluence/display/KAFKA/KIP-312%3A+Add+Overloaded+StreamsBuilder+Build+Method+to+Accept+java.util.Properties">KIP-312</a>
    </p>

    <p>
        We are introducing static membership towards Kafka Streams user. This feature reduces unnecessary rebalances during normal application upgrades or rolling bounces.
        For more details on how to use it, checkout <a href="/{{version}}/documentation/#static_membership">static membership design</a>.
        Note, Kafka Streams uses the same <code>ConsumerConfig#GROUP_INSTANCE_ID_CONFIG</code>, and you only need to make sure it is uniquely defined across
        different stream instances in one application.
    </p>

    <h3 class="anchor-heading"><a id="streams_api_changes_200" class="anchor-link"></a><a href="#streams_api_changes_200">Streams API changes in 2.0.0</a></h3>
    <p>
        In 2.0.0 we have added a few new APIs on the <code>ReadOnlyWindowStore</code> interface (for details please read <a href="#streams_api_changes_200">Streams API changes</a> below).
        If you have customized window store implementations that extends the <code>ReadOnlyWindowStore</code> interface you need to make code changes.
    </p>

    <p>
        In addition, if you using Java 8 method references in your Kafka Streams code you might need to update your code to resolve method ambiguities.
        Hot-swapping the jar-file only might not work for this case.
        See below a complete list of <a href="#streams_api_changes_200">2.0.0</a>
        API and semantic changes that allow you to advance your application and/or simplify your code base.
    </p>

    <p>
        We moved <code>Consumed</code> interface from <code>org.apache.kafka.streams</code> to <code>org.apache.kafka.streams.kstream</code>
        as it was mistakenly placed in the previous release. If your code has already used it there is a simple one-liner change needed in your import statement.
    </p>

    <p>
        We have also removed some public APIs that are deprecated prior to 1.0.x in 2.0.0.
        See below for a detailed list of removed APIs.
    </p>
    <p>
        We have removed the <code>skippedDueToDeserializationError-rate</code> and <code>skippedDueToDeserializationError-total</code> metrics.
        Deserialization errors, and all other causes of record skipping, are now accounted for in the pre-existing metrics
        <code>skipped-records-rate</code> and <code>skipped-records-total</code>. When a record is skipped, the event is
        now logged at WARN level. If these warnings become burdensome, we recommend explicitly filtering out unprocessable
        records instead of depending on record skipping semantics. For more details, see
        <a href="https://cwiki.apache.org/confluence/display/KAFKA/KIP-274%3A+Kafka+Streams+Skipped+Records+Metrics">KIP-274</a>.
        As of right now, the potential causes of skipped records are:
    </p>
    <ul>
        <li><code>null</code> keys in table sources</li>
        <li><code>null</code> keys in table-table inner/left/outer/right joins</li>
        <li><code>null</code> keys or values in stream-table joins</li>
        <li><code>null</code> keys or values in stream-stream joins</li>
        <li><code>null</code> keys or values in aggregations on grouped streams</li>
        <li><code>null</code> keys or values in reductions on grouped streams</li>
        <li><code>null</code> keys in aggregations on windowed streams</li>
        <li><code>null</code> keys in reductions on windowed streams</li>
        <li><code>null</code> keys in aggregations on session-windowed streams</li>
        <li>
            Errors producing results, when the configured <code>default.production.exception.handler</code> decides to
            <code>CONTINUE</code> (the default is to <code>FAIL</code> and throw an exception).
        </li>
        <li>
            Errors deserializing records, when the configured <code>default.deserialization.exception.handler</code>
            decides to <code>CONTINUE</code> (the default is to <code>FAIL</code> and throw an exception).
            This was the case previously captured in the <code>skippedDueToDeserializationError</code> metrics.
        </li>
        <li>Fetched records having a negative timestamp.</li>
    </ul>

    <p>
        We've also fixed the metrics name for time and session windowed store operations in 2.0. As a result, our current built-in stores
        will have their store types in the metric names as <code>in-memory-state</code>, <code>in-memory-lru-state</code>,
        <code>rocksdb-state</code>, <code>rocksdb-window-state</code>, and <code>rocksdb-session-state</code>. For example, a RocksDB time windowed store's
        put operation metrics would now be
        <code>kafka.streams:type=stream-rocksdb-window-state-metrics,client-id=([-.\w]+),task-id=([-.\w]+),rocksdb-window-state-id=([-.\w]+)</code>.
        Users need to update their metrics collecting and reporting systems for their time and session windowed stores accordingly.
        For more details, please read the <a href="/{{version}}/documentation/#kafka_streams_store_monitoring">State Store Metrics</a> section.
    </p>

    <p>
        We have added support for methods in <code>ReadOnlyWindowStore</code> which allows for querying a single window's key-value pair.
        For users who have customized window store implementations on the above interface, they'd need to update their code to implement the newly added method as well.
        For more details, see <a href="https://cwiki.apache.org/confluence/display/KAFKA/KIP-261%3A+Add+Single+Value+Fetch+in+Window+Stores">KIP-261</a>.
    </p>
    <p>
        We have added public <code>WindowedSerdes</code> to allow users to read from / write to a topic storing windowed table changelogs directly.
        In addition, in <code>StreamsConfig</code> we have also added <code>default.windowed.key.serde.inner</code> and <code>default.windowed.value.serde.inner</code>
        to let users specify inner serdes if the default serde classes are windowed serdes.
        For more details, see <a href="https://cwiki.apache.org/confluence/display/KAFKA/KIP-265%3A+Make+Windowed+Serde+to+public+APIs">KIP-265</a>.
    </p>
    <p>
        We've added message header support in the <code>Processor API</code> in Kafka 2.0.0. In particular, we have added a new API <code>ProcessorContext#headers()</code>
        which returns a <code>Headers</code> object that keeps track of the headers of the source topic's message that is being processed. Through this object, users can manipulate
        the headers map that is being propagated throughout the processor topology as well. For more details please feel free to read
        the <a href="/{{version}}/documentation/streams/developer-guide/processor-api.html#accessing-processor-context">Developer Guide</a> section.
    </p>
    <p>
        We have deprecated constructors of <code>KafkaStreams</code> that take a <code>StreamsConfig</code> as parameter.
        Please use the other corresponding constructors that accept <code>java.util.Properties</code> instead.
        For more details, see <a href="https://cwiki.apache.org/confluence/display/KAFKA/KIP-245%3A+Use+Properties+instead+of+StreamsConfig+in+KafkaStreams+constructor">KIP-245</a>.
    </p>
    <p>
        Kafka 2.0.0 allows to manipulate timestamps of output records using the Processor API (<a href="https://cwiki.apache.org/confluence/display/KAFKA/KIP-251%3A+Allow+timestamp+manipulation+in+Processor+API">KIP-251</a>).
        To enable this new feature, <code>ProcessorContext#forward(...)</code> was modified.
        The two existing overloads <code>#forward(Object key, Object value, String childName)</code> and <code>#forward(Object key, Object value, int childIndex)</code> were deprecated and a new overload <code>#forward(Object key, Object value, To to)</code> was added.
        The new class <code>To</code> allows you to send records to all or specific downstream processors by name and to set the timestamp for the output record.
        Forwarding based on child index is not supported in the new API any longer.
    </p>
    <p>
        We have added support to allow routing records dynamically to Kafka topics. More specifically, in both the lower-level <code>Topology#addSink</code> and higher-level <code>KStream#to</code> APIs, we have added variants that
        take a <code>TopicNameExtractor</code> instance instead of a specific <code>String</code> typed topic name, such that for each received record from the upstream processor, the library will dynamically determine which Kafka topic to write to
        based on the record's key and value, as well as record context. Note that all the Kafka topics that may possibly be used are still considered as user topics and hence required to be pre-created. In addition to that, we have modified the
        <code>StreamPartitioner</code> interface to add the topic name parameter since the topic name now may not be known beforehand; users who have customized implementations of this interface would need to update their code while upgrading their application
        to use Kafka Streams 2.0.0.
    </p>
    <p>
        <a href="https://cwiki.apache.org/confluence/x/DVyHB">KIP-284</a> changed the retention time for repartition topics by setting its default value to <code>Long.MAX_VALUE</code>.
        Instead of relying on data retention Kafka Streams uses the new purge data API to delete consumed data from those topics and to keep used storage small now.
    </p>
    <p>
        We have modified the <code>ProcessorStateManger#register(...)</code> signature and removed the deprecated <code>loggingEnabled</code> boolean parameter as it is specified in the <code>StoreBuilder</code>.
        Users who used this function to register their state stores into the processor topology need to simply update their code and remove this parameter from the caller.
    </p>
    <p>
        Kafka Streams DSL for Scala is a new Kafka Streams client library available for developers authoring Kafka Streams applications in Scala.  It wraps core Kafka Streams DSL types to make it easier to call when
        interoperating with Scala code.  For example, it includes higher order functions as parameters for transformations avoiding the need anonymous classes in Java 7 or experimental SAM type conversions in Scala 2.11,
        automatic conversion between Java and Scala collection types, a way
        to implicitly provide SerDes to reduce boilerplate from your application and make it more typesafe, and more!  For more information see the
        <a href="/{{version}}/documentation/streams/developer-guide/dsl-api.html#scala-dsl">Kafka Streams DSL for Scala documentation</a> and
        <a href="https://cwiki.apache.org/confluence/display/KAFKA/KIP-270+-+A+Scala+Wrapper+Library+for+Kafka+Streams">KIP-270</a>.
    </p>
    <p>
        We have removed these deprecated APIs:
    </p>
    <ul>
        <li><code>KafkaStreams#toString</code> no longer returns the topology and runtime metadata; to get topology metadata users can call <code>Topology#describe()</code> and to get thread runtime metadata users can call <code>KafkaStreams#localThreadsMetadata</code> (they are deprecated since 1.0.0).
            For detailed guidance on how to update your code please read <a href="#streams_api_changes_100">here</a></li>
        <li><code>TopologyBuilder</code> and <code>KStreamBuilder</code> are removed and replaced by <code>Topology</code> and <code>StreamsBuidler</code> respectively (they are deprecated since 1.0.0).
            For detailed guidance on how to update your code please read <a href="#streams_api_changes_100">here</a></li>
        <li><code>StateStoreSupplier</code> are removed and replaced with <code>StoreBuilder</code> (they are deprecated since 1.0.0);
            and the corresponding <code>Stores#create</code> and <code>KStream, KTable, KGroupedStream</code> overloaded functions that use it have also been removed.
            For detailed guidance on how to update your code please read <a href="#streams_api_changes_100">here</a></li>
        <li><code>KStream, KTable, KGroupedStream</code> overloaded functions that requires serde and other specifications explicitly are removed and replaced with simpler overloaded functions that use <code>Consumed, Produced, Serialized, Materialized, Joined</code> (they are deprecated since 1.0.0).
            For detailed guidance on how to update your code please read <a href="#streams_api_changes_100">here</a></li>
        <li><code>Processor#punctuate</code>, <code>ValueTransformer#punctuate</code>, <code>ValueTransformer#punctuate</code> and <code>ProcessorContext#schedule(long)</code> are removed and replaced by <code>ProcessorContext#schedule(long, PunctuationType, Punctuator)</code> (they are deprecated in 1.0.0). </li>
        <li>The second <code>boolean</code> typed parameter "loggingEnabled" in <code>ProcessorContext#register</code> has been removed; users can now use <code>StoreBuilder#withLoggingEnabled, withLoggingDisabled</code> to specify the behavior when they create the state store. </li>
        <li><code>KTable#writeAs, print, foreach, to, through</code> are removed, users can call <code>KTable#tostream()#writeAs</code> instead for the same purpose (they are deprecated since 0.11.0.0).
            For detailed list of removed APIs please read <a href="#streams_api_changes_0110">here</a></li>
        <li><code>StreamsConfig#KEY_SERDE_CLASS_CONFIG, VALUE_SERDE_CLASS_CONFIG, TIMESTAMP_EXTRACTOR_CLASS_CONFIG</code> are removed and replaced with <code>StreamsConfig#DEFAULT_KEY_SERDE_CLASS_CONFIG, DEFAULT_VALUE_SERDE_CLASS_CONFIG, DEFAULT_TIMESTAMP_EXTRACTOR_CLASS_CONFIG</code> respectively (they are deprecated since 0.11.0.0). </li>
        <li><code>StreamsConfig#ZOOKEEPER_CONNECT_CONFIG</code> are removed as we do not need ZooKeeper dependency in Streams any more (it is deprecated since 0.10.2.0). </li>
    </ul>

    <h3 class="anchor-heading"><a id="streams_api_changes_110" class="anchor-link"></a><a href="#streams_api_changes_110">Streams API changes in 1.1.0</a></h3>
    <p>
        We have added support for methods in <code>ReadOnlyWindowStore</code> which allows for querying <code>WindowStore</code>s without the necessity of providing keys.
        For users who have customized window store implementations on the above interface, they'd need to update their code to implement the newly added method as well.
        For more details, see <a href="https://cwiki.apache.org/confluence/display/KAFKA/KIP-205%3A+Add+all%28%29+and+range%28%29+API+to+ReadOnlyWindowStore">KIP-205</a>.
    </p>

    <p>
	    There is a new artifact <code>kafka-streams-test-utils</code> providing a <code>TopologyTestDriver</code>, <code>ConsumerRecordFactory</code>, and <code>OutputVerifier</code> class.
	    You can include the new artifact as a regular dependency to your unit tests and use the test driver to test your business logic of your Kafka Streams application.
	    For more details, see <a href="https://cwiki.apache.org/confluence/display/KAFKA/KIP-247%3A+Add+public+test+utils+for+Kafka+Streams">KIP-247</a>.
    </p>

    <p>
        The introduction of <a href="https://cwiki.apache.org/confluence/display/KAFKA/KIP-220%3A+Add+AdminClient+into+Kafka+Streams%27+ClientSupplier">KIP-220</a>
        enables you to provide configuration parameters for the embedded admin client created by Kafka Streams, similar to the embedded producer and consumer clients.
        You can provide the configs via <code>StreamsConfig</code> by adding the configs with the prefix <code>admin.</code> as defined by <code>StreamsConfig#adminClientPrefix(String)</code>
        to distinguish them from configurations of other clients that share the same config names.
    </p>

    <p>
        New method in <code>KTable</code>
    </p>
    <ul>
        <li> <code>transformValues</code> methods have been added to <code>KTable</code>. Similar to those on <code>KStream</code>, these methods allow for richer, stateful, value transformation similar to the Processor API.</li>
    </ul>

    <p>
	New method in <code>GlobalKTable</code>
    </p>
    <ul>
	<li> A method has been provided such that it will return the store name associated with the <code>GlobalKTable</code> or <code>null</code> if the store name is non-queryable. </li>
    </ul>

    <p>
        New methods in <code>KafkaStreams</code>:
    </p>
    <ul>
        <li> added overload for the constructor that allows overriding the <code>Time</code> object used for tracking system wall-clock time; this is useful for unit testing your application code. </li>
    </ul>

    <p> New methods in <code>KafkaClientSupplier</code>: </p>
    <ul>
        <li> added <code>getAdminClient(config)</code> that allows to override an <code>AdminClient</code> used for administrative requests such as internal topic creations, etc. </li>
    </ul>

    <p>New error handling for exceptions during production:</p>
    <ul>
        <li>added interface <code>ProductionExceptionHandler</code> that allows implementors to decide whether or not Streams should <code>FAIL</code> or <code>CONTINUE</code> when certain exception occur while trying to produce.</li>
        <li>provided an implementation, <code>DefaultProductionExceptionHandler</code> that always fails, preserving the existing behavior by default.</li>
        <li>changing which implementation is used can be done by settings <code>default.production.exception.handler</code> to the fully qualified name of a class implementing this interface.</li>
    </ul>

    <p> Changes in <code>StreamsResetter</code>: </p>
    <ul>
        <li> added options to specify input topics offsets to reset according to <a href="https://cwiki.apache.org/confluence/display/KAFKA/KIP-171+-+Extend+Consumer+Group+Reset+Offset+for+Stream+Application">KIP-171</a></li>
    </ul>

    <h3 class="anchor-heading"><a id="streams_api_changes_100" class="anchor-link"></a><a href="#streams_api_changes_100">Streams API changes in 1.0.0</a></h3>

    <p>
        With 1.0 a major API refactoring was accomplished and the new API is cleaner and easier to use.
        This change includes the five main classes <code>KafkaStreams</code>, <code>KStreamBuilder</code>,
        <code>KStream</code>, <code>KTable</code>, and <code>TopologyBuilder</code> (and some more others).
        All changes are fully backward compatible as old API is only deprecated but not removed.
        We recommend to move to the new API as soon as you can.
        We will summarize all API changes in the next paragraphs.
    </p>

    <p>
        The two main classes to specify a topology via the DSL (<code>KStreamBuilder</code>)
        or the Processor API (<code>TopologyBuilder</code>) were deprecated and replaced by
        <code>StreamsBuilder</code> and <code>Topology</code> (both new classes are located in
        package <code>org.apache.kafka.streams</code>).
        Note, that <code>StreamsBuilder</code> does not extend <code>Topology</code>, i.e.,
        the class hierarchy is different now.
        The new classes have basically the same methods as the old ones to build a topology via DSL or Processor API.
        However, some internal methods that were public in <code>KStreamBuilder</code>
        and <code>TopologyBuilder</code> but not part of the actual API are not present
        in the new classes any longer.
        Furthermore, some overloads were simplified compared to the original classes.
        See <a href="https://cwiki.apache.org/confluence/display/KAFKA/KIP-120%3A+Cleanup+Kafka+Streams+builder+API">KIP-120</a>
        and <a href="https://cwiki.apache.org/confluence/display/KAFKA/KIP-182%3A+Reduce+Streams+DSL+overloads+and+allow+easier+use+of+custom+storage+engines">KIP-182</a>
        for full details.
    </p>

    <p>
        Changing how a topology is specified also affects <code>KafkaStreams</code> constructors,
        that now only accept a <code>Topology</code>.
        Using the DSL builder class <code>StreamsBuilder</code> one can get the constructed
        <code>Topology</code> via <code>StreamsBuilder#build()</code>.
        Additionally, a new class <code>org.apache.kafka.streams.TopologyDescription</code>
        (and some more dependent classes) were added.
        Those can be used to get a detailed description of the specified topology
        and can be obtained by calling <code>Topology#describe()</code>.
        An example using this new API is shown in the <a href="/{{version}}/documentation/streams/quickstart">quickstart section</a>.
    </p>

    <p>
        New methods in <code>KStream</code>:
    </p>
    <ul>
        <li>With the introduction of <a href="https://cwiki.apache.org/confluence/display/KAFKA/KIP-202+Move+merge%28%29+from+StreamsBuilder+to+KStream">KIP-202</a>
            a new method <code>merge()</code> has been created in <code>KStream</code> as the StreamsBuilder class's <code>StreamsBuilder#merge()</code> has been removed.
            The method signature was also changed, too: instead of providing multiple <code>KStream</code>s into the method at the once, only a single <code>KStream</code> is accepted.
        </li>
    </ul>

    <p>
        New methods in <code>KafkaStreams</code>:
    </p>
    <ul>
        <li>retrieve the current runtime information about the local threads via <code>localThreadsMetadata()</code> </li>
        <li>observe the restoration of all state stores via <code>setGlobalStateRestoreListener()</code>, in which users can provide their customized implementation of the <code>org.apache.kafka.streams.processor.StateRestoreListener</code> interface</li>
    </ul>

    <p>
        Deprecated / modified methods in <code>KafkaStreams</code>:
    </p>
    <ul>
        <li>
            <code>toString()</code>, <code>toString(final String indent)</code> were previously used to return static and runtime information.
            They have been deprecated in favor of using the new classes/methods <code>localThreadsMetadata()</code> / <code>ThreadMetadata</code> (returning runtime information) and
            <code>TopologyDescription</code> / <code>Topology#describe()</code> (returning static information).
        </li>
        <li>
            With the introduction of <a href="https://cwiki.apache.org/confluence/display/KAFKA/KIP-182%3A+Reduce+Streams+DSL+overloads+and+allow+easier+use+of+custom+storage+engines">KIP-182</a>
            you should no longer pass in <code>Serde</code> to <code>KStream#print</code> operations.
            If you can't rely on using <code>toString</code> to print your keys an values, you should instead you provide a custom <code>KeyValueMapper</code> via the <code>Printed#withKeyValueMapper</code> call.
        </li>
        <li>
            <code>setStateListener()</code> now can only be set before the application start running, i.e. before <code>KafkaStreams.start()</code> is called.
        </li>
    </ul>

    <p>
        Deprecated methods in <code>KGroupedStream</code>
    </p>
    <ul>
        <li>
            Windowed aggregations have been deprecated from <code>KGroupedStream</code> and moved to <code>WindowedKStream</code>.
            You can now perform a windowed aggregation by, for example, using <code>KGroupedStream#windowedBy(Windows)#reduce(Reducer)</code>.
        </li>
    </ul>

    <p>
        Modified methods in <code>Processor</code>:
    </p>
    <ul>
        <li>
            <p>
                The Processor API was extended to allow users to schedule <code>punctuate</code> functions either based on data-driven <b>stream time</b> or wall-clock time.
                As a result, the original <code>ProcessorContext#schedule</code> is deprecated with a new overloaded function that accepts a user customizable <code>Punctuator</code> callback interface, which triggers its <code>punctuate</code> API method periodically based on the <code>PunctuationType</code>.
                The <code>PunctuationType</code> determines what notion of time is used for the punctuation scheduling: either <a href="/{{version}}/documentation/streams/core-concepts#streams_time">stream time</a> or wall-clock time (by default, <b>stream time</b> is configured to represent event time via <code>TimestampExtractor</code>).
                In addition, the <code>punctuate</code> function inside <code>Processor</code> is also deprecated.
            </p>
            <p>
                Before this, users could only schedule based on stream time (i.e. <code>PunctuationType.STREAM_TIME</code>) and hence the <code>punctuate</code> function was data-driven only because stream time is determined (and advanced forward) by the timestamps derived from the input data.
                If there is no data arriving at the processor, the stream time would not advance and hence punctuation will not be triggered.
                On the other hand, When wall-clock time (i.e. <code>PunctuationType.WALL_CLOCK_TIME</code>) is used, <code>punctuate</code> will be triggered purely based on wall-clock time.
                So for example if the <code>Punctuator</code> function is scheduled based on <code>PunctuationType.WALL_CLOCK_TIME</code>, if these 60 records were processed within 20 seconds,
                <code>punctuate</code> would be called 2 times (one time every 10 seconds);
                if these 60 records were processed within 5 seconds, then no <code>punctuate</code> would be called at all.
                Users can schedule multiple <code>Punctuator</code> callbacks with different <code>PunctuationType</code>s within the same processor by simply calling <code>ProcessorContext#schedule</code> multiple times inside processor's <code>init()</code> method.
            </p>
        </li>
    </ul>

    <p>
        If you are monitoring on task level or processor-node / state store level Streams metrics, please note that the metrics sensor name and hierarchy was changed:
        The task ids, store names and processor names are no longer in the sensor metrics names, but instead are added as tags of the sensors to achieve consistent metrics hierarchy.
        As a result you may need to make corresponding code changes on your metrics reporting and monitoring tools when upgrading to 1.0.0.
        Detailed metrics sensor can be found in the <a href="/{{version}}/documentation/#kafka_streams_monitoring">Streams Monitoring</a> section.
    </p>

    <p>
        The introduction of <a href="https://cwiki.apache.org/confluence/display/KAFKA/KIP-161%3A+streams+deserialization+exception+handlers">KIP-161</a>
        enables you to provide a default exception handler for deserialization errors when reading data from Kafka rather than throwing the exception all the way out of your streams application.
        You can provide the configs via the <code>StreamsConfig</code> as <code>StreamsConfig#DEFAULT_DESERIALIZATION_EXCEPTION_HANDLER_CLASS_CONFIG</code>.
        The specified handler must implement the <code>org.apache.kafka.streams.errors.DeserializationExceptionHandler</code> interface.
    </p>

    <p>
        The introduction of <a href="https://cwiki.apache.org/confluence/display/KAFKA/KIP-173%3A+Add+prefix+to+StreamsConfig+to+enable+setting+default+internal+topic+configs">KIP-173</a>
        enables you to provide topic configuration parameters for any topics created by Kafka Streams.
        This includes repartition and changelog topics.
        You can provide the configs via the <code>StreamsConfig</code> by adding the configs with the prefix as defined by <code>StreamsConfig#topicPrefix(String)</code>.
        Any properties in the <code>StreamsConfig</code> with the prefix will be applied when creating internal topics.
        Any configs that aren't topic configs will be ignored.
        If you already use <code>StateStoreSupplier</code> or <code>Materialized</code> to provide configs for changelogs, then they will take precedence over those supplied in the config.
    </p>

    <h3 class="anchor-heading"><a id="streams_api_changes_0110" class="anchor-link"></a><a href="#streams_api_changes_0110">Streams API changes in 0.11.0.0</a></h3>

    <p> Updates in <code>StreamsConfig</code>: </p>
    <ul>
        <li> new configuration parameter <code>processing.guarantee</code> is added </li>
        <li> configuration parameter <code>key.serde</code> was deprecated and replaced by <code>default.key.serde</code> </li>
        <li> configuration parameter <code>value.serde</code> was deprecated and replaced by <code>default.value.serde</code> </li>
        <li> configuration parameter <code>timestamp.extractor</code> was deprecated and replaced by <code>default.timestamp.extractor</code> </li>
        <li> method <code>keySerde()</code> was deprecated and replaced by <code>defaultKeySerde()</code> </li>
        <li> method <code>valueSerde()</code> was deprecated and replaced by <code>defaultValueSerde()</code> </li>
        <li> new method <code>defaultTimestampExtractor()</code> was added </li>
    </ul>

    <p> New methods in <code>TopologyBuilder</code>: </p>
    <ul>
        <li> added overloads for <code>addSource()</code> that allow to define a <code>TimestampExtractor</code> per source node </li>
        <li> added overloads for <code>addGlobalStore()</code> that allow to define a <code>TimestampExtractor</code> per source node associated with the global store </li>
    </ul>

    <p> New methods in <code>KStreamBuilder</code>: </p>
    <ul>
        <li> added overloads for <code>stream()</code> that allow to define a <code>TimestampExtractor</code> per input stream </li>
        <li> added overloads for <code>table()</code> that allow to define a <code>TimestampExtractor</code> per input table </li>
        <li> added overloads for <code>globalKTable()</code> that allow to define a <code>TimestampExtractor</code> per global table </li>
    </ul>

    <p> Deprecated methods in <code>KTable</code>: </p>
    <ul>
        <li> <code>void foreach(final ForeachAction&lt;? super K, ? super V&gt; action)</code> </li>
        <li> <code>void print()</code> </li>
        <li> <code>void print(final String streamName)</code> </li>
        <li> <code>void print(final Serde&lt;K&gt; keySerde, final Serde&lt;V&gt; valSerde)</code> </li>
        <li> <code>void print(final Serde&lt;K&gt; keySerde, final Serde&lt;V&gt; valSerde, final String streamName)</code> </li>
        <li> <code>void writeAsText(final String filePath)</code> </li>
        <li> <code>void writeAsText(final String filePath, final String streamName)</code> </li>
        <li> <code>void writeAsText(final String filePath, final Serde&lt;K&gt; keySerde, final Serde&lt;V&gt; valSerde)</code> </li>
        <li> <code>void writeAsText(final String filePath, final String streamName, final Serde&lt;K&gt; keySerde, final Serde&lt;V&gt; valSerde)</code> </li>
    </ul>

    <p>
        The above methods have been deprecated in favor of using the Interactive Queries API.
        If you want to query the current content of the state store backing the KTable, use the following approach:
    </p>
    <ul>
        <li> Make a call to <code>KafkaStreams.store(final String storeName, final QueryableStoreType&lt;T&gt; queryableStoreType)</code> </li>
        <li> Then make a call to <code>ReadOnlyKeyValueStore.all()</code> to iterate over the keys of a <code>KTable</code>. </li>
    </ul>
    <p>
        If you want to view the changelog stream of the <code>KTable</code> then you could call <code>KTable.toStream().print(Printed.toSysOut)</code>.
    </p>

    <p> Metrics using exactly-once semantics: </p>
    <p>
        If <code>"exactly_once"</code> processing is enabled via the <code>processing.guarantee</code> parameter,
        internally Streams switches from a producer-per-thread to a producer-per-task runtime model.
        Using <code>"exactly_once_beta"</code> does use a producer-per-thread, so <code>client.id</code> doesn't change,
        compared with <code>"at_least_once"</code> for this case).
        In order to distinguish the different producers, the producer's <code>client.id</code> additionally encodes the task-ID for this case.
        Because the producer's <code>client.id</code> is used to report JMX metrics, it might be required to update tools that receive those metrics.
    </p>

    <p> Producer's <code>client.id</code> naming schema: </p>
    <ul>
        <li> at-least-once (default): <code>[client.Id]-StreamThread-[sequence-number]</code> </li>
        <li> exactly-once: <code>[client.Id]-StreamThread-[sequence-number]-[taskId]</code> </li>
        <li> exactly-once-beta: <code>[client.Id]-StreamThread-[sequence-number]</code> </li>
    </ul>
    <p> <code>[client.Id]</code> is either set via Streams configuration parameter <code>client.id</code> or defaults to <code>[application.id]-[processId]</code> (<code>[processId]</code> is a random UUID). </p>

    <h3 class="anchor-heading"><a id="streams_api_changes_01021" class="anchor-link"></a><a href="#streams_api_changes_01021">Notable changes in 0.10.2.1</a></h3>

    <p>
        Parameter updates in <code>StreamsConfig</code>:
    </p>
    <ul>
        <li> The default config values of embedded producer's <code>retries</code> and consumer's <code>max.poll.interval.ms</code> have been changed to improve the resiliency of a Kafka Streams application </li>
    </ul>

    <h3 class="anchor-heading"><a id="streams_api_changes_0102" class="anchor-link"></a><a href="#streams_api_changes_0102">Streams API changes in 0.10.2.0</a></h3>

    <p>
        New methods in <code>KafkaStreams</code>:
    </p>
    <ul>
        <li> set a listener to react on application state change via <code>setStateListener(StateListener listener)</code> </li>
        <li> retrieve the current application state via <code>state()</code> </li>
        <li> retrieve the global metrics registry via <code>metrics()</code> </li>
        <li> apply a timeout when closing an application via <code>close(long timeout, TimeUnit timeUnit)</code> </li>
        <li> specify a custom indent when retrieving Kafka Streams information via <code>toString(String indent)</code> </li>
    </ul>

    <p>
        Parameter updates in <code>StreamsConfig</code>:
    </p>
    <ul>
        <li> parameter <code>zookeeper.connect</code> was deprecated; a Kafka Streams application does no longer interact with ZooKeeper for topic management but uses the new broker admin protocol
            (cf. <a href="https://cwiki.apache.org/confluence/display/KAFKA/KIP-4+-+Command+line+and+centralized+administrative+operations#KIP-4-Commandlineandcentralizedadministrativeoperations-TopicAdminSchema.1">KIP-4, Section "Topic Admin Schema"</a>) </li>
        <li> added many new parameters for metrics, security, and client configurations </li>
    </ul>

    <p> Changes in <code>StreamsMetrics</code> interface: </p>
    <ul>
        <li> removed methods: <code>addLatencySensor()</code> </li>
        <li> added methods: <code>addLatencyAndThroughputSensor()</code>, <code>addThroughputSensor()</code>, <code>recordThroughput()</code>,
            <code>addSensor()</code>, <code>removeSensor()</code> </li>
    </ul>

    <p> New methods in <code>TopologyBuilder</code>: </p>
    <ul>
        <li> added overloads for <code>addSource()</code> that allow to define a <code>auto.offset.reset</code> policy per source node </li>
        <li> added methods <code>addGlobalStore()</code> to add global <code>StateStore</code>s </li>
    </ul>

    <p> New methods in <code>KStreamBuilder</code>: </p>
    <ul>
        <li> added overloads for <code>stream()</code> and <code>table()</code> that allow to define a <code>auto.offset.reset</code> policy per input stream/table </li>
        <li> added method <code>globalKTable()</code> to create a <code>GlobalKTable</code> </li>
    </ul>

    <p> New joins for <code>KStream</code>: </p>
    <ul>
        <li> added overloads for <code>join()</code> to join with <code>KTable</code> </li>
        <li> added overloads for <code>join()</code> and <code>leftJoin()</code> to join with <code>GlobalKTable</code> </li>
        <li> note, join semantics in 0.10.2 were improved and thus you might see different result compared to 0.10.0.x and 0.10.1.x
            (cf. <a href="https://cwiki.apache.org/confluence/display/KAFKA/Kafka+Streams+Join+Semantics">Kafka Streams Join Semantics</a> in the Apache Kafka wiki)
    </ul>

    <p> Aligned <code>null</code>-key handling for <code>KTable</code> joins: </p>
    <ul>
        <li> like all other KTable operations, <code>KTable-KTable</code> joins do not throw an exception on <code>null</code> key records anymore, but drop those records silently </li>
    </ul>

    <p> New window type <em>Session Windows</em>: </p>
    <ul>
        <li> added class <code>SessionWindows</code> to specify session windows </li>
        <li> added overloads for <code>KGroupedStream</code> methods <code>count()</code>, <code>reduce()</code>, and <code>aggregate()</code>
            to allow session window aggregations </li>
    </ul>

    <p> Changes to <code>TimestampExtractor</code>: </p>
    <ul>
        <li> method <code>extract()</code> has a second parameter now </li>
        <li> new default timestamp extractor class <code>FailOnInvalidTimestamp</code>
            (it gives the same behavior as old (and removed) default extractor <code>ConsumerRecordTimestampExtractor</code>) </li>
        <li> new alternative timestamp extractor classes <code>LogAndSkipOnInvalidTimestamp</code> and <code>UsePreviousTimeOnInvalidTimestamps</code> </li>
    </ul>

    <p> Relaxed type constraints of many DSL interfaces, classes, and methods (cf. <a href="https://cwiki.apache.org/confluence/display/KAFKA/KIP-100+-+Relax+Type+constraints+in+Kafka+Streams+API">KIP-100</a>). </p>

    <h3 class="anchor-heading"><a id="streams_api_changes_0101" class="anchor-link"></a><a href="#streams_api_changes_0101">Streams API changes in 0.10.1.0</a></h3>

    <p> Stream grouping and aggregation split into two methods: </p>
    <ul>
        <li> old: KStream #aggregateByKey(), #reduceByKey(), and #countByKey() </li>
        <li> new: KStream#groupByKey() plus KGroupedStream #aggregate(), #reduce(), and #count() </li>
        <li> Example: stream.countByKey() changes to stream.groupByKey().count() </li>
    </ul>

    <p> Auto Repartitioning: </p>
    <ul>
        <li> a call to through() after a key-changing operator and before an aggregation/join is no longer required </li>
        <li> Example: stream.selectKey(...).through(...).countByKey() changes to stream.selectKey().groupByKey().count() </li>
    </ul>

    <p> TopologyBuilder: </p>
    <ul>
        <li> methods #sourceTopics(String applicationId) and #topicGroups(String applicationId) got simplified to #sourceTopics() and #topicGroups() </li>
    </ul>

    <p> DSL: new parameter to specify state store names: </p>
    <ul>
        <li> The new Interactive Queries feature requires to specify a store name for all source KTables and window aggregation result KTables (previous parameter "operator/window name" is now the storeName) </li>
        <li> KStreamBuilder#table(String topic) changes to #topic(String topic, String storeName) </li>
        <li> KTable#through(String topic) changes to #through(String topic, String storeName) </li>
        <li> KGroupedStream #aggregate(), #reduce(), and #count() require additional parameter "String storeName"</li>
        <li> Example: stream.countByKey(TimeWindows.of("windowName", 1000)) changes to stream.groupByKey().count(TimeWindows.of(1000), "countStoreName") </li>
    </ul>

    <p> Windowing: </p>
    <ul>
        <li> Windows are not named anymore: TimeWindows.of("name", 1000) changes to TimeWindows.of(1000) (cf. DSL: new parameter to specify state store names) </li>
        <li> JoinWindows has no default size anymore: JoinWindows.of("name").within(1000) changes to JoinWindows.of(1000) </li>
    </ul>

    <div class="pagination">
        <a href="/{{version}}/documentation/streams/developer-guide/app-reset-tool" class="pagination__btn pagination__btn__prev">Previous</a>
        <a href="#" class="pagination__btn pagination__btn__next pagination__btn--disabled">Next</a>
    </div>
</script>

<!--#include virtual="../../includes/_header.htm" -->
<!--#include virtual="../../includes/_top.htm" -->
<div class="content documentation">
    <!--#include virtual="../../includes/_nav.htm" -->
    <div class="right">
        <!--//#include virtual="../../includes/_docs_banner.htm" -->
        <ul class="breadcrumbs">
            <li><a href="/documentation">Documentation</a></li>
            <li><a href="/documentation/streams">Kafka Streams</a></li>
        </ul>
        <div class="p-content"></div>
    </div>
</div>
<!--#include virtual="../../includes/_footer.htm" -->
<script>
$(function() {
  // Show selected style on nav item
  $('.b-nav__streams').addClass('selected');

  // Display docs subnav items
  $('.b-nav__docs').parent().toggleClass('nav__item__with__subs--expanded');
});
</script><|MERGE_RESOLUTION|>--- conflicted
+++ resolved
@@ -92,13 +92,6 @@
         <a href="https://cwiki.apache.org/confluence/display/KAFKA/KIP-689%3A+Extend+%60StreamJoined%60+to+allow+more+store+configs">KIP-689</a>.
     </p>
     <p>
-<<<<<<< HEAD
-        The <code>TimeWindowedDeserializer</code> constructor <code>TimeWindowedDeserializer(final Deserializer inner)</code>
-        was deprecated to encourage users to properly set their window size through <code>TimeWindowedDeserializer(final Deserializer inner, Long windowSize)</code>.
-        An additional streams config, <code>window.size.ms</code>, was added for users that cannot set the window size through
-        the constructor, such as when using the console consumer. <a href="https://cwiki.apache.org/confluence/display/KAFKA/KIP-659%3A+Improve+TimeWindowedDeserializer+and+TimeWindowedSerde+to+handle+window+size">KIP-659</a>
-        has more details.
-=======
         We added two new methods to <code>KafkaStreams</code>, namely <code>KafkaStreams#addStreamThread()</code> and <code>KafkaStreams#removeStreamThread()</code> in
         <a href="https://cwiki.apache.org/confluence/x/FDd4CQ">KIP-663</a>.
         These methods have enabled adding and removing StreamThreads to a running KafkaStreams client.
@@ -120,7 +113,13 @@
         If the error is of a type that you would like to retry, you should have the
         <code>StreamsUncaughtExceptionHandler</code> return <code>REPLACE_THREAD</code>.
         When all stream threads are dead there is no automatic transition to ERROR as a new stream thread can be added.
->>>>>>> 7feb5573
+    </p>
+    <p>
+        The <code>TimeWindowedDeserializer</code> constructor <code>TimeWindowedDeserializer(final Deserializer inner)</code>
+        was deprecated to encourage users to properly set their window size through <code>TimeWindowedDeserializer(final Deserializer inner, Long windowSize)</code>.
+        An additional streams config, <code>window.size.ms</code>, was added for users that cannot set the window size through
+        the constructor, such as when using the console consumer. <a href="https://cwiki.apache.org/confluence/display/KAFKA/KIP-659%3A+Improve+TimeWindowedDeserializer+and+TimeWindowedSerde+to+handle+window+size">KIP-659</a>
+        has more details.
     </p>
 
     <h3><a id="streams_api_changes_270" href="#streams_api_changes_270">Streams API changes in 2.7.0</a></h3>
