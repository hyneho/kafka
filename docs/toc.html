--- conflicted
+++ resolved
@@ -141,24 +141,15 @@
                 <li><a href="#connect_development">8.3 Connector Development Guide</a></li>
             </ul>
         </li>
-<<<<<<< HEAD
-        <li><a href="/{{version}}/documentation/streams">9. Kafka Streams</a>
+        <li><a href="/documentation/streams">9. Kafka Streams</a>
             <ul>
-                <li><a href="/{{version}}/documentation/streams/quickstart">9.1 Quickstart</a></li>
-                <li><a href="/{{version}}/documentation/streams/core-concepts">9.2 Core Concepts</a></li>
-                <li><a href="/{{version}}/documentation/streams/architecture">9.3 Architecture</a></li>
-                <li><a href="/{{version}}/documentation/streams/developer-guide">9.4 Developer Guide</a></li>
-                <ul>
-                    <li><a href="/{{version}}/documentation/streams/developer-guide#streams_processor">Low-Level Processor API</a></li>
-                    <li><a href="/{{version}}/documentation/streams/developer-guide#streams_dsl">High-Level Streams DSL</a></li>
-                    <li><a href="/{{version}}/documentation/streams/developer-guide#streams_interactive_querie">Interactive Queries</a></li>
-                    <li><a href="/{{version}}/documentation/streams/developer-guide#streams_execute">Application Configuration and Execution</a></li>
-                </ul>
-                <li><a href="/{{version}}/documentation/streams/upgrade-guide">9.5 Upgrade Guide and API Changes</a></li>
+                <li><a href="/documentation/streams/quickstart">9.1 Play with a Streams Application</a></li>
+                <li><a href="/documentation/streams/developer-guide">9.2 Developer Manual</a></li>
+                <li><a href="/documentation/streams/core-concepts">9.3 Core Concepts</a></li>
+                <li><a href="/documentation/streams/architecture">9.4 Architecture</a></li>
+                <li><a href="/documentation/streams/upgrade-guide">9.5 Upgrade Guide</a></li>
             </ul>
         </li>
-=======
->>>>>>> c71e7fa3
     </ul>
 
 </script>
