--- conflicted
+++ resolved
@@ -139,12 +139,6 @@
 
 <h5><a id="upgrade_270_notable" href="#upgrade_270_notable">Notable changes in 2.7.0</a></h5>
 <ul>
-<<<<<<< HEAD
-    <li>The configuration parameter <code>retries</code> is deprecated for the Kafka Streams client
-        via <a href="https://cwiki.apache.org/confluence/display/KAFKA/KIP-572%3A+Improve+timeouts+and+retries+in+Kafka+Streams">KIP-572</a>.
-        You should use the new <code>task.timeout.ms</code> parameters instead.
-        Note that parameter <code>retry.backoff.ms</code> is not impacted by this change.
-=======
     <li>
         The 2.7.0 release includes the core Raft implementation specified in
         <a href="https://cwiki.apache.org/confluence/display/KAFKA/KIP-595%3A+A+Raft+Protocol+for+the+Metadata+Quorum">KIP-595</a>.
@@ -183,7 +177,6 @@
       The addition of <a href="https://cwiki.apache.org/confluence/display/KAFKA/KIP-554%3A+Add+Broker-side+SCRAM+Config+API">KIP-554</a>
         continues progress towards the goal of Zookeeper removal from Kafka. The addition of KIP-554
         means you don't have to connect directly to ZooKeeper anymore for managing SCRAM credentials.
->>>>>>> 62e88657
     </li>
     <li>Altering non-reconfigurable configs of existent listeners causes <code>InvalidRequestException</code>.
         By contrast, the previous (unintended) behavior would have caused the updated configuration to be persisted,
