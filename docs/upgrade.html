<!--
 Licensed to the Apache Software Foundation (ASF) under one or more
 contributor license agreements.  See the NOTICE file distributed with
 this work for additional information regarding copyright ownership.
 The ASF licenses this file to You under the Apache License, Version 2.0
 (the "License"); you may not use this file except in compliance with
 the License.  You may obtain a copy of the License at

    http://www.apache.org/licenses/LICENSE-2.0

 Unless required by applicable law or agreed to in writing, software
 distributed under the License is distributed on an "AS IS" BASIS,
 WITHOUT WARRANTIES OR CONDITIONS OF ANY KIND, either express or implied.
 See the License for the specific language governing permissions and
 limitations under the License.
-->

<script><!--#include virtual="js/templateData.js" --></script>

<script id="upgrade-template" type="text/x-handlebars-template">

<h4><a id="upgrade_4_0_0" href="#upgrade_4_0_0">Upgrading to 4.0.0 from any version 0.8.x through 3.9.x</a></h4>
    <h5><a id="upgrade_400_notable" href="#upgrade_400_notable">Notable changes in 4.0.0</a></h5>
    <ul>
        <li>A number of deprecated classes, methods,configurations and tools have been removed from the <code>clients</code>, <code>connect</code>, <code>core</code> and <code>tools</code> modules:</li>
        <ul>
            <li> The original MirrorMaker (MM1) and related classes have been removed. Please use the Connect-based
                MirrorMaker (MM2), as described in the
                <a href="/{{version}}/documentation/#georeplication">Geo-Replication section</a>.
            </li>
            <li>
                The <code>kafka.common.MessageReader</code> class has been removed. Please use the
                <a href="/{{version}}/javadoc/org/apache/kafka/tools/api/RecordReader.html"><code>org.apache.kafka.tools.api.RecordReader</code></a>
                interface to build custom readers for the <code>kafka-console-producer</code> tool.
            </li>
            <li> Remove <code>use.incremental.alter.configs</code>. The modified behavior is identical to the previous <code>required</code> configuration,
                therefore users should ensure that target broker is at least 2.3.0
            </li>
            <li> Remove <code>delegation.token.master.key</code>. please use <code>delegation.token.secret.key</code> instead of it.
            </li>
            <li>
                The <code>kafka.tools.DefaultMessageFormatter</code> class has been removed. Please use the <code>org.apache.kafka.tools.consumer.DefaultMessageFormatter</code> class instead.
            </li>
            <li>
                The <code>kafka.tools.LoggingMessageFormatter</code> class has been removed. Please use the <code>org.apache.kafka.tools.consumer.LoggingMessageFormatter</code> class instead.
            </li>
            <li>
                The <code>kafka.tools.NoOpMessageFormatter</code> class has been removed. Please use the <code>org.apache.kafka.tools.consumer.NoOpMessageFormatter</code> class instead.
            </li>
            <li>
                The <code>--whitelist</code> option was removed from the <code>kafka-console-consumer</code> command line tool.
                Please use <code>--include</code> instead.
            </li>
            <li>
<<<<<<< HEAD
                The <code>config.properties.blacklist</code> was removed from the <code>org.apache.kafka.connect.mirror.MirrorSourceConfig</code>
                Please use <code>config.properties.exclude</code> instead.
            </li>
            <li>
                The <code>topics.blacklist</code> was removed from the <code>org.apache.kafka.connect.mirror.MirrorSourceConfig</code>
                Please use <code>topics.exclude</code> instead.
            </li>
            <li>
                The <code>groups.blacklist</code> was removed from the <code>org.apache.kafka.connect.mirror.MirrorSourceConfig</code>
                Please use <code>groups.exclude</code> instead.
=======
                The <code>--whitelist</code> and <code>--blacklist</code> options were removed from the <code>org.apache.kafka.connect.transforms.ReplaceField</code>.
                Please use <code>--include</code> and <code>--exclude</code> instead.
            </li>
            <li>
                The <code>--delete-config</code> option in the <code>kafka-topics</code> command line tool has been deprecated.
            </li>
            <li>
                The <code>metrics.jmx.blacklist</code> was removed from the <code>org.apache.kafka.common.metrics.JmxReporter</code>
                Please use <code>metrics.jmx.exclude</code> instead.
            </li>
            <li>
                The <code>metrics.jmx.whitelist</code> was removed from the <code>org.apache.kafka.common.metrics.JmxReporter</code>
                Please use <code>metrics.jmx.include</code> instead.
>>>>>>> 05696037
            </li>
        </ul>
    </ul>

<h4><a id="upgrade_3_9_0" href="#upgrade_3_9_0">Upgrading to 3.9.0 from any version 0.8.x through 3.8.x</a></h4>
    <h5><a id="upgrade_390_notable" href="#upgrade_390_notable">Notable changes in 3.9.0</a></h5>
    <ul>
        <li>In case you run your Kafka clusters with no execution permission for the <code>/tmp</code> partition, Kafka will not work properly. It might either refuse to start or fail
            when producing and consuming messages. This is due to the compression libraries <code>zstd-jni</code> and <code>snappy</code>.
            To remediate this problem you need to pass the following JVM flags to Kafka <code>ZstdTempFolder</code> and <code>org.xerial.snappy.tempdir</code> pointing to a directory with execution permissions.
            For example, this could be done via the <code>KAFKA_OPTS</code> environment variable like follows: <code>export KAFKA_OPTS="-DZstdTempFolder=/opt/kafka/tmp -Dorg.xerial.snappy.tempdir=/opt/kafka/tmp"</code>.
	    This is a known issue for version 3.8.0 as well.
        </li>
        <li><code>unclean.leader.election.enable</code> config is supported in KRaft. Compared with ZK mode, there is one behavior change in KRaft mode
            when dynamically enabling <code>unclean.leader.election.enable</code> config. Please check
            <a href="https://kafka.apache.org/documentation/#brokerconfigs_unclean.leader.election.enable">here</a> for more details.</li>
        <li>Tiered storage is now a production ready feature. You can check
            <a href="https://cwiki.apache.org/confluence/display/KAFKA/Kafka+Tiered+Storage+GA+Release+Notes">Kafka Tiered Storage GA Release Notes</a> for more details.
            The below enhancements are added in this release.
            <ul>
                <li>In KRaft mode, the tiered storage feature can be dynamically disabled and then re-enabled on topic level.
                    See <a href="https://cwiki.apache.org/confluence/display/KAFKA/KIP-950%3A++Tiered+Storage+Disablement">KIP-950</a> for more details.</li>
                <li>With the tiered storage quota feature, users can define a maximum limit on the rate at which log segments are transferred to or retrieved from the remote storage.
                    See <a href="https://cwiki.apache.org/confluence/display/KAFKA/KIP-956+Tiered+Storage+Quotas">KIP-956</a> for more details.</li>
            </ul>
        </li>
    </ul>

<h4><a id="upgrade_3_8_0" href="#upgrade_3_8_0">Upgrading to 3.8.0 from any version 0.8.x through 3.7.x</a></h4>

    <h5><a id="upgrade_380_notable" href="#upgrade_380_notable">Notable changes in 3.8.0</a></h5>
    <ul>
        <li>MirrorMaker 2 can now emit checkpoints for offsets mirrored before the start of the Checkpoint task for improved offset translation.
            This requires MirrorMaker 2 to have READ authorization to the Checkpoint topic.
            If READ is not authorized, checkpointing is limited to offsets mirrorred after the start of the task.
            See <a href="https://issues.apache.org/jira/browse/KAFKA-15905">KAFKA-15905</a> for more details.
        </li>
        <li>JBOD in KRaft is no longer in early access.</li>
        <li>Tiered Storage, which is still in early access, now supports clusters configured with multiple log directories (i.e. JBOD feature).</li>
    </ul>

<h4><a id="upgrade_3_7_1" href="#upgrade_3_7_1">Upgrading to 3.7.1 from any version 0.8.x through 3.6.x</a></h4>


    <h5><a id="upgrade_371_zk" href="#upgrade_371_zk">Upgrading ZooKeeper-based clusters</a></h5>
    <p><b>If you are upgrading from a version prior to 2.1.x, please see the note in step 5 below about the change to the schema used to store consumer offsets.
        Once you have changed the inter.broker.protocol.version to the latest version, it will not be possible to downgrade to a version prior to 2.1.</b></p>

    <p><b>For a rolling upgrade:</b></p>

    <ol>
        <li>Update server.properties on all brokers and add the following properties. CURRENT_KAFKA_VERSION refers to the version you
            are upgrading from. CURRENT_MESSAGE_FORMAT_VERSION refers to the message format version currently in use. If you have previously
            overridden the message format version, you should keep its current value. Alternatively, if you are upgrading from a version prior
            to 0.11.0.x, then CURRENT_MESSAGE_FORMAT_VERSION should be set to match CURRENT_KAFKA_VERSION.
            <ul>
                <li>inter.broker.protocol.version=CURRENT_KAFKA_VERSION (e.g. <code>3.6</code>, <code>3.5</code>, etc.)</li>
                <li>log.message.format.version=CURRENT_MESSAGE_FORMAT_VERSION  (See <a href="#upgrade_10_performance_impact">potential performance impact
                    following the upgrade</a> for the details on what this configuration does.)</li>
            </ul>
            If you are upgrading from version 0.11.0.x or above, and you have not overridden the message format, then you only need to override
            the inter-broker protocol version.
            <ul>
                <li>inter.broker.protocol.version=CURRENT_KAFKA_VERSION (e.g. <code>3.6</code>, <code>3.5</code>, etc.)</li>
            </ul>
        </li>
        <li>Upgrade the brokers one at a time: shut down the broker, update the code, and restart it. Once you have done so, the
            brokers will be running the latest version and you can verify that the cluster's behavior and performance meets expectations.
            It is still possible to downgrade at this point if there are any problems.
        </li>
        <li>Once the cluster's behavior and performance has been verified, bump the protocol version by editing
            <code>inter.broker.protocol.version</code> and setting it to <code>3.7</code>.
        </li>
        <li>Restart the brokers one by one for the new protocol version to take effect. Once the brokers begin using the latest
            protocol version, it will no longer be possible to downgrade the cluster to an older version.
        </li>
        <li>If you have overridden the message format version as instructed above, then you need to do one more rolling restart to
            upgrade it to its latest version. Once all (or most) consumers have been upgraded to 0.11.0 or later,
            change log.message.format.version to 3.7 on each broker and restart them one by one. Note that the older Scala clients,
            which are no longer maintained, do not support the message format introduced in 0.11, so to avoid conversion costs
            (or to take advantage of <a href="#upgrade_11_exactly_once_semantics">exactly once semantics</a>),
            the newer Java clients must be used.
        </li>
    </ol>

    <h5><a id="upgrade_371_kraft" href="#upgrade_371_kraft">Upgrading KRaft-based clusters</a></h5>
    <p><b>If you are upgrading from a version prior to 3.3.0, please see the note in step 3 below. Once you have changed the metadata.version to the latest version, it will not be possible to downgrade to a version prior to 3.3-IV0.</b></p>

    <p><b>For a rolling upgrade:</b></p>

    <ol>
        <li>Upgrade the brokers one at a time: shut down the broker, update the code, and restart it. Once you have done so, the
            brokers will be running the latest version and you can verify that the cluster's behavior and performance meets expectations.
        </li>
        <li>Once the cluster's behavior and performance has been verified, bump the metadata.version by running
            <code>
                bin/kafka-features.sh upgrade --metadata 3.7
            </code>
        </li>
        <li>Note that cluster metadata downgrade is not supported in this version since it has metadata changes.
            Every <a href="https://github.com/apache/kafka/blob/trunk/server-common/src/main/java/org/apache/kafka/server/common/MetadataVersion.java">MetadataVersion</a>
            after 3.2.x has a boolean parameter that indicates if there are metadata changes (i.e. <code>IBP_3_3_IV3(7, "3.3", "IV3", true)</code> means this version has metadata changes).
            Given your current and target versions, a downgrade is only possible if there are no metadata changes in the versions between.</li>
    </ol>

    <h5><a id="upgrade_371_notable" href="#upgrade_371_notable">Notable changes in 3.7.1</a></h5>
    <ul>
        <li>MirrorMaker 2 can now emit checkpoints for offsets mirrored before the start of the Checkpoint task for improved offset translation.
            This requires MirrorMaker 2 to have READ authorization to the Checkpoint topic.
            If READ is not authorized, checkpointing is limited to offsets mirrorred after the start of the task.
            See <a href="https://issues.apache.org/jira/browse/KAFKA-15905">KAFKA-15905</a> for more details.
        </li>
        <li>
            JBOD support in KRaft was introduced from Metadata Version (MV) 3.7-IV2.
            Configuring Brokers with multiple log directories can lead to indefinite unavailability.
            Brokers will now detect this situation and log an error.
            See <a href="https://issues.apache.org/jira/browse/KAFKA-16606">KAFKA-16606</a> for more details.
        </li>
    </ul>

    <h5><a id="upgrade_370_notable" href="#upgrade_370_notable">Notable changes in 3.7.0</a></h5>
    <ul>
        <li>Java 11 support for the broker and tools has been deprecated and will be removed in Apache Kafka 4.0. This complements
            the previous deprecation of Java 8 for all components. Please refer to
            <a href="https://cwiki.apache.org/confluence/pages/viewpage.action?pageId=284789510">KIP-1013</a> for more details.
        </li>
        <li>Client APIs released prior to Apache Kafka 2.1 are now marked deprecated in 3.7 and will be removed in Apache Kafka 4.0. See <a href="https://cwiki.apache.org/confluence/display/KAFKA/KIP-896%3A+Remove+old+client+protocol+API+versions+in+Kafka+4.0">KIP-896</a> for details and RPC versions that are now deprecated.
        </li>
        <li>Early access of the new simplified Consumer Rebalance Protocol is available, and it is not recommended for use in production environments.
            You are encouraged to test it and provide feedback!
            For more information about the early access feature, please check <a href="https://cwiki.apache.org/confluence/display/KAFKA/KIP-848%3A+The+Next+Generation+of+the+Consumer+Rebalance+Protocol">KIP-848</a> and the <a href="https://cwiki.apache.org/confluence/display/KAFKA/The+Next+Generation+of+the+Consumer+Rebalance+Protocol+%28KIP-848%29+-+Early+Access+Release+Notes">Early Access Release Notes</a>.
        </li>
        <li>More metrics related to Tiered Storage have been introduced. They should improve the operational experience
            of running Tiered Storage in production.
            For more detailed information, please refer to <a href="https://cwiki.apache.org/confluence/display/KAFKA/KIP-963%3A+Additional+metrics+in+Tiered+Storage">KIP-963</a>.
        </li>
        <li>Kafka Streams ships multiple KIPs for IQv2 support.
            See the <a href="/{{version}}/documentation/streams/upgrade-guide#streams_api_changes_370">Kafka Streams upgrade section</a> for more details.
        </li>
        <li>
            In versions 3.5.0, 3.5.1, 3.5.2, 3.6.0, and 3.6.1, MirrorMaker 2 offset translation may not reach the end
            of a replicated topic after the upstream consumers commit at the end of the source topic.
            This was addressed in <a href="https://issues.apache.org/jira/browse/KAFKA-15906">KAFKA-15906</a>.
        </li>
        <li>All the notable changes are present in the <a href="https://kafka.apache.org/blog#apache_kafka_370_release_announcement">blog post announcing the 3.7.0 release.</a>
        </li>
    </ul>

<h4><a id="upgrade_3_6_2" href="#upgrade_3_6_2">Upgrading to 3.6.2 from any version 0.8.x through 3.5.x</a></h4>

    <h5><a id="upgrade_362_zk" href="#upgrade_362_zk">Upgrading ZooKeeper-based clusters</a></h5>
    <p><b>If you are upgrading from a version prior to 2.1.x, please see the note in step 5 below about the change to the schema used to store consumer offsets.
        Once you have changed the inter.broker.protocol.version to the latest version, it will not be possible to downgrade to a version prior to 2.1.</b></p>

    <p><b>For a rolling upgrade:</b></p>

    <ol>
        <li>Update server.properties on all brokers and add the following properties. CURRENT_KAFKA_VERSION refers to the version you
            are upgrading from. CURRENT_MESSAGE_FORMAT_VERSION refers to the message format version currently in use. If you have previously
            overridden the message format version, you should keep its current value. Alternatively, if you are upgrading from a version prior
            to 0.11.0.x, then CURRENT_MESSAGE_FORMAT_VERSION should be set to match CURRENT_KAFKA_VERSION.
            <ul>
                <li>inter.broker.protocol.version=CURRENT_KAFKA_VERSION (e.g. <code>3.5</code>, <code>3.4</code>, etc.)</li>
                <li>log.message.format.version=CURRENT_MESSAGE_FORMAT_VERSION  (See <a href="#upgrade_10_performance_impact">potential performance impact
                    following the upgrade</a> for the details on what this configuration does.)</li>
            </ul>
            If you are upgrading from version 0.11.0.x or above, and you have not overridden the message format, then you only need to override
            the inter-broker protocol version.
            <ul>
                <li>inter.broker.protocol.version=CURRENT_KAFKA_VERSION (e.g. <code>3.5</code>, <code>3.4</code>, etc.)</li>
            </ul>
        </li>
        <li>Upgrade the brokers one at a time: shut down the broker, update the code, and restart it. Once you have done so, the
            brokers will be running the latest version and you can verify that the cluster's behavior and performance meets expectations.
            It is still possible to downgrade at this point if there are any problems.
        </li>
        <li>Once the cluster's behavior and performance has been verified, bump the protocol version by editing
            <code>inter.broker.protocol.version</code> and setting it to <code>3.6</code>.
        </li>
        <li>Restart the brokers one by one for the new protocol version to take effect. Once the brokers begin using the latest
            protocol version, it will no longer be possible to downgrade the cluster to an older version.
        </li>
        <li>If you have overridden the message format version as instructed above, then you need to do one more rolling restart to
            upgrade it to its latest version. Once all (or most) consumers have been upgraded to 0.11.0 or later,
            change log.message.format.version to 3.6 on each broker and restart them one by one. Note that the older Scala clients,
            which are no longer maintained, do not support the message format introduced in 0.11, so to avoid conversion costs
            (or to take advantage of <a href="#upgrade_11_exactly_once_semantics">exactly once semantics</a>),
            the newer Java clients must be used.
        </li>
    </ol>

    <h5><a id="upgrade_362_kraft" href="#upgrade_362_kraft">Upgrading KRaft-based clusters</a></h5>
    <p><b>If you are upgrading from a version prior to 3.3.0, please see the note in step 3 below. Once you have changed the metadata.version to the latest version, it will not be possible to downgrade to a version prior to 3.3-IV0.</b></p>

    <p><b>For a rolling upgrade:</b></p>

    <ol>
        <li>Upgrade the brokers one at a time: shut down the broker, update the code, and restart it. Once you have done so, the
            brokers will be running the latest version and you can verify that the cluster's behavior and performance meets expectations.
        </li>
        <li>Once the cluster's behavior and performance has been verified, bump the metadata.version by running
            <code>
                bin/kafka-features.sh upgrade --metadata 3.6
            </code>
        </li>
        <li>Note that cluster metadata downgrade is not supported in this version since it has metadata changes.
            Every <a href="https://github.com/apache/kafka/blob/trunk/server-common/src/main/java/org/apache/kafka/server/common/MetadataVersion.java">MetadataVersion</a>
            after 3.2.x has a boolean parameter that indicates if there are metadata changes (i.e. <code>IBP_3_3_IV3(7, "3.3", "IV3", true)</code> means this version has metadata changes).
            Given your current and target versions, a downgrade is only possible if there are no metadata changes in the versions between.</li>
    </ol>

    <h5><a id="upgrade_360_notable" href="#upgrade_360_notable">Notable changes in 3.6.0</a></h5>
    <ul>
        <li>Apache Kafka now supports having both an IPv4 and an IPv6 listener on the same port. This change only applies to
            non advertised listeners (advertised listeners already have this feature)</li>
        <li>The Apache Zookeeper dependency has been upgraded to 3.8.1 due to 3.6 reaching end-of-life. To bring both your
            Kafka and Zookeeper clusters to the latest versions:
            <ul>
                <li><b>>=2.4</b> Kafka clusters can be updated directly.
                    Zookeeper clusters which are running binaries bundled with Kafka versions 2.4 or above can be updated directly.</li>
                <li><b><2.4</b> Kafka clusters first need to be updated to a version greater than 2.4 and smaller than 3.6.
                Zookeeper clusters which are running binaries bundled with Kafka versions below 2.4 need to be updated to any
                binaries bundled with Kafka versions greater than 2.4 and smaller than 3.6. You can then follow the first bullet-point.</li>
            </ul>
            For more detailed information please refer to the Compatibility, Deprecation, and Migration Plan section in
            <a href="https://cwiki.apache.org/confluence/display/KAFKA/KIP-902%3A+Upgrade+Zookeeper+to+3.8.1">KIP-902</a>.
        </li>
        <li>The configuration <code>log.message.timestamp.difference.max.ms</code> is deprecated.
            Two new configurations, <code>log.message.timestamp.before.max.ms</code> and <code>log.message.timestamp.after.max.ms</code>, have been added.
            For more detailed information, please refer to <a href="https://cwiki.apache.org/confluence/display/KAFKA/KIP-937%3A+Improve+Message+Timestamp+Validation">KIP-937</a>.
        <li>
            Kafka Streams has introduced a new task assignor, <code>RackAwareTaskAssignor</code>, for computing task assignments which can minimize
            cross rack traffic under certain conditions. It works with existing <code>StickyTaskAssignor</code> and <code>HighAvailabilityTaskAssignor</code>.
            See <a href="https://cwiki.apache.org/confluence/display/KAFKA/KIP-925%3A+Rack+aware+task+assignment+in+Kafka+Streams">KIP-925</a>
            and <a href="/{{version}}/documentation/streams/developer-guide/config-streams.html#rack-aware-assignment-strategy"><b>Kafka Streams Developer Guide</b></a> for more details.
        </li>
        <li>To account for a break in compatibility introduced in version 3.1.0, MirrorMaker 2 has added a new
            <code>replication.policy.internal.topic.separator.enabled</code>
            property. If upgrading from 3.0.x or earlier, it may be necessary to set this property to <code>false</code>; see the property's
            <a href="#mirror_connector_replication.policy.internal.topic.separator.enabled">documentation</a> for more details.</li>
        <li>Early access of tiered storage feature is available, and it is not recommended for use in production environments.
            Welcome to test it and provide any feedback to us.
            For more information about the early access tiered storage feature, please check <a href="https://cwiki.apache.org/confluence/display/KAFKA/KIP-405%3A+Kafka+Tiered+Storage">KIP-405</a> and
            <a href="https://cwiki.apache.org/confluence/display/KAFKA/Kafka+Tiered+Storage+Early+Access+Release+Notes">Tiered Storage Early Access Release Note</a>.
        </li>
        <li>Transaction partition verification (<a href="https://cwiki.apache.org/confluence/display/KAFKA/KIP-890%3A+Transactions+Server-Side+Defense">KIP-890</a>)
            has been added to data partitions to prevent hanging transactions. This feature is enabled by default and can be disabled by setting <code>transaction.partition.verification.enable</code> to false.
            The configuration can also be updated dynamically and is applied to the broker. Workloads running on version 3.6.0 with compression can experience
            InvalidRecordExceptions and UnknownServerExceptions. Upgrading to 3.6.1 or newer or disabling the feature fixes the issue.
        </li>
    </ul>

<h4><a id="upgrade_3_5_2" href="#upgrade_3_5_2">Upgrading to 3.5.2 from any version 0.8.x through 3.4.x</a></h4>
    All upgrade steps remain same as <a href="#upgrade_3_5_0">upgrading to 3.5.0</a>
    <h5><a id="upgrade_352_notable" href="#upgrade_352_notable">Notable changes in 3.5.2</a></h5>
    <ul>
    <li>
        When migrating producer ID blocks from ZK to KRaft, there could be duplicate producer IDs being given to
        transactional or idempotent producers. This can cause long term problems since the producer IDs are
        persisted and reused for a long time.
        See <a href="https://issues.apache.org/jira/browse/KAFKA-15552">KAFKA-15552</a> for more details.
    </li>
    <li>
        In 3.5.0 and 3.5.1, there could be an issue that the empty ISR is returned from controller after AlterPartition request
        during rolling upgrade. This issue will impact the availability of the topic partition.
        See <a href="https://issues.apache.org/jira/browse/KAFKA-15353">KAFKA-15353</a> for more details.
    </li>
    <li>
        In 3.5.0 and 3.5.1, there was an issue where MirrorMaker 2 offset translation produced an earlier offset than needed,
        substantially increasing the re-delivery of data when starting a consumer from the downstream consumer offsets.
        See <a href="https://issues.apache.org/jira/browse/KAFKA-15202">KAFKA-15202</a> for more details.
    </li>
</ul>

<h4><a id="upgrade_3_5_1" href="#upgrade_3_5_1">Upgrading to 3.5.1 from any version 0.8.x through 3.4.x</a></h4>
    All upgrade steps remain same as <a href="#upgrade_3_5_0">upgrading to 3.5.0</a>
    <h5><a id="upgrade_351_notable" href="#upgrade_351_notable">Notable changes in 3.5.1</a></h5>
    <ul>
    <li>
        Upgraded the dependency, snappy-java, to a version which is not vulnerable to
        <a href="https://nvd.nist.gov/vuln/detail/CVE-2023-34455">CVE-2023-34455.</a>
        You can find more information about the CVE at <a href="https://kafka.apache.org/cve-list#CVE-2023-34455">Kafka CVE list.</a>
    </li>
    <li>
        Fixed a regression introduced in 3.3.0, which caused <code>security.protocol</code> configuration values to be restricted to
        upper case only. After the fix, <code>security.protocol</code> values are case insensitive.
        See <a href="https://issues.apache.org/jira/browse/KAFKA-15053">KAFKA-15053</a> for details.
    </li>
</ul>

<h4><a id="upgrade_3_5_0" href="#upgrade_3_5_0">Upgrading to 3.5.0 from any version 0.8.x through 3.4.x</a></h4>

    <h5><a id="upgrade_350_zk" href="#upgrade_350_zk">Upgrading ZooKeeper-based clusters</a></h5>
    <p><b>If you are upgrading from a version prior to 2.1.x, please see the note in step 5 below about the change to the schema used to store consumer offsets.
        Once you have changed the inter.broker.protocol.version to the latest version, it will not be possible to downgrade to a version prior to 2.1.</b></p>

    <p><b>For a rolling upgrade:</b></p>

    <ol>
        <li>Update server.properties on all brokers and add the following properties. CURRENT_KAFKA_VERSION refers to the version you
            are upgrading from. CURRENT_MESSAGE_FORMAT_VERSION refers to the message format version currently in use. If you have previously
            overridden the message format version, you should keep its current value. Alternatively, if you are upgrading from a version prior
            to 0.11.0.x, then CURRENT_MESSAGE_FORMAT_VERSION should be set to match CURRENT_KAFKA_VERSION.
            <ul>
                <li>inter.broker.protocol.version=CURRENT_KAFKA_VERSION (e.g. <code>3.4</code>, <code>3.3</code>, etc.)</li>
                <li>log.message.format.version=CURRENT_MESSAGE_FORMAT_VERSION  (See <a href="#upgrade_10_performance_impact">potential performance impact
                    following the upgrade</a> for the details on what this configuration does.)</li>
            </ul>
            If you are upgrading from version 0.11.0.x or above, and you have not overridden the message format, then you only need to override
            the inter-broker protocol version.
            <ul>
                <li>inter.broker.protocol.version=CURRENT_KAFKA_VERSION (e.g. <code>3.4</code>, <code>3.3</code>, etc.)</li>
            </ul>
        </li>
        <li>Upgrade the brokers one at a time: shut down the broker, update the code, and restart it. Once you have done so, the
            brokers will be running the latest version and you can verify that the cluster's behavior and performance meets expectations.
            It is still possible to downgrade at this point if there are any problems.
        </li>
        <li>Once the cluster's behavior and performance has been verified, bump the protocol version by editing
            <code>inter.broker.protocol.version</code> and setting it to <code>3.5</code>.
        </li>
        <li>Restart the brokers one by one for the new protocol version to take effect. Once the brokers begin using the latest
            protocol version, it will no longer be possible to downgrade the cluster to an older version.
        </li>
        <li>If you have overridden the message format version as instructed above, then you need to do one more rolling restart to
            upgrade it to its latest version. Once all (or most) consumers have been upgraded to 0.11.0 or later,
            change log.message.format.version to 3.5 on each broker and restart them one by one. Note that the older Scala clients,
            which are no longer maintained, do not support the message format introduced in 0.11, so to avoid conversion costs
            (or to take advantage of <a href="#upgrade_11_exactly_once_semantics">exactly once semantics</a>),
            the newer Java clients must be used.
        </li>
    </ol>

    <h5><a id="upgrade_350_kraft" href="#upgrade_350_kraft">Upgrading KRaft-based clusters</a></h5>
    <p><b>If you are upgrading from a version prior to 3.3.0, please see the note in step 3 below. Once you have changed the metadata.version to the latest version, it will not be possible to downgrade to a version prior to 3.3-IV0.</b></p>

    <p><b>For a rolling upgrade:</b></p>

    <ol>
        <li>Upgrade the brokers one at a time: shut down the broker, update the code, and restart it. Once you have done so, the
            brokers will be running the latest version and you can verify that the cluster's behavior and performance meets expectations.
        </li>
        <li>Once the cluster's behavior and performance has been verified, bump the metadata.version by running
            <code>
                bin/kafka-features.sh upgrade --metadata 3.5
            </code>
        </li>
        <li>Note that cluster metadata downgrade is not supported in this version since it has metadata changes.
            Every <a href="https://github.com/apache/kafka/blob/trunk/server-common/src/main/java/org/apache/kafka/server/common/MetadataVersion.java">MetadataVersion</a>
            after 3.2.x has a boolean parameter that indicates if there are metadata changes (i.e. <code>IBP_3_3_IV3(7, "3.3", "IV3", true)</code> means this version has metadata changes).
            Given your current and target versions, a downgrade is only possible if there are no metadata changes in the versions between.</li>
    </ol>

    <h5><a id="upgrade_350_notable" href="#upgrade_350_notable">Notable changes in 3.5.0</a></h5>
    <ul>
        <li>Kafka Streams has introduced a new state store type, versioned key-value stores,
            for storing multiple record versions per key, thereby enabling timestamped retrieval
            operations to return the latest record (per key) as of a specified timestamp.
            See <a href="https://cwiki.apache.org/confluence/display/KAFKA/KIP-889%3A+Versioned+State+Stores">KIP-889</a>
            and <a href="https://cwiki.apache.org/confluence/display/KAFKA/KIP-914%3A+DSL+Processor+Semantics+for+Versioned+Stores">KIP-914</a>
            for more details.
            If the new store typed is used in the DSL, improved processing semantics are applied as described in
            <a href="https://cwiki.apache.org/confluence/display/KAFKA/KIP-914%3A+DSL+Processor+Semantics+for+Versioned+Stores">KIP-914</a>.
        </li>
        <li>KTable aggregation semantics got further improved via
            <a href="https://cwiki.apache.org/confluence/display/KAFKA/KIP-904%3A+Kafka+Streams+-+Guarantee+subtractor+is+called+before+adder+if+key+has+not+changed">KIP-904</a>,
            now avoiding spurious intermediate results.
        </li>
        <li>Kafka Streams' <code>ProductionExceptionHandler</code> is improved via
            <a href="https://cwiki.apache.org/confluence/display/KAFKA/KIP-399%3A+Extend+ProductionExceptionHandler+to+cover+serialization+exceptions">KIP-399</a>,
            now also covering serialization errors.
        </li>
        <li>MirrorMaker now uses incrementalAlterConfigs API by default to synchronize topic configurations instead of the deprecated alterConfigs API.
            A new settings called <code>use.incremental.alter.configs</code> is introduced to allow users to control which API to use.
            This new setting is marked deprecated and will be removed in the next major release when incrementalAlterConfigs API is always used.
            See <a href="https://cwiki.apache.org/confluence/display/KAFKA/KIP-894%3A+Use+incrementalAlterConfigs+API+for+syncing+topic+configurations">KIP-894</a> for more details.
        </li>
        <li>The JmxTool, EndToEndLatency, StreamsResetter, ConsumerPerformance and ClusterTool have been migrated to the tools module.
            The 'kafka.tools' package is deprecated and will change to 'org.apache.kafka.tools' in the next major release.
            See <a href="https://issues.apache.org/jira/browse/KAFKA-14525">KAFKA-14525</a> for more details.
        </li>
        <li>In versions earlier than 3.5.0 and 3.4.1, MirrorMaker 2 offset translation could incorrectly translate offsets for topics using compaction, transactional producers, and filter SMTs.
            In 3.5.0 and 3.4.1, offset translation has changed for all topics in order to ensure at-least-once delivery when a consumer is failed-over to the translated offsets.
            Translated offsets will be earlier than in previous versions, so consumers using downstream offsets may initially have more lag, and re-deliver more data after failing-over.
            See <a href="https://issues.apache.org/jira/browse/KAFKA-12468">KAFKA-12468</a> and linked tickets, and <a href="https://github.com/apache/kafka/pull/13178">PR #13178</a> for more details.
            Further improvements to the offset translation  are included in later releases to reduce the lag introduced by this change, so consider upgrading MM2 to the latest version available.
        </li>
    </ul>

<h4><a id="upgrade_3_4_0" href="#upgrade_3_4_0">Upgrading to 3.4.0 from any version 0.8.x through 3.3.x</a></h4>

    <p><b>If you are upgrading from a version prior to 2.1.x, please see the note below about the change to the schema used to store consumer offsets.
        Once you have changed the inter.broker.protocol.version to the latest version, it will not be possible to downgrade to a version prior to 2.1.</b></p>

    <p><b>For a rolling upgrade:</b></p>

    <ol>
        <li>Update server.properties on all brokers and add the following properties. CURRENT_KAFKA_VERSION refers to the version you
            are upgrading from. CURRENT_MESSAGE_FORMAT_VERSION refers to the message format version currently in use. If you have previously
            overridden the message format version, you should keep its current value. Alternatively, if you are upgrading from a version prior
            to 0.11.0.x, then CURRENT_MESSAGE_FORMAT_VERSION should be set to match CURRENT_KAFKA_VERSION.
            <ul>
                <li>inter.broker.protocol.version=CURRENT_KAFKA_VERSION (e.g. <code>3.3</code>, <code>3.2</code>, etc.)</li>
                <li>log.message.format.version=CURRENT_MESSAGE_FORMAT_VERSION  (See <a href="#upgrade_10_performance_impact">potential performance impact
                    following the upgrade</a> for the details on what this configuration does.)</li>
            </ul>
            If you are upgrading from version 0.11.0.x or above, and you have not overridden the message format, then you only need to override
            the inter-broker protocol version.
            <ul>
                <li>inter.broker.protocol.version=CURRENT_KAFKA_VERSION (e.g. <code>3.3</code>, <code>3.2</code>, etc.)</li>
            </ul>
        </li>
        <li>Upgrade the brokers one at a time: shut down the broker, update the code, and restart it. Once you have done so, the
            brokers will be running the latest version and you can verify that the cluster's behavior and performance meets expectations.
            It is still possible to downgrade at this point if there are any problems.
        </li>
        <li>Once the cluster's behavior and performance has been verified, bump the protocol version by editing
            <code>inter.broker.protocol.version</code> and setting it to <code>3.4</code>.
        </li>
        <li>Restart the brokers one by one for the new protocol version to take effect. Once the brokers begin using the latest
            protocol version, it will no longer be possible to downgrade the cluster to an older version.
        </li>
        <li>If you have overridden the message format version as instructed above, then you need to do one more rolling restart to
            upgrade it to its latest version. Once all (or most) consumers have been upgraded to 0.11.0 or later,
            change log.message.format.version to 3.4 on each broker and restart them one by one. Note that the older Scala clients,
            which are no longer maintained, do not support the message format introduced in 0.11, so to avoid conversion costs
            (or to take advantage of <a href="#upgrade_11_exactly_once_semantics">exactly once semantics</a>),
            the newer Java clients must be used.
        </li>
    </ol>

<h4><a id="upgrade_kraft_3_4_0" href="#upgrade_kraft_3_4_0">Upgrading a KRaft-based cluster to 3.4.0 from any version 3.0.x through 3.3.x</a></h4>

    <p><b>If you are upgrading from a version prior to 3.3.0, please see the note below. Once you have changed the metadata.version to the latest version, it will not be possible to downgrade to a version prior to 3.3-IV0.</b></p>

    <p><b>For a rolling upgrade:</b></p>

    <ol>
        <li>Upgrade the brokers one at a time: shut down the broker, update the code, and restart it. Once you have done so, the
            brokers will be running the latest version and you can verify that the cluster's behavior and performance meets expectations.
        </li>
        <li>Once the cluster's behavior and performance has been verified, bump the metadata.version by running
            <code>
                bin/kafka-features.sh upgrade --metadata 3.4
            </code>
        </li>
        <li>Note that cluster metadata downgrade is not supported in this version since it has metadata changes.
            Every <a href="https://github.com/apache/kafka/blob/trunk/server-common/src/main/java/org/apache/kafka/server/common/MetadataVersion.java">MetadataVersion</a>
            after 3.2.x has a boolean parameter that indicates if there are metadata changes (i.e. <code>IBP_3_3_IV3(7, "3.3", "IV3", true)</code> means this version has metadata changes).
            Given your current and target versions, a downgrade is only possible if there are no metadata changes in the versions between.</li>
    </ol>

<h5><a id="upgrade_340_notable" href="#upgrade_340_notable">Notable changes in 3.4.0</a></h5>
<ul>
    <li>Since Apache Kafka 3.4.0, we have added a system property ("org.apache.kafka.disallowed.login.modules") to disable the problematic
        login modules usage in SASL JAAS configuration. Also by default "com.sun.security.auth.module.JndiLoginModule" is disabled from Apache Kafka 3.4.0.
    </li>
</ul>

<h4><a id="upgrade_3_3_1" href="#upgrade_3_3_1">Upgrading to 3.3.1 from any version 0.8.x through 3.2.x</a></h4>

<p><b>If you are upgrading from a version prior to 2.1.x, please see the note below about the change to the schema used to store consumer offsets.
    Once you have changed the inter.broker.protocol.version to the latest version, it will not be possible to downgrade to a version prior to 2.1.</b></p>

<p><b>For a rolling upgrade:</b></p>

<ol>
    <li>Update server.properties on all brokers and add the following properties. CURRENT_KAFKA_VERSION refers to the version you
        are upgrading from. CURRENT_MESSAGE_FORMAT_VERSION refers to the message format version currently in use. If you have previously
        overridden the message format version, you should keep its current value. Alternatively, if you are upgrading from a version prior
        to 0.11.0.x, then CURRENT_MESSAGE_FORMAT_VERSION should be set to match CURRENT_KAFKA_VERSION.
        <ul>
            <li>inter.broker.protocol.version=CURRENT_KAFKA_VERSION (e.g. <code>3.2</code>, <code>3.1</code>, etc.)</li>
            <li>log.message.format.version=CURRENT_MESSAGE_FORMAT_VERSION  (See <a href="#upgrade_10_performance_impact">potential performance impact
                following the upgrade</a> for the details on what this configuration does.)</li>
        </ul>
        If you are upgrading from version 0.11.0.x or above, and you have not overridden the message format, then you only need to override
        the inter-broker protocol version.
        <ul>
            <li>inter.broker.protocol.version=CURRENT_KAFKA_VERSION (e.g. <code>3.2</code>, <code>3.1</code>, etc.)</li>
        </ul>
    </li>
    <li>Upgrade the brokers one at a time: shut down the broker, update the code, and restart it. Once you have done so, the
        brokers will be running the latest version and you can verify that the cluster's behavior and performance meets expectations.
        It is still possible to downgrade at this point if there are any problems.
    </li>
    <li>Once the cluster's behavior and performance has been verified, bump the protocol version by editing
        <code>inter.broker.protocol.version</code> and setting it to <code>3.3</code>.
    </li>
    <li>Restart the brokers one by one for the new protocol version to take effect. Once the brokers begin using the latest
        protocol version, it will no longer be possible to downgrade the cluster to an older version.
    </li>
    <li>If you have overridden the message format version as instructed above, then you need to do one more rolling restart to
        upgrade it to its latest version. Once all (or most) consumers have been upgraded to 0.11.0 or later,
        change log.message.format.version to 3.3 on each broker and restart them one by one. Note that the older Scala clients,
        which are no longer maintained, do not support the message format introduced in 0.11, so to avoid conversion costs
        (or to take advantage of <a href="#upgrade_11_exactly_once_semantics">exactly once semantics</a>),
        the newer Java clients must be used.
    </li>
</ol>

<h4><a id="upgrade_kraft_3_3_1" href="#upgrade_kraft_3_3_1">Upgrading a KRaft-based cluster to 3.3.1 from any version 3.0.x through 3.2.x</a></h4>

<p><b>If you are upgrading from a version prior to 3.3.1, please see the note below. Once you have changed the metadata.version to the latest version, it will not be possible to downgrade to a version prior to 3.3-IV0.</b></p>

<p><b>For a rolling upgrade:</b></p>

<ol>
    <li>Upgrade the brokers one at a time: shut down the broker, update the code, and restart it. Once you have done so, the
        brokers will be running the latest version and you can verify that the cluster's behavior and performance meets expectations.
    </li>
    <li>Once the cluster's behavior and performance has been verified, bump the metadata.version by running
        <code>
            bin/kafka-features.sh upgrade --metadata 3.3
        </code>
    </li>
    <li>Note that cluster metadata downgrade is not supported in this version since it has metadata changes.
        Every <a href="https://github.com/apache/kafka/blob/trunk/server-common/src/main/java/org/apache/kafka/server/common/MetadataVersion.java">MetadataVersion</a>
        after 3.2.x has a boolean parameter that indicates if there are metadata changes (i.e. <code>IBP_3_3_IV3(7, "3.3", "IV3", true)</code> means this version has metadata changes).
        Given your current and target versions, a downgrade is only possible if there are no metadata changes in the versions between.</li>
</ol>

<h5><a id="upgrade_331_notable" href="#upgrade_331_notable">Notable changes in 3.3.1</a></h5>
    <ul>
        <li>KRaft mode is production ready for new clusters. See <a href="https://cwiki.apache.org/confluence/display/KAFKA/KIP-833%3A+Mark+KRaft+as+Production+Ready">KIP-833</a>
	    for more details (including limitations).
	</li>
        <li>The partitioner used by default for records with no keys has been improved to avoid pathological behavior when one or more brokers are slow.
            The new logic may affect the batching behavior, which can be tuned using the <code>batch.size</code> and/or <code>linger.ms</code> configuration settings.
            The previous behavior can be restored by setting <code>partitioner.class=org.apache.kafka.clients.producer.internals.DefaultPartitioner</code>.
            See <a href="https://cwiki.apache.org/confluence/display/KAFKA/KIP-794%3A+Strictly+Uniform+Sticky+Partitioner">KIP-794</a> for more details.
        </li>
        <li>There is now a slightly different upgrade process for KRaft clusters than for ZK-based clusters, as described above.</li>
        <li>Introduced a new API <code>addMetricIfAbsent</code> to <code>Metrics</code> which would create a new Metric if not existing or return the same metric
            if already registered. Note that this behaviour is different from <code>addMetric</code> API which throws an <code>IllegalArgumentException</code> when
            trying to create an already existing metric. (See <a href="https://cwiki.apache.org/confluence/display/KAFKA/KIP-843%3A+Adding+addMetricIfAbsent+method+to+Metrics">KIP-843</a>
            for more details).
        </li>
    </ul>

<h4><a id="upgrade_3_2_0" href="#upgrade_3_2_0">Upgrading to 3.2.0 from any version 0.8.x through 3.1.x</a></h4>

<p><b>If you are upgrading from a version prior to 2.1.x, please see the note below about the change to the schema used to store consumer offsets.
    Once you have changed the inter.broker.protocol.version to the latest version, it will not be possible to downgrade to a version prior to 2.1.</b></p>

<p><b>For a rolling upgrade:</b></p>

<ol>
    <li>Update server.properties on all brokers and add the following properties. CURRENT_KAFKA_VERSION refers to the version you
        are upgrading from. CURRENT_MESSAGE_FORMAT_VERSION refers to the message format version currently in use. If you have previously
        overridden the message format version, you should keep its current value. Alternatively, if you are upgrading from a version prior
        to 0.11.0.x, then CURRENT_MESSAGE_FORMAT_VERSION should be set to match CURRENT_KAFKA_VERSION.
        <ul>
            <li>inter.broker.protocol.version=CURRENT_KAFKA_VERSION (e.g. <code>3.1</code>, <code>3.0</code>, etc.)</li>
            <li>log.message.format.version=CURRENT_MESSAGE_FORMAT_VERSION  (See <a href="#upgrade_10_performance_impact">potential performance impact
                following the upgrade</a> for the details on what this configuration does.)</li>
        </ul>
        If you are upgrading from version 0.11.0.x or above, and you have not overridden the message format, then you only need to override
        the inter-broker protocol version.
        <ul>
            <li>inter.broker.protocol.version=CURRENT_KAFKA_VERSION (e.g. <code>3.1</code>, <code>3.0</code>, etc.)</li>
        </ul>
    </li>
    <li>Upgrade the brokers one at a time: shut down the broker, update the code, and restart it. Once you have done so, the
        brokers will be running the latest version and you can verify that the cluster's behavior and performance meets expectations.
        It is still possible to downgrade at this point if there are any problems.
    </li>
    <li>Once the cluster's behavior and performance has been verified, bump the protocol version by editing
        <code>inter.broker.protocol.version</code> and setting it to <code>3.2</code>.
    </li>
    <li>Restart the brokers one by one for the new protocol version to take effect. Once the brokers begin using the latest
        protocol version, it will no longer be possible to downgrade the cluster to an older version.
    </li>
    <li>If you have overridden the message format version as instructed above, then you need to do one more rolling restart to
        upgrade it to its latest version. Once all (or most) consumers have been upgraded to 0.11.0 or later,
        change log.message.format.version to 3.2 on each broker and restart them one by one. Note that the older Scala clients,
        which are no longer maintained, do not support the message format introduced in 0.11, so to avoid conversion costs
        (or to take advantage of <a href="#upgrade_11_exactly_once_semantics">exactly once semantics</a>),
        the newer Java clients must be used.
    </li>
</ol>

<h5><a id="upgrade_320_notable" href="#upgrade_320_notable">Notable changes in 3.2.0</a></h5>
    <ul>
        <li>Idempotence for the producer is enabled by default if no conflicting configurations are set. When producing to brokers older than 2.8.0,
            the <code>IDEMPOTENT_WRITE</code> permission is required. Check the compatibility
	    section of <a href="https://cwiki.apache.org/confluence/display/KAFKA/KIP-679%3A+Producer+will+enable+the+strongest+delivery+guarantee+by+default#KIP679:Producerwillenablethestrongestdeliveryguaranteebydefault-Compatibility,Deprecation,andMigrationPlan">KIP-679</a>
	    for details. In 3.0.0 and 3.1.0, a bug prevented this default from being applied,
            which meant that idempotence remained disabled unless the user had explicitly set <code>enable.idempotence</code> to true
            (See <a href="https://issues.apache.org/jira/browse/KAFKA-13598">KAFKA-13598</a> for more details).
            This issue was fixed and the default is properly applied in 3.0.1, 3.1.1, and 3.2.0.</li>
        <li>A notable exception is Connect that by default disables idempotent behavior for all of its
            producers in order to uniformly support using a wide range of Kafka broker versions.
            Users can change this behavior to enable idempotence for some or all producers
            via Connect worker and/or connector configuration. Connect may enable idempotent producers
            by default in a future major release.</li>
        <li>Kafka has replaced log4j with reload4j due to security concerns.
            This only affects modules that specify a logging backend (<code>connect-runtime</code> and <code>kafka-tools</code> are two such examples).
            A number of modules, including <code>kafka-clients</code>, leave it to the application to specify the logging backend.
            More information can be found at <a href="https://reload4j.qos.ch">reload4j</a>.
            Projects that depend on the affected modules from the Kafka project should use
            <a href="https://www.slf4j.org/manual.html#swapping">slf4j-log4j12 version 1.7.35 or above</a> or
            slf4j-reload4j to avoid
            <a href="https://www.slf4j.org/codes.html#no_tlm">possible compatibility issues originating from the logging framework</a>.</li>
        <li>The example connectors, <code>FileStreamSourceConnector</code> and <code>FileStreamSinkConnector</code>, have been
            removed from the default classpath. To use them in Kafka Connect standalone or distributed mode they need to be
            explicitly added, for example <code>CLASSPATH=./libs/connect-file-3.2.0.jar bin/connect-distributed.sh</code>.</li>
    </ul>

<h4><a id="upgrade_3_1_0" href="#upgrade_3_1_0">Upgrading to 3.1.0 from any version 0.8.x through 3.0.x</a></h4>

<p><b>If you are upgrading from a version prior to 2.1.x, please see the note below about the change to the schema used to store consumer offsets.
    Once you have changed the inter.broker.protocol.version to the latest version, it will not be possible to downgrade to a version prior to 2.1.</b></p>

<p><b>For a rolling upgrade:</b></p>

<ol>
    <li>Update server.properties on all brokers and add the following properties. CURRENT_KAFKA_VERSION refers to the version you
        are upgrading from. CURRENT_MESSAGE_FORMAT_VERSION refers to the message format version currently in use. If you have previously
        overridden the message format version, you should keep its current value. Alternatively, if you are upgrading from a version prior
        to 0.11.0.x, then CURRENT_MESSAGE_FORMAT_VERSION should be set to match CURRENT_KAFKA_VERSION.
        <ul>
            <li>inter.broker.protocol.version=CURRENT_KAFKA_VERSION (e.g. <code>3.0</code>, <code>2.8</code>, etc.)</li>
            <li>log.message.format.version=CURRENT_MESSAGE_FORMAT_VERSION  (See <a href="#upgrade_10_performance_impact">potential performance impact
                following the upgrade</a> for the details on what this configuration does.)</li>
        </ul>
        If you are upgrading from version 0.11.0.x or above, and you have not overridden the message format, then you only need to override
        the inter-broker protocol version.
        <ul>
            <li>inter.broker.protocol.version=CURRENT_KAFKA_VERSION (e.g. <code>3.0</code>, <code>2.8</code>, etc.)</li>
        </ul>
    </li>
    <li>Upgrade the brokers one at a time: shut down the broker, update the code, and restart it. Once you have done so, the
        brokers will be running the latest version and you can verify that the cluster's behavior and performance meets expectations.
        It is still possible to downgrade at this point if there are any problems.
    </li>
    <li>Once the cluster's behavior and performance has been verified, bump the protocol version by editing
        <code>inter.broker.protocol.version</code> and setting it to <code>3.1</code>.
    </li>
    <li>Restart the brokers one by one for the new protocol version to take effect. Once the brokers begin using the latest
        protocol version, it will no longer be possible to downgrade the cluster to an older version.
    </li>
    <li>If you have overridden the message format version as instructed above, then you need to do one more rolling restart to
        upgrade it to its latest version. Once all (or most) consumers have been upgraded to 0.11.0 or later,
        change log.message.format.version to 3.1 on each broker and restart them one by one. Note that the older Scala clients,
        which are no longer maintained, do not support the message format introduced in 0.11, so to avoid conversion costs
        (or to take advantage of <a href="#upgrade_11_exactly_once_semantics">exactly once semantics</a>),
        the newer Java clients must be used.
    </li>
</ol>

<h5><a id="upgrade_311_notable" href="#upgrade_311_notable">Notable changes in 3.1.1</a></h5>
<ul>
    <li>Idempotence for the producer is enabled by default if no conflicting configurations are set. When producing to brokers older than 2.8.0,
        the <code>IDEMPOTENT_WRITE</code> permission is required. Check the compatibility
        section of <a href="https://cwiki.apache.org/confluence/display/KAFKA/KIP-679%3A+Producer+will+enable+the+strongest+delivery+guarantee+by+default#KIP679:Producerwillenablethestrongestdeliveryguaranteebydefault-Compatibility,Deprecation,andMigrationPlan">KIP-679</a>
        for details. A bug prevented the producer idempotence default from being applied which meant that it remained disabled unless the user had
        explicitly set <code>enable.idempotence</code> to true. See <a href="https://issues.apache.org/jira/browse/KAFKA-13598">KAFKA-13598</a> for
        more details. This issue was fixed and the default is properly applied.</li>
    <li>A notable exception is Connect that by default disables idempotent behavior for all of its
        producers in order to uniformly support using a wide range of Kafka broker versions.
        Users can change this behavior to enable idempotence for some or all producers
        via Connect worker and/or connector configuration. Connect may enable idempotent producers
        by default in a future major release.</li>
    <li>Kafka has replaced log4j with reload4j due to security concerns.
        This only affects modules that specify a logging backend (<code>connect-runtime</code> and <code>kafka-tools</code> are two such examples).
        A number of modules, including <code>kafka-clients</code>, leave it to the application to specify the logging backend.
        More information can be found at <a href="https://reload4j.qos.ch">reload4j</a>.
        Projects that depend on the affected modules from the Kafka project should use
        <a href="https://www.slf4j.org/manual.html#swapping">slf4j-log4j12 version 1.7.35 or above</a> or
        slf4j-reload4j to avoid
        <a href="https://www.slf4j.org/codes.html#no_tlm">possible compatibility issues originating from the logging framework</a>.</li>
</ul>

<h5><a id="upgrade_310_notable" href="#upgrade_310_notable">Notable changes in 3.1.0</a></h5>
<ul>
    <li>Apache Kafka supports Java 17.</li>
    <li>The following metrics have been deprecated: <code>bufferpool-wait-time-total</code>, <code>io-waittime-total</code>,
        and <code>iotime-total</code>. Please use <code>bufferpool-wait-time-ns-total</code>, <code>io-wait-time-ns-total</code>,
        and <code>io-time-ns-total</code> instead. See <a href="https://cwiki.apache.org/confluence/display/KAFKA/KIP-773%3A+Differentiate+consistently+metric+latency+measured+in+millis+and+nanos">KIP-773</a>
        for more details.</li>
    <li>IBP 3.1 introduces topic IDs to FetchRequest as a part of
        <a href="https://cwiki.apache.org/confluence/display/KAFKA/KIP-516%3A+Topic+Identifiers">KIP-516</a>.</li>
</ul>

<h4><a id="upgrade_3_0_1" href="#upgrade_3_0_1">Upgrading to 3.0.1 from any version 0.8.x through 2.8.x</a></h4>

<p><b>If you are upgrading from a version prior to 2.1.x, please see the note below about the change to the schema used to store consumer offsets.
    Once you have changed the inter.broker.protocol.version to the latest version, it will not be possible to downgrade to a version prior to 2.1.</b></p>

<p><b>For a rolling upgrade:</b></p>

<ol>
    <li>Update server.properties on all brokers and add the following properties. CURRENT_KAFKA_VERSION refers to the version you
        are upgrading from. CURRENT_MESSAGE_FORMAT_VERSION refers to the message format version currently in use. If you have previously
        overridden the message format version, you should keep its current value. Alternatively, if you are upgrading from a version prior
        to 0.11.0.x, then CURRENT_MESSAGE_FORMAT_VERSION should be set to match CURRENT_KAFKA_VERSION.
        <ul>
            <li>inter.broker.protocol.version=CURRENT_KAFKA_VERSION (e.g. <code>2.8</code>, <code>2.7</code>, etc.)</li>
            <li>log.message.format.version=CURRENT_MESSAGE_FORMAT_VERSION  (See <a href="#upgrade_10_performance_impact">potential performance impact
                following the upgrade</a> for the details on what this configuration does.)</li>
        </ul>
        If you are upgrading from version 0.11.0.x or above, and you have not overridden the message format, then you only need to override
        the inter-broker protocol version.
        <ul>
            <li>inter.broker.protocol.version=CURRENT_KAFKA_VERSION (e.g. <code>2.8</code>, <code>2.7</code>, etc.)</li>
        </ul>
    </li>
    <li>Upgrade the brokers one at a time: shut down the broker, update the code, and restart it. Once you have done so, the
        brokers will be running the latest version and you can verify that the cluster's behavior and performance meets expectations.
        It is still possible to downgrade at this point if there are any problems.
    </li>
    <li>Once the cluster's behavior and performance has been verified, bump the protocol version by editing
        <code>inter.broker.protocol.version</code> and setting it to <code>3.0</code>.
    </li>
    <li>Restart the brokers one by one for the new protocol version to take effect. Once the brokers begin using the latest
        protocol version, it will no longer be possible to downgrade the cluster to an older version.
    </li>
    <li>If you have overridden the message format version as instructed above, then you need to do one more rolling restart to
        upgrade it to its latest version. Once all (or most) consumers have been upgraded to 0.11.0 or later,
        change log.message.format.version to 3.0 on each broker and restart them one by one. Note that the older Scala clients,
        which are no longer maintained, do not support the message format introduced in 0.11, so to avoid conversion costs
        (or to take advantage of <a href="#upgrade_11_exactly_once_semantics">exactly once semantics</a>),
        the newer Java clients must be used.
    </li>
</ol>

<h5><a id="upgrade_301_notable" href="#upgrade_301_notable">Notable changes in 3.0.1</a></h5>
<ul>

    <li>Idempotence for the producer is enabled by default if no conflicting configurations are set. When producing to brokers older than 2.8.0,
        the <code>IDEMPOTENT_WRITE</code> permission is required. Check the compatibility
        section of <a href="https://cwiki.apache.org/confluence/display/KAFKA/KIP-679%3A+Producer+will+enable+the+strongest+delivery+guarantee+by+default#KIP679:Producerwillenablethestrongestdeliveryguaranteebydefault-Compatibility,Deprecation,andMigrationPlan">KIP-679</a>
        for details. A bug prevented the producer idempotence default from being applied which meant that it remained disabled unless the user had
        explicitly set <code>enable.idempotence</code> to true. See <a href="https://issues.apache.org/jira/browse/KAFKA-13598">KAFKA-13598</a> for
        more details. This issue was fixed and the default is properly applied.</li>
</ul>

<h5><a id="upgrade_300_notable" href="#upgrade_300_notable">Notable changes in 3.0.0</a></h5>
<ul>
    <li>The producer has stronger delivery guarantees by default: <code>idempotence</code> is enabled and <code>acks</code> is set to <code>all</code> instead of <code>1</code>.
        See <a href="https://cwiki.apache.org/confluence/display/KAFKA/KIP-679%3A+Producer+will+enable+the+strongest+delivery+guarantee+by+default">KIP-679</a> for details.
        In 3.0.0 and 3.1.0, a bug prevented the idempotence default from being applied which meant that it remained disabled unless the user had explicitly set
        <code>enable.idempotence</code> to true. Note that the bug did not affect the <code>acks=all</code> change. See <a href="https://issues.apache.org/jira/browse/KAFKA-13598">KAFKA-13598</a> for more details.
        This issue was fixed and the default is properly applied in 3.0.1, 3.1.1, and 3.2.0.</li>
    <li>Java 8 and Scala 2.12 support have been deprecated since Apache Kafka 3.0 and will be removed in Apache Kafka 4.0.
        See <a href="https://cwiki.apache.org/confluence/pages/viewpage.action?pageId=181308223">KIP-750</a>
        and <a href="https://cwiki.apache.org/confluence/pages/viewpage.action?pageId=181308218">KIP-751</a> for more details.</li>
    <li>ZooKeeper has been upgraded to version 3.6.3.</li>
    <li>A preview of KRaft mode is available, though upgrading to it from the 2.8 Early Access release is not possible. See
        the <a href="#kraft">KRaft section</a> for details.</li>
    <li>The release tarball no longer includes test, sources, javadoc and test sources jars. These are still published to the Maven Central repository. </li>
    <li>A number of implementation dependency jars are <a href="https://github.com/apache/kafka/pull/10203">now available in the runtime classpath
        instead of compile and runtime classpaths</a>. Compilation errors after the upgrade can be fixed by adding the missing dependency jar(s) explicitly
        or updating the application not to use internal classes.</li>
    <li>The default value for the consumer configuration <code>session.timeout.ms</code> was increased from 10s to 45s. See
        <a href="https://cwiki.apache.org/confluence/display/KAFKA/KIP-735%3A+Increase+default+consumer+session+timeout">KIP-735</a> for more details.</li>
    <li>The broker configuration <code>log.message.format.version</code> and topic configuration <code>message.format.version</code> have been deprecated.
        The value of both configurations is always assumed to be <code>3.0</code> if <code>inter.broker.protocol.version</code> is <code>3.0</code> or higher.
        If <code>log.message.format.version</code> or <code>message.format.version</code> are set, we recommend clearing them at the same time as the
        <code>inter.broker.protocol.version</code> upgrade to 3.0. This will avoid potential compatibility issues if the <code>inter.broker.protocol.version</code>
        is downgraded. See <a href="https://cwiki.apache.org/confluence/display/KAFKA/KIP-724%3A+Drop+support+for+message+formats+v0+and+v1">KIP-724</a> for more details.</li>
    <li>The Streams API removed all deprecated APIs that were deprecated in version 2.5.0 or earlier.
        For a complete list of removed APIs compare the detailed Kafka Streams upgrade notes.</li>
    <li>Kafka Streams no longer has a compile time dependency on "connect:json" module (<a href="https://issues.apache.org/jira/browse/KAFKA-5146">KAFKA-5146</a>).
        Projects that were relying on this transitive dependency will have to explicitly declare it.</li>
    <li>Custom principal builder implementations specified through <code>principal.builder.class</code> must now implement the 
        <code>KafkaPrincipalSerde</code> interface to allow for forwarding between brokers. See <a href="https://cwiki.apache.org/confluence/display/KAFKA/KIP-590%3A+Redirect+Zookeeper+Mutation+Protocols+to+The+Controller">KIP-590</a> for more details about the usage of KafkaPrincipalSerde.</li>
    <li>A number of deprecated classes, methods and tools have been removed from the <code>clients</code>, <code>connect</code>, <code>core</code> and <code>tools</code> modules:</li>
    <ul>
        <li>The Scala <code>Authorizer</code>, <code>SimpleAclAuthorizer</code> and related classes have been removed. Please use the Java <code>Authorizer</code>
            and <code>AclAuthorizer</code> instead.</li>
        <li>The <code>Metric#value()</code> method was removed (<a href="https://issues.apache.org/jira/browse/KAFKA-12573">KAFKA-12573</a>).</li>
        <li>The <code>Sum</code> and <code>Total</code> classes were removed (<a href="https://issues.apache.org/jira/browse/KAFKA-12584">KAFKA-12584</a>).
            Please use <code>WindowedSum</code> and <code>CumulativeSum</code> instead.</li>
        <li>The <code>Count</code> and <code>SampledTotal</code> classes were removed. Please use <code>WindowedCount</code> and <code>WindowedSum</code>
            respectively instead.</li>
        <li>The <code>PrincipalBuilder</code>, <code>DefaultPrincipalBuilder</code> and <code>ResourceFilter</code> classes were removed.
        <li>Various constants and constructors were removed from <code>SslConfigs</code>, <code>SaslConfigs</code>, <code>AclBinding</code> and
            <code>AclBindingFilter</code>.</li>
        <li>The <code>Admin.electedPreferredLeaders()</code> methods were removed. Please use <code>Admin.electLeaders</code> instead.</li>
        <li>The <code>kafka-preferred-replica-election</code> command line tool was removed. Please use <code>kafka-leader-election</code> instead.</li>
        <li>The <code>--zookeeper</code> option was removed from the <code>kafka-topics</code> and <code>kafka-reassign-partitions</code> command line tools.
            Please use <code>--bootstrap-server</code> instead.</li>
        <li>In the <code>kafka-configs</code> command line tool, the <code>--zookeeper</code> option is only supported for updating <a href="#security_sasl_scram_credentials">SCRAM Credentials configuration</a>
            and <a href="#dynamicbrokerconfigs">describing/updating dynamic broker configs when brokers are not running</a>. Please use <code>--bootstrap-server</code>
            for other configuration operations.</li>
        <li>The <code>ConfigEntry</code> constructor was removed (<a href="https://issues.apache.org/jira/browse/KAFKA-12577">KAFKA-12577</a>).
            Please use the remaining public constructor instead.</li>
        <li>The config value <code>default</code> for the client config <code>client.dns.lookup</code> has been removed. In the unlikely
            event that you set this config explicitly, we recommend leaving the config unset (<code>use_all_dns_ips</code> is used by default).</li>
        <li>The <code>ExtendedDeserializer</code> and <code>ExtendedSerializer</code> classes have been removed. Please use <code>Deserializer</code>
            and <code>Serializer</code> instead.</li>
        <li>The <code>close(long, TimeUnit)</code> method was removed from the producer, consumer and admin client. Please use
            <code>close(Duration)</code>.</li>
        <li>The <code>ConsumerConfig.addDeserializerToConfig</code> and <code>ProducerConfig.addSerializerToConfig</code> methods
            were removed. These methods were not intended to be public API and there is no replacement.</li>
        <li>The <code>NoOffsetForPartitionException.partition()</code> method was removed. Please use <code>partitions()</code>
            instead.</li>
        <li>The default <code>partition.assignment.strategy</code> is changed to "[RangeAssignor, CooperativeStickyAssignor]",
            which will use the RangeAssignor by default, but allows upgrading to the CooperativeStickyAssignor with just a single rolling bounce that removes the RangeAssignor from the list.
            Please check the client upgrade path guide <a href="https://cwiki.apache.org/confluence/display/KAFKA/KIP-429:+Kafka+Consumer+Incremental+Rebalance+Protocol#KIP429:KafkaConsumerIncrementalRebalanceProtocol-Consumer">here</a> for more detail.</li>
        <li>The Scala <code>kafka.common.MessageFormatter</code> was removed. Please use the Java <code>org.apache.kafka.common.MessageFormatter</code>.</li>
        <li>The <code>MessageFormatter.init(Properties)</code> method was removed. Please use <code>configure(Map)</code> instead.</li>
        <li>The <code>checksum()</code> method has been removed from <code>ConsumerRecord</code> and <code>RecordMetadata</code>. The message
            format v2, which has been the default since 0.11, moved the checksum from the record to the record batch. As such, these methods
            don't make sense and no replacements exist.</li>
        <li>The <code>ChecksumMessageFormatter</code> class was removed. It is not part of the public API, but it may have been used
            with <code>kafka-console-consumer.sh</code>. It reported the checksum of each record, which has not been supported
            since message format v2.</li>
        <li>The <code>org.apache.kafka.clients.consumer.internals.PartitionAssignor</code> class has been removed. Please use
            <code>org.apache.kafka.clients.consumer.ConsumerPartitionAssignor</code> instead.</li>
        <li>The <code>quota.producer.default</code> and <code>quota.consumer.default</code> configurations were removed (<a href="https://issues.apache.org/jira/browse/KAFKA-12591">KAFKA-12591</a>).
            Dynamic quota defaults must be used instead.</li>
        <li>The <code>port</code> and <code>host.name</code> configurations were removed. Please use <code>listeners</code> instead.</li>
        <li>The <code>advertised.port</code> and <code>advertised.host.name</code> configurations were removed. Please use <code>advertised.listeners</code> instead.</li>
        <li>The deprecated worker configurations <code>rest.host.name</code> and <code>rest.port</code> were removed (<a href="https://issues.apache.org/jira/browse/KAFKA-12482">KAFKA-12482</a>) from the Kafka Connect worker configuration.
            Please use <code>listeners</code> instead.</li>
    </ul>
    <li> The <code>Producer#sendOffsetsToTransaction(Map offsets, String consumerGroupId)</code> method has been deprecated. Please use
        <code>Producer#sendOffsetsToTransaction(Map offsets, ConsumerGroupMetadata metadata)</code> instead, where the <code>ConsumerGroupMetadata</code>
        can be retrieved via <code>KafkaConsumer#groupMetadata()</code> for stronger semantics. Note that the full set of consumer group metadata is only
        understood by brokers or version 2.5 or higher, so you must upgrade your kafka cluster to get the stronger semantics. Otherwise, you can just pass
        in <code>new ConsumerGroupMetadata(consumerGroupId)</code> to work with older brokers. See <a href="https://cwiki.apache.org/confluence/x/zJONCg">KIP-732</a> for more details.
    </li>
    <li>
        The Connect <code>internal.key.converter</code> and <code>internal.value.converter</code> properties have been completely <a href="https://cwiki.apache.org/confluence/x/2YDOCg">removed</a>.
        The use of these Connect worker properties has been deprecated since version 2.0.0. 
        Workers are now hardcoded to use the JSON converter with <code>schemas.enable</code> set to <code>false</code>. If your cluster has been using
        a different internal key or value converter, you can follow the migration steps outlined in <a href="https://cwiki.apache.org/confluence/x/2YDOCg">KIP-738</a>
        to safely upgrade your Connect cluster to 3.0.
    </li>
    <li> The Connect-based MirrorMaker (MM2) includes changes to support <code>IdentityReplicationPolicy</code>, enabling replication without renaming topics.
        The existing <code>DefaultReplicationPolicy</code> is still used by default, but identity replication can be enabled via the
        <code>replication.policy</code> configuration property. This is especially useful for users migrating from the older MirrorMaker (MM1), or for
        use-cases with simple one-way replication topologies where topic renaming is undesirable. Note that <code>IdentityReplicationPolicy</code>, unlike
        <code>DefaultReplicationPolicy</code>, cannot prevent replication cycles based on topic names, so take care to avoid cycles when constructing your
        replication topology.
    </li>
    <li> The original MirrorMaker (MM1) and related classes have been deprecated. Please use the Connect-based
        MirrorMaker (MM2), as described in the
        <a href="/{{version}}/documentation/#georeplication">Geo-Replication section</a>.
    </li>
</ul>

<h4><a id="upgrade_2_8_1" href="#upgrade_2_8_1">Upgrading to 2.8.1 from any version 0.8.x through 2.7.x</a></h4>

<p><b>If you are upgrading from a version prior to 2.1.x, please see the note below about the change to the schema used to store consumer offsets.
    Once you have changed the inter.broker.protocol.version to the latest version, it will not be possible to downgrade to a version prior to 2.1.</b></p>

<p><b>For a rolling upgrade:</b></p>

<ol>
    <li> Update server.properties on all brokers and add the following properties. CURRENT_KAFKA_VERSION refers to the version you
        are upgrading from. CURRENT_MESSAGE_FORMAT_VERSION refers to the message format version currently in use. If you have previously
        overridden the message format version, you should keep its current value. Alternatively, if you are upgrading from a version prior
        to 0.11.0.x, then CURRENT_MESSAGE_FORMAT_VERSION should be set to match CURRENT_KAFKA_VERSION.
        <ul>
            <li>inter.broker.protocol.version=CURRENT_KAFKA_VERSION (e.g. <code>2.7</code>, <code>2.6</code>, etc.)</li>
            <li>log.message.format.version=CURRENT_MESSAGE_FORMAT_VERSION  (See <a href="#upgrade_10_performance_impact">potential performance impact
                following the upgrade</a> for the details on what this configuration does.)</li>
        </ul>
        If you are upgrading from version 0.11.0.x or above, and you have not overridden the message format, then you only need to override
        the inter-broker protocol version.
        <ul>
            <li>inter.broker.protocol.version=CURRENT_KAFKA_VERSION (e.g. <code>2.7</code>, <code>2.6</code>, etc.)</li>
        </ul>
    </li>
    <li> Upgrade the brokers one at a time: shut down the broker, update the code, and restart it. Once you have done so, the
        brokers will be running the latest version and you can verify that the cluster's behavior and performance meets expectations.
        It is still possible to downgrade at this point if there are any problems.
    </li>
    <li> Once the cluster's behavior and performance has been verified, bump the protocol version by editing
        <code>inter.broker.protocol.version</code> and setting it to <code>2.8</code>.
    </li>
    <li> Restart the brokers one by one for the new protocol version to take effect. Once the brokers begin using the latest
        protocol version, it will no longer be possible to downgrade the cluster to an older version.
    </li>
    <li> If you have overridden the message format version as instructed above, then you need to do one more rolling restart to
        upgrade it to its latest version. Once all (or most) consumers have been upgraded to 0.11.0 or later,
        change log.message.format.version to 2.8 on each broker and restart them one by one. Note that the older Scala clients,
        which are no longer maintained, do not support the message format introduced in 0.11, so to avoid conversion costs
        (or to take advantage of <a href="#upgrade_11_exactly_once_semantics">exactly once semantics</a>),
        the newer Java clients must be used.
    </li>
</ol>

<h5><a id="upgrade_280_notable" href="#upgrade_280_notable">Notable changes in 2.8.0</a></h5>
<ul>
    <li>
        The 2.8.0 release added a new method to the Authorizer Interface introduced in
            <a href="https://cwiki.apache.org/confluence/display/KAFKA/KIP-679%3A+Producer+will+enable+the+strongest+delivery+guarantee+by+default">KIP-679</a>.
        The motivation is to unblock our future plan to enable the strongest message delivery guarantee by default.
        Custom authorizer should consider providing a more efficient implementation that supports audit logging and any custom configs or access rules.
    </li>
    <li>
        IBP 2.8 introduces topic IDs to topics as a part of
        <a href="https://cwiki.apache.org/confluence/display/KAFKA/KIP-516%3A+Topic+Identifiers">KIP-516</a>.
        When using ZooKeeper, this information is stored in the TopicZNode. If the cluster is downgraded to a previous IBP or version,
        future topics will not get topic IDs and it is not guaranteed that topics will retain their topic IDs in ZooKeeper.
        This means that upon upgrading again, some topics or all topics will be assigned new IDs.
    </li>
    <li>Kafka Streams introduce a type-safe <code>split()</code> operator as a substitution for deprecated <code>KStream#branch()</code> method
        (cf. <a href="https://cwiki.apache.org/confluence/display/KAFKA/KIP-418%3A+A+method-chaining+way+to+branch+KStream">KIP-418</a>).
    </li>
</ul>

<h4><a id="upgrade_2_7_0" href="#upgrade_2_7_0">Upgrading to 2.7.0 from any version 0.8.x through 2.6.x</a></h4>

<p><b>If you are upgrading from a version prior to 2.1.x, please see the note below about the change to the schema used to store consumer offsets.
    Once you have changed the inter.broker.protocol.version to the latest version, it will not be possible to downgrade to a version prior to 2.1.</b></p>

<p><b>For a rolling upgrade:</b></p>

<ol>
    <li> Update server.properties on all brokers and add the following properties. CURRENT_KAFKA_VERSION refers to the version you
        are upgrading from. CURRENT_MESSAGE_FORMAT_VERSION refers to the message format version currently in use. If you have previously
        overridden the message format version, you should keep its current value. Alternatively, if you are upgrading from a version prior
        to 0.11.0.x, then CURRENT_MESSAGE_FORMAT_VERSION should be set to match CURRENT_KAFKA_VERSION.
        <ul>
            <li>inter.broker.protocol.version=CURRENT_KAFKA_VERSION (e.g. <code>2.6</code>, <code>2.5</code>, etc.)</li>
            <li>log.message.format.version=CURRENT_MESSAGE_FORMAT_VERSION  (See <a href="#upgrade_10_performance_impact">potential performance impact
                following the upgrade</a> for the details on what this configuration does.)</li>
        </ul>
        If you are upgrading from version 0.11.0.x or above, and you have not overridden the message format, then you only need to override
        the inter-broker protocol version.
        <ul>
            <li>inter.broker.protocol.version=CURRENT_KAFKA_VERSION (e.g. <code>2.6</code>, <code>2.5</code>, etc.)</li>
        </ul>
    </li>
    <li> Upgrade the brokers one at a time: shut down the broker, update the code, and restart it. Once you have done so, the
        brokers will be running the latest version and you can verify that the cluster's behavior and performance meets expectations.
        It is still possible to downgrade at this point if there are any problems.
    </li>
    <li> Once the cluster's behavior and performance has been verified, bump the protocol version by editing
        <code>inter.broker.protocol.version</code> and setting it to <code>2.7</code>.
    </li>
    <li> Restart the brokers one by one for the new protocol version to take effect. Once the brokers begin using the latest
        protocol version, it will no longer be possible to downgrade the cluster to an older version.
    </li>
    <li> If you have overridden the message format version as instructed above, then you need to do one more rolling restart to
        upgrade it to its latest version. Once all (or most) consumers have been upgraded to 0.11.0 or later,
        change log.message.format.version to 2.7 on each broker and restart them one by one. Note that the older Scala clients,
        which are no longer maintained, do not support the message format introduced in 0.11, so to avoid conversion costs
        (or to take advantage of <a href="#upgrade_11_exactly_once_semantics">exactly once semantics</a>),
        the newer Java clients must be used.
    </li>
</ol>

<h5><a id="upgrade_270_notable" href="#upgrade_270_notable">Notable changes in 2.7.0</a></h5>
<ul>
    <li>
        The 2.7.0 release includes the core Raft implementation specified in
        <a href="https://cwiki.apache.org/confluence/display/KAFKA/KIP-595%3A+A+Raft+Protocol+for+the+Metadata+Quorum">KIP-595</a>.
        There is a separate "raft" module containing most of the logic. Until integration with the
        controller is complete, there is a standalone server that users can use for testing the
        performance of the Raft implementation.  See the README.md in the raft module for details
    </li>
    <li>
        KIP-651 <a href="https://cwiki.apache.org/confluence/display/KAFKA/KIP-651+-+Support+PEM+format+for+SSL+certificates+and+private+key">adds support</a>
        for using PEM files for key and trust stores.
    </li>
    <li>
        KIP-612 <a href="https://cwiki.apache.org/confluence/display/KAFKA/KIP-612%3A+Ability+to+Limit+Connection+Creation+Rate+on+Brokers">adds support</a>
        for enforcing broker-wide and per-listener connection create rates.  The 2.7.0 release contains
        the first part of KIP-612 with dynamic configuration coming in the 2.8.0 release.
    </li>
    <li>
        The ability to throttle topic and partition creations or
        topics deletions to prevent a cluster from being harmed via
        <a href="https://cwiki.apache.org/confluence/display/KAFKA/KIP-599%3A+Throttle+Create+Topic%2C+Create+Partition+and+Delete+Topic+Operations">KIP-599</a>
    </li>
    <li>
        When new features become available in Kafka there are two main issues:
        <ol>
            <li>How do Kafka clients become aware of broker capabilities?</li>
            <li>How does the broker decide which features to enable?</li>
        </ol>
        <a href="https://cwiki.apache.org/confluence/display/KAFKA/KIP-584%3A+Versioning+scheme+for+features">KIP-584</a>
        provides a flexible and operationally easy solution for client discovery, feature gating and rolling upgrades using a single restart.
    </li>
    <li>
        The ability to print record offsets and headers with the <code>ConsoleConsumer</code> is now possible
        via <a href="https://cwiki.apache.org/confluence/display/KAFKA/KIP-431%3A+Support+of+printing+additional+ConsumerRecord+fields+in+DefaultMessageFormatter">KIP-431</a>
    </li>
    <li>
      The addition of <a href="https://cwiki.apache.org/confluence/display/KAFKA/KIP-554%3A+Add+Broker-side+SCRAM+Config+API">KIP-554</a>
        continues progress towards the goal of Zookeeper removal from Kafka. The addition of KIP-554
        means you don't have to connect directly to ZooKeeper anymore for managing SCRAM credentials.
    </li>
    <li>Altering non-reconfigurable configs of existent listeners causes <code>InvalidRequestException</code>.
        By contrast, the previous (unintended) behavior would have caused the updated configuration to be persisted,
        but it wouldn't
        take effect until the broker was restarted. See <a href="https://github.com/apache/kafka/pull/9284">KAFKA-10479</a> for more discussion.
        See <code>DynamicBrokerConfig.DynamicSecurityConfigs</code> and <code>SocketServer.ListenerReconfigurableConfigs</code>
        for the supported reconfigurable configs of existent listeners.
    </li>

    <li>
        Kafka Streams adds support for
        <a href="https://cwiki.apache.org/confluence/display/KAFKA/KIP-450%3A+Sliding+Window+Aggregations+in+the+DSL">Sliding Windows Aggregations</a>
        in the KStreams DSL.
    </li>
    <li>
        Reverse iteration over state stores enabling more efficient most recent update searches with
        <a href="https://cwiki.apache.org/confluence/display/KAFKA/KIP-617%3A+Allow+Kafka+Streams+State+Stores+to+be+iterated+backwards">KIP-617</a>
    </li>
    <li>
        End-to-End latency metrics in Kafka Steams see
        <a href="https://cwiki.apache.org/confluence/display/KAFKA/KIP-613%3A+Add+end-to-end+latency+metrics+to+Streams">KIP-613</a>
        for more details
    </li>
    <li>
        Kafka Streams added metrics reporting default RocksDB properties with
        <a href="https://cwiki.apache.org/confluence/display/KAFKA/KIP-607%3A+Add+Metrics+to+Kafka+Streams+to+Report+Properties+of+RocksDB">KIP-607</a>
    </li>
    <li>
        Better Scala implicit Serdes support from
        <a href="https://cwiki.apache.org/confluence/display/KAFKA/KIP-616%3A+Rename+implicit+Serdes+instances+in+kafka-streams-scala">KIP-616</a>
    </li>
</ul>
<h4><a id="upgrade_2_6_0" href="#upgrade_2_6_0">Upgrading to 2.6.0 from any version 0.8.x through 2.5.x</a></h4>

<p><b>If you are upgrading from a version prior to 2.1.x, please see the note below about the change to the schema used to store consumer offsets.
    Once you have changed the inter.broker.protocol.version to the latest version, it will not be possible to downgrade to a version prior to 2.1.</b></p>

<p><b>For a rolling upgrade:</b></p>

<ol>
    <li> Update server.properties on all brokers and add the following properties. CURRENT_KAFKA_VERSION refers to the version you
        are upgrading from. CURRENT_MESSAGE_FORMAT_VERSION refers to the message format version currently in use. If you have previously
        overridden the message format version, you should keep its current value. Alternatively, if you are upgrading from a version prior
        to 0.11.0.x, then CURRENT_MESSAGE_FORMAT_VERSION should be set to match CURRENT_KAFKA_VERSION.
        <ul>
            <li>inter.broker.protocol.version=CURRENT_KAFKA_VERSION (e.g. <code>2.5</code>, <code>2.4</code>, etc.)</li>
            <li>log.message.format.version=CURRENT_MESSAGE_FORMAT_VERSION  (See <a href="#upgrade_10_performance_impact">potential performance impact
                following the upgrade</a> for the details on what this configuration does.)</li>
        </ul>
        If you are upgrading from version 0.11.0.x or above, and you have not overridden the message format, then you only need to override
        the inter-broker protocol version.
        <ul>
            <li>inter.broker.protocol.version=CURRENT_KAFKA_VERSION (e.g. <code>2.5</code>, <code>2.4</code>, etc.)</li>
        </ul>
    </li>
    <li> Upgrade the brokers one at a time: shut down the broker, update the code, and restart it. Once you have done so, the
        brokers will be running the latest version and you can verify that the cluster's behavior and performance meets expectations.
        It is still possible to downgrade at this point if there are any problems.
    </li>
    <li> Once the cluster's behavior and performance has been verified, bump the protocol version by editing
        <code>inter.broker.protocol.version</code> and setting it to <code>2.6</code>.
    </li>
    <li> Restart the brokers one by one for the new protocol version to take effect. Once the brokers begin using the latest
        protocol version, it will no longer be possible to downgrade the cluster to an older version.
    </li>
    <li> If you have overridden the message format version as instructed above, then you need to do one more rolling restart to
        upgrade it to its latest version. Once all (or most) consumers have been upgraded to 0.11.0 or later,
        change log.message.format.version to 2.6 on each broker and restart them one by one. Note that the older Scala clients,
        which are no longer maintained, do not support the message format introduced in 0.11, so to avoid conversion costs
        (or to take advantage of <a href="#upgrade_11_exactly_once_semantics">exactly once semantics</a>),
        the newer Java clients must be used.
    </li>
</ol>

<h5 class="anchor-heading"><a id="upgrade_260_notable" class="anchor-link"></a><a href="#upgrade_260_notable">Notable changes in 2.6.0</a></h5>
<ul>
    <li>Kafka Streams adds a new processing mode (requires broker 2.5 or newer) that improves application
        scalability using exactly-once guarantees
        (cf. <a href="https://cwiki.apache.org/confluence/display/KAFKA/KIP-447%3A+Producer+scalability+for+exactly+once+semantics">KIP-447</a>)
    </li>
    <li>TLSv1.3 has been enabled by default for Java 11 or newer. The client and server will negotiate TLSv1.3 if
        both support it and fallback to TLSv1.2 otherwise. See
        <a href="https://cwiki.apache.org/confluence/display/KAFKA/KIP-573%3A+Enable+TLSv1.3+by+default">KIP-573</a> for more details.
    </li>
    <li>The default value for the <code>client.dns.lookup</code> configuration has been changed from <code>default</code>
        to <code>use_all_dns_ips</code>. If a hostname resolves to multiple IP addresses, clients and brokers will now
        attempt to connect to each IP in sequence until the connection is successfully established. See
        <a href="https://cwiki.apache.org/confluence/display/KAFKA/KIP-602%3A+Change+default+value+for+client.dns.lookup">KIP-602</a>
        for more details.
    </li>
    <li><code>NotLeaderForPartitionException</code> has been deprecated and replaced with <code>NotLeaderOrFollowerException</code>.
        Fetch requests and other requests intended only for the leader or follower return NOT_LEADER_OR_FOLLOWER(6) instead of REPLICA_NOT_AVAILABLE(9)
        if the broker is not a replica, ensuring that this transient error during reassignments is handled by all clients as a retriable exception.
    </li>
</ul>

<h4><a id="upgrade_2_5_0" href="#upgrade_2_5_0">Upgrading to 2.5.0 from any version 0.8.x through 2.4.x</a></h4>

<p><b>If you are upgrading from a version prior to 2.1.x, please see the note below about the change to the schema used to store consumer offsets.
    Once you have changed the inter.broker.protocol.version to the latest version, it will not be possible to downgrade to a version prior to 2.1.</b></p>

<p><b>For a rolling upgrade:</b></p>

<ol>
    <li> Update server.properties on all brokers and add the following properties. CURRENT_KAFKA_VERSION refers to the version you
        are upgrading from. CURRENT_MESSAGE_FORMAT_VERSION refers to the message format version currently in use. If you have previously
        overridden the message format version, you should keep its current value. Alternatively, if you are upgrading from a version prior
        to 0.11.0.x, then CURRENT_MESSAGE_FORMAT_VERSION should be set to match CURRENT_KAFKA_VERSION.
        <ul>
            <li>inter.broker.protocol.version=CURRENT_KAFKA_VERSION (e.g. <code>2.4</code>, <code>2.3</code>, etc.)</li>
            <li>log.message.format.version=CURRENT_MESSAGE_FORMAT_VERSION  (See <a href="#upgrade_10_performance_impact">potential performance impact
                following the upgrade</a> for the details on what this configuration does.)</li>
        </ul>
        If you are upgrading from version 0.11.0.x or above, and you have not overridden the message format, then you only need to override
        the inter-broker protocol version.
        <ul>
            <li>inter.broker.protocol.version=CURRENT_KAFKA_VERSION (e.g. <code>2.4</code>, <code>2.3</code>, etc.)</li>
        </ul>
    </li>
    <li> Upgrade the brokers one at a time: shut down the broker, update the code, and restart it. Once you have done so, the
        brokers will be running the latest version and you can verify that the cluster's behavior and performance meets expectations.
        It is still possible to downgrade at this point if there are any problems.
    </li>
    <li> Once the cluster's behavior and performance has been verified, bump the protocol version by editing
        <code>inter.broker.protocol.version</code> and setting it to <code>2.5</code>.
    </li>
    <li> Restart the brokers one by one for the new protocol version to take effect. Once the brokers begin using the latest
        protocol version, it will no longer be possible to downgrade the cluster to an older version.
    </li>
    <li> If you have overridden the message format version as instructed above, then you need to do one more rolling restart to
        upgrade it to its latest version. Once all (or most) consumers have been upgraded to 0.11.0 or later,
        change log.message.format.version to 2.5 on each broker and restart them one by one. Note that the older Scala clients,
        which are no longer maintained, do not support the message format introduced in 0.11, so to avoid conversion costs
        (or to take advantage of <a href="#upgrade_11_exactly_once_semantics">exactly once semantics</a>),
        the newer Java clients must be used.
    </li>

    <li>There are several notable changes to the reassignment tool <code>kafka-reassign-partitions.sh</code>
        following the completion of
        <a href="https://cwiki.apache.org/confluence/display/KAFKA/KIP-455%3A+Create+an+Administrative+API+for+Replica+Reassignment">KIP-455</a>.
        This tool now requires the <code>--additional</code> flag to be provided when changing the throttle of an
        active reassignment. Reassignment cancellation is now possible using the
        <code>--cancel</code> command. Finally, reassignment with <code>--zookeeper</code>
        has been deprecated in favor of <code>--bootstrap-server</code>. See the KIP for more detail.
    </li>
</ol>

<h5 class="anchor-heading"><a id="upgrade_250_notable" class="anchor-link"></a><a href="#upgrade_250_notable">Notable changes in 2.5.0</a></h5>
<ul>
    <li>When <code>RebalanceProtocol#COOPERATIVE</code> is used, <code>Consumer#poll</code> can still return data
        while it is in the middle of a rebalance for those partitions still owned by the consumer; in addition
        <code>Consumer#commitSync</code> now may throw a non-fatal <code>RebalanceInProgressException</code> to notify
        users of such an event, in order to distinguish from the fatal <code>CommitFailedException</code> and allow
        users to complete the ongoing rebalance and then reattempt committing offsets for those still-owned partitions.</li>
    <li>For improved resiliency in typical network environments, the default value of
        <code>zookeeper.session.timeout.ms</code> has been increased from 6s to 18s and
        <code>replica.lag.time.max.ms</code> from 10s to 30s.</li>
    <li>New DSL operator <code>cogroup()</code> has been added for aggregating multiple streams together at once.</li>
    <li>Added a new <code>KStream.toTable()</code> API to translate an input event stream into a KTable.</li>
    <li>Added a new Serde type <code>Void</code> to represent null keys or null values from input topic.</li>
    <li>Deprecated <code>UsePreviousTimeOnInvalidTimestamp</code> and replaced it with <code>UsePartitionTimeOnInvalidTimeStamp</code>.</li>
    <li>Improved exactly-once semantics by adding a pending offset fencing mechanism and stronger transactional commit
        consistency check, which greatly simplifies the implementation of a scalable exactly-once application.
        We also added a new exactly-once semantics code example under
        <a href="https://github.com/apache/kafka/tree/2.5/examples">examples</a> folder. Check out
        <a href="https://cwiki.apache.org/confluence/display/KAFKA/KIP-447%3A+Producer+scalability+for+exactly+once+semantics">KIP-447</a>
        for the full details.</li>
    <li>Added a new public api <code>KafkaStreams.queryMetadataForKey(String, K, Serializer) to get detailed information on the key being queried.
        It provides information about the partition number where the key resides in addition to hosts containing the active and standby partitions for the key.</code></li>
    <li>Provided support to query stale stores (for high availability) and the stores belonging to a specific partition by deprecating <code>KafkaStreams.store(String, QueryableStoreType)</code> and replacing it with <code>KafkaStreams.store(StoreQueryParameters)</code>.</li>
    <li>Added a new public api to access lag information for stores local to an instance with <code>KafkaStreams.allLocalStorePartitionLags()</code>.</li>
    <li>Scala 2.11 is no longer supported. See
        <a href="https://cwiki.apache.org/confluence/display/KAFKA/KIP-531%3A+Drop+support+for+Scala+2.11+in+Kafka+2.5">KIP-531</a>
        for details.</li>
    <li>All Scala classes from the package <code>kafka.security.auth</code> have been deprecated. See
        <a href="https://cwiki.apache.org/confluence/display/KAFKA/KIP-504+-+Add+new+Java+Authorizer+Interface">KIP-504</a>
        for details of the new Java authorizer API added in 2.4.0.  Note that <code>kafka.security.auth.Authorizer</code>
        and <code>kafka.security.auth.SimpleAclAuthorizer</code> were deprecated in 2.4.0.
    </li>
    <li>TLSv1 and TLSv1.1 have been disabled by default since these have known security vulnerabilities. Only TLSv1.2 is now
        enabled by default. You can continue to use TLSv1 and TLSv1.1 by explicitly enabling these in the configuration options
        <code>ssl.protocol</code> and <code>ssl.enabled.protocols</code>.
    </li>
    <li>ZooKeeper has been upgraded to 3.5.7, and a ZooKeeper upgrade from 3.4.X to 3.5.7 can fail if there are no snapshot files in the 3.4 data directory.
        This usually happens in test upgrades where ZooKeeper 3.5.7 is trying to load an existing 3.4 data dir in which no snapshot file has been created.
        For more details about the issue please refer to <a href="https://issues.apache.org/jira/browse/ZOOKEEPER-3056">ZOOKEEPER-3056</a>.
        A fix is given in <a href="https://issues.apache.org/jira/browse/ZOOKEEPER-3056">ZOOKEEPER-3056</a>, which is to set <code>snapshot.trust.empty=true</code>
        config in <code>zookeeper.properties</code> before the upgrade.
    </li>
    <li>ZooKeeper version 3.5.7 supports TLS-encrypted connectivity to ZooKeeper both with or without client certificates,
        and additional Kafka configurations are available to take advantage of this.
        See <a href="https://cwiki.apache.org/confluence/display/KAFKA/KIP-515%3A+Enable+ZK+client+to+use+the+new+TLS+supported+authentication">KIP-515</a> for details.
    </li>
</ul>

<h4><a id="upgrade_2_4_0" href="#upgrade_2_4_0">Upgrading from 0.8.x, 0.9.x, 0.10.0.x, 0.10.1.x, 0.10.2.x, 0.11.0.x, 1.0.x, 1.1.x, 2.0.x or 2.1.x or 2.2.x or 2.3.x to 2.4.0</a></h4>

<p><b>If you are upgrading from a version prior to 2.1.x, please see the note below about the change to the schema used to store consumer offsets.
    Once you have changed the inter.broker.protocol.version to the latest version, it will not be possible to downgrade to a version prior to 2.1.</b></p>

<p><b>For a rolling upgrade:</b></p>

<ol>
    <li> Update server.properties on all brokers and add the following properties. CURRENT_KAFKA_VERSION refers to the version you
        are upgrading from. CURRENT_MESSAGE_FORMAT_VERSION refers to the message format version currently in use. If you have previously
        overridden the message format version, you should keep its current value. Alternatively, if you are upgrading from a version prior
        to 0.11.0.x, then CURRENT_MESSAGE_FORMAT_VERSION should be set to match CURRENT_KAFKA_VERSION.
        <ul>
            <li>inter.broker.protocol.version=CURRENT_KAFKA_VERSION (e.g. 0.10.0, 0.11.0, 1.0, 2.0, 2.2).</li>
            <li>log.message.format.version=CURRENT_MESSAGE_FORMAT_VERSION  (See <a href="#upgrade_10_performance_impact">potential performance impact
                following the upgrade</a> for the details on what this configuration does.)</li>
        </ul>
        If you are upgrading from version 0.11.0.x or above, and you have not overridden the message format, then you only need to override
        the inter-broker protocol version.
        <ul>
            <li>inter.broker.protocol.version=CURRENT_KAFKA_VERSION (0.11.0, 1.0, 1.1, 2.0, 2.1, 2.2, 2.3).</li>
        </ul>
    </li>
    <li> Upgrade the brokers one at a time: shut down the broker, update the code, and restart it. Once you have done so, the
        brokers will be running the latest version and you can verify that the cluster's behavior and performance meets expectations.
        It is still possible to downgrade at this point if there are any problems.
    </li>
    <li> Once the cluster's behavior and performance has been verified, bump the protocol version by editing
        <code>inter.broker.protocol.version</code> and setting it to 2.4.
    </li>
    <li> Restart the brokers one by one for the new protocol version to take effect. Once the brokers begin using the latest
        protocol version, it will no longer be possible to downgrade the cluster to an older version.
    </li>
    <li> If you have overridden the message format version as instructed above, then you need to do one more rolling restart to
        upgrade it to its latest version. Once all (or most) consumers have been upgraded to 0.11.0 or later,
        change log.message.format.version to 2.4 on each broker and restart them one by one. Note that the older Scala clients,
        which are no longer maintained, do not support the message format introduced in 0.11, so to avoid conversion costs
        (or to take advantage of <a href="#upgrade_11_exactly_once_semantics">exactly once semantics</a>),
        the newer Java clients must be used.
    </li>
</ol>

<p><b>Additional Upgrade Notes:</b></p>

<ol>
    <li>ZooKeeper has been upgraded to 3.5.6. ZooKeeper upgrade from 3.4.X to 3.5.6 can fail if there are no snapshot files in 3.4 data directory.
        This usually happens in test upgrades where ZooKeeper 3.5.6 is trying to load an existing 3.4 data dir in which no snapshot file has been created.
        For more details about the issue please refer to <a href="https://issues.apache.org/jira/browse/ZOOKEEPER-3056">ZOOKEEPER-3056</a>.
        A fix is given in <a href="https://issues.apache.org/jira/browse/ZOOKEEPER-3056">ZOOKEEPER-3056</a>, which is to set <code>snapshot.trust.empty=true</code>
        config in <code>zookeeper.properties</code> before the upgrade. But we have observed data loss in standalone cluster upgrades when using
        <code>snapshot.trust.empty=true</code> config. For more details about the issue please refer to <a href="https://issues.apache.org/jira/browse/ZOOKEEPER-3644">ZOOKEEPER-3644</a>.
        So we recommend the safe workaround of copying empty <a href="https://issues.apache.org/jira/secure/attachment/12928686/snapshot.0">snapshot</a> file to the 3.4 data directory,
        if there are no snapshot files in 3.4 data directory. For more details about the workaround please refer to <a href="https://cwiki.apache.org/confluence/display/ZOOKEEPER/Upgrade+FAQ">ZooKeeper Upgrade FAQ</a>.
    </li>
    <li>
        An embedded Jetty based <a href="https://zookeeper.apache.org/doc/r3.5.6/zookeeperAdmin.html#sc_adminserver">AdminServer</a> added in ZooKeeper 3.5.
        AdminServer is enabled by default in ZooKeeper and is started on port 8080.
        AdminServer is disabled by default in the ZooKeeper config (<code>zookeeper.properties</code>) provided by the Apache Kafka distribution.
        Make sure to update your local <code>zookeeper.properties</code> file with <code>admin.enableServer=false</code> if you wish to disable the AdminServer.
        Please refer <a href="https://zookeeper.apache.org/doc/r3.5.6/zookeeperAdmin.html#sc_adminserver">AdminServer config</a> to configure the AdminServer.
    </li>
</ol>

<h5><a id="upgrade_240_notable" href="#upgrade_240_notable">Notable changes in 2.4.0</a></h5>
<ul>
    <li>A new Admin API has been added for partition reassignments. Due to changing the way Kafka propagates reassignment information,
        it is possible to lose reassignment state in failure edge cases while upgrading to the new version. It is not recommended to start reassignments while upgrading.</li>
    <li>ZooKeeper has been upgraded from 3.4.14 to 3.5.6. TLS and dynamic reconfiguration are supported by the new version.</li>
    <li>The <code>bin/kafka-preferred-replica-election.sh</code> command line tool has been deprecated. It has been replaced by <code>bin/kafka-leader-election.sh</code>.</li>
    <li>The methods <code>electPreferredLeaders</code> in the Java <code>AdminClient</code> class have been deprecated in favor of the methods <code>electLeaders</code>.</li>
    <li>Scala code leveraging the <code>NewTopic(String, int, short)</code> constructor with literal values will need to explicitly call <code>toShort</code> on the second literal.</li>
    <li>The argument in the constructor <code>GroupAuthorizationException(String)</code> is now used to specify an exception message.
        Previously it referred to the group that failed authorization. This was done for consistency with other exception types and to
        avoid potential misuse. The constructor <code>TopicAuthorizationException(String)</code> which was previously used for a single
        unauthorized topic was changed similarly.
    </li>
    <li>The internal <code>PartitionAssignor</code> interface has been deprecated and replaced with a new <code>ConsumerPartitionAssignor</code> in the public API. Some
        methods/signatures are slightly different between the two interfaces. Users implementing a custom PartitionAssignor should migrate to the new interface as soon as possible.
    </li>
    <li>The <code>DefaultPartitioner</code> now uses a sticky partitioning strategy. This means that records for specific topic with null keys and no assigned partition 
        will be sent to the same partition until the batch is ready to be sent. When a new batch is created, a new partition is chosen. This decreases latency to produce, but
        it may result in uneven distribution of records across partitions in edge cases. Generally users will not be impacted, but this difference may be noticeable in tests and
        other situations producing records for a very short amount of time.
    </li>
    <li>The blocking <code>KafkaConsumer#committed</code> methods have been extended to allow a list of partitions as input parameters rather than a single partition.
        It enables fewer request/response iterations between clients and brokers fetching for the committed offsets for the consumer group.
        The old overloaded functions are deprecated and we would recommend users to make their code changes to leverage the new methods (details
        can be found in <a href="https://cwiki.apache.org/confluence/display/KAFKA/KIP-520%3A+Add+overloaded+Consumer%23committed+for+batching+partitions">KIP-520</a>).
    </li>
    <li>We've introduced a new <code>INVALID_RECORD</code> error in the produce response to distinguish from the <code>CORRUPT_MESSAGE</code> error.
        To be more concrete, previously when a batch of records was sent as part of a single request to the broker and one or more of the records failed
        the validation due to various causes (mismatch magic bytes, crc checksum errors, null key for log compacted topics, etc), the whole batch would be rejected
        with the same and misleading <code>CORRUPT_MESSAGE</code>, and the caller of the producer client would see the corresponding exception from either
        the future object of <code>RecordMetadata</code> returned from the <code>send</code> call as well as in the <code>Callback#onCompletion(RecordMetadata metadata, Exception exception)</code>
        Now with the new error code and improved error messages of the exception, producer callers would be better informed about the root cause why their sent records were failed.
    </li>
    <li>We are introducing incremental cooperative rebalancing to the clients' group protocol, which allows consumers to keep all of their assigned partitions during a rebalance
        and at the end revoke only those which must be migrated to another consumer for overall cluster balance. The <code>ConsumerCoordinator</code> will choose the latest <code>RebalanceProtocol</code>
        that is commonly supported by all of the consumer's supported assignors. You can use the new built-in <code>CooperativeStickyAssignor</code> or plug in your own custom cooperative assignor. To do
        so you must implement the <code>ConsumerPartitionAssignor</code> interface and include <code>RebalanceProtocol.COOPERATIVE</code> in the list returned by <code>ConsumerPartitionAssignor#supportedProtocols</code>.
        Your custom assignor can then leverage the <code>ownedPartitions</code> field in each consumer's <code>Subscription</code> to give partitions back to their previous owners whenever possible. Note that when
        a partition is to be reassigned to another consumer, it <em>must</em> be removed from the new assignment until it has been revoked from its original owner. Any consumer that has to revoke a partition will trigger
        a followup rebalance to allow the revoked partition to safely be assigned to its new owner. See the
        <a href="https://kafka.apache.org/24/javadoc/index.html?org/apache/kafka/clients/consumer/ConsumerPartitionAssignor.RebalanceProtocol.html">ConsumerPartitionAssignor RebalanceProtocol javadocs</a> for more information.
        <br>
        To upgrade from the old (eager) protocol, which always revokes all partitions before rebalancing, to cooperative rebalancing, you must follow a specific upgrade path to get all clients on the same <code>ConsumerPartitionAssignor</code>
        that supports the cooperative protocol. This can be done with two rolling bounces, using the <code>CooperativeStickyAssignor</code> for the example: during the first one, add "cooperative-sticky" to the list of supported assignors
        for each member (without removing the previous assignor -- note that if previously using the default, you must include that explicitly as well). You then bounce and/or upgrade it.
        Once the entire group is on 2.4+ and all members have the "cooperative-sticky" among their supported assignors, remove the other assignor(s) and perform a second rolling bounce so that by the end all members support only the
        cooperative protocol. For further details on the cooperative rebalancing protocol and upgrade path, see <a href="https://cwiki.apache.org/confluence/x/vAclBg">KIP-429</a>.
    </li>
    <li>There are some behavioral changes to the <code>ConsumerRebalanceListener</code>, as well as a new API. Exceptions thrown during any of the listener's three callbacks will no longer be swallowed, and will instead be re-thrown
        all the way up to the <code>Consumer.poll()</code> call. The <code>onPartitionsLost</code> method has been added to allow users to react to abnormal circumstances where a consumer may have lost ownership of its partitions
        (such as a missed rebalance) and cannot commit offsets. By default, this will simply call the existing <code>onPartitionsRevoked</code> API to align with previous behavior. Note however that <code>onPartitionsLost</code> will not
        be called when the set of lost partitions is empty. This means that no callback will be invoked at the beginning of the first rebalance of a new consumer joining the group.
        <br>
        The semantics of the <code>ConsumerRebalanceListener's</code> callbacks are further changed when following the cooperative rebalancing protocol described above. In addition to <code>onPartitionsLost</code>, <code>onPartitionsRevoked</code>
        will also never be called when the set of revoked partitions is empty. The callback will generally be invoked only at the end of a rebalance, and only on the set of partitions that are being moved to another consumer. The
        <code>onPartitionsAssigned</code> callback will however always be called, even with an empty set of partitions, as a way to notify users of a rebalance event (this is true for both cooperative and eager). For details on
        the new callback semantics, see the <a href="https://kafka.apache.org/24/javadoc/index.html?org/apache/kafka/clients/consumer/ConsumerRebalanceListener.html">ConsumerRebalanceListener javadocs</a>.
    </li>
    <li>The Scala trait <code>kafka.security.auth.Authorizer</code> has been deprecated and replaced with a new Java API
        <code>org.apache.kafka.server.authorizer.Authorizer</code>. The authorizer implementation class
        <code>kafka.security.auth.SimpleAclAuthorizer</code> has also been deprecated and replaced with a new
        implementation <code>kafka.security.authorizer.AclAuthorizer</code>. <code>AclAuthorizer</code> uses features
        supported by the new API to improve authorization logging and is compatible with <code>SimpleAclAuthorizer</code>.
        For more details, see <a href="https://cwiki.apache.org/confluence/display/KAFKA/KIP-504+-+Add+new+Java+Authorizer+Interface">KIP-504</a>.
    </li>
</ul>

<h4><a id="upgrade_2_3_0" href="#upgrade_2_3_0">Upgrading from 0.8.x, 0.9.x, 0.10.0.x, 0.10.1.x, 0.10.2.x, 0.11.0.x, 1.0.x, 1.1.x, 2.0.x or 2.1.x or 2.2.x to 2.3.0</a></h4>

<p><b>If you are upgrading from a version prior to 2.1.x, please see the note below about the change to the schema used to store consumer offsets.
    Once you have changed the inter.broker.protocol.version to the latest version, it will not be possible to downgrade to a version prior to 2.1.</b></p>

<p><b>For a rolling upgrade:</b></p>

<ol>
    <li> Update server.properties on all brokers and add the following properties. CURRENT_KAFKA_VERSION refers to the version you
        are upgrading from. CURRENT_MESSAGE_FORMAT_VERSION refers to the message format version currently in use. If you have previously
        overridden the message format version, you should keep its current value. Alternatively, if you are upgrading from a version prior
        to 0.11.0.x, then CURRENT_MESSAGE_FORMAT_VERSION should be set to match CURRENT_KAFKA_VERSION.
        <ul>
            <li>inter.broker.protocol.version=CURRENT_KAFKA_VERSION (e.g. 0.8.2, 0.9.0, 0.10.0, 0.10.1, 0.10.2, 0.11.0, 1.0, 1.1).</li>
            <li>log.message.format.version=CURRENT_MESSAGE_FORMAT_VERSION  (See <a href="#upgrade_10_performance_impact">potential performance impact
                following the upgrade</a> for the details on what this configuration does.)</li>
        </ul>
        If you are upgrading from 0.11.0.x, 1.0.x, 1.1.x, 2.0.x, or 2.1.x, and you have not overridden the message format, then you only need to override
        the inter-broker protocol version.
        <ul>
            <li>inter.broker.protocol.version=CURRENT_KAFKA_VERSION (0.11.0, 1.0, 1.1, 2.0, 2.1, 2.2).</li>
        </ul>
    </li>
    <li> Upgrade the brokers one at a time: shut down the broker, update the code, and restart it. Once you have done so, the
        brokers will be running the latest version and you can verify that the cluster's behavior and performance meets expectations.
        It is still possible to downgrade at this point if there are any problems.
    </li>
    <li> Once the cluster's behavior and performance has been verified, bump the protocol version by editing
        <code>inter.broker.protocol.version</code> and setting it to 2.3.
    </li>
    <li> Restart the brokers one by one for the new protocol version to take effect. Once the brokers begin using the latest
        protocol version, it will no longer be possible to downgrade the cluster to an older version.
    </li>
    <li> If you have overridden the message format version as instructed above, then you need to do one more rolling restart to
        upgrade it to its latest version. Once all (or most) consumers have been upgraded to 0.11.0 or later,
        change log.message.format.version to 2.3 on each broker and restart them one by one. Note that the older Scala clients,
        which are no longer maintained, do not support the message format introduced in 0.11, so to avoid conversion costs
        (or to take advantage of <a href="#upgrade_11_exactly_once_semantics">exactly once semantics</a>),
        the newer Java clients must be used.
    </li>
</ol>

<h5><a id="upgrade_230_notable" href="#upgrade_230_notable">Notable changes in 2.3.0</a></h5>
<ul>
    <li> We are introducing a new rebalancing protocol for Kafka Connect based on
        <a href="https://cwiki.apache.org/confluence/display/KAFKA/KIP-415%3A+Incremental+Cooperative+Rebalancing+in+Kafka+Connect">incremental cooperative rebalancing</a>.
        The new protocol does not require stopping all the tasks during a rebalancing phase between Connect workers. Instead, only the tasks that need to be exchanged
        between workers are stopped and they are started in a follow up rebalance. The new Connect protocol is enabled by default beginning with 2.3.0.
        For more details on how it works and how to enable the old behavior of eager rebalancing, checkout
        <a href="/{{version}}/documentation/#connect_administration">incremental cooperative rebalancing design</a>.
    </li>
    <li> We are introducing static membership towards consumer user. This feature reduces unnecessary rebalances during normal application upgrades or rolling bounces.
        For more details on how to use it, checkout <a href="/{{version}}/documentation/#static_membership">static membership design</a>.
    </li>
    <li> Kafka Streams DSL switches its used store types. While this change is mainly transparent to users, there are some corner cases that may require code changes.
        See the <a href="/{{version}}/documentation/streams/upgrade-guide#streams_api_changes_230">Kafka Streams upgrade section</a> for more details.
    </li>
    <li>Kafka Streams 2.3.0 requires 0.11 message format or higher and does not work with older message format.</li>
</ul>

<h4><a id="upgrade_2_2_0" href="#upgrade_2_2_0">Upgrading from 0.8.x, 0.9.x, 0.10.0.x, 0.10.1.x, 0.10.2.x, 0.11.0.x, 1.0.x, 1.1.x, 2.0.x or 2.1.x to 2.2.0</a></h4>

<p><b>If you are upgrading from a version prior to 2.1.x, please see the note below about the change to the schema used to store consumer offsets.
    Once you have changed the inter.broker.protocol.version to the latest version, it will not be possible to downgrade to a version prior to 2.1.</b></p>

<p><b>For a rolling upgrade:</b></p>

<ol>
    <li> Update server.properties on all brokers and add the following properties. CURRENT_KAFKA_VERSION refers to the version you
        are upgrading from. CURRENT_MESSAGE_FORMAT_VERSION refers to the message format version currently in use. If you have previously
        overridden the message format version, you should keep its current value. Alternatively, if you are upgrading from a version prior
        to 0.11.0.x, then CURRENT_MESSAGE_FORMAT_VERSION should be set to match CURRENT_KAFKA_VERSION.
        <ul>
            <li>inter.broker.protocol.version=CURRENT_KAFKA_VERSION (e.g. 0.8.2, 0.9.0, 0.10.0, 0.10.1, 0.10.2, 0.11.0, 1.0, 1.1).</li>
            <li>log.message.format.version=CURRENT_MESSAGE_FORMAT_VERSION  (See <a href="#upgrade_10_performance_impact">potential performance impact
                following the upgrade</a> for the details on what this configuration does.)</li>
        </ul>
        If you are upgrading from 0.11.0.x, 1.0.x, 1.1.x, or 2.0.x and you have not overridden the message format, then you only need to override
        the inter-broker protocol version.
        <ul>
            <li>inter.broker.protocol.version=CURRENT_KAFKA_VERSION (0.11.0, 1.0, 1.1, 2.0).</li>
        </ul>
    </li>
    <li> Upgrade the brokers one at a time: shut down the broker, update the code, and restart it. Once you have done so, the
        brokers will be running the latest version and you can verify that the cluster's behavior and performance meets expectations.
        It is still possible to downgrade at this point if there are any problems.
    </li>
    <li> Once the cluster's behavior and performance has been verified, bump the protocol version by editing
        <code>inter.broker.protocol.version</code> and setting it to 2.2.
    </li>
    <li> Restart the brokers one by one for the new protocol version to take effect. Once the brokers begin using the latest
        protocol version, it will no longer be possible to downgrade the cluster to an older version.
    </li>
    <li> If you have overridden the message format version as instructed above, then you need to do one more rolling restart to
        upgrade it to its latest version. Once all (or most) consumers have been upgraded to 0.11.0 or later,
        change log.message.format.version to 2.2 on each broker and restart them one by one. Note that the older Scala clients,
        which are no longer maintained, do not support the message format introduced in 0.11, so to avoid conversion costs
        (or to take advantage of <a href="#upgrade_11_exactly_once_semantics">exactly once semantics</a>),
        the newer Java clients must be used.
    </li>
</ol>

<h5><a id="upgrade_221_notable" href="#upgrade_221_notable">Notable changes in 2.2.1</a></h5>
<ul>
    <li>Kafka Streams 2.2.1 requires 0.11 message format or higher and does not work with older message format.</li>
</ul>

<h5><a id="upgrade_220_notable" href="#upgrade_220_notable">Notable changes in 2.2.0</a></h5>
<ul>
    <li>The default consumer group id has been changed from the empty string (<code>""</code>) to <code>null</code>. Consumers who use the new default group id will not be able to subscribe to topics,
        and fetch or commit offsets. The empty string as consumer group id is deprecated but will be supported until a future major release. Old clients that rely on the empty string group id will now
        have to explicitly provide it as part of their consumer config. For more information see
        <a href="https://cwiki.apache.org/confluence/display/KAFKA/KIP-289%3A+Improve+the+default+group+id+behavior+in+KafkaConsumer">KIP-289</a>.</li>
    <li>The <code>bin/kafka-topics.sh</code> command line tool is now able to connect directly to brokers with <code>--bootstrap-server</code> instead of zookeeper. The old <code>--zookeeper</code>
        option is still available for now. Please read <a href="https://cwiki.apache.org/confluence/display/KAFKA/KIP-377%3A+TopicCommand+to+use+AdminClient">KIP-377</a> for more information.</li>
    <li>Kafka Streams depends on a newer version of RocksDBs that requires MacOS 10.13 or higher.</li>
</ul>

<h4><a id="upgrade_2_1_0" href="#upgrade_2_1_0">Upgrading from 0.8.x, 0.9.x, 0.10.0.x, 0.10.1.x, 0.10.2.x, 0.11.0.x, 1.0.x, 1.1.x, or 2.0.0 to 2.1.0</a></h4>

<p><b>Note that 2.1.x contains a change to the internal schema used to store consumer offsets. Once the upgrade is
  complete, it will not be possible to downgrade to previous versions. See the rolling upgrade notes below for more detail.</b></p>

<p><b>For a rolling upgrade:</b></p>

<ol>
    <li> Update server.properties on all brokers and add the following properties. CURRENT_KAFKA_VERSION refers to the version you
        are upgrading from. CURRENT_MESSAGE_FORMAT_VERSION refers to the message format version currently in use. If you have previously
        overridden the message format version, you should keep its current value. Alternatively, if you are upgrading from a version prior
        to 0.11.0.x, then CURRENT_MESSAGE_FORMAT_VERSION should be set to match CURRENT_KAFKA_VERSION.
        <ul>
            <li>inter.broker.protocol.version=CURRENT_KAFKA_VERSION (e.g. 0.8.2, 0.9.0, 0.10.0, 0.10.1, 0.10.2, 0.11.0, 1.0, 1.1).</li>
            <li>log.message.format.version=CURRENT_MESSAGE_FORMAT_VERSION  (See <a href="#upgrade_10_performance_impact">potential performance impact
                following the upgrade</a> for the details on what this configuration does.)</li>
        </ul>
        If you are upgrading from 0.11.0.x, 1.0.x, 1.1.x, or 2.0.x and you have not overridden the message format, then you only need to override
        the inter-broker protocol version.
        <ul>
            <li>inter.broker.protocol.version=CURRENT_KAFKA_VERSION (0.11.0, 1.0, 1.1, 2.0).</li>
        </ul>
    </li>
    <li> Upgrade the brokers one at a time: shut down the broker, update the code, and restart it. Once you have done so, the
        brokers will be running the latest version and you can verify that the cluster's behavior and performance meets expectations.
        It is still possible to downgrade at this point if there are any problems. 
    </li>
    <li> Once the cluster's behavior and performance has been verified, bump the protocol version by editing
        <code>inter.broker.protocol.version</code> and setting it to 2.1.
    </li>
    <li> Restart the brokers one by one for the new protocol version to take effect. Once the brokers begin using the latest
        protocol version, it will no longer be possible to downgrade the cluster to an older version.
    </li>
    <li> If you have overridden the message format version as instructed above, then you need to do one more rolling restart to
        upgrade it to its latest version. Once all (or most) consumers have been upgraded to 0.11.0 or later,
        change log.message.format.version to 2.1 on each broker and restart them one by one. Note that the older Scala clients,
        which are no longer maintained, do not support the message format introduced in 0.11, so to avoid conversion costs 
        (or to take advantage of <a href="#upgrade_11_exactly_once_semantics">exactly once semantics</a>),
        the newer Java clients must be used.
    </li>
</ol>

<p><b>Additional Upgrade Notes:</b></p>

<ol>
    <li>Offset expiration semantics has slightly changed in this version. According to the new semantics, offsets of partitions in a group will
        not be removed while the group is subscribed to the corresponding topic and is still active (has active consumers). If group becomes
        empty all its offsets will be removed after default offset retention period (or the one set by broker) has passed (unless the group becomes
        active again). Offsets associated with standalone (simple) consumers, that do not use Kafka group management, will be removed after default
        offset retention period (or the one set by broker) has passed since their last commit.</li>
    <li>The default for console consumer's <code>enable.auto.commit</code> property when no <code>group.id</code> is provided is now set to <code>false</code>.
        This is to avoid polluting the consumer coordinator cache as the auto-generated group is not likely to be used by other consumers.</li>
    <li>The default value for the producer's <code>retries</code> config was changed to <code>Integer.MAX_VALUE</code>, as we introduced <code>delivery.timeout.ms</code>
        in <a href="https://cwiki.apache.org/confluence/display/KAFKA/KIP-91+Provide+Intuitive+User+Timeouts+in+The+Producer">KIP-91</a>,
        which sets an upper bound on the total time between sending a record and receiving acknowledgement from the broker. By default,
        the delivery timeout is set to 2 minutes.</li>
    <li>By default, MirrorMaker now overrides <code>delivery.timeout.ms</code> to <code>Integer.MAX_VALUE</code> when
        configuring the producer. If you have overridden the value of <code>retries</code> in order to fail faster,
        you will instead need to override <code>delivery.timeout.ms</code>.</li>
    <li>The <code>ListGroup</code> API now expects, as a recommended alternative, <code>Describe Group</code> access to the groups a user should be able to list.
        Even though the old <code>Describe Cluster</code> access is still supported for backward compatibility, using it for this API is not advised.</li>
    <li><a href="https://cwiki.apache.org/confluence/pages/viewpage.action?pageId=87298242">KIP-336</a> deprecates the ExtendedSerializer and ExtendedDeserializer interfaces and
        propagates the usage of Serializer and Deserializer. ExtendedSerializer and ExtendedDeserializer were introduced with
        <a href="https://cwiki.apache.org/confluence/display/KAFKA/KIP-82+-+Add+Record+Headers">KIP-82</a> to provide record headers for serializers and deserializers
        in a Java 7 compatible fashion. Now we consolidated these interfaces as Java 7 support has been dropped since.</li>
</ol>

<h5><a id="upgrade_210_notable" href="#upgrade_210_notable">Notable changes in 2.1.0</a></h5>
<ul>
    <li>Jetty has been upgraded to 9.4.12, which excludes TLS_RSA_* ciphers by default because they do not support forward
        secrecy, see https://github.com/eclipse/jetty.project/issues/2807 for more information.</li>
    <li>Unclean leader election is automatically enabled by the controller when <code>unclean.leader.election.enable</code> config is dynamically updated by using per-topic config override.</li>
    <li>The <code>AdminClient</code> has added a method <code>AdminClient#metrics()</code>. Now any application using the <code>AdminClient</code> can gain more information
        and insight by viewing the metrics captured from the <code>AdminClient</code>. For more information
        see <a href="https://cwiki.apache.org/confluence/display/KAFKA/KIP-324%3A+Add+method+to+get+metrics%28%29+in+AdminClient">KIP-324</a>
    </li>
    <li>Kafka now supports Zstandard compression from <a href="https://cwiki.apache.org/confluence/display/KAFKA/KIP-110%3A+Add+Codec+for+ZStandard+Compression">KIP-110</a>.
        You must upgrade the broker as well as clients to make use of it. Consumers prior to 2.1.0 will not be able to read from topics which use
        Zstandard compression, so you should not enable it for a topic until all downstream consumers are upgraded. See the KIP for more detail.
    </li>
</ul>

<h4><a id="upgrade_2_0_0" href="#upgrade_2_0_0">Upgrading from 0.8.x, 0.9.x, 0.10.0.x, 0.10.1.x, 0.10.2.x, 0.11.0.x, 1.0.x, or 1.1.x to 2.0.0</a></h4>
<p>Kafka 2.0.0 introduces wire protocol changes. By following the recommended rolling upgrade plan below,
    you guarantee no downtime during the upgrade. However, please review the <a href="#upgrade_200_notable">notable changes in 2.0.0</a> before upgrading.
</p>

<p><b>For a rolling upgrade:</b></p>

<ol>
    <li> Update server.properties on all brokers and add the following properties. CURRENT_KAFKA_VERSION refers to the version you
        are upgrading from. CURRENT_MESSAGE_FORMAT_VERSION refers to the message format version currently in use. If you have previously
        overridden the message format version, you should keep its current value. Alternatively, if you are upgrading from a version prior
        to 0.11.0.x, then CURRENT_MESSAGE_FORMAT_VERSION should be set to match CURRENT_KAFKA_VERSION.
        <ul>
            <li>inter.broker.protocol.version=CURRENT_KAFKA_VERSION (e.g. 0.8.2, 0.9.0, 0.10.0, 0.10.1, 0.10.2, 0.11.0, 1.0, 1.1).</li>
            <li>log.message.format.version=CURRENT_MESSAGE_FORMAT_VERSION  (See <a href="#upgrade_10_performance_impact">potential performance impact
                following the upgrade</a> for the details on what this configuration does.)</li>
        </ul>
        If you are upgrading from 0.11.0.x, 1.0.x, or 1.1.x and you have not overridden the message format, then you only need to override
        the inter-broker protocol format.
        <ul>
            <li>inter.broker.protocol.version=CURRENT_KAFKA_VERSION (0.11.0, 1.0, 1.1).</li>
        </ul>
    </li>
    <li> Upgrade the brokers one at a time: shut down the broker, update the code, and restart it. </li>
    <li> Once the entire cluster is upgraded, bump the protocol version by editing <code>inter.broker.protocol.version</code> and setting it to 2.0.
    <li> Restart the brokers one by one for the new protocol version to take effect.</li>
    <li> If you have overridden the message format version as instructed above, then you need to do one more rolling restart to
        upgrade it to its latest version. Once all (or most) consumers have been upgraded to 0.11.0 or later,
        change log.message.format.version to 2.0 on each broker and restart them one by one. Note that the older Scala consumer
        does not support the new message format introduced in 0.11, so to avoid the performance cost of down-conversion (or to
        take advantage of <a href="#upgrade_11_exactly_once_semantics">exactly once semantics</a>), the newer Java consumer must be used.</li>
</ol>

<p><b>Additional Upgrade Notes:</b></p>

<ol>
    <li>If you are willing to accept downtime, you can simply take all the brokers down, update the code and start them back up. They will start
        with the new protocol by default.</li>
    <li>Bumping the protocol version and restarting can be done any time after the brokers are upgraded. It does not have to be immediately after.
        Similarly for the message format version.</li>
    <li>If you are using Java8 method references in your Kafka Streams code you might need to update your code to resolve method ambiguities.
        Hot-swapping the jar-file only might not work.</li>
    <li>ACLs should not be added to prefixed resources,
        (added in <a href="https://cwiki.apache.org/confluence/display/KAFKA/KIP-290%3A+Support+for+Prefixed+ACLs">KIP-290</a>),
        until all brokers in the cluster have been updated.
        <p><b>NOTE:</b> any prefixed ACLs added to a cluster, even after the cluster is fully upgraded, will be ignored should the cluster be downgraded again.
    </li>
</ol>

<h5><a id="upgrade_200_notable" href="#upgrade_200_notable">Notable changes in 2.0.0</a></h5>
<ul>
    <li><a href="https://cwiki.apache.org/confluence/x/oYtjB">KIP-186</a> increases the default offset retention time from 1 day to 7 days. This makes it less likely to "lose" offsets in an application that commits infrequently. It also increases the active set of offsets and therefore can increase memory usage on the broker. Note that the console consumer currently enables offset commit by default and can be the source of a large number of offsets which this change will now preserve for 7 days instead of 1. You can preserve the existing behavior by setting the broker config <code>offsets.retention.minutes</code> to 1440.</li>
    <li>Support for Java 7 has been dropped, Java 8 is now the minimum version required.</li>
    <li> The default value for <code>ssl.endpoint.identification.algorithm</code> was changed to <code>https</code>, which performs hostname verification (man-in-the-middle attacks are possible otherwise). Set <code>ssl.endpoint.identification.algorithm</code> to an empty string to restore the previous behaviour. </li>
    <li><a href="https://issues.apache.org/jira/browse/KAFKA-5674">KAFKA-5674</a> extends the lower interval of <code>max.connections.per.ip</code> minimum to zero and therefore allows IP-based filtering of inbound connections.</li>
    <li><a href="https://cwiki.apache.org/confluence/display/KAFKA/KIP-272%3A+Add+API+version+tag+to+broker%27s+RequestsPerSec+metric">KIP-272</a>
        added API version tag to the metric <code>kafka.network:type=RequestMetrics,name=RequestsPerSec,request={Produce|FetchConsumer|FetchFollower|...}</code>.
        This metric now becomes <code>kafka.network:type=RequestMetrics,name=RequestsPerSec,request={Produce|FetchConsumer|FetchFollower|...},version={0|1|2|3|...}</code>. This will impact
        JMX monitoring tools that do not automatically aggregate. To get the total count for a specific request type, the tool needs to be
        updated to aggregate across different versions.
    </li>
    <li><a href="https://cwiki.apache.org/confluence/x/uaBzB">KIP-225</a> changed the metric "records.lag" to use tags for topic and partition. The original version with the name format "{topic}-{partition}.records-lag" has been removed.</li>
    <li>The Scala consumers, which have been deprecated since 0.11.0.0, have been removed. The Java consumer has been the recommended option
        since 0.10.0.0. Note that the Scala consumers in 1.1.0 (and older) will continue to work even if the brokers are upgraded to 2.0.0.</li>
    <li>The Scala producers, which have been deprecated since 0.10.0.0, have been removed. The Java producer has been the recommended option
        since 0.9.0.0. Note that the behaviour of the default partitioner in the Java producer differs from the default partitioner
        in the Scala producers. Users migrating should consider configuring a custom partitioner that retains the previous behaviour.
        Note that the Scala producers in 1.1.0 (and older) will continue to work even if the brokers are upgraded to 2.0.0.</li>
    <li>MirrorMaker and ConsoleConsumer no longer support the Scala consumer, they always use the Java consumer.</li>
    <li>The ConsoleProducer no longer supports the Scala producer, it always uses the Java producer.</li>
    <li>A number of deprecated tools that rely on the Scala clients have been removed: ReplayLogProducer, SimpleConsumerPerformance, SimpleConsumerShell, ExportZkOffsets, ImportZkOffsets, UpdateOffsetsInZK, VerifyConsumerRebalance.</li>
    <li>The deprecated kafka.tools.ProducerPerformance has been removed, please use org.apache.kafka.tools.ProducerPerformance.</li>
    <li>New Kafka Streams configuration parameter <code>upgrade.from</code> added that allows rolling bounce upgrade from older version. </li>
    <li><a href="https://cwiki.apache.org/confluence/x/DVyHB">KIP-284</a> changed the retention time for Kafka Streams repartition topics by setting its default value to <code>Long.MAX_VALUE</code>.</li>
    <li>Updated <code>ProcessorStateManager</code> APIs in Kafka Streams for registering state stores to the processor topology. For more details please read the Streams <a href="/{{version}}/documentation/streams/upgrade-guide#streams_api_changes_200">Upgrade Guide</a>.</li>
    <li>
        In earlier releases, Connect's worker configuration required the <code>internal.key.converter</code> and <code>internal.value.converter</code> properties.
        In 2.0, these are <a href="https://cwiki.apache.org/confluence/x/AZQ7B">no longer required</a> and default to the JSON converter.
        You may safely remove these properties from your Connect standalone and distributed worker configurations:<br />
        <code>internal.key.converter=org.apache.kafka.connect.json.JsonConverter</code>
        <code>internal.key.converter.schemas.enable=false</code>
        <code>internal.value.converter=org.apache.kafka.connect.json.JsonConverter</code>
        <code>internal.value.converter.schemas.enable=false</code>
    </li>
    <li><a href="https://cwiki.apache.org/confluence/x/5kiHB">KIP-266</a> adds a new consumer configuration <code>default.api.timeout.ms</code>
        to specify the default timeout to use for <code>KafkaConsumer</code> APIs that could block. The KIP also adds overloads for such blocking
        APIs to support specifying a specific timeout to use for each of them instead of using the default timeout set by <code>default.api.timeout.ms</code>.
        In particular, a new <code>poll(Duration)</code> API has been added which does not block for dynamic partition assignment.
        The old <code>poll(long)</code> API has been deprecated and will be removed in a future version. Overloads have also been added
        for other <code>KafkaConsumer</code> methods like <code>partitionsFor</code>, <code>listTopics</code>, <code>offsetsForTimes</code>,
        <code>beginningOffsets</code>, <code>endOffsets</code> and <code>close</code> that take in a <code>Duration</code>.</li>
    <li>Also as part of KIP-266, the default value of <code>request.timeout.ms</code> has been changed to 30 seconds.
        The previous value was a little higher than 5 minutes to account for maximum time that a rebalance would take.
        Now we treat the JoinGroup request in the rebalance as a special case and use a value derived from
        <code>max.poll.interval.ms</code> for the request timeout. All other request types use the timeout defined
        by <code>request.timeout.ms</code></li>
    <li>The internal method <code>kafka.admin.AdminClient.deleteRecordsBefore</code> has been removed. Users are encouraged to migrate to <code>org.apache.kafka.clients.admin.AdminClient.deleteRecords</code>.</li>
    <li>The AclCommand tool <code>--producer</code> convenience option uses the <a href="https://cwiki.apache.org/confluence/display/KAFKA/KIP-277+-+Fine+Grained+ACL+for+CreateTopics+API">KIP-277</a> finer grained ACL on the given topic. </li>
    <li><a href="https://cwiki.apache.org/confluence/display/KAFKA/KIP-176%3A+Remove+deprecated+new-consumer+option+for+tools">KIP-176</a> removes
        the <code>--new-consumer</code> option for all consumer based tools. This option is redundant since the new consumer is automatically
        used if --bootstrap-server is defined.
    </li>
    <li><a href="https://cwiki.apache.org/confluence/display/KAFKA/KIP-290%3A+Support+for+Prefixed+ACLs">KIP-290</a> adds the ability
        to define ACLs on prefixed resources, e.g. any topic starting with 'foo'.</li>
    <li><a href="https://cwiki.apache.org/confluence/display/KAFKA/KIP-283%3A+Efficient+Memory+Usage+for+Down-Conversion">KIP-283</a> improves message down-conversion
        handling on Kafka broker, which has typically been a memory-intensive operation. The KIP adds a mechanism by which the operation becomes less memory intensive
        by down-converting chunks of partition data at a time which helps put an upper bound on memory consumption. With this improvement, there is a change in
        <code>FetchResponse</code> protocol behavior where the broker could send an oversized message batch towards the end of the response with an invalid offset.
        Such oversized messages must be ignored by consumer clients, as is done by <code>KafkaConsumer</code>.
    <p>KIP-283 also adds new topic and broker configurations <code>message.downconversion.enable</code> and <code>log.message.downconversion.enable</code> respectively
       to control whether down-conversion is enabled. When disabled, broker does not perform any down-conversion and instead sends an <code>UNSUPPORTED_VERSION</code>
       error to the client.</p></li>
    <li>Dynamic broker configuration options can be stored in ZooKeeper using kafka-configs.sh before brokers are started.
        This option can be used to avoid storing clear passwords in server.properties as all password configs may be stored encrypted in ZooKeeper.</li>
    <li>ZooKeeper hosts are now re-resolved if connection attempt fails. But if your ZooKeeper host names resolve
    to multiple addresses and some of them are not reachable, then you may need to increase the connection timeout
    <code>zookeeper.connection.timeout.ms</code>.</li>
</ul>

<h5><a id="upgrade_200_new_protocols" href="#upgrade_200_new_protocols">New Protocol Versions</a></h5>
<ul>
    <li> <a href="https://cwiki.apache.org/confluence/display/KAFKA/KIP-279%3A+Fix+log+divergence+between+leader+and+follower+after+fast+leader+fail+over">KIP-279</a>: OffsetsForLeaderEpochResponse v1 introduces a partition-level <code>leader_epoch</code> field. </li>
    <li> <a href="https://cwiki.apache.org/confluence/display/KAFKA/KIP-219+-+Improve+quota+communication">KIP-219</a>: Bump up the protocol versions of non-cluster action requests and responses that are throttled on quota violation.</li>
    <li> <a href="https://cwiki.apache.org/confluence/display/KAFKA/KIP-290%3A+Support+for+Prefixed+ACLs">KIP-290</a>: Bump up the protocol versions ACL create, describe and delete requests and responses.</li>
</ul>


<h5><a id="upgrade_200_streams_from_11" href="#upgrade_200_streams_from_11">Upgrading a 1.1 Kafka Streams Application</a></h5>
<ul>
    <li> Upgrading your Streams application from 1.1 to 2.0 does not require a broker upgrade.
         A Kafka Streams 2.0 application can connect to 2.0, 1.1, 1.0, 0.11.0, 0.10.2 and 0.10.1 brokers (it is not possible to connect to 0.10.0 brokers though). </li>
    <li> Note that in 2.0 we have removed the public APIs that are deprecated prior to 1.0; users leveraging on those deprecated APIs need to make code changes accordingly.
         See <a href="/{{version}}/documentation/streams/upgrade-guide#streams_api_changes_200">Streams API changes in 2.0.0</a> for more details. </li>
</ul>

<h4><a id="upgrade_1_1_0" href="#upgrade_1_1_0">Upgrading from 0.8.x, 0.9.x, 0.10.0.x, 0.10.1.x, 0.10.2.x, 0.11.0.x, or 1.0.x to 1.1.x</a></h4>
<p>Kafka 1.1.0 introduces wire protocol changes. By following the recommended rolling upgrade plan below,
    you guarantee no downtime during the upgrade. However, please review the <a href="#upgrade_110_notable">notable changes in 1.1.0</a> before upgrading.
</p>

<p><b>For a rolling upgrade:</b></p>

<ol>
    <li> Update server.properties on all brokers and add the following properties. CURRENT_KAFKA_VERSION refers to the version you
        are upgrading from. CURRENT_MESSAGE_FORMAT_VERSION refers to the message format version currently in use. If you have previously
        overridden the message format version, you should keep its current value. Alternatively, if you are upgrading from a version prior
        to 0.11.0.x, then CURRENT_MESSAGE_FORMAT_VERSION should be set to match CURRENT_KAFKA_VERSION.
        <ul>
            <li>inter.broker.protocol.version=CURRENT_KAFKA_VERSION (e.g. 0.8.2, 0.9.0, 0.10.0, 0.10.1, 0.10.2, 0.11.0, 1.0).</li>
            <li>log.message.format.version=CURRENT_MESSAGE_FORMAT_VERSION  (See <a href="#upgrade_10_performance_impact">potential performance impact
                following the upgrade</a> for the details on what this configuration does.)</li>
        </ul>
        If you are upgrading from 0.11.0.x or 1.0.x and you have not overridden the message format, then you only need to override
        the inter-broker protocol format.
        <ul>
            <li>inter.broker.protocol.version=CURRENT_KAFKA_VERSION (0.11.0 or 1.0).</li>
        </ul>
    </li>
    <li> Upgrade the brokers one at a time: shut down the broker, update the code, and restart it. </li>
    <li> Once the entire cluster is upgraded, bump the protocol version by editing <code>inter.broker.protocol.version</code> and setting it to 1.1.
    <li> Restart the brokers one by one for the new protocol version to take effect. </li>
    <li> If you have overridden the message format version as instructed above, then you need to do one more rolling restart to
        upgrade it to its latest version. Once all (or most) consumers have been upgraded to 0.11.0 or later,
        change log.message.format.version to 1.1 on each broker and restart them one by one. Note that the older Scala consumer
        does not support the new message format introduced in 0.11, so to avoid the performance cost of down-conversion (or to
        take advantage of <a href="#upgrade_11_exactly_once_semantics">exactly once semantics</a>), the newer Java consumer must be used.</li>
</ol>

<p><b>Additional Upgrade Notes:</b></p>

<ol>
    <li>If you are willing to accept downtime, you can simply take all the brokers down, update the code and start them back up. They will start
        with the new protocol by default.</li>
    <li>Bumping the protocol version and restarting can be done any time after the brokers are upgraded. It does not have to be immediately after.
        Similarly for the message format version.</li>
    <li>If you are using Java8 method references in your Kafka Streams code you might need to update your code to resolve method ambiguties.
        Hot-swapping the jar-file only might not work.</li>
</ol>

<h5><a id="upgrade_111_notable" href="#upgrade_111_notable">Notable changes in 1.1.1</a></h5>
<ul>
    <li> New Kafka Streams configuration parameter <code>upgrade.from</code> added that allows rolling bounce upgrade from version 0.10.0.x </li>
    <li> See the <a href="/{{version}}/documentation/streams/upgrade-guide.html"><b>Kafka Streams upgrade guide</b></a> for details about this new config.
</ul>

<h5><a id="upgrade_110_notable" href="#upgrade_110_notable">Notable changes in 1.1.0</a></h5>
<ul>
    <li>The kafka artifact in Maven no longer depends on log4j or slf4j-log4j12. Similarly to the kafka-clients artifact, users
        can now choose the logging back-end by including the appropriate slf4j module (slf4j-log4j12, logback, etc.). The release
        tarball still includes log4j and slf4j-log4j12.</li>
    <li><a href="https://cwiki.apache.org/confluence/x/uaBzB">KIP-225</a> changed the metric "records.lag" to use tags for topic and partition. The original version with the name format "{topic}-{partition}.records-lag" is deprecated and will be removed in 2.0.0.</li>
    <li>Kafka Streams is more robust against broker communication errors. Instead of stopping the Kafka Streams client with a fatal exception,
	Kafka Streams tries to self-heal and reconnect to the cluster. Using the new <code>AdminClient</code> you have better control of how often
	Kafka Streams retries and can <a href="/{{version}}/documentation/streams/developer-guide/config-streams">configure</a>
	fine-grained timeouts (instead of hard coded retries as in older version).</li>
    <li>Kafka Streams rebalance time was reduced further making Kafka Streams more responsive.</li>
    <li>Kafka Connect now supports message headers in both sink and source connectors, and to manipulate them via simple message transforms. Connectors must be changed to explicitly use them. A new <code>HeaderConverter</code> is introduced to control how headers are (de)serialized, and the new "SimpleHeaderConverter" is used by default to use string representations of values.</li>
    <li>kafka.tools.DumpLogSegments now automatically sets deep-iteration option if print-data-log is enabled
        explicitly or implicitly due to any of the other options like decoder.</li>
</ul>

<h5><a id="upgrade_110_new_protocols" href="#upgrade_110_new_protocols">New Protocol Versions</a></h5>
<ul>
    <li> <a href="https://cwiki.apache.org/confluence/display/KAFKA/KIP-226+-+Dynamic+Broker+Configuration">KIP-226</a> introduced DescribeConfigs Request/Response v1.</li>
    <li> <a href="https://cwiki.apache.org/confluence/display/KAFKA/KIP-227%3A+Introduce+Incremental+FetchRequests+to+Increase+Partition+Scalability">KIP-227</a> introduced Fetch Request/Response v7.</li>
</ul>

<h5><a id="upgrade_110_streams_from_10" href="#upgrade_110_streams_from_10">Upgrading a 1.0 Kafka Streams Application</a></h5>
<ul>
    <li> Upgrading your Streams application from 1.0 to 1.1 does not require a broker upgrade.
        A Kafka Streams 1.1 application can connect to 1.0, 0.11.0, 0.10.2 and 0.10.1 brokers (it is not possible to connect to 0.10.0 brokers though). </li>
    <li> See <a href="/{{version}}/documentation/streams/upgrade-guide#streams_api_changes_110">Streams API changes in 1.1.0</a> for more details. </li>
</ul>

<h4><a id="upgrade_1_0_0" href="#upgrade_1_0_0">Upgrading from 0.8.x, 0.9.x, 0.10.0.x, 0.10.1.x, 0.10.2.x or 0.11.0.x to 1.0.0</a></h4>
<p>Kafka 1.0.0 introduces wire protocol changes. By following the recommended rolling upgrade plan below,
    you guarantee no downtime during the upgrade. However, please review the <a href="#upgrade_100_notable">notable changes in 1.0.0</a> before upgrading.
</p>

<p><b>For a rolling upgrade:</b></p>

<ol>
    <li> Update server.properties on all brokers and add the following properties. CURRENT_KAFKA_VERSION refers to the version you
        are upgrading from. CURRENT_MESSAGE_FORMAT_VERSION refers to the message format version currently in use. If you have previously
        overridden the message format version, you should keep its current value. Alternatively, if you are upgrading from a version prior
        to 0.11.0.x, then CURRENT_MESSAGE_FORMAT_VERSION should be set to match CURRENT_KAFKA_VERSION.
        <ul>
            <li>inter.broker.protocol.version=CURRENT_KAFKA_VERSION (e.g. 0.8.2, 0.9.0, 0.10.0, 0.10.1, 0.10.2, 0.11.0).</li>
            <li>log.message.format.version=CURRENT_MESSAGE_FORMAT_VERSION  (See <a href="#upgrade_10_performance_impact">potential performance impact
		following the upgrade</a> for the details on what this configuration does.)</li>
        </ul>
	If you are upgrading from 0.11.0.x and you have not overridden the message format, you must set
	both the message format version and the inter-broker protocol version to 0.11.0.
        <ul>
            <li>inter.broker.protocol.version=0.11.0</li>
            <li>log.message.format.version=0.11.0</li>
        </ul>
    </li>
    <li> Upgrade the brokers one at a time: shut down the broker, update the code, and restart it. </li>
    <li> Once the entire cluster is upgraded, bump the protocol version by editing <code>inter.broker.protocol.version</code> and setting it to 1.0.
    <li> Restart the brokers one by one for the new protocol version to take effect. </li>
    <li> If you have overridden the message format version as instructed above, then you need to do one more rolling restart to
        upgrade it to its latest version. Once all (or most) consumers have been upgraded to 0.11.0 or later,
        change log.message.format.version to 1.0 on each broker and restart them one by one. If you are upgrading from
        0.11.0 and log.message.format.version is set to 0.11.0, you can update the config and skip the rolling restart.
        Note that the older Scala consumer does not support the new message format introduced in 0.11, so to avoid the
        performance cost of down-conversion (or to take advantage of <a href="#upgrade_11_exactly_once_semantics">exactly once semantics</a>),
        the newer Java consumer must be used.</li>
</ol>

<p><b>Additional Upgrade Notes:</b></p>

<ol>
    <li>If you are willing to accept downtime, you can simply take all the brokers down, update the code and start them back up. They will start
        with the new protocol by default.</li>
    <li>Bumping the protocol version and restarting can be done any time after the brokers are upgraded. It does not have to be immediately after.
        Similarly for the message format version.</li>
</ol>

<h5><a id="upgrade_102_notable" href="#upgrade_102_notable">Notable changes in 1.0.2</a></h5>
<ul>
    <li> New Kafka Streams configuration parameter <code>upgrade.from</code> added that allows rolling bounce upgrade from version 0.10.0.x </li>
    <li> See the <a href="/{{version}}/documentation/streams/upgrade-guide.html"><b>Kafka Streams upgrade guide</b></a> for details about this new config.
</ul>

<h5><a id="upgrade_101_notable" href="#upgrade_101_notable">Notable changes in 1.0.1</a></h5>
<ul>
    <li>Restored binary compatibility of AdminClient's Options classes (e.g. CreateTopicsOptions, DeleteTopicsOptions, etc.) with
        0.11.0.x. Binary (but not source) compatibility had been broken inadvertently in 1.0.0.</li>
</ul>

<h5><a id="upgrade_100_notable" href="#upgrade_100_notable">Notable changes in 1.0.0</a></h5>
<ul>
    <li>Topic deletion is now enabled by default, since the functionality is now stable. Users who wish to
        to retain the previous behavior should set the broker config <code>delete.topic.enable</code> to <code>false</code>. Keep in mind that topic deletion removes data and the operation is not reversible (i.e. there is no "undelete" operation)</li>
    <li>For topics that support timestamp search if no offset can be found for a partition, that partition is now included in the search result with a null offset value. Previously, the partition was not included in the map.
        This change was made to make the search behavior consistent with the case of topics not supporting timestamp search.
    <li>If the <code>inter.broker.protocol.version</code> is 1.0 or later, a broker will now stay online to serve replicas
        on live log directories even if there are offline log directories. A log directory may become offline due to IOException
        caused by hardware failure. Users need to monitor the per-broker metric <code>offlineLogDirectoryCount</code> to check
        whether there is offline log directory. </li>
    <li>Added KafkaStorageException which is a retriable exception. KafkaStorageException will be converted to NotLeaderForPartitionException in the response
        if the version of the client's FetchRequest or ProducerRequest does not support KafkaStorageException. </li>
    <li>-XX:+DisableExplicitGC was replaced by -XX:+ExplicitGCInvokesConcurrent in the default JVM settings. This helps
        avoid out of memory exceptions during allocation of native memory by direct buffers in some cases.</li>
    <li>The overridden <code>handleError</code> method implementations have been removed from the following deprecated classes in
        the <code>kafka.api</code> package: <code>FetchRequest</code>, <code>GroupCoordinatorRequest</code>, <code>OffsetCommitRequest</code>,
        <code>OffsetFetchRequest</code>, <code>OffsetRequest</code>, <code>ProducerRequest</code>, and <code>TopicMetadataRequest</code>.
        This was only intended for use on the broker, but it is no longer in use and the implementations have not been maintained.
        A stub implementation has been retained for binary compatibility.</li>
    <li>The Java clients and tools now accept any string as a client-id.</li>
    <li>The deprecated tool <code>kafka-consumer-offset-checker.sh</code> has been removed. Use <code>kafka-consumer-groups.sh</code> to get consumer group details.</li>
    <li>SimpleAclAuthorizer now logs access denials to the authorizer log by default.</li>
    <li>Authentication failures are now reported to clients as one of the subclasses of <code>AuthenticationException</code>.
        No retries will be performed if a client connection fails authentication.</li>
    <li>Custom <code>SaslServer</code> implementations may throw <code>SaslAuthenticationException</code> to provide an error
        message to return to clients indicating the reason for authentication failure. Implementors should take care not to include
        any security-critical information in the exception message that should not be leaked to unauthenticated clients.</li>
    <li>The <code>app-info</code> mbean registered with JMX to provide version and commit id will be deprecated and replaced with
        metrics providing these attributes.</li>
    <li>Kafka metrics may now contain non-numeric values. <code>org.apache.kafka.common.Metric#value()</code> has been deprecated and
        will return <code>0.0</code> in such cases to minimise the probability of breaking users who read the value of every client
        metric (via a <code>MetricsReporter</code> implementation or by calling the <code>metrics()</code> method).
        <code>org.apache.kafka.common.Metric#metricValue()</code> can be used to retrieve numeric and non-numeric metric values.</li>
    <li>Every Kafka rate metric now has a corresponding cumulative count metric with the suffix <code>-total</code>
        to simplify downstream processing. For example, <code>records-consumed-rate</code> has a corresponding
        metric named <code>records-consumed-total</code>.</li>
    <li>Mx4j will only be enabled if the system property <code>kafka_mx4jenable</code> is set to <code>true</code>. Due to a logic
        inversion bug, it was previously enabled by default and disabled if <code>kafka_mx4jenable</code> was set to <code>true</code>.</li>
    <li>The package <code>org.apache.kafka.common.security.auth</code> in the clients jar has been made public and added to the javadocs.
        Internal classes which had previously been located in this package have been moved elsewhere.</li>
    <li>When using an Authorizer and a user doesn't have required permissions on a topic, the broker
        will return TOPIC_AUTHORIZATION_FAILED errors to requests irrespective of topic existence on broker.
        If the user have required permissions and the topic doesn't exists, then the UNKNOWN_TOPIC_OR_PARTITION
        error code will be returned. </li>
    <li>config/consumer.properties file updated to use new consumer config properties.</li>
</ul>

<h5><a id="upgrade_100_new_protocols" href="#upgrade_100_new_protocols">New Protocol Versions</a></h5>
<ul>
    <li> <a href="https://cwiki.apache.org/confluence/display/KAFKA/KIP-112%3A+Handle+disk+failure+for+JBOD">KIP-112</a>: LeaderAndIsrRequest v1 introduces a partition-level <code>is_new</code> field. </li>
    <li> <a href="https://cwiki.apache.org/confluence/display/KAFKA/KIP-112%3A+Handle+disk+failure+for+JBOD">KIP-112</a>: UpdateMetadataRequest v4 introduces a partition-level <code>offline_replicas</code> field. </li>
    <li> <a href="https://cwiki.apache.org/confluence/display/KAFKA/KIP-112%3A+Handle+disk+failure+for+JBOD">KIP-112</a>: MetadataResponse v5 introduces a partition-level <code>offline_replicas</code> field. </li>
    <li> <a href="https://cwiki.apache.org/confluence/display/KAFKA/KIP-112%3A+Handle+disk+failure+for+JBOD">KIP-112</a>: ProduceResponse v4 introduces error code for KafkaStorageException. </li>
    <li> <a href="https://cwiki.apache.org/confluence/display/KAFKA/KIP-112%3A+Handle+disk+failure+for+JBOD">KIP-112</a>: FetchResponse v6 introduces error code for KafkaStorageException. </li>
    <li> <a href="https://cwiki.apache.org/confluence/display/KAFKA/KIP-152+-+Improve+diagnostics+for+SASL+authentication+failures">KIP-152</a>:
         SaslAuthenticate request has been added to enable reporting of authentication failures. This request will
         be used if the SaslHandshake request version is greater than 0. </li>
</ul>

<h5><a id="upgrade_100_streams_from_0110" href="#upgrade_100_streams_from_0110">Upgrading a 0.11.0 Kafka Streams Application</a></h5>
<ul>
    <li> Upgrading your Streams application from 0.11.0 to 1.0 does not require a broker upgrade.
         A Kafka Streams 1.0 application can connect to 0.11.0, 0.10.2 and 0.10.1 brokers (it is not possible to connect to 0.10.0 brokers though).
         However, Kafka Streams 1.0 requires 0.10 message format or newer and does not work with older message formats. </li>
    <li> If you are monitoring on streams metrics, you will need make some changes to the metrics names in your reporting and monitoring code, because the metrics sensor hierarchy was changed. </li>
    <li> There are a few public APIs including <code>ProcessorContext#schedule()</code>, <code>Processor#punctuate()</code> and <code>KStreamBuilder</code>, <code>TopologyBuilder</code> are being deprecated by new APIs.
         We recommend making corresponding code changes, which should be very minor since the new APIs look quite similar, when you upgrade.
    <li> See <a href="/{{version}}/documentation/streams/upgrade-guide#streams_api_changes_100">Streams API changes in 1.0.0</a> for more details. </li>
</ul>

<h5><a id="upgrade_100_streams_from_0102" href="#upgrade_100_streams_from_0102">Upgrading a 0.10.2 Kafka Streams Application</a></h5>
<ul>
    <li> Upgrading your Streams application from 0.10.2 to 1.0 does not require a broker upgrade.
         A Kafka Streams 1.0 application can connect to 1.0, 0.11.0, 0.10.2 and 0.10.1 brokers (it is not possible to connect to 0.10.0 brokers though). </li>
    <li> If you are monitoring on streams metrics, you will need make some changes to the metrics names in your reporting and monitoring code, because the metrics sensor hierarchy was changed. </li>
    <li> There are a few public APIs including <code>ProcessorContext#schedule()</code>, <code>Processor#punctuate()</code> and <code>KStreamBuilder</code>, <code>TopologyBuilder</code> are being deprecated by new APIs.
         We recommend making corresponding code changes, which should be very minor since the new APIs look quite similar, when you upgrade.
    <li> If you specify customized <code>key.serde</code>, <code>value.serde</code> and <code>timestamp.extractor</code> in configs, it is recommended to use their replaced configure parameter as these configs are deprecated. </li>
    <li> See <a href="/{{version}}/documentation/streams/upgrade-guide#streams_api_changes_0110">Streams API changes in 0.11.0</a> for more details. </li>
</ul>

<h5><a id="upgrade_100_streams_from_0101" href="#upgrade_1100_streams_from_0101">Upgrading a 0.10.1 Kafka Streams Application</a></h5>
<ul>
    <li> Upgrading your Streams application from 0.10.1 to 1.0 does not require a broker upgrade.
         A Kafka Streams 1.0 application can connect to 1.0, 0.11.0, 0.10.2 and 0.10.1 brokers (it is not possible to connect to 0.10.0 brokers though). </li>
    <li> You need to recompile your code. Just swapping the Kafka Streams library jar file will not work and will break your application. </li>
    <li> If you are monitoring on streams metrics, you will need make some changes to the metrics names in your reporting and monitoring code, because the metrics sensor hierarchy was changed. </li>
    <li> There are a few public APIs including <code>ProcessorContext#schedule()</code>, <code>Processor#punctuate()</code> and <code>KStreamBuilder</code>, <code>TopologyBuilder</code> are being deprecated by new APIs.
         We recommend making corresponding code changes, which should be very minor since the new APIs look quite similar, when you upgrade.
    <li> If you specify customized <code>key.serde</code>, <code>value.serde</code> and <code>timestamp.extractor</code> in configs, it is recommended to use their replaced configure parameter as these configs are deprecated. </li>
    <li> If you use a custom (i.e., user implemented) timestamp extractor, you will need to update this code, because the <code>TimestampExtractor</code> interface was changed. </li>
    <li> If you register custom metrics, you will need to update this code, because the <code>StreamsMetric</code> interface was changed. </li>
    <li> See <a href="/{{version}}/documentation/streams/upgrade-guide#streams_api_changes_100">Streams API changes in 1.0.0</a>,
         <a href="/{{version}}/documentation/streams/upgrade-guide#streams_api_changes_0110">Streams API changes in 0.11.0</a> and
         <a href="/{{version}}/documentation/streams/upgrade-guide#streams_api_changes_0102">Streams API changes in 0.10.2</a> for more details. </li>
</ul>

<h5><a id="upgrade_100_streams_from_0100" href="#upgrade_100_streams_from_0100">Upgrading a 0.10.0 Kafka Streams Application</a></h5>
<ul>
    <li> Upgrading your Streams application from 0.10.0 to 1.0 does require a <a href="#upgrade_10_1">broker upgrade</a> because a Kafka Streams 1.0 application can only connect to 0.1, 0.11.0, 0.10.2, or 0.10.1 brokers. </li>
    <li> There are couple of API changes, that are not backward compatible (cf. <a href="/{{version}}/documentation/streams/upgrade-guide#streams_api_changes_100">Streams API changes in 1.0.0</a>,
         <a href="/{{version}}/documentation/streams#streams_api_changes_0110">Streams API changes in 0.11.0</a>,
         <a href="/{{version}}/documentation/streams#streams_api_changes_0102">Streams API changes in 0.10.2</a>, and
         <a href="/{{version}}/documentation/streams#streams_api_changes_0101">Streams API changes in 0.10.1</a> for more details).
         Thus, you need to update and recompile your code. Just swapping the Kafka Streams library jar file will not work and will break your application. </li>
    <li> Upgrading from 0.10.0.x to 1.0.2 requires two rolling bounces with config <code>upgrade.from="0.10.0"</code> set for first upgrade phase
        (cf. <a href="https://cwiki.apache.org/confluence/display/KAFKA/KIP-268%3A+Simplify+Kafka+Streams+Rebalance+Metadata+Upgrade">KIP-268</a>).
        As an alternative, an offline upgrade is also possible.
        <ul>
            <li> prepare your application instances for a rolling bounce and make sure that config <code>upgrade.from</code> is set to <code>"0.10.0"</code> for new version 0.11.0.3 </li>
            <li> bounce each instance of your application once </li>
            <li> prepare your newly deployed 1.0.2 application instances for a second round of rolling bounces; make sure to remove the value for config <code>upgrade.from</code> </li>
            <li> bounce each instance of your application once more to complete the upgrade </li>
        </ul>
    </li>
    <li> Upgrading from 0.10.0.x to 1.0.0 or 1.0.1 requires an offline upgrade (rolling bounce upgrade is not supported)

        <ul>
            <li> stop all old (0.10.0.x) application instances </li>
            <li> update your code and swap old code and jar file with new code and new jar file </li>
            <li> restart all new (1.0.0 or 1.0.1) application instances </li>
        </ul>
    </li>
</ul>

<h4><a id="upgrade_11_0_0" href="#upgrade_11_0_0">Upgrading from 0.8.x, 0.9.x, 0.10.0.x, 0.10.1.x or 0.10.2.x to 0.11.0.0</a></h4>
<p>Kafka 0.11.0.0 introduces a new message format version as well as wire protocol changes. By following the recommended rolling upgrade plan below,
  you guarantee no downtime during the upgrade. However, please review the <a href="#upgrade_1100_notable">notable changes in 0.11.0.0</a> before upgrading.
</p>

<p>Starting with version 0.10.2, Java clients (producer and consumer) have acquired the ability to communicate with older brokers. Version 0.11.0
    clients can talk to version 0.10.0 or newer brokers. However, if your brokers are older than 0.10.0, you must upgrade all the brokers in the
    Kafka cluster before upgrading your clients. Version 0.11.0 brokers support 0.8.x and newer clients.
</p>

<p><b>For a rolling upgrade:</b></p>

<ol>
    <li> Update server.properties on all brokers and add the following properties. CURRENT_KAFKA_VERSION refers to the version you
      are upgrading from. CURRENT_MESSAGE_FORMAT_VERSION refers to the current message format version currently in use. If you have
      not overridden the message format previously, then CURRENT_MESSAGE_FORMAT_VERSION should be set to match CURRENT_KAFKA_VERSION.
        <ul>
            <li>inter.broker.protocol.version=CURRENT_KAFKA_VERSION (e.g. 0.8.2, 0.9.0, 0.10.0, 0.10.1 or 0.10.2).</li>
            <li>log.message.format.version=CURRENT_MESSAGE_FORMAT_VERSION  (See <a href="#upgrade_10_performance_impact">potential performance impact
        following the upgrade</a> for the details on what this configuration does.)</li>
        </ul>
    </li>
    <li> Upgrade the brokers one at a time: shut down the broker, update the code, and restart it. </li>
    <li> Once the entire cluster is upgraded, bump the protocol version by editing <code>inter.broker.protocol.version</code> and setting it to 0.11.0, but
      do not change <code>log.message.format.version</code> yet. </li>
    <li> Restart the brokers one by one for the new protocol version to take effect. </li>
    <li> Once all (or most) consumers have been upgraded to 0.11.0 or later, then change log.message.format.version to 0.11.0 on each
      broker and restart them one by one. Note that the older Scala consumer does not support the new message format, so to avoid
      the performance cost of down-conversion (or to take advantage of <a href="#upgrade_11_exactly_once_semantics">exactly once semantics</a>),
      the new Java consumer must be used.</li>
</ol>

<p><b>Additional Upgrade Notes:</b></p>

<ol>
  <li>If you are willing to accept downtime, you can simply take all the brokers down, update the code and start them back up. They will start
    with the new protocol by default.</li>
  <li>Bumping the protocol version and restarting can be done any time after the brokers are upgraded. It does not have to be immediately after.
    Similarly for the message format version.</li>
  <li>It is also possible to enable the 0.11.0 message format on individual topics using the topic admin tool (<code>bin/kafka-topics.sh</code>)
    prior to updating the global setting <code>log.message.format.version</code>.</li>
  <li>If you are upgrading from a version prior to 0.10.0, it is NOT necessary to first update the message format to 0.10.0
    before you switch to 0.11.0.</li>
</ol>

<h5><a id="upgrade_1100_streams_from_0102" href="#upgrade_1100_streams_from_0102">Upgrading a 0.10.2 Kafka Streams Application</a></h5>
<ul>
    <li> Upgrading your Streams application from 0.10.2 to 0.11.0 does not require a broker upgrade.
         A Kafka Streams 0.11.0 application can connect to 0.11.0, 0.10.2 and 0.10.1 brokers (it is not possible to connect to 0.10.0 brokers though). </li>
    <li> If you specify customized <code>key.serde</code>, <code>value.serde</code> and <code>timestamp.extractor</code> in configs, it is recommended to use their replaced configure parameter as these configs are deprecated. </li>
    <li> See <a href="/{{version}}/documentation/streams/upgrade-guide#streams_api_changes_0110">Streams API changes in 0.11.0</a> for more details. </li>
</ul>

<h5><a id="upgrade_1100_streams_from_0101" href="#upgrade_1100_streams_from_0101">Upgrading a 0.10.1 Kafka Streams Application</a></h5>
<ul>
    <li> Upgrading your Streams application from 0.10.1 to 0.11.0 does not require a broker upgrade.
         A Kafka Streams 0.11.0 application can connect to 0.11.0, 0.10.2 and 0.10.1 brokers (it is not possible to connect to 0.10.0 brokers though). </li>
    <li> You need to recompile your code. Just swapping the Kafka Streams library jar file will not work and will break your application. </li>
    <li> If you specify customized <code>key.serde</code>, <code>value.serde</code> and <code>timestamp.extractor</code> in configs, it is recommended to use their replaced configure parameter as these configs are deprecated. </li>
    <li> If you use a custom (i.e., user implemented) timestamp extractor, you will need to update this code, because the <code>TimestampExtractor</code> interface was changed. </li>
    <li> If you register custom metrics, you will need to update this code, because the <code>StreamsMetric</code> interface was changed. </li>
    <li> See <a href="/{{version}}/documentation/streams/upgrade-guide#streams_api_changes_0110">Streams API changes in 0.11.0</a> and
         <a href="/{{version}}/documentation/streams/upgrade-guide#streams_api_changes_0102">Streams API changes in 0.10.2</a> for more details. </li>
</ul>

<h5><a id="upgrade_1100_streams_from_0100" href="#upgrade_1100_streams_from_0100">Upgrading a 0.10.0 Kafka Streams Application</a></h5>
<ul>
    <li> Upgrading your Streams application from 0.10.0 to 0.11.0 does require a <a href="#upgrade_10_1">broker upgrade</a> because a Kafka Streams 0.11.0 application can only connect to 0.11.0, 0.10.2, or 0.10.1 brokers. </li>
    <li> There are couple of API changes, that are not backward compatible (cf. <a href="/{{version}}/documentation/streams#streams_api_changes_0110">Streams API changes in 0.11.0</a>,
         <a href="/{{version}}/documentation/streams#streams_api_changes_0102">Streams API changes in 0.10.2</a>, and
         <a href="/{{version}}/documentation/streams#streams_api_changes_0101">Streams API changes in 0.10.1</a> for more details).
         Thus, you need to update and recompile your code. Just swapping the Kafka Streams library jar file will not work and will break your application. </li>
    <li> Upgrading from 0.10.0.x to 0.11.0.3 requires two rolling bounces with config <code>upgrade.from="0.10.0"</code> set for first upgrade phase
        (cf. <a href="https://cwiki.apache.org/confluence/display/KAFKA/KIP-268%3A+Simplify+Kafka+Streams+Rebalance+Metadata+Upgrade">KIP-268</a>).
        As an alternative, an offline upgrade is also possible.
        <ul>
            <li> prepare your application instances for a rolling bounce and make sure that config <code>upgrade.from</code> is set to <code>"0.10.0"</code> for new version 0.11.0.3 </li>
            <li> bounce each instance of your application once </li>
            <li> prepare your newly deployed 0.11.0.3 application instances for a second round of rolling bounces; make sure to remove the value for config <code>upgrade.from</code> </li>
            <li> bounce each instance of your application once more to complete the upgrade </li>
        </ul>
    </li>
    <li> Upgrading from 0.10.0.x to 0.11.0.0, 0.11.0.1, or 0.11.0.2 requires an offline upgrade (rolling bounce upgrade is not supported)
        <ul>
            <li> stop all old (0.10.0.x) application instances </li>
            <li> update your code and swap old code and jar file with new code and new jar file </li>
            <li> restart all new (0.11.0.0 , 0.11.0.1, or 0.11.0.2) application instances </li>
        </ul>
    </li>
</ul>

<h5><a id="upgrade_1103_notable" href="#upgrade_1103_notable">Notable changes in 0.11.0.3</a></h5>
<ul>
<li> New Kafka Streams configuration parameter <code>upgrade.from</code> added that allows rolling bounce upgrade from version 0.10.0.x </li>
<li> See the <a href="/{{version}}/documentation/streams/upgrade-guide.html"><b>Kafka Streams upgrade guide</b></a> for details about this new config.
</ul>

<h5><a id="upgrade_1100_notable" href="#upgrade_1100_notable">Notable changes in 0.11.0.0</a></h5>
<ul>
    <li>Unclean leader election is now disabled by default. The new default favors durability over availability. Users who wish to
        to retain the previous behavior should set the broker config <code>unclean.leader.election.enable</code> to <code>true</code>.</li>
    <li>Producer configs <code>block.on.buffer.full</code>, <code>metadata.fetch.timeout.ms</code> and <code>timeout.ms</code> have been
        removed. They were initially deprecated in Kafka 0.9.0.0.</li>
    <li>The <code>offsets.topic.replication.factor</code> broker config is now enforced upon auto topic creation. Internal
        auto topic creation will fail with a GROUP_COORDINATOR_NOT_AVAILABLE error until the cluster size meets this
        replication factor requirement.</li>
    <li> When compressing data with snappy, the producer and broker will use the compression scheme's default block size (2 x 32 KB)
         instead of 1 KB in order to improve the compression ratio. There have been reports of data compressed with the smaller
         block size being 50% larger than when compressed with the larger block size. For the snappy case, a producer with 5000
         partitions will require an additional 315 MB of JVM heap.</li>
    <li> Similarly, when compressing data with gzip, the producer and broker will use 8 KB instead of 1 KB as the buffer size. The default
         for gzip is excessively low (512 bytes). </li>
    <li>The broker configuration <code>max.message.bytes</code> now applies to the total size of a batch of messages.
        Previously the setting applied to batches of compressed messages, or to non-compressed messages individually.
        A message batch may consist of only a single message, so in most cases, the limitation on the size of
        individual messages is only reduced by the overhead of the batch format. However, there are some subtle implications
        for message format conversion (see <a href="#upgrade_11_message_format">below</a> for more detail). Note also
        that while previously the broker would ensure that at least one message is returned in each fetch request (regardless of the
        total and partition-level fetch sizes), the same behavior now applies to one message batch.</li>
    <li>GC log rotation is enabled by default, see KAFKA-3754 for details.</li>
    <li>Deprecated constructors of RecordMetadata, MetricName and Cluster classes have been removed.</li>
    <li>Added user headers support through a new Headers interface providing user headers read and write access.</li>
    <li>ProducerRecord and ConsumerRecord expose the new Headers API via <code>Headers headers()</code> method call.</li>
    <li>ExtendedSerializer and ExtendedDeserializer interfaces are introduced to support serialization and deserialization for headers. Headers will be ignored if the configured serializer and deserializer are not the above classes.</li>
    <li>A new config, <code>group.initial.rebalance.delay.ms</code>, was introduced.
        This config specifies the time, in milliseconds, that the <code>GroupCoordinator</code> will delay the initial consumer rebalance.
        The rebalance will be further delayed by the value of <code>group.initial.rebalance.delay.ms</code> as new members join the group, up to a maximum of <code>max.poll.interval.ms</code>.
        The default value for this is 3 seconds.
        During development and testing it might be desirable to set this to 0 in order to not delay test execution time.
    </li>
    <li><code>org.apache.kafka.common.Cluster#partitionsForTopic</code>, <code>partitionsForNode</code> and <code>availablePartitionsForTopic</code> methods
        will return an empty list instead of <code>null</code> (which is considered a bad practice) in case the metadata for the required topic does not exist.
    </li>
    <li>Streams API configuration parameters <code>timestamp.extractor</code>, <code>key.serde</code>, and <code>value.serde</code> were deprecated and
        replaced by <code>default.timestamp.extractor</code>, <code>default.key.serde</code>, and <code>default.value.serde</code>, respectively.
    </li>
    <li>For offset commit failures in the Java consumer's <code>commitAsync</code> APIs, we no longer expose the underlying
        cause when instances of <code>RetriableCommitFailedException</code> are passed to the commit callback. See
        <a href="https://issues.apache.org/jira/browse/KAFKA-5052">KAFKA-5052</a>  for more detail.
    </li>
</ul>

<h5><a id="upgrade_1100_new_protocols" href="#upgrade_1100_new_protocols">New Protocol Versions</a></h5>
<ul>
    <li> <a href="https://cwiki.apache.org/confluence/display/KAFKA/KIP-107%3A+Add+purgeDataBefore()+API+in+AdminClient">KIP-107</a>: FetchRequest v5 introduces a partition-level <code>log_start_offset</code> field. </li>
    <li> <a href="https://cwiki.apache.org/confluence/display/KAFKA/KIP-107%3A+Add+purgeDataBefore()+API+in+AdminClient">KIP-107</a>: FetchResponse v5 introduces a partition-level <code>log_start_offset</code> field. </li>
    <li> <a href="https://cwiki.apache.org/confluence/display/KAFKA/KIP-82+-+Add+Record+Headers">KIP-82</a>: ProduceRequest v3 introduces an array of <code>header</code> in the message protocol, containing <code>key</code> field and <code>value</code> field.</li>
    <li> <a href="https://cwiki.apache.org/confluence/display/KAFKA/KIP-82+-+Add+Record+Headers">KIP-82</a>: FetchResponse v5 introduces an array of <code>header</code> in the message protocol, containing <code>key</code> field and <code>value</code> field.</li>
</ul>

<h5><a id="upgrade_11_exactly_once_semantics" href="#upgrade_11_exactly_once_semantics">Notes on Exactly Once Semantics</a></h5>
<p>Kafka 0.11.0 includes support for idempotent and transactional capabilities in the producer. Idempotent delivery
  ensures that messages are delivered exactly once to a particular topic partition during the lifetime of a single producer.
  Transactional delivery allows producers to send data to multiple partitions such that either all messages are successfully
  delivered, or none of them are. Together, these capabilities enable "exactly once semantics" in Kafka. More details on these
  features are available in the user guide, but below we add a few specific notes on enabling them in an upgraded cluster.
  Note that enabling EoS is not required and there is no impact on the broker's behavior if unused.</p>

<ol>
  <li>Only the new Java producer and consumer support exactly once semantics.</li>
  <li>These features depend crucially on the <a href="#upgrade_11_message_format">0.11.0 message format</a>. Attempting to use them
    on an older format will result in unsupported version errors.</li>
  <li>Transaction state is stored in a new internal topic <code>__transaction_state</code>. This topic is not created until the
    the first attempt to use a transactional request API. Similar to the consumer offsets topic, there are several settings
    to control the topic's configuration. For example, <code>transaction.state.log.min.isr</code> controls the minimum ISR for
    this topic. See the configuration section in the user guide for a full list of options.</li>
  <li>For secure clusters, the transactional APIs require new ACLs which can be turned on with the <code>bin/kafka-acls.sh</code>.
    tool.</li>
  <li>EoS in Kafka introduces new request APIs and modifies several existing ones. See
    <a href="https://cwiki.apache.org/confluence/display/KAFKA/KIP-98+-+Exactly+Once+Delivery+and+Transactional+Messaging#KIP-98-ExactlyOnceDeliveryandTransactionalMessaging-RPCProtocolSummary">KIP-98</a>
    for the full details</li>
</ol>

<h5><a id="upgrade_11_message_format" href="#upgrade_11_message_format">Notes on the new message format in 0.11.0</a></h5>
<p>The 0.11.0 message format includes several major enhancements in order to support better delivery semantics for the producer
  (see <a href="https://cwiki.apache.org/confluence/display/KAFKA/KIP-98+-+Exactly+Once+Delivery+and+Transactional+Messaging">KIP-98</a>)
  and improved replication fault tolerance
  (see <a href="https://cwiki.apache.org/confluence/display/KAFKA/KIP-101+-+Alter+Replication+Protocol+to+use+Leader+Epoch+rather+than+High+Watermark+for+Truncation">KIP-101</a>).
  Although the new format contains more information to make these improvements possible, we have made the batch format much
  more efficient. As long as the number of messages per batch is more than 2, you can expect lower overall overhead. For smaller
  batches, however, there may be a small performance impact. See <a href="bit.ly/kafka-eos-perf">here</a> for the results of our
  initial performance analysis of the new message format. You can also find more detail on the message format in the
  <a href="https://cwiki.apache.org/confluence/display/KAFKA/KIP-98+-+Exactly+Once+Delivery+and+Transactional+Messaging#KIP-98-ExactlyOnceDeliveryandTransactionalMessaging-MessageFormat">KIP-98</a> proposal.
</p>
<p>One of the notable differences in the new message format is that even uncompressed messages are stored together as a single batch.
  This has a few implications for the broker configuration <code>max.message.bytes</code>, which limits the size of a single batch. First,
  if an older client produces messages to a topic partition using the old format, and the messages are individually smaller than
  <code>max.message.bytes</code>, the broker may still reject them after they are merged into a single batch during the up-conversion process.
  Generally this can happen when the aggregate size of the individual messages is larger than <code>max.message.bytes</code>. There is a similar
  effect for older consumers reading messages down-converted from the new format: if the fetch size is not set at least as large as
  <code>max.message.bytes</code>, the consumer may not be able to make progress even if the individual uncompressed messages are smaller
  than the configured fetch size. This behavior does not impact the Java client for 0.10.1.0 and later since it uses an updated fetch protocol
  which ensures that at least one message can be returned even if it exceeds the fetch size. To get around these problems, you should ensure
  1) that the producer's batch size is not set larger than <code>max.message.bytes</code>, and 2) that the consumer's fetch size is set at
  least as large as <code>max.message.bytes</code>.
</p>
<p>Most of the discussion on the performance impact of <a href="#upgrade_10_performance_impact">upgrading to the 0.10.0 message format</a>
  remains pertinent to the 0.11.0 upgrade. This mainly affects clusters that are not secured with TLS since "zero-copy" transfer
  is already not possible in that case. In order to avoid the cost of down-conversion, you should ensure that consumer applications
  are upgraded to the latest 0.11.0 client. Significantly, since the old consumer has been deprecated in 0.11.0.0, it does not support
  the new message format. You must upgrade to use the new consumer to use the new message format without the cost of down-conversion.
  Note that 0.11.0 consumers support backwards compatibility with 0.10.0 brokers and upward, so it is possible to upgrade the
  clients first before the brokers.
</p>

<h4><a id="upgrade_10_2_0" href="#upgrade_10_2_0">Upgrading from 0.8.x, 0.9.x, 0.10.0.x or 0.10.1.x to 0.10.2.0</a></h4>
<p>0.10.2.0 has wire protocol changes. By following the recommended rolling upgrade plan below, you guarantee no downtime during the upgrade.
However, please review the <a href="#upgrade_1020_notable">notable changes in 0.10.2.0</a> before upgrading.
</p>

<p>Starting with version 0.10.2, Java clients (producer and consumer) have acquired the ability to communicate with older brokers. Version 0.10.2
clients can talk to version 0.10.0 or newer brokers. However, if your brokers are older than 0.10.0, you must upgrade all the brokers in the
Kafka cluster before upgrading your clients. Version 0.10.2 brokers support 0.8.x and newer clients.
</p>

<p><b>For a rolling upgrade:</b></p>

<ol>
    <li> Update server.properties file on all brokers and add the following properties:
        <ul>
            <li>inter.broker.protocol.version=CURRENT_KAFKA_VERSION (e.g. 0.8.2, 0.9.0, 0.10.0 or 0.10.1).</li>
            <li>log.message.format.version=CURRENT_KAFKA_VERSION  (See <a href="#upgrade_10_performance_impact">potential performance impact following the upgrade</a> for the details on what this configuration does.)
        </ul>
    </li>
    <li> Upgrade the brokers one at a time: shut down the broker, update the code, and restart it. </li>
    <li> Once the entire cluster is upgraded, bump the protocol version by editing inter.broker.protocol.version and setting it to 0.10.2. </li>
    <li> If your previous message format is 0.10.0, change log.message.format.version to 0.10.2 (this is a no-op as the message format is the same for 0.10.0, 0.10.1 and 0.10.2).
        If your previous message format version is lower than 0.10.0, do not change log.message.format.version yet - this parameter should only change once all consumers have been upgraded to 0.10.0.0 or later.</li>
    <li> Restart the brokers one by one for the new protocol version to take effect. </li>
    <li> If log.message.format.version is still lower than 0.10.0 at this point, wait until all consumers have been upgraded to 0.10.0 or later,
        then change log.message.format.version to 0.10.2 on each broker and restart them one by one. </li>
</ol>

<p><b>Note:</b> If you are willing to accept downtime, you can simply take all the brokers down, update the code and start all of them. They will start with the new protocol by default.

<p><b>Note:</b> Bumping the protocol version and restarting can be done any time after the brokers were upgraded. It does not have to be immediately after.

<h5><a id="upgrade_1020_streams_from_0101" href="#upgrade_1020_streams_from_0101">Upgrading a 0.10.1 Kafka Streams Application</a></h5>
<ul>
    <li> Upgrading your Streams application from 0.10.1 to 0.10.2 does not require a broker upgrade.
         A Kafka Streams 0.10.2 application can connect to 0.10.2 and 0.10.1 brokers (it is not possible to connect to 0.10.0 brokers though). </li>
    <li> You need to recompile your code. Just swapping the Kafka Streams library jar file will not work and will break your application. </li>
    <li> If you use a custom (i.e., user implemented) timestamp extractor, you will need to update this code, because the <code>TimestampExtractor</code> interface was changed. </li>
    <li> If you register custom metrics, you will need to update this code, because the <code>StreamsMetric</code> interface was changed. </li>
    <li> See <a href="/{{version}}/documentation/streams/upgrade-guide#streams_api_changes_0102">Streams API changes in 0.10.2</a> for more details. </li>
</ul>

<h5><a id="upgrade_1020_streams_from_0100" href="#upgrade_1020_streams_from_0100">Upgrading a 0.10.0 Kafka Streams Application</a></h5>
<ul>
    <li> Upgrading your Streams application from 0.10.0 to 0.10.2 does require a <a href="#upgrade_10_1">broker upgrade</a> because a Kafka Streams 0.10.2 application can only connect to 0.10.2 or 0.10.1 brokers. </li>
    <li> There are couple of API changes, that are not backward compatible (cf. <a href="/{{version}}/documentation/streams#streams_api_changes_0102">Streams API changes in 0.10.2</a> for more details).
         Thus, you need to update and recompile your code. Just swapping the Kafka Streams library jar file will not work and will break your application. </li>
    <li> Upgrading from 0.10.0.x to 0.10.2.2 requires two rolling bounces with config <code>upgrade.from="0.10.0"</code> set for first upgrade phase
         (cf. <a href="https://cwiki.apache.org/confluence/display/KAFKA/KIP-268%3A+Simplify+Kafka+Streams+Rebalance+Metadata+Upgrade">KIP-268</a>).
         As an alternative, an offline upgrade is also possible.
        <ul>
            <li> prepare your application instances for a rolling bounce and make sure that config <code>upgrade.from</code> is set to <code>"0.10.0"</code> for new version 0.10.2.2 </li>
            <li> bounce each instance of your application once </li>
            <li> prepare your newly deployed 0.10.2.2 application instances for a second round of rolling bounces; make sure to remove the value for config <code>upgrade.from</code> </li>
            <li> bounce each instance of your application once more to complete the upgrade </li>
        </ul>
    </li>
    <li> Upgrading from 0.10.0.x to 0.10.2.0 or 0.10.2.1 requires an offline upgrade (rolling bounce upgrade is not supported)
        <ul>
            <li> stop all old (0.10.0.x) application instances </li>
            <li> update your code and swap old code and jar file with new code and new jar file </li>
            <li> restart all new (0.10.2.0 or 0.10.2.1) application instances </li>
        </ul>
    </li>
</ul>

<h5><a id="upgrade_10202_notable" href="#upgrade_10202_notable">Notable changes in 0.10.2.2</a></h5>
<ul>
<li> New configuration parameter <code>upgrade.from</code> added that allows rolling bounce upgrade from version 0.10.0.x </li>
</ul>

<h5><a id="upgrade_10201_notable" href="#upgrade_10201_notable">Notable changes in 0.10.2.1</a></h5>
<ul>
  <li> The default values for two configurations of the StreamsConfig class were changed to improve the resiliency of Kafka Streams applications. The internal Kafka Streams producer <code>retries</code> default value was changed from 0 to 10. The internal Kafka Streams consumer <code>max.poll.interval.ms</code>  default value was changed from 300000 to <code>Integer.MAX_VALUE</code>.
  </li>
</ul>

<h5><a id="upgrade_1020_notable" href="#upgrade_1020_notable">Notable changes in 0.10.2.0</a></h5>
<ul>
    <li>The Java clients (producer and consumer) have acquired the ability to communicate with older brokers. Version 0.10.2 clients
        can talk to version 0.10.0 or newer brokers. Note that some features are not available or are limited when older brokers
        are used. </li>
    <li>Several methods on the Java consumer may now throw <code>InterruptException</code> if the calling thread is interrupted.
        Please refer to the <code>KafkaConsumer</code> Javadoc for a more in-depth explanation of this change.</li>
    <li>Java consumer now shuts down gracefully. By default, the consumer waits up to 30 seconds to complete pending requests.
        A new close API with timeout has been added to <code>KafkaConsumer</code> to control the maximum wait time.</li>
    <li>Multiple regular expressions separated by commas can be passed to MirrorMaker with the new Java consumer via the --whitelist option. This
        makes the behaviour consistent with MirrorMaker when used the old Scala consumer.</li>
    <li>Upgrading your Streams application from 0.10.1 to 0.10.2 does not require a broker upgrade.
        A Kafka Streams 0.10.2 application can connect to 0.10.2 and 0.10.1 brokers (it is not possible to connect to 0.10.0 brokers though).</li>
    <li>The Zookeeper dependency was removed from the Streams API. The Streams API now uses the Kafka protocol to manage internal topics instead of
        modifying Zookeeper directly. This eliminates the need for privileges to access Zookeeper directly and "StreamsConfig.ZOOKEEPER_CONFIG"
        should not be set in the Streams app any more. If the Kafka cluster is secured, Streams apps must have the required security privileges to create new topics.</li>
    <li>Several new fields including "security.protocol", "connections.max.idle.ms", "retry.backoff.ms", "reconnect.backoff.ms" and "request.timeout.ms" were added to
        StreamsConfig class. User should pay attention to the default values and set these if needed. For more details please refer to <a href="/{{version}}/documentation/#streamsconfigs">3.5 Kafka Streams Configs</a>.</li>
</ul>

<h5><a id="upgrade_1020_new_protocols" href="#upgrade_1020_new_protocols">New Protocol Versions</a></h5>
<ul>
    <li> <a href="https://cwiki.apache.org/confluence/display/KAFKA/KIP-88%3A+OffsetFetch+Protocol+Update">KIP-88</a>: OffsetFetchRequest v2 supports retrieval of offsets for all topics if the <code>topics</code> array is set to <code>null</code>. </li>
    <li> <a href="https://cwiki.apache.org/confluence/display/KAFKA/KIP-88%3A+OffsetFetch+Protocol+Update">KIP-88</a>: OffsetFetchResponse v2 introduces a top-level <code>error_code</code> field. </li>
    <li> <a href="https://cwiki.apache.org/confluence/display/KAFKA/KIP-103%3A+Separation+of+Internal+and+External+traffic">KIP-103</a>: UpdateMetadataRequest v3 introduces a <code>listener_name</code> field to the elements of the <code>end_points</code> array. </li>
    <li> <a href="https://cwiki.apache.org/confluence/display/KAFKA/KIP-108%3A+Create+Topic+Policy">KIP-108</a>: CreateTopicsRequest v1 introduces a <code>validate_only</code> field. </li>
    <li> <a href="https://cwiki.apache.org/confluence/display/KAFKA/KIP-108%3A+Create+Topic+Policy">KIP-108</a>: CreateTopicsResponse v1 introduces an <code>error_message</code> field to the elements of the <code>topic_errors</code> array. </li>
</ul>

<h4><a id="upgrade_10_1" href="#upgrade_10_1">Upgrading from 0.8.x, 0.9.x or 0.10.0.X to 0.10.1.0</a></h4>
0.10.1.0 has wire protocol changes. By following the recommended rolling upgrade plan below, you guarantee no downtime during the upgrade.
However, please notice the <a href="#upgrade_10_1_breaking">Potential breaking changes in 0.10.1.0</a> before upgrade.
<br>
Note: Because new protocols are introduced, it is important to upgrade your Kafka clusters before upgrading your clients (i.e. 0.10.1.x clients
only support 0.10.1.x or later brokers while 0.10.1.x brokers also support older clients).

<p><b>For a rolling upgrade:</b></p>

<ol>
    <li> Update server.properties file on all brokers and add the following properties:
        <ul>
            <li>inter.broker.protocol.version=CURRENT_KAFKA_VERSION (e.g. 0.8.2.0, 0.9.0.0 or 0.10.0.0).</li>
            <li>log.message.format.version=CURRENT_KAFKA_VERSION  (See <a href="#upgrade_10_performance_impact">potential performance impact following the upgrade</a> for the details on what this configuration does.)
        </ul>
    </li>
    <li> Upgrade the brokers one at a time: shut down the broker, update the code, and restart it. </li>
    <li> Once the entire cluster is upgraded, bump the protocol version by editing inter.broker.protocol.version and setting it to 0.10.1.0. </li>
    <li> If your previous message format is 0.10.0, change log.message.format.version to 0.10.1 (this is a no-op as the message format is the same for both 0.10.0 and 0.10.1).
         If your previous message format version is lower than 0.10.0, do not change log.message.format.version yet - this parameter should only change once all consumers have been upgraded to 0.10.0.0 or later.</li>
    <li> Restart the brokers one by one for the new protocol version to take effect. </li>
    <li> If log.message.format.version is still lower than 0.10.0 at this point, wait until all consumers have been upgraded to 0.10.0 or later,
         then change log.message.format.version to 0.10.1 on each broker and restart them one by one. </li>
</ol>

<p><b>Note:</b> If you are willing to accept downtime, you can simply take all the brokers down, update the code and start all of them. They will start with the new protocol by default.

<p><b>Note:</b> Bumping the protocol version and restarting can be done any time after the brokers were upgraded. It does not have to be immediately after.

<h5><a id="upgrade_1012_notable" href="#upgrade_1012_notable">Notable changes in 0.10.1.2</a></h5>
<ul>
    <li> New configuration parameter <code>upgrade.from</code> added that allows rolling bounce upgrade from version 0.10.0.x </li>
</ul>

<h5><a id="upgrade_10_1_breaking" href="#upgrade_10_1_breaking">Potential breaking changes in 0.10.1.0</a></h5>
<ul>
    <li> The log retention time is no longer based on last modified time of the log segments. Instead it will be based on the largest timestamp of the messages in a log segment.</li>
    <li> The log rolling time is no longer depending on log segment create time. Instead it is now based on the timestamp in the messages. More specifically. if the timestamp of the first message in the segment is T, the log will be rolled out when a new message has a timestamp greater than or equal to T + log.roll.ms </li>
    <li> The open file handlers of 0.10.0 will increase by ~33% because of the addition of time index files for each segment.</li>
    <li> The time index and offset index share the same index size configuration. Since each time index entry is 1.5x the size of offset index entry. User may need to increase log.index.size.max.bytes to avoid potential frequent log rolling. </li>
    <li> Due to the increased number of index files, on some brokers with large amount the log segments (e.g. >15K), the log loading process during the broker startup could be longer. Based on our experiment, setting the num.recovery.threads.per.data.dir to one may reduce the log loading time. </li>
</ul>

<h5><a id="upgrade_1010_streams_from_0100" href="#upgrade_1010_streams_from_0100">Upgrading a 0.10.0 Kafka Streams Application</a></h5>
<ul>
    <li> Upgrading your Streams application from 0.10.0 to 0.10.1 does require a <a href="#upgrade_10_1">broker upgrade</a> because a Kafka Streams 0.10.1 application can only connect to 0.10.1 brokers. </li>
    <li> There are couple of API changes, that are not backward compatible (cf. <a href="/{{version}}/documentation/streams/upgrade-guide#streams_api_changes_0101">Streams API changes in 0.10.1</a> for more details).
         Thus, you need to update and recompile your code. Just swapping the Kafka Streams library jar file will not work and will break your application. </li>
    <li> Upgrading from 0.10.0.x to 0.10.1.2 requires two rolling bounces with config <code>upgrade.from="0.10.0"</code> set for first upgrade phase
         (cf. <a href="https://cwiki.apache.org/confluence/display/KAFKA/KIP-268%3A+Simplify+Kafka+Streams+Rebalance+Metadata+Upgrade">KIP-268</a>).
         As an alternative, an offline upgrade is also possible.
        <ul>
            <li> prepare your application instances for a rolling bounce and make sure that config <code>upgrade.from</code> is set to <code>"0.10.0"</code> for new version 0.10.1.2 </li>
            <li> bounce each instance of your application once </li>
            <li> prepare your newly deployed 0.10.1.2 application instances for a second round of rolling bounces; make sure to remove the value for config <code>upgrade.from</code> </li>
            <li> bounce each instance of your application once more to complete the upgrade </li>
        </ul>
    </li>
    <li> Upgrading from 0.10.0.x to 0.10.1.0 or 0.10.1.1 requires an offline upgrade (rolling bounce upgrade is not supported)
    <ul>
        <li> stop all old (0.10.0.x) application instances </li>
        <li> update your code and swap old code and jar file with new code and new jar file </li>
        <li> restart all new (0.10.1.0 or 0.10.1.1) application instances </li>
    </ul>
    </li>
</ul>

<h5><a id="upgrade_1010_notable" href="#upgrade_1010_notable">Notable changes in 0.10.1.0</a></h5>
<ul>
    <li> The new Java consumer is no longer in beta and we recommend it for all new development. The old Scala consumers are still supported, but they will be deprecated in the next release
         and will be removed in a future major release. </li>
    <li> The <code>--new-consumer</code>/<code>--new.consumer</code> switch is no longer required to use tools like MirrorMaker and the Console Consumer with the new consumer; one simply
         needs to pass a Kafka broker to connect to instead of the ZooKeeper ensemble. In addition, usage of the Console Consumer with the old consumer has been deprecated and it will be
         removed in a future major release. </li>
    <li> Kafka clusters can now be uniquely identified by a cluster id. It will be automatically generated when a broker is upgraded to 0.10.1.0. The cluster id is available via the kafka.server:type=KafkaServer,name=ClusterId metric and it is part of the Metadata response. Serializers, client interceptors and metric reporters can receive the cluster id by implementing the ClusterResourceListener interface. </li>
    <li> The BrokerState "RunningAsController" (value 4) has been removed. Due to a bug, a broker would only be in this state briefly before transitioning out of it and hence the impact of the removal should be minimal. The recommended way to detect if a given broker is the controller is via the kafka.controller:type=KafkaController,name=ActiveControllerCount metric. </li>
    <li> The new Java Consumer now allows users to search offsets by timestamp on partitions. </li>
    <li> The new Java Consumer now supports heartbeating from a background thread. There is a new configuration
         <code>max.poll.interval.ms</code> which controls the maximum time between poll invocations before the consumer
         will proactively leave the group (5 minutes by default). The value of the configuration
         <code>request.timeout.ms</code> (default to 30 seconds) must always be smaller than <code>max.poll.interval.ms</code>(default to 5 minutes),
         since that is the maximum time that a JoinGroup request can block on the server while the consumer is rebalance.
         Finally, the default value of <code>session.timeout.ms</code> has been adjusted down to
         10 seconds, and the default value of <code>max.poll.records</code> has been changed to 500.</li>
    <li> When using an Authorizer and a user doesn't have <b>Describe</b> authorization on a topic, the broker will no
         longer return TOPIC_AUTHORIZATION_FAILED errors to requests since this leaks topic names. Instead, the UNKNOWN_TOPIC_OR_PARTITION
         error code will be returned. This may cause unexpected timeouts or delays when using the producer and consumer since
         Kafka clients will typically retry automatically on unknown topic errors. You should consult the client logs if you
         suspect this could be happening.</li>
    <li> Fetch responses have a size limit by default (50 MB for consumers and 10 MB for replication). The existing per partition limits also apply (1 MB for consumers
         and replication). Note that neither of these limits is an absolute maximum as explained in the next point. </li>
    <li> Consumers and replicas can make progress if a message larger than the response/partition size limit is found. More concretely, if the first message in the
         first non-empty partition of the fetch is larger than either or both limits, the message will still be returned. </li>
    <li> Overloaded constructors were added to <code>kafka.api.FetchRequest</code> and <code>kafka.javaapi.FetchRequest</code> to allow the caller to specify the
         order of the partitions (since order is significant in v3). The previously existing constructors were deprecated and the partitions are shuffled before
         the request is sent to avoid starvation issues. </li>
</ul>

<h5><a id="upgrade_1010_new_protocols" href="#upgrade_1010_new_protocols">New Protocol Versions</a></h5>
<ul>
    <li> ListOffsetRequest v1 supports accurate offset search based on timestamps. </li>
    <li> MetadataResponse v2 introduces a new field: "cluster_id". </li>
    <li> FetchRequest v3 supports limiting the response size (in addition to the existing per partition limit), it returns messages
         bigger than the limits if required to make progress and the order of partitions in the request is now significant. </li>
    <li> JoinGroup v1 introduces a new field: "rebalance_timeout". </li>
</ul>

<h4><a id="upgrade_10" href="#upgrade_10">Upgrading from 0.8.x or 0.9.x to 0.10.0.0</a></h4>
<p>
0.10.0.0 has <a href="#upgrade_10_breaking">potential breaking changes</a> (please review before upgrading) and possible <a href="#upgrade_10_performance_impact">  performance impact following the upgrade</a>. By following the recommended rolling upgrade plan below, you guarantee no downtime and no performance impact during and following the upgrade.
<br>
Note: Because new protocols are introduced, it is important to upgrade your Kafka clusters before upgrading your clients.
</p>
<p>
<b>Notes to clients with version 0.9.0.0: </b>Due to a bug introduced in 0.9.0.0,
clients that depend on ZooKeeper (old Scala high-level Consumer and MirrorMaker if used with the old consumer) will not
work with 0.10.0.x brokers. Therefore, 0.9.0.0 clients should be upgraded to 0.9.0.1 <b>before</b> brokers are upgraded to
0.10.0.x. This step is not necessary for 0.8.X or 0.9.0.1 clients.
</p>

<p><b>For a rolling upgrade:</b></p>

<ol>
    <li> Update server.properties file on all brokers and add the following properties:
         <ul>
         <li>inter.broker.protocol.version=CURRENT_KAFKA_VERSION (e.g. 0.8.2 or 0.9.0.0).</li>
         <li>log.message.format.version=CURRENT_KAFKA_VERSION  (See <a href="#upgrade_10_performance_impact">potential performance impact following the upgrade</a> for the details on what this configuration does.)
         </ul>
    </li>
    <li> Upgrade the brokers. This can be done a broker at a time by simply bringing it down, updating the code, and restarting it. </li>
    <li> Once the entire cluster is upgraded, bump the protocol version by editing inter.broker.protocol.version and setting it to 0.10.0.0. NOTE: You shouldn't touch log.message.format.version yet - this parameter should only change once all consumers have been upgraded to 0.10.0.0 </li>
    <li> Restart the brokers one by one for the new protocol version to take effect. </li>
    <li> Once all consumers have been upgraded to 0.10.0, change log.message.format.version to 0.10.0 on each broker and restart them one by one.
    </li>
</ol>

<p><b>Note:</b> If you are willing to accept downtime, you can simply take all the brokers down, update the code and start all of them. They will start with the new protocol by default.

<p><b>Note:</b> Bumping the protocol version and restarting can be done any time after the brokers were upgraded. It does not have to be immediately after.

<h5><a id="upgrade_10_performance_impact" href="#upgrade_10_performance_impact">Potential performance impact following upgrade to 0.10.0.0</a></h5>
<p>
    The message format in 0.10.0 includes a new timestamp field and uses relative offsets for compressed messages.
    The on disk message format can be configured through log.message.format.version in the server.properties file.
    The default on-disk message format is 0.10.0. If a consumer client is on a version before 0.10.0.0, it only understands
    message formats before 0.10.0. In this case, the broker is able to convert messages from the 0.10.0 format to an earlier format
    before sending the response to the consumer on an older version. However, the broker can't use zero-copy transfer in this case.

    Reports from the Kafka community on the performance impact have shown CPU utilization going from 20% before to 100% after an upgrade, which forced an immediate upgrade of all clients to bring performance back to normal.

    To avoid such message conversion before consumers are upgraded to 0.10.0.0, one can set log.message.format.version to 0.8.2 or 0.9.0 when upgrading the broker to 0.10.0.0. This way, the broker can still use zero-copy transfer to send the data to the old consumers. Once consumers are upgraded, one can change the message format to 0.10.0 on the broker and enjoy the new message format that includes new timestamp and improved compression.

    The conversion is supported to ensure compatibility and can be useful to support a few apps that have not updated to newer clients yet, but is impractical to support all consumer traffic on even an overprovisioned cluster. Therefore, it is critical to avoid the message conversion as much as possible when brokers have been upgraded but the majority of clients have not.
</p>
<p>
    For clients that are upgraded to 0.10.0.0, there is no performance impact.
</p>
<p>
    <b>Note:</b> By setting the message format version, one certifies that all existing messages are on or below that
    message format version. Otherwise consumers before 0.10.0.0 might break. In particular, after the message format
    is set to 0.10.0, one should not change it back to an earlier format as it may break consumers on versions before 0.10.0.0.
</p>
<p>
    <b>Note:</b> Due to the additional timestamp introduced in each message, producers sending small messages may see a
    message throughput degradation because of the increased overhead.
    Likewise, replication now transmits an additional 8 bytes per message.
    If you're running close to the network capacity of your cluster, it's possible that you'll overwhelm the network cards
    and see failures and performance issues due to the overload.
</p>
    <b>Note:</b> If you have enabled compression on producers, you may notice reduced producer throughput and/or
    lower compression rate on the broker in some cases. When receiving compressed messages, 0.10.0
    brokers avoid recompressing the messages, which in general reduces the latency and improves the throughput. In
    certain cases, however, this may reduce the batching size on the producer, which could lead to worse throughput. If this
    happens, users can tune linger.ms and batch.size of the producer for better throughput. In addition, the producer buffer
    used for compressing messages with snappy is smaller than the one used by the broker, which may have a negative
    impact on the compression ratio for the messages on disk. We intend to make this configurable in a future Kafka
    release.
<p>

</p>

<h5><a id="upgrade_10_breaking" href="#upgrade_10_breaking">Potential breaking changes in 0.10.0.0</a></h5>
<ul>
    <li> Starting from Kafka 0.10.0.0, the message format version in Kafka is represented as the Kafka version. For example, message format 0.9.0 refers to the highest message version supported by Kafka 0.9.0. </li>
    <li> Message format 0.10.0 has been introduced and it is used by default. It includes a timestamp field in the messages and relative offsets are used for compressed messages. </li>
    <li> ProduceRequest/Response v2 has been introduced and it is used by default to support message format 0.10.0 </li>
    <li> FetchRequest/Response v2 has been introduced and it is used by default to support message format 0.10.0 </li>
    <li> MessageFormatter interface was changed from <code>def writeTo(key: Array[Byte], value: Array[Byte], output: PrintStream)</code> to
        <code>def writeTo(consumerRecord: ConsumerRecord[Array[Byte], Array[Byte]], output: PrintStream)</code> </li>
    <li> MessageReader interface was changed from <code>def readMessage(): KeyedMessage[Array[Byte], Array[Byte]]</code> to
        <code>def readMessage(): ProducerRecord[Array[Byte], Array[Byte]]</code> </li>
    <li> MessageFormatter's package was changed from <code>kafka.tools</code> to <code>kafka.common</code> </li>
    <li> MessageReader's package was changed from <code>kafka.tools</code> to <code>kafka.common</code> </li>
    <li> MirrorMakerMessageHandler no longer exposes the <code>handle(record: MessageAndMetadata[Array[Byte], Array[Byte]])</code> method as it was never called. </li>
    <li> The 0.7 KafkaMigrationTool is no longer packaged with Kafka. If you need to migrate from 0.7 to 0.10.0, please migrate to 0.8 first and then follow the documented upgrade process to upgrade from 0.8 to 0.10.0. </li>
    <li> The new consumer has standardized its APIs to accept <code>java.util.Collection</code> as the sequence type for method parameters. Existing code may have to be updated to work with the 0.10.0 client library. </li>
    <li> LZ4-compressed message handling was changed to use an interoperable framing specification (LZ4f v1.5.1).
         To maintain compatibility with old clients, this change only applies to Message format 0.10.0 and later.
         Clients that Produce/Fetch LZ4-compressed messages using v0/v1 (Message format 0.9.0) should continue
         to use the 0.9.0 framing implementation. Clients that use Produce/Fetch protocols v2 or later
         should use interoperable LZ4f framing. A list of interoperable LZ4 libraries is available at <a href="https://www.lz4.org/">https://www.lz4.org/</a>
</ul>

<h5><a id="upgrade_10_notable" href="#upgrade_10_notable">Notable changes in 0.10.0.0</a></h5>

<ul>
    <li> Starting from Kafka 0.10.0.0, a new client library named <b>Kafka Streams</b> is available for stream processing on data stored in Kafka topics. This new client library only works with 0.10.x and upward versioned brokers due to message format changes mentioned above. For more information please read <a href="/{{version}}/documentation/streams">Streams documentation</a>.</li>
    <li> The default value of the configuration parameter <code>receive.buffer.bytes</code> is now 64K for the new consumer.</li>
    <li> The new consumer now exposes the configuration parameter <code>exclude.internal.topics</code> to restrict internal topics (such as the consumer offsets topic) from accidentally being included in regular expression subscriptions. By default, it is enabled.</li>
    <li> The old Scala producer has been deprecated. Users should migrate their code to the Java producer included in the kafka-clients JAR as soon as possible. </li>
    <li> The new consumer API has been marked stable. </li>
</ul>

<h4><a id="upgrade_9" href="#upgrade_9">Upgrading from 0.8.0, 0.8.1.X, or 0.8.2.X to 0.9.0.0</a></h4>

0.9.0.0 has <a href="#upgrade_9_breaking">potential breaking changes</a> (please review before upgrading) and an inter-broker protocol change from previous versions. This means that upgraded brokers and clients may not be compatible with older versions. It is important that you upgrade your Kafka cluster before upgrading your clients. If you are using MirrorMaker downstream clusters should be upgraded first as well.

<p><b>For a rolling upgrade:</b></p>

<ol>
	<li> Update server.properties file on all brokers and add the following property: inter.broker.protocol.version=0.8.2.X </li>
	<li> Upgrade the brokers. This can be done a broker at a time by simply bringing it down, updating the code, and restarting it. </li>
	<li> Once the entire cluster is upgraded, bump the protocol version by editing inter.broker.protocol.version and setting it to 0.9.0.0.</li>
	<li> Restart the brokers one by one for the new protocol version to take effect </li>
</ol>

<p><b>Note:</b> If you are willing to accept downtime, you can simply take all the brokers down, update the code and start all of them. They will start with the new protocol by default.

<p><b>Note:</b> Bumping the protocol version and restarting can be done any time after the brokers were upgraded. It does not have to be immediately after.

<h5><a id="upgrade_9_breaking" href="#upgrade_9_breaking">Potential breaking changes in 0.9.0.0</a></h5>

<ul>
    <li> Java 1.6 is no longer supported. </li>
    <li> Scala 2.9 is no longer supported. </li>
    <li> Broker IDs above 1000 are now reserved by default to automatically assigned broker IDs. If your cluster has existing broker IDs above that threshold make sure to increase the reserved.broker.max.id broker configuration property accordingly. </li>
    <li> Configuration parameter replica.lag.max.messages was removed. Partition leaders will no longer consider the number of lagging messages when deciding which replicas are in sync. </li>
    <li> Configuration parameter replica.lag.time.max.ms now refers not just to the time passed since last fetch request from replica, but also to time since the replica last caught up. Replicas that are still fetching messages from leaders but did not catch up to the latest messages in replica.lag.time.max.ms will be considered out of sync. </li>
    <li> Compacted topics no longer accept messages without key and an exception is thrown by the producer if this is attempted. In 0.8.x, a message without key would cause the log compaction thread to subsequently complain and quit (and stop compacting all compacted topics). </li>
    <li> MirrorMaker no longer supports multiple target clusters. As a result it will only accept a single --consumer.config parameter. To mirror multiple source clusters, you will need at least one MirrorMaker instance per source cluster, each with its own consumer configuration. </li>
    <li> Tools packaged under <em>org.apache.kafka.clients.tools.*</em> have been moved to <em>org.apache.kafka.tools.*</em>. All included scripts will still function as usual, only custom code directly importing these classes will be affected. </li>
    <li> The default Kafka JVM performance options (KAFKA_JVM_PERFORMANCE_OPTS) have been changed in kafka-run-class.sh. </li>
    <li> The kafka-topics.sh script (kafka.admin.TopicCommand) now exits with non-zero exit code on failure. </li>
    <li> The kafka-topics.sh script (kafka.admin.TopicCommand) will now print a warning when topic names risk metric collisions due to the use of a '.' or '_' in the topic name, and error in the case of an actual collision. </li>
    <li> The kafka-console-producer.sh script (kafka.tools.ConsoleProducer) will use the Java producer instead of the old Scala producer be default, and users have to specify 'old-producer' to use the old producer. </li>
    <li> By default, all command line tools will print all logging messages to stderr instead of stdout. </li>
</ul>

<h5><a id="upgrade_901_notable" href="#upgrade_901_notable">Notable changes in 0.9.0.1</a></h5>

<ul>
    <li> The new broker id generation feature can be disabled by setting broker.id.generation.enable to false. </li>
    <li> Configuration parameter log.cleaner.enable is now true by default. This means topics with a cleanup.policy=compact will now be compacted by default, and 128 MB of heap will be allocated to the cleaner process via log.cleaner.dedupe.buffer.size. You may want to review log.cleaner.dedupe.buffer.size and the other log.cleaner configuration values based on your usage of compacted topics. </li>
    <li> Default value of configuration parameter fetch.min.bytes for the new consumer is now 1 by default. </li>
</ul>

<h5>Deprecations in 0.9.0.0</h5>

<ul>
    <li> Altering topic configuration from the kafka-topics.sh script (kafka.admin.TopicCommand) has been deprecated. Going forward, please use the kafka-configs.sh script (kafka.admin.ConfigCommand) for this functionality. </li>
    <li> The kafka-consumer-offset-checker.sh (kafka.tools.ConsumerOffsetChecker) has been deprecated. Going forward, please use kafka-consumer-groups.sh (kafka.admin.ConsumerGroupCommand) for this functionality. </li>
    <li> The kafka.tools.ProducerPerformance class has been deprecated. Going forward, please use org.apache.kafka.tools.ProducerPerformance for this functionality (kafka-producer-perf-test.sh will also be changed to use the new class). </li>
    <li> The producer config block.on.buffer.full has been deprecated and will be removed in future release. Currently its default value has been changed to false. The KafkaProducer will no longer throw BufferExhaustedException but instead will use max.block.ms value to block, after which it will throw a TimeoutException. If block.on.buffer.full property is set to true explicitly, it will set the max.block.ms to Long.MAX_VALUE and metadata.fetch.timeout.ms will not be honoured</li>
</ul>

<h4><a id="upgrade_82" href="#upgrade_82">Upgrading from 0.8.1 to 0.8.2</a></h4>

0.8.2 is fully compatible with 0.8.1. The upgrade can be done one broker at a time by simply bringing it down, updating the code, and restarting it.

<h4><a id="upgrade_81" href="#upgrade_81">Upgrading from 0.8.0 to 0.8.1</a></h4>

0.8.1 is fully compatible with 0.8. The upgrade can be done one broker at a time by simply bringing it down, updating the code, and restarting it.

<h4><a id="upgrade_7" href="#upgrade_7">Upgrading from 0.7</a></h4>

Release 0.7 is incompatible with newer releases. Major changes were made to the API, ZooKeeper data structures, and protocol, and configuration in order to add replication (Which was missing in 0.7). The upgrade from 0.7 to later versions requires a <a href="https://cwiki.apache.org/confluence/display/KAFKA/Migrating+from+0.7+to+0.8">special tool</a> for migration. This migration can be done without downtime.

</script>

<div class="p-upgrade"></div><|MERGE_RESOLUTION|>--- conflicted
+++ resolved
@@ -52,7 +52,6 @@
                 Please use <code>--include</code> instead.
             </li>
             <li>
-<<<<<<< HEAD
                 The <code>config.properties.blacklist</code> was removed from the <code>org.apache.kafka.connect.mirror.MirrorSourceConfig</code>
                 Please use <code>config.properties.exclude</code> instead.
             </li>
@@ -63,7 +62,7 @@
             <li>
                 The <code>groups.blacklist</code> was removed from the <code>org.apache.kafka.connect.mirror.MirrorSourceConfig</code>
                 Please use <code>groups.exclude</code> instead.
-=======
+            </li>    
                 The <code>--whitelist</code> and <code>--blacklist</code> options were removed from the <code>org.apache.kafka.connect.transforms.ReplaceField</code>.
                 Please use <code>--include</code> and <code>--exclude</code> instead.
             </li>
@@ -77,7 +76,6 @@
             <li>
                 The <code>metrics.jmx.whitelist</code> was removed from the <code>org.apache.kafka.common.metrics.JmxReporter</code>
                 Please use <code>metrics.jmx.include</code> instead.
->>>>>>> 05696037
             </li>
         </ul>
     </ul>
