// Licensed to the Apache Software Foundation (ASF) under one or more
// contributor license agreements.  See the NOTICE file distributed with
// this work for additional information regarding copyright ownership.
// The ASF licenses this file to You under the Apache License, Version 2.0
// (the "License"); you may not use this file except in compliance with
// the License.  You may obtain a copy of the License at
//
//    http://www.apache.org/licenses/LICENSE-2.0
//
// Unless required by applicable law or agreed to in writing, software
// distributed under the License is distributed on an "AS IS" BASIS,
// WITHOUT WARRANTIES OR CONDITIONS OF ANY KIND, either express or implied.
// See the License for the specific language governing permissions and
// limitations under the License.

plugins {
    id 'com.gradle.develocity' version '3.17.6'
    id 'com.gradle.common-custom-user-data-gradle-plugin' version '2.0.2'
}

def isGithubActions = System.getenv('GITHUB_ACTIONS') != null
def isJenkins = System.getenv('JENKINS_URL') != null
def isCI = isGithubActions || isJenkins

develocity {
    server = "https://ge.apache.org"
    projectId = "kafka"
    buildScan {
        uploadInBackground = !isCI
        publishing.onlyIf { it.authenticated }
        obfuscation {
            // This obfuscates the IP addresses of the build machine in the build scan.
            // Alternatively, the build scan will provide the hostname for troubleshooting host-specific issues.
            ipAddresses { addresses -> addresses.collect { address -> "0.0.0.0"} }
        }
        if (isJenkins) {
            tag "jenkins"
        } else if (isGithubActions) {
            tag "github"
        } else {
            tag "local"
        }
    }
}

buildCache {
    local {
<<<<<<< HEAD
        true 
=======
        // This allows the build cache to be used locally or on GitHub Actions.
        // Using the cache on GH should be safe since each job is run on a new VM
        enabled = !isJenkins
>>>>>>> 61a661ec
    }

    remote(develocity.buildCache) {
        enabled = false
    }
}

include 'clients',
    'connect:api',
    'connect:basic-auth-extension',
    'connect:file',
    'connect:json',
    'connect:mirror',
    'connect:mirror-client',
    'connect:runtime',
    'connect:test-plugins',
    'connect:transforms',
    'coordinator-common',
    'core',
    'examples',
    'generator',
    'group-coordinator',
    'group-coordinator:group-coordinator-api',
    'jmh-benchmarks',
    'log4j-appender',
    'metadata',
    'raft',
    'server',
    'server-common',
    'share',
    'share-coordinator',
    'shell',
    'storage',
    'storage:api',
    'streams',
    'streams:examples',
    'streams:streams-scala',
    'streams:test-utils',
    'streams:upgrade-system-tests-0100',
    'streams:upgrade-system-tests-0101',
    'streams:upgrade-system-tests-0102',
    'streams:upgrade-system-tests-0110',
    'streams:upgrade-system-tests-10',
    'streams:upgrade-system-tests-11',
    'streams:upgrade-system-tests-20',
    'streams:upgrade-system-tests-21',
    'streams:upgrade-system-tests-22',
    'streams:upgrade-system-tests-23',
    'streams:upgrade-system-tests-24',
    'streams:upgrade-system-tests-25',
    'streams:upgrade-system-tests-26',
    'streams:upgrade-system-tests-27',
    'streams:upgrade-system-tests-28',
    'streams:upgrade-system-tests-30',
    'streams:upgrade-system-tests-31',
    'streams:upgrade-system-tests-32',
    'streams:upgrade-system-tests-33',
    'streams:upgrade-system-tests-34',
    'streams:upgrade-system-tests-35',
    'streams:upgrade-system-tests-36',
    'streams:upgrade-system-tests-37',
    'streams:upgrade-system-tests-38',
    'tools',
    'tools:tools-api',
    'transaction-coordinator',
    'trogdor'

project(":storage:api").name = "storage-api"
rootProject.name = 'kafka'
<|MERGE_RESOLUTION|>--- conflicted
+++ resolved
@@ -45,13 +45,9 @@
 
 buildCache {
     local {
-<<<<<<< HEAD
-        true 
-=======
         // This allows the build cache to be used locally or on GitHub Actions.
         // Using the cache on GH should be safe since each job is run on a new VM
         enabled = !isJenkins
->>>>>>> 61a661ec
     }
 
     remote(develocity.buildCache) {
