--- conflicted
+++ resolved
@@ -17,17 +17,17 @@
 
 package kafka.server
 
-import java.io.File
+import java.io.{ByteArrayOutputStream, File, PrintStream}
 import java.net.InetSocketAddress
 import java.util
 import java.util.{Collections, Optional, OptionalInt, Properties}
 import java.util.concurrent.{CompletableFuture, TimeUnit}
 import javax.security.auth.login.Configuration
+import kafka.tools.StorageTool
 import kafka.utils.{CoreUtils, Logging, TestInfoUtils, TestUtils}
 import kafka.zk.{AdminZkClient, EmbeddedZookeeper, KafkaZkClient}
-import org.apache.kafka.clients.consumer.GroupProtocol
 import org.apache.kafka.common.metrics.Metrics
-import org.apache.kafka.common.{DirectoryId, Uuid}
+import org.apache.kafka.common.Uuid
 import org.apache.kafka.common.security.JaasUtils
 import org.apache.kafka.common.security.auth.SecurityProtocol
 import org.apache.kafka.common.utils.{Exit, Time}
@@ -110,7 +110,6 @@
           setVersion(MetaPropertiesVersion.V1).
           setClusterId(clusterId).
           setNodeId(config.nodeId).
-          setDirectoryId(DirectoryId.random()).
           build())
       })
       copier.setPreWriteHandler((logDir, _, _) => {
@@ -194,13 +193,10 @@
     TestInfoUtils.isNewGroupCoordinatorEnabled(testInfo)
   }
 
-<<<<<<< HEAD
-=======
   def maybeGroupProtocolSpecified(testInfo: TestInfo): Option[GroupProtocol] = {
     TestInfoUtils.maybeGroupProtocolSpecified(testInfo)
   }
 
->>>>>>> 32576f61
   def checkIsZKTest(): Unit = {
     if (isKRaftTest()) {
       throw new RuntimeException("This function can't be accessed when running the test " +
@@ -312,6 +308,25 @@
 
   def optionalMetadataRecords: Option[ArrayBuffer[ApiMessageAndVersion]] = None
 
+  private def formatDirectories(directories: immutable.Seq[String],
+                                metaProperties: MetaProperties): Unit = {
+    val stream = new ByteArrayOutputStream()
+    var out: PrintStream = null
+    try {
+      out = new PrintStream(stream)
+      val bootstrapMetadata = StorageTool.buildBootstrapMetadata(metadataVersion,
+                                                                 optionalMetadataRecords, "format command")
+      if (StorageTool.formatCommand(out, directories, metaProperties, bootstrapMetadata, metadataVersion,
+                                    ignoreFormatted = false) != 0) {
+        throw new RuntimeException(stream.toString())
+      }
+      debug(s"Formatted storage directory(ies) ${directories}")
+    } finally {
+      if (out != null) out.close()
+      stream.close()
+    }
+  }
+
   private def newKRaftQuorum(testInfo: TestInfo): KRaftQuorumImplementation = {
     val propsList = kraftControllerConfigs()
     if (propsList.size != 1) {
@@ -320,7 +335,6 @@
     val props = propsList(0)
     props.setProperty(KafkaConfig.ServerMaxStartupTimeMsProp, TimeUnit.MINUTES.toMillis(10).toString)
     props.setProperty(KafkaConfig.ProcessRolesProp, "controller")
-    props.setProperty(KafkaConfig.UnstableMetadataVersionsEnableProp, "true")
     if (props.getProperty(KafkaConfig.NodeIdProp) == null) {
       props.setProperty(KafkaConfig.NodeIdProp, "1000")
     }
@@ -331,7 +345,7 @@
       setClusterId(Uuid.randomUuid().toString).
       setNodeId(nodeId).
       build()
-    TestUtils.formatDirectories(immutable.Seq(metadataDir.getAbsolutePath), metaProperties, metadataVersion, optionalMetadataRecords)
+    formatDirectories(immutable.Seq(metadataDir.getAbsolutePath), metaProperties)
 
     val metadataRecords = new util.ArrayList[ApiMessageAndVersion]
     metadataRecords.add(new ApiMessageAndVersion(new FeatureLevelRecord().
