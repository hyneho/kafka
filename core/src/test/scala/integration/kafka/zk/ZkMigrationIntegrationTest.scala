--- conflicted
+++ resolved
@@ -185,23 +185,15 @@
 
       // Enable migration configs and restart brokers
       log.info("Restart brokers in migration mode")
-<<<<<<< HEAD
       val serverProperties = new util.HashMap[String, String](zkCluster.config().serverProperties())
-      serverProperties.put(KafkaConfig.MigrationEnabledProp, "true")
+      serverProperties.put(KRaftConfigs.MIGRATION_ENABLED_CONFIG, "true")
       serverProperties.put(QuorumConfig.QUORUM_VOTERS_CONFIG, kraftCluster.quorumVotersConfig())
-      serverProperties.put(KafkaConfig.ControllerListenerNamesProp, "CONTROLLER")
+      serverProperties.put(KRaftConfigs.CONTROLLER_LISTENER_NAMES_CONFIG, "CONTROLLER")
       serverProperties.put(SocketServerConfigs.LISTENER_SECURITY_PROTOCOL_MAP_CONFIG, "CONTROLLER:PLAINTEXT,EXTERNAL:PLAINTEXT,PLAINTEXT:PLAINTEXT")
       val clusterConfig = ClusterConfig.builder(zkCluster.config())
         .setServerProperties(serverProperties)
         .build()
       zkCluster.asInstanceOf[ZkClusterInstance].rollingBrokerRestart(Optional.of(clusterConfig)) // This would throw if authorizers weren't allowed
-=======
-      zkCluster.config().serverProperties().put(KRaftConfigs.MIGRATION_ENABLED_CONFIG, "true")
-      zkCluster.config().serverProperties().put(QuorumConfig.QUORUM_VOTERS_CONFIG, kraftCluster.quorumVotersConfig())
-      zkCluster.config().serverProperties().put(KRaftConfigs.CONTROLLER_LISTENER_NAMES_CONFIG, "CONTROLLER")
-      zkCluster.config().serverProperties().put(SocketServerConfigs.LISTENER_SECURITY_PROTOCOL_MAP_CONFIG, "CONTROLLER:PLAINTEXT,EXTERNAL:PLAINTEXT,PLAINTEXT:PLAINTEXT")
-      zkCluster.rollingBrokerRestart() // This would throw if authorizers weren't allowed
->>>>>>> 4060d437
       zkCluster.waitForReadyBrokers()
       readyFuture.get(30, TimeUnit.SECONDS)
 
@@ -329,23 +321,15 @@
 
       // Enable migration configs and restart brokers
       log.info("Restart brokers in migration mode")
-<<<<<<< HEAD
       val serverProperties = new util.HashMap[String, String](zkCluster.config().serverProperties())
-      serverProperties.put(KafkaConfig.MigrationEnabledProp, "true")
+      serverProperties.put(KRaftConfigs.MIGRATION_ENABLED_CONFIG, "true")
       serverProperties.put(QuorumConfig.QUORUM_VOTERS_CONFIG, kraftCluster.quorumVotersConfig())
-      serverProperties.put(KafkaConfig.ControllerListenerNamesProp, "CONTROLLER")
+      serverProperties.put(KRaftConfigs.CONTROLLER_LISTENER_NAMES_CONFIG, "CONTROLLER")
       serverProperties.put(SocketServerConfigs.LISTENER_SECURITY_PROTOCOL_MAP_CONFIG, "CONTROLLER:PLAINTEXT,EXTERNAL:PLAINTEXT,PLAINTEXT:PLAINTEXT")
       val clusterConfig = ClusterConfig.builder(zkCluster.config())
         .setServerProperties(serverProperties)
         .build()
       zkCluster.asInstanceOf[ZkClusterInstance].rollingBrokerRestart(Optional.of(clusterConfig))
-=======
-      zkCluster.config().serverProperties().put(KRaftConfigs.MIGRATION_ENABLED_CONFIG, "true")
-      zkCluster.config().serverProperties().put(QuorumConfig.QUORUM_VOTERS_CONFIG, kraftCluster.quorumVotersConfig())
-      zkCluster.config().serverProperties().put(KRaftConfigs.CONTROLLER_LISTENER_NAMES_CONFIG, "CONTROLLER")
-      zkCluster.config().serverProperties().put(SocketServerConfigs.LISTENER_SECURITY_PROTOCOL_MAP_CONFIG, "CONTROLLER:PLAINTEXT,EXTERNAL:PLAINTEXT,PLAINTEXT:PLAINTEXT")
-      zkCluster.rollingBrokerRestart()
->>>>>>> 4060d437
 
       // Emulate a ZK topic deletion
       zkClient.createDeleteTopicPath("test-topic-1")
@@ -475,23 +459,15 @@
 
       // Enable migration configs and restart brokers
       log.info("Restart brokers in migration mode")
-<<<<<<< HEAD
       val serverProperties = new util.HashMap[String, String](zkCluster.config().serverProperties())
-      serverProperties.put(KafkaConfig.MigrationEnabledProp, "true")
+      serverProperties.put(KRaftConfigs.MIGRATION_ENABLED_CONFIG, "true")
       serverProperties.put(QuorumConfig.QUORUM_VOTERS_CONFIG, kraftCluster.quorumVotersConfig())
-      serverProperties.put(KafkaConfig.ControllerListenerNamesProp, "CONTROLLER")
+      serverProperties.put(KRaftConfigs.CONTROLLER_LISTENER_NAMES_CONFIG, "CONTROLLER")
       serverProperties.put(SocketServerConfigs.LISTENER_SECURITY_PROTOCOL_MAP_CONFIG, "CONTROLLER:PLAINTEXT,EXTERNAL:PLAINTEXT,PLAINTEXT:PLAINTEXT")
       val clusterConfig = ClusterConfig.builder(zkCluster.config())
         .setServerProperties(serverProperties)
         .build()
       zkCluster.asInstanceOf[ZkClusterInstance].rollingBrokerRestart(Optional.of(clusterConfig))
-=======
-      zkCluster.config().serverProperties().put(KRaftConfigs.MIGRATION_ENABLED_CONFIG, "true")
-      zkCluster.config().serverProperties().put(QuorumConfig.QUORUM_VOTERS_CONFIG, kraftCluster.quorumVotersConfig())
-      zkCluster.config().serverProperties().put(KRaftConfigs.CONTROLLER_LISTENER_NAMES_CONFIG, "CONTROLLER")
-      zkCluster.config().serverProperties().put(SocketServerConfigs.LISTENER_SECURITY_PROTOCOL_MAP_CONFIG, "CONTROLLER:PLAINTEXT,EXTERNAL:PLAINTEXT,PLAINTEXT:PLAINTEXT")
-      zkCluster.rollingBrokerRestart()
->>>>>>> 4060d437
       zkCluster.waitForReadyBrokers()
       readyFuture.get(30, TimeUnit.SECONDS)
 
@@ -551,23 +527,15 @@
 
       // Enable migration configs and restart brokers
       log.info("Restart brokers in migration mode")
-<<<<<<< HEAD
       val serverProperties = new util.HashMap[String, String](zkCluster.config().serverProperties())
-      serverProperties.put(KafkaConfig.MigrationEnabledProp, "true")
+      serverProperties.put(KRaftConfigs.MIGRATION_ENABLED_CONFIG, "true")
       serverProperties.put(QuorumConfig.QUORUM_VOTERS_CONFIG, kraftCluster.quorumVotersConfig())
-      serverProperties.put(KafkaConfig.ControllerListenerNamesProp, "CONTROLLER")
+      serverProperties.put(KRaftConfigs.CONTROLLER_LISTENER_NAMES_CONFIG, "CONTROLLER")
       serverProperties.put(SocketServerConfigs.LISTENER_SECURITY_PROTOCOL_MAP_CONFIG, "CONTROLLER:PLAINTEXT,EXTERNAL:PLAINTEXT,PLAINTEXT:PLAINTEXT")
       val clusterConfig = ClusterConfig.builder(zkCluster.config())
         .setServerProperties(serverProperties)
         .build()
       zkCluster.asInstanceOf[ZkClusterInstance].rollingBrokerRestart(Optional.of(clusterConfig)) // This would throw if authorizers weren't allowed
-=======
-      zkCluster.config().serverProperties().put(KRaftConfigs.MIGRATION_ENABLED_CONFIG, "true")
-      zkCluster.config().serverProperties().put(QuorumConfig.QUORUM_VOTERS_CONFIG, kraftCluster.quorumVotersConfig())
-      zkCluster.config().serverProperties().put(KRaftConfigs.CONTROLLER_LISTENER_NAMES_CONFIG, "CONTROLLER")
-      zkCluster.config().serverProperties().put(SocketServerConfigs.LISTENER_SECURITY_PROTOCOL_MAP_CONFIG, "CONTROLLER:PLAINTEXT,EXTERNAL:PLAINTEXT,PLAINTEXT:PLAINTEXT")
-      zkCluster.rollingBrokerRestart() // This would throw if authorizers weren't allowed
->>>>>>> 4060d437
       zkCluster.waitForReadyBrokers()
       readyFuture.get(30, TimeUnit.SECONDS)
 
@@ -648,23 +616,15 @@
 
       // Enable migration configs and restart brokers
       log.info("Restart brokers in migration mode")
-<<<<<<< HEAD
       val serverProperties = new util.HashMap[String, String](zkCluster.config().serverProperties())
-      serverProperties.put(KafkaConfig.MigrationEnabledProp, "true")
+      serverProperties.put(KRaftConfigs.MIGRATION_ENABLED_CONFIG, "true")
       serverProperties.put(QuorumConfig.QUORUM_VOTERS_CONFIG, kraftCluster.quorumVotersConfig())
-      serverProperties.put(KafkaConfig.ControllerListenerNamesProp, "CONTROLLER")
+      serverProperties.put(KRaftConfigs.CONTROLLER_LISTENER_NAMES_CONFIG, "CONTROLLER")
       serverProperties.put(SocketServerConfigs.LISTENER_SECURITY_PROTOCOL_MAP_CONFIG, "CONTROLLER:PLAINTEXT,EXTERNAL:PLAINTEXT,PLAINTEXT:PLAINTEXT")
       val clusterConfig = ClusterConfig.builder(zkCluster.config())
         .setServerProperties(serverProperties)
         .build()
       zkCluster.asInstanceOf[ZkClusterInstance].rollingBrokerRestart(Optional.of(clusterConfig))
-=======
-      zkCluster.config().serverProperties().put(KRaftConfigs.MIGRATION_ENABLED_CONFIG, "true")
-      zkCluster.config().serverProperties().put(QuorumConfig.QUORUM_VOTERS_CONFIG, kraftCluster.quorumVotersConfig())
-      zkCluster.config().serverProperties().put(KRaftConfigs.CONTROLLER_LISTENER_NAMES_CONFIG, "CONTROLLER")
-      zkCluster.config().serverProperties().put(SocketServerConfigs.LISTENER_SECURITY_PROTOCOL_MAP_CONFIG, "CONTROLLER:PLAINTEXT,EXTERNAL:PLAINTEXT,PLAINTEXT:PLAINTEXT")
-      zkCluster.rollingBrokerRestart()
->>>>>>> 4060d437
       zkCluster.waitForReadyBrokers()
       readyFuture.get(30, TimeUnit.SECONDS)
 
@@ -725,23 +685,15 @@
 
       // Enable migration configs and restart brokers
       log.info("Restart brokers in migration mode")
-<<<<<<< HEAD
       val serverProperties = new util.HashMap[String, String](zkCluster.config().serverProperties())
-      serverProperties.put(KafkaConfig.MigrationEnabledProp, "true")
+      serverProperties.put(KRaftConfigs.MIGRATION_ENABLED_CONFIG, "true")
       serverProperties.put(QuorumConfig.QUORUM_VOTERS_CONFIG, kraftCluster.quorumVotersConfig())
-      serverProperties.put(KafkaConfig.ControllerListenerNamesProp, "CONTROLLER")
+      serverProperties.put(KRaftConfigs.CONTROLLER_LISTENER_NAMES_CONFIG, "CONTROLLER")
       serverProperties.put(SocketServerConfigs.LISTENER_SECURITY_PROTOCOL_MAP_CONFIG, "CONTROLLER:PLAINTEXT,EXTERNAL:PLAINTEXT,PLAINTEXT:PLAINTEXT")
       val clusterConfig = ClusterConfig.builder(zkCluster.config())
         .setServerProperties(serverProperties)
         .build()
       zkCluster.asInstanceOf[ZkClusterInstance].rollingBrokerRestart(Optional.of(clusterConfig))
-=======
-      zkCluster.config().serverProperties().put(KRaftConfigs.MIGRATION_ENABLED_CONFIG, "true")
-      zkCluster.config().serverProperties().put(QuorumConfig.QUORUM_VOTERS_CONFIG, kraftCluster.quorumVotersConfig())
-      zkCluster.config().serverProperties().put(KRaftConfigs.CONTROLLER_LISTENER_NAMES_CONFIG, "CONTROLLER")
-      zkCluster.config().serverProperties().put(SocketServerConfigs.LISTENER_SECURITY_PROTOCOL_MAP_CONFIG, "CONTROLLER:PLAINTEXT,EXTERNAL:PLAINTEXT,PLAINTEXT:PLAINTEXT")
-      zkCluster.rollingBrokerRestart()
->>>>>>> 4060d437
       zkCluster.waitForReadyBrokers()
       readyFuture.get(30, TimeUnit.SECONDS)
 
@@ -797,23 +749,15 @@
 
       // Enable migration configs and restart brokers
       log.info("Restart brokers in migration mode")
-<<<<<<< HEAD
       val serverProperties = new util.HashMap[String, String](zkCluster.config().serverProperties())
-      serverProperties.put(KafkaConfig.MigrationEnabledProp, "true")
+      serverProperties.put(KRaftConfigs.MIGRATION_ENABLED_CONFIG, "true")
       serverProperties.put(QuorumConfig.QUORUM_VOTERS_CONFIG, kraftCluster.quorumVotersConfig())
-      serverProperties.put(KafkaConfig.ControllerListenerNamesProp, "CONTROLLER")
+      serverProperties.put(KRaftConfigs.CONTROLLER_LISTENER_NAMES_CONFIG, "CONTROLLER")
       serverProperties.put(SocketServerConfigs.LISTENER_SECURITY_PROTOCOL_MAP_CONFIG, "CONTROLLER:PLAINTEXT,EXTERNAL:PLAINTEXT,PLAINTEXT:PLAINTEXT")
       val clusterConfig = ClusterConfig.builder(zkCluster.config())
         .setServerProperties(serverProperties)
         .build()
       zkCluster.asInstanceOf[ZkClusterInstance].rollingBrokerRestart(Optional.of(clusterConfig))
-=======
-      zkCluster.config().serverProperties().put(KRaftConfigs.MIGRATION_ENABLED_CONFIG, "true")
-      zkCluster.config().serverProperties().put(QuorumConfig.QUORUM_VOTERS_CONFIG, kraftCluster.quorumVotersConfig())
-      zkCluster.config().serverProperties().put(KRaftConfigs.CONTROLLER_LISTENER_NAMES_CONFIG, "CONTROLLER")
-      zkCluster.config().serverProperties().put(SocketServerConfigs.LISTENER_SECURITY_PROTOCOL_MAP_CONFIG, "CONTROLLER:PLAINTEXT,EXTERNAL:PLAINTEXT,PLAINTEXT:PLAINTEXT")
-      zkCluster.rollingBrokerRestart()
->>>>>>> 4060d437
       zkCluster.waitForReadyBrokers()
       readyFuture.get(30, TimeUnit.SECONDS)
 
@@ -884,23 +828,15 @@
 
       // Enable migration configs and restart brokers
       log.info("Restart brokers in migration mode")
-<<<<<<< HEAD
       val serverProperties = new util.HashMap[String, String](zkCluster.config().serverProperties())
-      serverProperties.put(KafkaConfig.MigrationEnabledProp, "true")
+      serverProperties.put(KRaftConfigs.MIGRATION_ENABLED_CONFIG, "true")
       serverProperties.put(QuorumConfig.QUORUM_VOTERS_CONFIG, kraftCluster.quorumVotersConfig())
-      serverProperties.put(KafkaConfig.ControllerListenerNamesProp, "CONTROLLER")
+      serverProperties.put(KRaftConfigs.CONTROLLER_LISTENER_NAMES_CONFIG, "CONTROLLER")
       serverProperties.put(SocketServerConfigs.LISTENER_SECURITY_PROTOCOL_MAP_CONFIG, "CONTROLLER:PLAINTEXT,EXTERNAL:PLAINTEXT,PLAINTEXT:PLAINTEXT")
       val clusterConfig = ClusterConfig.builder(zkCluster.config())
         .setServerProperties(serverProperties)
         .build()
       zkCluster.asInstanceOf[ZkClusterInstance].rollingBrokerRestart(Optional.of(clusterConfig))
-=======
-      zkCluster.config().serverProperties().put(KRaftConfigs.MIGRATION_ENABLED_CONFIG, "true")
-      zkCluster.config().serverProperties().put(QuorumConfig.QUORUM_VOTERS_CONFIG, kraftCluster.quorumVotersConfig())
-      zkCluster.config().serverProperties().put(KRaftConfigs.CONTROLLER_LISTENER_NAMES_CONFIG, "CONTROLLER")
-      zkCluster.config().serverProperties().put(SocketServerConfigs.LISTENER_SECURITY_PROTOCOL_MAP_CONFIG, "CONTROLLER:PLAINTEXT,EXTERNAL:PLAINTEXT,PLAINTEXT:PLAINTEXT")
-      zkCluster.rollingBrokerRestart()
->>>>>>> 4060d437
       zkCluster.waitForReadyBrokers()
       readyFuture.get(30, TimeUnit.SECONDS)
 
