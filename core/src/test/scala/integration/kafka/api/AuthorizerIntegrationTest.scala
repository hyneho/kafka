--- conflicted
+++ resolved
@@ -1031,14 +1031,6 @@
 
   @Test
   def shouldThrowTransactionalIdAuthorizationExceptionWhenNoTransactionAccessOnEndTransaction(): Unit = {
-<<<<<<< HEAD
-    addAndVerifyAcls(Set(new Acl(KafkaPrincipal.ANONYMOUS, Allow, Acl.WildCardHost, Write)), producerTransactionalIdResource)
-    addAndVerifyAcls(Set(new Acl(KafkaPrincipal.ANONYMOUS, Allow, Acl.WildCardHost, Write)), Resource.ProducerIdResource)
-    addAndVerifyAcls(Set(new Acl(KafkaPrincipal.ANONYMOUS, Allow, Acl.WildCardHost, Write)), topicResource)
-    transactionalProducer.initTransactions()
-    transactionalProducer.beginTransaction()
-    transactionalProducer.send(new ProducerRecord(tp.topic(), tp.partition(), "1".getBytes, "1".getBytes)).get
-=======
     addAndVerifyAcls(Set(new Acl(KafkaPrincipal.ANONYMOUS, Allow, Acl.WildCardHost, Write)), transactionalIdResource)
     addAndVerifyAcls(Set(new Acl(KafkaPrincipal.ANONYMOUS, Allow, Acl.WildCardHost, Write)), topicResource)
     val producer = buildTransactionalProducer()
@@ -1046,7 +1038,6 @@
     producer.beginTransaction()
     producer.send(new ProducerRecord(tp.topic, tp.partition, "1".getBytes, "1".getBytes)).get
     producer.flush()
->>>>>>> cea319a4
     removeAllAcls()
     try {
       producer.commitTransaction()
