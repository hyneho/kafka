--- conflicted
+++ resolved
@@ -255,27 +255,15 @@
 
   private def createProduceRequestWithId(id: Uuid) = {
     requests.ProduceRequest.forCurrentMagic(new ProduceRequestData()
-<<<<<<< HEAD
-        .setTopicData(new ProduceRequestData.TopicProduceDataCollection(
-          Collections.singletonList(new ProduceRequestData.TopicProduceData()
-              .setName(tp.topic).setTopicId(id).setPartitionData(Collections.singletonList(
-                new ProduceRequestData.PartitionProduceData()
-                  .setIndex(tp.partition)
-                  .setRecords(MemoryRecords.withRecords(CompressionType.NONE, new SimpleRecord("test".getBytes))))))
-            .iterator))
-        .setAcks(1.toShort)
-        .setTimeoutMs(5000))
-=======
       .setTopicData(new ProduceRequestData.TopicProduceDataCollection(
         Collections.singletonList(new ProduceRequestData.TopicProduceData()
-          .setName(tp.topic).setPartitionData(Collections.singletonList(
+          .setName(tp.topic).setTopicId(id).setPartitionData(Collections.singletonList(
           new ProduceRequestData.PartitionProduceData()
             .setIndex(tp.partition)
             .setRecords(MemoryRecords.withRecords(Compression.NONE, new SimpleRecord("test".getBytes))))))
         .iterator))
       .setAcks(1.toShort)
       .setTimeoutMs(5000))
->>>>>>> 5552f5c2
       .build()
   }
   private def createProduceRequest = createProduceRequestWithId(getTopicIds().getOrElse(tp.topic, Uuid.ZERO_UUID))
