--- conflicted
+++ resolved
@@ -1606,25 +1606,7 @@
   }
 
   @ParameterizedTest(name = TestInfoUtils.TestWithParameterizedQuorumName)
-<<<<<<< HEAD
-  @ValueSource(strings = Array("zk", "kraft", "kraft+kip848"))
-  def testDescribeGroupCliWithGroupDescribe(quorum: String): Unit = {
-    createTopicWithBrokerPrincipal(topic)
-    addAndVerifyAcls(Set(new AccessControlEntry(clientPrincipalString, WildcardHost, DESCRIBE, ALLOW)), groupResource)
-    addAndVerifyAcls(Set(new AccessControlEntry(clientPrincipalString, WildcardHost, DESCRIBE, ALLOW)), topicResource)
-
-    val cgcArgs = Array("--bootstrap-server", bootstrapServers(), "--describe", "--group", group)
-    val opts = new ConsumerGroupCommandOptions(cgcArgs)
-    val consumerGroupService = new ConsumerGroupService(opts)
-    consumerGroupService.describeGroups()
-    consumerGroupService.close()
-  }
-
-  @ParameterizedTest(name = TestInfoUtils.TestWithParameterizedQuorumName)
-  @ValueSource(strings = Array("zk", "kraft", "kraft+kip848"))
-=======
-  @ValueSource(strings = Array("zk", "kraft"))
->>>>>>> 3f666026
+  @ValueSource(strings = Array("zk", "kraft", "kraft+kip848"))
   def testListGroupApiWithAndWithoutListGroupAcls(quorum: String): Unit = {
     createTopicWithBrokerPrincipal(topic)
 
