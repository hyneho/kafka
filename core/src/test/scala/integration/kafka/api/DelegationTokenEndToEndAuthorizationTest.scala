--- conflicted
+++ resolved
@@ -69,25 +69,11 @@
   }
 
   // Create the admin credentials for KRaft as part of controller initialization
-<<<<<<< HEAD
-  override def optionalMetadataRecords: Option[ArrayBuffer[ApiMessageAndVersion]] = {
-    val args = Seq("format", "-c", "config.props", "-t", "XcZZOzUqS4yHOjhMQB6JLQ", "-S",
-                   s"SCRAM-SHA-256=[name=${JaasTestUtils.KAFKA_SCRAM_ADMIN},password=${JaasTestUtils.KAFKA_SCRAM_ADMIN_PASSWORD}]")
-    val namespace = StorageTool.parseArguments(args.toArray)
-    val metadataRecords : ArrayBuffer[ApiMessageAndVersion] = ArrayBuffer()
-    StorageTool.getUserScramCredentialRecords(namespace).foreach {
-      userScramCredentialRecords => for (record <- userScramCredentialRecords) {
-        metadataRecords.append(new ApiMessageAndVersion(record, 0.toShort))
-      }
-    }
-    Some(metadataRecords)
-=======
 
   override def addFormatterSettings(formatter: Formatter): Unit = {
     formatter.setClusterId("XcZZOzUqS4yHOjhMQB6JLQ")
     formatter.setScramArguments(
       List(s"SCRAM-SHA-256=[name=${JaasTestUtils.KafkaScramAdmin},password=${JaasTestUtils.KafkaScramAdminPassword}]").asJava)
->>>>>>> 5a602b2f
   }
 
   override def createPrivilegedAdminClient(): Admin = createScramAdminClient(kafkaClientSaslMechanism, kafkaPrincipal.getName, kafkaPassword)
