/**
 * Licensed to the Apache Software Foundation (ASF) under one or more
 * contributor license agreements.  See the NOTICE file distributed with
 * this work for additional information regarding copyright ownership.
 * The ASF licenses this file to You under the Apache License, Version 2.0
 * (the "License"); you may not use this file except in compliance with
 * the License.  You may obtain a copy of the License at
 *
 *    http://www.apache.org/licenses/LICENSE-2.0
 *
 * Unless required by applicable law or agreed to in writing, software
 * distributed under the License is distributed on an "AS IS" BASIS,
 * WITHOUT WARRANTIES OR CONDITIONS OF ANY KIND, either express or implied.
 * See the License for the specific language governing permissions and
 * limitations under the License.
 */

package kafka.admin

import kafka.api.KAFKA_2_7_IV0
import kafka.server.{BaseRequestTest, KafkaConfig, KafkaServer}
import kafka.utils.TestUtils
import kafka.utils.TestUtils.waitUntilTrue
import org.apache.kafka.common.feature.{Features, SupportedVersionRange}
import org.apache.kafka.common.utils.Utils

import java.util.Properties

import org.junit.jupiter.api.Assertions.assertTrue
import org.junit.jupiter.api.Test

class FeatureCommandTest extends BaseRequestTest {
  override def brokerCount: Int = 3

  override def brokerPropertyOverrides(props: Properties): Unit = {
    props.put(KafkaConfig.InterBrokerProtocolVersionProp, KAFKA_2_7_IV0.toString)
  }

  private val defaultSupportedFeatures: Features[SupportedVersionRange] =
    Features.supportedFeatures(Utils.mkMap(Utils.mkEntry("feature_1", new SupportedVersionRange(1, 3)),
                                           Utils.mkEntry("feature_2", new SupportedVersionRange(1, 5))))

  private def updateSupportedFeatures(features: Features[SupportedVersionRange],
                                      targetServers: Set[KafkaServer]): Unit = {
    targetServers.foreach(s => {
      s.brokerFeatures.setSupportedFeatures(features)
      s.zkClient.updateBrokerInfo(s.createBrokerInfo)
    })

    // Wait until updates to all BrokerZNode supported features propagate to the controller.
    val brokerIds = targetServers.map(s => s.config.brokerId)
    waitUntilTrue(
      () => servers.exists(s => {
        if (s.kafkaController.isActive) {
          s.kafkaController.controllerContext.liveOrShuttingDownBrokers
            .filter(b => brokerIds.contains(b.id))
            .forall(b => {
              b.features.equals(features)
            })
        } else {
          false
        }
      }),
      "Controller did not get broker updates")
  }

  private def updateSupportedFeaturesInAllBrokers(features: Features[SupportedVersionRange]): Unit = {
    updateSupportedFeatures(features, Set[KafkaServer]() ++ servers)
  }

  /**
   * Tests if the FeatureApis#describeFeatures API works as expected when describing features before and
   * after upgrading features.
   */
  @Test
  def testDescribeFeaturesSuccess(): Unit = {
    updateSupportedFeaturesInAllBrokers(defaultSupportedFeatures)
<<<<<<< HEAD

    val initialDescribeOutput = TestUtils.grabConsoleOutput(FeatureCommand.mainNoExit(Array("--bootstrap-server", brokerList, "describe")))
    val expectedInitialDescribeOutputs = Seq(
      "Feature: feature_1\tSupportedMinVersion: 1\tSupportedMaxVersion: 3\tFinalizedVersionLevel: -",
      "Feature: feature_2\tSupportedMinVersion: 1\tSupportedMaxVersion: 5\tFinalizedVersionLevel: -"
    )
=======
    val featureApis = new FeatureApis(new FeatureCommandOptions(Array("--bootstrap-server", bootstrapServers(), "--describe")))
    featureApis.setSupportedFeatures(defaultSupportedFeatures)
    try {
      val initialDescribeOutput = TestUtils.grabConsoleOutput(featureApis.describeFeatures())
      val expectedInitialDescribeOutput =
        "Feature: feature_1\tSupportedMinVersion: 1\tSupportedMaxVersion: 3\tFinalizedMinVersionLevel: -\tFinalizedMaxVersionLevel: -\tEpoch: 0\n" +
        "Feature: feature_2\tSupportedMinVersion: 1\tSupportedMaxVersion: 5\tFinalizedMinVersionLevel: -\tFinalizedMaxVersionLevel: -\tEpoch: 0\n"
      assertEquals(expectedInitialDescribeOutput, initialDescribeOutput)
      featureApis.upgradeAllFeatures()
      val finalDescribeOutput = TestUtils.grabConsoleOutput(featureApis.describeFeatures())
      val expectedFinalDescribeOutput =
        "Feature: feature_1\tSupportedMinVersion: 1\tSupportedMaxVersion: 3\tFinalizedMinVersionLevel: 1\tFinalizedMaxVersionLevel: 3\tEpoch: 1\n" +
        "Feature: feature_2\tSupportedMinVersion: 1\tSupportedMaxVersion: 5\tFinalizedMinVersionLevel: 1\tFinalizedMaxVersionLevel: 5\tEpoch: 1\n"
      assertEquals(expectedFinalDescribeOutput, finalDescribeOutput)
    } finally {
      featureApis.close()
    }
  }

  /**
   * Tests if the FeatureApis#upgradeAllFeatures API works as expected during a success case.
   */
  @Test
  def testUpgradeAllFeaturesSuccess(): Unit = {
    val upgradeOpts = new FeatureCommandOptions(Array("--bootstrap-server", bootstrapServers(), "--upgrade-all"))
    val featureApis = new FeatureApis(upgradeOpts)
    try {
      // Step (1):
      // - Update the supported features across all brokers.
      // - Upgrade non-existing feature_1 to maxVersionLevel: 2.
      // - Verify results.
      val initialSupportedFeatures = Features.supportedFeatures(Utils.mkMap(Utils.mkEntry("feature_1", new SupportedVersionRange(1, 2))))
      updateSupportedFeaturesInAllBrokers(initialSupportedFeatures)
      featureApis.setSupportedFeatures(initialSupportedFeatures)
      var output = TestUtils.grabConsoleOutput(featureApis.upgradeAllFeatures())
      var expected =
        "      [Add]\tFeature: feature_1\tExistingFinalizedMaxVersion: -\tNewFinalizedMaxVersion: 2\tResult: OK\n"
      assertEquals(expected, output)
>>>>>>> 1bdd35d8

    expectedInitialDescribeOutputs.foreach { expectedOutput =>
      assertTrue(initialDescribeOutput.contains(expectedOutput))
    }
<<<<<<< HEAD
=======
  }

  /**
   * Tests if the FeatureApis#downgradeAllFeatures API works as expected during a success case.
   */
  @Test
  def testDowngradeFeaturesSuccess(): Unit = {
    val downgradeOpts = new FeatureCommandOptions(Array("--bootstrap-server", bootstrapServers(), "--downgrade-all"))
    val upgradeOpts = new FeatureCommandOptions(Array("--bootstrap-server", bootstrapServers(), "--upgrade-all"))
    val featureApis = new FeatureApis(upgradeOpts)
    try {
      // Step (1):
      // - Update the supported features across all brokers.
      // - Upgrade non-existing feature_1 to maxVersionLevel: 3.
      // - Upgrade non-existing feature_2 to maxVersionLevel: 5.
      updateSupportedFeaturesInAllBrokers(defaultSupportedFeatures)
      featureApis.setSupportedFeatures(defaultSupportedFeatures)
      featureApis.upgradeAllFeatures()

      // Step (2):
      // - Downgrade existing feature_1 to maxVersionLevel: 2.
      // - Delete feature_2 since it is no longer supported by the FeatureApis object.
      // - Verify results.
      val downgradedFeatures = Features.supportedFeatures(Utils.mkMap(Utils.mkEntry("feature_1", new SupportedVersionRange(1, 2))))
      featureApis.setSupportedFeatures(downgradedFeatures)
      featureApis.setOptions(downgradeOpts)
      var output = TestUtils.grabConsoleOutput(featureApis.downgradeAllFeatures())
      var expected =
        "[Downgrade]\tFeature: feature_1\tExistingFinalizedMaxVersion: 3\tNewFinalizedMaxVersion: 2\tResult: OK\n" +
        "   [Delete]\tFeature: feature_2\tExistingFinalizedMaxVersion: 5\tNewFinalizedMaxVersion: -\tResult: OK\n"
      assertEquals(expected, output)
>>>>>>> 1bdd35d8

    FeatureCommand.mainNoExit(Array("--bootstrap-server", brokerList, "upgrade",
      "--feature", "feature_1", "--version", "3", "--feature", "feature_2", "--version", "5"))
    val upgradeDescribeOutput = TestUtils.grabConsoleOutput(FeatureCommand.mainNoExit(Array("--bootstrap-server", brokerList, "describe")))
    val expectedUpgradeDescribeOutput = Seq(
      "Feature: feature_1\tSupportedMinVersion: 1\tSupportedMaxVersion: 3\tFinalizedVersionLevel: 3",
      "Feature: feature_2\tSupportedMinVersion: 1\tSupportedMaxVersion: 5\tFinalizedVersionLevel: 5"
    )
    expectedUpgradeDescribeOutput.foreach { expectedOutput =>
      assertTrue(upgradeDescribeOutput.contains(expectedOutput))
    }
<<<<<<< HEAD
=======
  }

  /**
   * Tests if the FeatureApis#upgradeAllFeatures API works as expected during a partial failure case.
   */
  @Test
  def testUpgradeFeaturesFailure(): Unit = {
    val upgradeOpts = new FeatureCommandOptions(Array("--bootstrap-server", bootstrapServers(), "--upgrade-all"))
    val featureApis = new FeatureApis(upgradeOpts)
    try {
      // Step (1): Update the supported features across all brokers.
      updateSupportedFeaturesInAllBrokers(defaultSupportedFeatures)
>>>>>>> 1bdd35d8

    FeatureCommand.mainNoExit(Array("--bootstrap-server", brokerList, "downgrade",
      "--feature", "feature_1", "--version", "2", "--feature", "feature_2", "--version", "2"))
    val downgradeDescribeOutput = TestUtils.grabConsoleOutput(FeatureCommand.mainNoExit(Array("--bootstrap-server", brokerList, "describe")))
    val expectedFinalDescribeOutput = Seq(
      "Feature: feature_1\tSupportedMinVersion: 1\tSupportedMaxVersion: 3\tFinalizedVersionLevel: 2",
      "Feature: feature_2\tSupportedMinVersion: 1\tSupportedMaxVersion: 5\tFinalizedVersionLevel: 2"
    )
    expectedFinalDescribeOutput.foreach { expectedOutput =>
      assertTrue(downgradeDescribeOutput.contains(expectedOutput))
    }
  }
}<|MERGE_RESOLUTION|>--- conflicted
+++ resolved
@@ -75,95 +75,20 @@
   @Test
   def testDescribeFeaturesSuccess(): Unit = {
     updateSupportedFeaturesInAllBrokers(defaultSupportedFeatures)
-<<<<<<< HEAD
 
-    val initialDescribeOutput = TestUtils.grabConsoleOutput(FeatureCommand.mainNoExit(Array("--bootstrap-server", brokerList, "describe")))
+    val initialDescribeOutput = TestUtils.grabConsoleOutput(FeatureCommand.mainNoExit(Array("--bootstrap-server", bootstrapServers(), "describe")))
     val expectedInitialDescribeOutputs = Seq(
       "Feature: feature_1\tSupportedMinVersion: 1\tSupportedMaxVersion: 3\tFinalizedVersionLevel: -",
       "Feature: feature_2\tSupportedMinVersion: 1\tSupportedMaxVersion: 5\tFinalizedVersionLevel: -"
     )
-=======
-    val featureApis = new FeatureApis(new FeatureCommandOptions(Array("--bootstrap-server", bootstrapServers(), "--describe")))
-    featureApis.setSupportedFeatures(defaultSupportedFeatures)
-    try {
-      val initialDescribeOutput = TestUtils.grabConsoleOutput(featureApis.describeFeatures())
-      val expectedInitialDescribeOutput =
-        "Feature: feature_1\tSupportedMinVersion: 1\tSupportedMaxVersion: 3\tFinalizedMinVersionLevel: -\tFinalizedMaxVersionLevel: -\tEpoch: 0\n" +
-        "Feature: feature_2\tSupportedMinVersion: 1\tSupportedMaxVersion: 5\tFinalizedMinVersionLevel: -\tFinalizedMaxVersionLevel: -\tEpoch: 0\n"
-      assertEquals(expectedInitialDescribeOutput, initialDescribeOutput)
-      featureApis.upgradeAllFeatures()
-      val finalDescribeOutput = TestUtils.grabConsoleOutput(featureApis.describeFeatures())
-      val expectedFinalDescribeOutput =
-        "Feature: feature_1\tSupportedMinVersion: 1\tSupportedMaxVersion: 3\tFinalizedMinVersionLevel: 1\tFinalizedMaxVersionLevel: 3\tEpoch: 1\n" +
-        "Feature: feature_2\tSupportedMinVersion: 1\tSupportedMaxVersion: 5\tFinalizedMinVersionLevel: 1\tFinalizedMaxVersionLevel: 5\tEpoch: 1\n"
-      assertEquals(expectedFinalDescribeOutput, finalDescribeOutput)
-    } finally {
-      featureApis.close()
-    }
-  }
-
-  /**
-   * Tests if the FeatureApis#upgradeAllFeatures API works as expected during a success case.
-   */
-  @Test
-  def testUpgradeAllFeaturesSuccess(): Unit = {
-    val upgradeOpts = new FeatureCommandOptions(Array("--bootstrap-server", bootstrapServers(), "--upgrade-all"))
-    val featureApis = new FeatureApis(upgradeOpts)
-    try {
-      // Step (1):
-      // - Update the supported features across all brokers.
-      // - Upgrade non-existing feature_1 to maxVersionLevel: 2.
-      // - Verify results.
-      val initialSupportedFeatures = Features.supportedFeatures(Utils.mkMap(Utils.mkEntry("feature_1", new SupportedVersionRange(1, 2))))
-      updateSupportedFeaturesInAllBrokers(initialSupportedFeatures)
-      featureApis.setSupportedFeatures(initialSupportedFeatures)
-      var output = TestUtils.grabConsoleOutput(featureApis.upgradeAllFeatures())
-      var expected =
-        "      [Add]\tFeature: feature_1\tExistingFinalizedMaxVersion: -\tNewFinalizedMaxVersion: 2\tResult: OK\n"
-      assertEquals(expected, output)
->>>>>>> 1bdd35d8
 
     expectedInitialDescribeOutputs.foreach { expectedOutput =>
       assertTrue(initialDescribeOutput.contains(expectedOutput))
     }
-<<<<<<< HEAD
-=======
-  }
 
-  /**
-   * Tests if the FeatureApis#downgradeAllFeatures API works as expected during a success case.
-   */
-  @Test
-  def testDowngradeFeaturesSuccess(): Unit = {
-    val downgradeOpts = new FeatureCommandOptions(Array("--bootstrap-server", bootstrapServers(), "--downgrade-all"))
-    val upgradeOpts = new FeatureCommandOptions(Array("--bootstrap-server", bootstrapServers(), "--upgrade-all"))
-    val featureApis = new FeatureApis(upgradeOpts)
-    try {
-      // Step (1):
-      // - Update the supported features across all brokers.
-      // - Upgrade non-existing feature_1 to maxVersionLevel: 3.
-      // - Upgrade non-existing feature_2 to maxVersionLevel: 5.
-      updateSupportedFeaturesInAllBrokers(defaultSupportedFeatures)
-      featureApis.setSupportedFeatures(defaultSupportedFeatures)
-      featureApis.upgradeAllFeatures()
-
-      // Step (2):
-      // - Downgrade existing feature_1 to maxVersionLevel: 2.
-      // - Delete feature_2 since it is no longer supported by the FeatureApis object.
-      // - Verify results.
-      val downgradedFeatures = Features.supportedFeatures(Utils.mkMap(Utils.mkEntry("feature_1", new SupportedVersionRange(1, 2))))
-      featureApis.setSupportedFeatures(downgradedFeatures)
-      featureApis.setOptions(downgradeOpts)
-      var output = TestUtils.grabConsoleOutput(featureApis.downgradeAllFeatures())
-      var expected =
-        "[Downgrade]\tFeature: feature_1\tExistingFinalizedMaxVersion: 3\tNewFinalizedMaxVersion: 2\tResult: OK\n" +
-        "   [Delete]\tFeature: feature_2\tExistingFinalizedMaxVersion: 5\tNewFinalizedMaxVersion: -\tResult: OK\n"
-      assertEquals(expected, output)
->>>>>>> 1bdd35d8
-
-    FeatureCommand.mainNoExit(Array("--bootstrap-server", brokerList, "upgrade",
+    FeatureCommand.mainNoExit(Array("--bootstrap-server", bootstrapServers(), "upgrade",
       "--feature", "feature_1", "--version", "3", "--feature", "feature_2", "--version", "5"))
-    val upgradeDescribeOutput = TestUtils.grabConsoleOutput(FeatureCommand.mainNoExit(Array("--bootstrap-server", brokerList, "describe")))
+    val upgradeDescribeOutput = TestUtils.grabConsoleOutput(FeatureCommand.mainNoExit(Array("--bootstrap-server", bootstrapServers(), "describe")))
     val expectedUpgradeDescribeOutput = Seq(
       "Feature: feature_1\tSupportedMinVersion: 1\tSupportedMaxVersion: 3\tFinalizedVersionLevel: 3",
       "Feature: feature_2\tSupportedMinVersion: 1\tSupportedMaxVersion: 5\tFinalizedVersionLevel: 5"
@@ -171,25 +96,10 @@
     expectedUpgradeDescribeOutput.foreach { expectedOutput =>
       assertTrue(upgradeDescribeOutput.contains(expectedOutput))
     }
-<<<<<<< HEAD
-=======
-  }
 
-  /**
-   * Tests if the FeatureApis#upgradeAllFeatures API works as expected during a partial failure case.
-   */
-  @Test
-  def testUpgradeFeaturesFailure(): Unit = {
-    val upgradeOpts = new FeatureCommandOptions(Array("--bootstrap-server", bootstrapServers(), "--upgrade-all"))
-    val featureApis = new FeatureApis(upgradeOpts)
-    try {
-      // Step (1): Update the supported features across all brokers.
-      updateSupportedFeaturesInAllBrokers(defaultSupportedFeatures)
->>>>>>> 1bdd35d8
-
-    FeatureCommand.mainNoExit(Array("--bootstrap-server", brokerList, "downgrade",
+    FeatureCommand.mainNoExit(Array("--bootstrap-server", bootstrapServers(), "downgrade",
       "--feature", "feature_1", "--version", "2", "--feature", "feature_2", "--version", "2"))
-    val downgradeDescribeOutput = TestUtils.grabConsoleOutput(FeatureCommand.mainNoExit(Array("--bootstrap-server", brokerList, "describe")))
+    val downgradeDescribeOutput = TestUtils.grabConsoleOutput(FeatureCommand.mainNoExit(Array("--bootstrap-server", bootstrapServers(), "describe")))
     val expectedFinalDescribeOutput = Seq(
       "Feature: feature_1\tSupportedMinVersion: 1\tSupportedMaxVersion: 3\tFinalizedVersionLevel: 2",
       "Feature: feature_2\tSupportedMinVersion: 1\tSupportedMaxVersion: 5\tFinalizedVersionLevel: 2"
