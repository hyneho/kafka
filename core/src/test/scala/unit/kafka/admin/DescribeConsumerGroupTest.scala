--- conflicted
+++ resolved
@@ -36,16 +36,10 @@
   private val describeTypes = describeTypeOffsets ++ describeTypeMembers ++ describeTypeState
 
   @ParameterizedTest(name = TestInfoUtils.TestWithParameterizedQuorumName)
-<<<<<<< HEAD
   @ValueSource(strings = Array("zk", "kraft", "kraft+kip848"))
   def testDescribeNonExistingGroup(quorum: String): Unit = {
     createOffsetsTopic()
-=======
-  @ValueSource(strings = Array("zk", "kraft"))
-  def testDescribeNonExistingGroup(quorum: String): Unit = {
-    createOffsetsTopic()
-
->>>>>>> c7e1fdca
+    
     val missingGroup = "missing.group"
 
     for (describeType <- describeTypes) {
@@ -60,11 +54,7 @@
   }
 
   @ParameterizedTest(name = TestInfoUtils.TestWithParameterizedQuorumName)
-<<<<<<< HEAD
-  @ValueSource(strings = Array("zk", "kraft", "kraft+kip848"))
-=======
-  @ValueSource(strings = Array("zk", "kraft"))
->>>>>>> c7e1fdca
+  @ValueSource(strings = Array("zk", "kraft", "kraft+kip848"))
   def testDescribeWithMultipleSubActions(quorum: String): Unit = {
     var exitStatus: Option[Int] = None
     var exitMessage: Option[String] = None
@@ -86,11 +76,7 @@
   }
 
   @ParameterizedTest(name = TestInfoUtils.TestWithParameterizedQuorumName)
-<<<<<<< HEAD
-  @ValueSource(strings = Array("zk", "kraft", "kraft+kip848"))
-=======
-  @ValueSource(strings = Array("zk", "kraft"))
->>>>>>> c7e1fdca
+  @ValueSource(strings = Array("zk", "kraft", "kraft+kip848"))
   def testDescribeWithStateValue(quorum: String): Unit = {
     var exitStatus: Option[Int] = None
     var exitMessage: Option[String] = None
@@ -112,11 +98,7 @@
   }
 
   @ParameterizedTest(name = TestInfoUtils.TestWithParameterizedQuorumName)
-<<<<<<< HEAD
-  @ValueSource(strings = Array("zk", "kraft", "kraft+kip848"))
-=======
-  @ValueSource(strings = Array("zk", "kraft"))
->>>>>>> c7e1fdca
+  @ValueSource(strings = Array("zk", "kraft", "kraft+kip848"))
   def testDescribeOffsetsOfNonExistingGroup(quorum: String): Unit = {
     val group = "missing.group"
     createOffsetsTopic()
@@ -133,11 +115,7 @@
   }
 
   @ParameterizedTest(name = TestInfoUtils.TestWithParameterizedQuorumName)
-<<<<<<< HEAD
-  @ValueSource(strings = Array("zk", "kraft", "kraft+kip848"))
-=======
-  @ValueSource(strings = Array("zk", "kraft"))
->>>>>>> c7e1fdca
+  @ValueSource(strings = Array("zk", "kraft", "kraft+kip848"))
   def testDescribeMembersOfNonExistingGroup(quorum: String): Unit = {
     val group = "missing.group"
     createOffsetsTopic()
@@ -158,11 +136,7 @@
   }
 
   @ParameterizedTest(name = TestInfoUtils.TestWithParameterizedQuorumName)
-<<<<<<< HEAD
-  @ValueSource(strings = Array("zk", "kraft", "kraft+kip848"))
-=======
-  @ValueSource(strings = Array("zk", "kraft"))
->>>>>>> c7e1fdca
+  @ValueSource(strings = Array("zk", "kraft", "kraft+kip848"))
   def testDescribeStateOfNonExistingGroup(quorum: String): Unit = {
     val group = "missing.group"
     createOffsetsTopic()
@@ -181,11 +155,7 @@
   }
 
   @ParameterizedTest(name = TestInfoUtils.TestWithParameterizedQuorumName)
-<<<<<<< HEAD
-  @ValueSource(strings = Array("zk", "kraft", "kraft+kip848"))
-=======
-  @ValueSource(strings = Array("zk", "kraft"))
->>>>>>> c7e1fdca
+  @ValueSource(strings = Array("zk", "kraft", "kraft+kip848"))
   def testDescribeExistingGroup(quorum: String): Unit = {
     createOffsetsTopic()
 
@@ -204,11 +174,7 @@
   }
 
   @ParameterizedTest(name = TestInfoUtils.TestWithParameterizedQuorumName)
-<<<<<<< HEAD
-  @ValueSource(strings = Array("zk", "kraft", "kraft+kip848"))
-=======
-  @ValueSource(strings = Array("zk", "kraft"))
->>>>>>> c7e1fdca
+  @ValueSource(strings = Array("zk", "kraft", "kraft+kip848"))
   def testDescribeExistingGroups(quorum: String): Unit = {
     createOffsetsTopic()
 
@@ -234,11 +200,7 @@
   }
 
   @ParameterizedTest(name = TestInfoUtils.TestWithParameterizedQuorumName)
-<<<<<<< HEAD
-  @ValueSource(strings = Array("zk", "kraft", "kraft+kip848"))
-=======
-  @ValueSource(strings = Array("zk", "kraft"))
->>>>>>> c7e1fdca
+  @ValueSource(strings = Array("zk", "kraft", "kraft+kip848"))
   def testDescribeAllExistingGroups(quorum: String): Unit = {
     createOffsetsTopic()
 
@@ -263,11 +225,7 @@
   }
 
   @ParameterizedTest(name = TestInfoUtils.TestWithParameterizedQuorumName)
-<<<<<<< HEAD
-  @ValueSource(strings = Array("zk", "kraft", "kraft+kip848"))
-=======
-  @ValueSource(strings = Array("zk", "kraft"))
->>>>>>> c7e1fdca
+  @ValueSource(strings = Array("zk", "kraft", "kraft+kip848"))
   def testDescribeOffsetsOfExistingGroup(quorum: String): Unit = {
     createOffsetsTopic()
 
@@ -289,11 +247,7 @@
   }
 
   @ParameterizedTest(name = TestInfoUtils.TestWithParameterizedQuorumName)
-<<<<<<< HEAD
-  @ValueSource(strings = Array("zk", "kraft", "kraft+kip848"))
-=======
-  @ValueSource(strings = Array("zk", "kraft"))
->>>>>>> c7e1fdca
+  @ValueSource(strings = Array("zk", "kraft", "kraft+kip848"))
   def testDescribeMembersOfExistingGroup(quorum: String): Unit = {
     createOffsetsTopic()
 
@@ -327,11 +281,7 @@
   }
 
   @ParameterizedTest(name = TestInfoUtils.TestWithParameterizedQuorumName)
-<<<<<<< HEAD
-  @ValueSource(strings = Array("zk", "kraft", "kraft+kip848"))
-=======
-  @ValueSource(strings = Array("zk", "kraft"))
->>>>>>> c7e1fdca
+  @ValueSource(strings = Array("zk", "kraft", "kraft+kip848"))
   def testDescribeStateOfExistingGroup(quorum: String): Unit = {
     createOffsetsTopic()
 
@@ -351,11 +301,7 @@
   }
 
   @ParameterizedTest(name = TestInfoUtils.TestWithParameterizedQuorumName)
-<<<<<<< HEAD
-  @ValueSource(strings = Array("zk", "kraft", "kraft+kip848"))
-=======
-  @ValueSource(strings = Array("zk", "kraft"))
->>>>>>> c7e1fdca
+  @ValueSource(strings = Array("zk", "kraft", "kraft+kip848"))
   def testDescribeStateOfExistingGroupWithRoundRobinAssignor(quorum: String): Unit = {
     createOffsetsTopic()
 
@@ -375,11 +321,7 @@
   }
 
   @ParameterizedTest(name = TestInfoUtils.TestWithParameterizedQuorumName)
-<<<<<<< HEAD
-  @ValueSource(strings = Array("zk", "kraft", "kraft+kip848"))
-=======
-  @ValueSource(strings = Array("zk", "kraft"))
->>>>>>> c7e1fdca
+  @ValueSource(strings = Array("zk", "kraft", "kraft+kip848"))
   def testDescribeExistingGroupWithNoMembers(quorum: String): Unit = {
     createOffsetsTopic()
 
@@ -404,11 +346,7 @@
   }
 
   @ParameterizedTest(name = TestInfoUtils.TestWithParameterizedQuorumName)
-<<<<<<< HEAD
-  @ValueSource(strings = Array("zk", "kraft", "kraft+kip848"))
-=======
-  @ValueSource(strings = Array("zk", "kraft"))
->>>>>>> c7e1fdca
+  @ValueSource(strings = Array("zk", "kraft", "kraft+kip848"))
   def testDescribeOffsetsOfExistingGroupWithNoMembers(quorum: String): Unit = {
     createOffsetsTopic()
 
@@ -441,11 +379,7 @@
   }
 
   @ParameterizedTest(name = TestInfoUtils.TestWithParameterizedQuorumName)
-<<<<<<< HEAD
-  @ValueSource(strings = Array("zk", "kraft", "kraft+kip848"))
-=======
-  @ValueSource(strings = Array("zk", "kraft"))
->>>>>>> c7e1fdca
+  @ValueSource(strings = Array("zk", "kraft", "kraft+kip848"))
   def testDescribeMembersOfExistingGroupWithNoMembers(quorum: String): Unit = {
     createOffsetsTopic()
 
@@ -470,11 +404,7 @@
   }
 
   @ParameterizedTest(name = TestInfoUtils.TestWithParameterizedQuorumName)
-<<<<<<< HEAD
-  @ValueSource(strings = Array("zk", "kraft", "kraft+kip848"))
-=======
-  @ValueSource(strings = Array("zk", "kraft"))
->>>>>>> c7e1fdca
+  @ValueSource(strings = Array("zk", "kraft", "kraft+kip848"))
   def testDescribeStateOfExistingGroupWithNoMembers(quorum: String): Unit = {
     createOffsetsTopic()
 
@@ -502,11 +432,7 @@
   }
 
   @ParameterizedTest(name = TestInfoUtils.TestWithParameterizedQuorumName)
-<<<<<<< HEAD
-  @ValueSource(strings = Array("zk", "kraft", "kraft+kip848"))
-=======
-  @ValueSource(strings = Array("zk", "kraft"))
->>>>>>> c7e1fdca
+  @ValueSource(strings = Array("zk", "kraft", "kraft+kip848"))
   def testDescribeWithConsumersWithoutAssignedPartitions(quorum: String): Unit = {
     createOffsetsTopic()
 
@@ -526,11 +452,7 @@
   }
 
   @ParameterizedTest(name = TestInfoUtils.TestWithParameterizedQuorumName)
-<<<<<<< HEAD
-  @ValueSource(strings = Array("zk", "kraft", "kraft+kip848"))
-=======
-  @ValueSource(strings = Array("zk", "kraft"))
->>>>>>> c7e1fdca
+  @ValueSource(strings = Array("zk", "kraft", "kraft+kip848"))
   def testDescribeOffsetsWithConsumersWithoutAssignedPartitions(quorum: String): Unit = {
     createOffsetsTopic()
 
@@ -550,11 +472,7 @@
   }
 
   @ParameterizedTest(name = TestInfoUtils.TestWithParameterizedQuorumName)
-<<<<<<< HEAD
-  @ValueSource(strings = Array("zk", "kraft", "kraft+kip848"))
-=======
-  @ValueSource(strings = Array("zk", "kraft"))
->>>>>>> c7e1fdca
+  @ValueSource(strings = Array("zk", "kraft", "kraft+kip848"))
   def testDescribeMembersWithConsumersWithoutAssignedPartitions(quorum: String): Unit = {
     createOffsetsTopic()
 
@@ -580,11 +498,7 @@
   }
 
   @ParameterizedTest(name = TestInfoUtils.TestWithParameterizedQuorumName)
-<<<<<<< HEAD
-  @ValueSource(strings = Array("zk", "kraft", "kraft+kip848"))
-=======
-  @ValueSource(strings = Array("zk", "kraft"))
->>>>>>> c7e1fdca
+  @ValueSource(strings = Array("zk", "kraft", "kraft+kip848"))
   def testDescribeStateWithConsumersWithoutAssignedPartitions(quorum: String): Unit = {
     createOffsetsTopic()
 
@@ -601,16 +515,10 @@
   }
 
   @ParameterizedTest(name = TestInfoUtils.TestWithParameterizedQuorumName)
-<<<<<<< HEAD
   @ValueSource(strings = Array("zk", "kraft", "kraft+kip848"))
   def testDescribeWithMultiPartitionTopicAndMultipleConsumers(quorum: String): Unit = {
     createOffsetsTopic()
-=======
-  @ValueSource(strings = Array("zk", "kraft"))
-  def testDescribeWithMultiPartitionTopicAndMultipleConsumers(quorum: String): Unit = {
-    createOffsetsTopic()
-
->>>>>>> c7e1fdca
+
     val topic2 = "foo2"
     createTopic(topic2, 2, 1)
 
@@ -630,16 +538,10 @@
   }
 
   @ParameterizedTest(name = TestInfoUtils.TestWithParameterizedQuorumName)
-<<<<<<< HEAD
   @ValueSource(strings = Array("zk", "kraft", "kraft+kip848"))
   def testDescribeOffsetsWithMultiPartitionTopicAndMultipleConsumers(quorum: String): Unit = {
     createOffsetsTopic()
-=======
-  @ValueSource(strings = Array("zk", "kraft"))
-  def testDescribeOffsetsWithMultiPartitionTopicAndMultipleConsumers(quorum: String): Unit = {
-    createOffsetsTopic()
-
->>>>>>> c7e1fdca
+
     val topic2 = "foo2"
     createTopic(topic2, 2, 1)
 
@@ -660,16 +562,10 @@
   }
 
   @ParameterizedTest(name = TestInfoUtils.TestWithParameterizedQuorumName)
-<<<<<<< HEAD
   @ValueSource(strings = Array("zk", "kraft", "kraft+kip848"))
   def testDescribeMembersWithMultiPartitionTopicAndMultipleConsumers(quorum: String): Unit = {
     createOffsetsTopic()
-=======
-  @ValueSource(strings = Array("zk", "kraft"))
-  def testDescribeMembersWithMultiPartitionTopicAndMultipleConsumers(quorum: String): Unit = {
-    createOffsetsTopic()
-
->>>>>>> c7e1fdca
+
     val topic2 = "foo2"
     createTopic(topic2, 2, 1)
 
@@ -694,16 +590,10 @@
   }
 
   @ParameterizedTest(name = TestInfoUtils.TestWithParameterizedQuorumName)
-<<<<<<< HEAD
   @ValueSource(strings = Array("zk", "kraft", "kraft+kip848"))
   def testDescribeStateWithMultiPartitionTopicAndMultipleConsumers(quorum: String): Unit = {
     createOffsetsTopic()
-=======
-  @ValueSource(strings = Array("zk", "kraft"))
-  def testDescribeStateWithMultiPartitionTopicAndMultipleConsumers(quorum: String): Unit = {
-    createOffsetsTopic()
-
->>>>>>> c7e1fdca
+
     val topic2 = "foo2"
     createTopic(topic2, 2, 1)
 
@@ -720,11 +610,7 @@
   }
 
   @ParameterizedTest(name = TestInfoUtils.TestWithParameterizedQuorumName)
-<<<<<<< HEAD
-  @ValueSource(strings = Array("zk", "kraft", "kraft+kip848"))
-=======
-  @ValueSource(strings = Array("zk", "kraft"))
->>>>>>> c7e1fdca
+  @ValueSource(strings = Array("zk", "kraft", "kraft+kip848"))
   def testDescribeSimpleConsumerGroup(quorum: String): Unit = {
     // Ensure that the offsets of consumers which don't use group management are still displayed
 
@@ -743,11 +629,7 @@
   }
 
   @ParameterizedTest(name = TestInfoUtils.TestWithParameterizedQuorumName)
-<<<<<<< HEAD
-  @ValueSource(strings = Array("zk", "kraft", "kraft+kip848"))
-=======
-  @ValueSource(strings = Array("zk", "kraft"))
->>>>>>> c7e1fdca
+  @ValueSource(strings = Array("zk", "kraft", "kraft+kip848"))
   def testDescribeGroupWithShortInitializationTimeout(quorum: String): Unit = {
     // Let creation of the offsets topic happen during group initialization to ensure that initialization doesn't
     // complete before the timeout expires
@@ -765,11 +647,7 @@
   }
 
   @ParameterizedTest(name = TestInfoUtils.TestWithParameterizedQuorumName)
-<<<<<<< HEAD
-  @ValueSource(strings = Array("zk", "kraft", "kraft+kip848"))
-=======
-  @ValueSource(strings = Array("zk", "kraft"))
->>>>>>> c7e1fdca
+  @ValueSource(strings = Array("zk", "kraft", "kraft+kip848"))
   def testDescribeGroupOffsetsWithShortInitializationTimeout(quorum: String): Unit = {
     // Let creation of the offsets topic happen during group initialization to ensure that initialization doesn't
     // complete before the timeout expires
@@ -786,11 +664,7 @@
   }
 
   @ParameterizedTest(name = TestInfoUtils.TestWithParameterizedQuorumName)
-<<<<<<< HEAD
-  @ValueSource(strings = Array("zk", "kraft", "kraft+kip848"))
-=======
-  @ValueSource(strings = Array("zk", "kraft"))
->>>>>>> c7e1fdca
+  @ValueSource(strings = Array("zk", "kraft", "kraft+kip848"))
   def testDescribeGroupMembersWithShortInitializationTimeout(quorum: String): Unit = {
     // Let creation of the offsets topic happen during group initialization to ensure that initialization doesn't
     // complete before the timeout expires
@@ -809,11 +683,7 @@
   }
 
   @ParameterizedTest(name = TestInfoUtils.TestWithParameterizedQuorumName)
-<<<<<<< HEAD
-  @ValueSource(strings = Array("zk", "kraft", "kraft+kip848"))
-=======
-  @ValueSource(strings = Array("zk", "kraft"))
->>>>>>> c7e1fdca
+  @ValueSource(strings = Array("zk", "kraft", "kraft+kip848"))
   def testDescribeGroupStateWithShortInitializationTimeout(quorum: String): Unit = {
     // Let creation of the offsets topic happen during group initialization to ensure that initialization doesn't
     // complete before the timeout expires
@@ -830,22 +700,14 @@
   }
 
   @ParameterizedTest(name = TestInfoUtils.TestWithParameterizedQuorumName)
-<<<<<<< HEAD
-  @ValueSource(strings = Array("zk", "kraft", "kraft+kip848"))
-=======
-  @ValueSource(strings = Array("zk", "kraft"))
->>>>>>> c7e1fdca
+  @ValueSource(strings = Array("zk", "kraft", "kraft+kip848"))
   def testDescribeWithUnrecognizedNewConsumerOption(quorum: String): Unit = {
     val cgcArgs = Array("--new-consumer", "--bootstrap-server", bootstrapServers(), "--describe", "--group", group)
     assertThrows(classOf[joptsimple.OptionException], () => getConsumerGroupService(cgcArgs))
   }
 
   @ParameterizedTest(name = TestInfoUtils.TestWithParameterizedQuorumName)
-<<<<<<< HEAD
-  @ValueSource(strings = Array("zk", "kraft", "kraft+kip848"))
-=======
-  @ValueSource(strings = Array("zk", "kraft"))
->>>>>>> c7e1fdca
+  @ValueSource(strings = Array("zk", "kraft", "kraft+kip848"))
   def testDescribeNonOffsetCommitGroup(quorum: String): Unit = {
     createOffsetsTopic()
 
