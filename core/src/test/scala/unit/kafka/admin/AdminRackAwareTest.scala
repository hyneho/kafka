--- conflicted
+++ resolved
@@ -35,11 +35,7 @@
     assertEquals(List(0, 3, 1, 5, 4, 2), newList.asScala.toList)
     val anotherList = AdminUtils.getRackAlternatedBrokerList((rackMap.toMap - 5).map(e => (e._1.asInstanceOf[Integer], e._2)).asJava)
     assertEquals(List(0, 3, 1, 4, 2), anotherList.asScala.toList)
-<<<<<<< HEAD
-    val assignment = CoreUtils.asScala(AdminUtils.assignReplicasToBrokers(toBrokerMetadata(rackMap), 7, 3, 0, 0))
-=======
     val assignment = CoreUtils.replicaToBrokerAssignmentAsScala(AdminUtils.assignReplicasToBrokers(toBrokerMetadata(rackMap), 7, 3, 0, 0))
->>>>>>> ddeb89f4
     val expected = Map(0 -> List(0, 3, 1),
                        1 -> List(3, 1, 5),
                        2 -> List(1, 5, 4),
@@ -55,11 +51,7 @@
     val brokerRackMapping = Map(0 -> "rack1", 1 -> "rack2", 2 -> "rack2", 3 -> "rack3", 4 -> "rack3", 5 -> "rack1")
     val numPartitions = 6
     val replicationFactor = 3
-<<<<<<< HEAD
-    val assignment = CoreUtils.asScala(AdminUtils.assignReplicasToBrokers(toBrokerMetadata(brokerRackMapping), numPartitions,
-=======
-    val assignment = CoreUtils.replicaToBrokerAssignmentAsScala(AdminUtils.assignReplicasToBrokers(toBrokerMetadata(brokerRackMapping), numPartitions,
->>>>>>> ddeb89f4
+    val assignment = CoreUtils.replicaToBrokerAssignmentAsScala(AdminUtils.assignReplicasToBrokers(toBrokerMetadata(brokerRackMapping), numPartitions,
       replicationFactor, 2, 0))
     checkReplicaDistribution(assignment, brokerRackMapping, brokerRackMapping.size, numPartitions,
       replicationFactor)
@@ -70,11 +62,7 @@
     val brokerRackMapping = Map(0 -> "rack1", 1 -> "rack2", 2 -> "rack2", 3 -> "rack3", 4 -> "rack3", 5 -> "rack1")
     val numPartitions = 6
     val replicationFactor = 3
-<<<<<<< HEAD
-    val assignment = CoreUtils.asScala(AdminUtils.assignReplicasToBrokers(toBrokerMetadata(brokerRackMapping), numPartitions,
-=======
-    val assignment = CoreUtils.replicaToBrokerAssignmentAsScala(AdminUtils.assignReplicasToBrokers(toBrokerMetadata(brokerRackMapping), numPartitions,
->>>>>>> ddeb89f4
+    val assignment = CoreUtils.replicaToBrokerAssignmentAsScala(AdminUtils.assignReplicasToBrokers(toBrokerMetadata(brokerRackMapping), numPartitions,
       replicationFactor))
     checkReplicaDistribution(assignment, brokerRackMapping, brokerRackMapping.size, numPartitions,
       replicationFactor)
@@ -85,11 +73,7 @@
     val brokerRackMapping = Map(0 -> "rack1", 1 -> "rack2", 2 -> "rack2", 3 -> "rack3", 4 -> "rack3", 5 -> "rack1")
     val numPartitions = 13
     val replicationFactor = 3
-<<<<<<< HEAD
-    val assignment = CoreUtils.asScala(AdminUtils.assignReplicasToBrokers(toBrokerMetadata(brokerRackMapping), numPartitions,
-=======
-    val assignment = CoreUtils.replicaToBrokerAssignmentAsScala(AdminUtils.assignReplicasToBrokers(toBrokerMetadata(brokerRackMapping), numPartitions,
->>>>>>> ddeb89f4
+    val assignment = CoreUtils.replicaToBrokerAssignmentAsScala(AdminUtils.assignReplicasToBrokers(toBrokerMetadata(brokerRackMapping), numPartitions,
       replicationFactor, 0, 0))
     checkReplicaDistribution(assignment, brokerRackMapping, brokerRackMapping.size, numPartitions,
       replicationFactor, verifyLeaderDistribution = false, verifyReplicasDistribution = false)
@@ -100,11 +84,7 @@
     val brokerRackMapping = Map(0 -> "rack1", 1 -> "rack1", 2 -> "rack2", 3 -> "rack3", 4 -> "rack3", 5 -> "rack1")
     val numPartitions = 12
     val replicationFactor = 3
-<<<<<<< HEAD
-    val assignment = CoreUtils.asScala(AdminUtils.assignReplicasToBrokers(toBrokerMetadata(brokerRackMapping), numPartitions,
-=======
-    val assignment = CoreUtils.replicaToBrokerAssignmentAsScala(AdminUtils.assignReplicasToBrokers(toBrokerMetadata(brokerRackMapping), numPartitions,
->>>>>>> ddeb89f4
+    val assignment = CoreUtils.replicaToBrokerAssignmentAsScala(AdminUtils.assignReplicasToBrokers(toBrokerMetadata(brokerRackMapping), numPartitions,
       replicationFactor))
     checkReplicaDistribution(assignment, brokerRackMapping, brokerRackMapping.size, numPartitions,
       replicationFactor, verifyReplicasDistribution = false)
@@ -115,11 +95,7 @@
     val brokerRackMapping = Map(0 -> "rack1", 1 -> "rack2", 2 -> "rack2", 3 -> "rack3", 4 -> "rack3", 5 -> "rack1")
     val numPartitions = 12
     val replicationFactor = 2
-<<<<<<< HEAD
-    val assignment = CoreUtils.asScala(AdminUtils.assignReplicasToBrokers(toBrokerMetadata(brokerRackMapping), numPartitions,
-=======
-    val assignment = CoreUtils.replicaToBrokerAssignmentAsScala(AdminUtils.assignReplicasToBrokers(toBrokerMetadata(brokerRackMapping), numPartitions,
->>>>>>> ddeb89f4
+    val assignment = CoreUtils.replicaToBrokerAssignmentAsScala(AdminUtils.assignReplicasToBrokers(toBrokerMetadata(brokerRackMapping), numPartitions,
       replicationFactor))
     checkReplicaDistribution(assignment, brokerRackMapping, brokerRackMapping.size, numPartitions,
       replicationFactor)
@@ -130,11 +106,7 @@
     val brokerRackMapping = Map(6 -> "rack1", 7 -> "rack2", 8 -> "rack2", 9 -> "rack3", 10 -> "rack3", 11 -> "rack1")
     val numPartitions = 12
     val replicationFactor = 2
-<<<<<<< HEAD
-    val assignment = CoreUtils.asScala(AdminUtils.assignReplicasToBrokers(toBrokerMetadata(brokerRackMapping), numPartitions,
-=======
-    val assignment = CoreUtils.replicaToBrokerAssignmentAsScala(AdminUtils.assignReplicasToBrokers(toBrokerMetadata(brokerRackMapping), numPartitions,
->>>>>>> ddeb89f4
+    val assignment = CoreUtils.replicaToBrokerAssignmentAsScala(AdminUtils.assignReplicasToBrokers(toBrokerMetadata(brokerRackMapping), numPartitions,
       replicationFactor, -1, 12))
     checkReplicaDistribution(assignment, brokerRackMapping, brokerRackMapping.size, numPartitions,
       replicationFactor)
@@ -145,11 +117,7 @@
     val brokerRackMapping = Map(0 -> "rack1", 1 -> "rack2", 2 -> "rack2", 3 -> "rack3", 4 -> "rack3", 5 -> "rack1")
     val numPartitions = 6
     val replicationFactor = 2
-<<<<<<< HEAD
-    val assignment = CoreUtils.asScala(AdminUtils.assignReplicasToBrokers(toBrokerMetadata(brokerRackMapping), numPartitions,
-=======
-    val assignment = CoreUtils.replicaToBrokerAssignmentAsScala(AdminUtils.assignReplicasToBrokers(toBrokerMetadata(brokerRackMapping), numPartitions,
->>>>>>> ddeb89f4
+    val assignment = CoreUtils.replicaToBrokerAssignmentAsScala(AdminUtils.assignReplicasToBrokers(toBrokerMetadata(brokerRackMapping), numPartitions,
       replicationFactor))
     checkReplicaDistribution(assignment, brokerRackMapping, brokerRackMapping.size, numPartitions,
       replicationFactor)
@@ -160,11 +128,7 @@
     val brokerRackMapping = Map(0 -> "rack1", 1 -> "rack2", 4 -> "rack3")
     val numPartitions = 3
     val replicationFactor = 2
-<<<<<<< HEAD
-    val assignment = CoreUtils.asScala(AdminUtils.assignReplicasToBrokers(toBrokerMetadata(brokerRackMapping), numPartitions, replicationFactor))
-=======
     val assignment = CoreUtils.replicaToBrokerAssignmentAsScala(AdminUtils.assignReplicasToBrokers(toBrokerMetadata(brokerRackMapping), numPartitions, replicationFactor))
->>>>>>> ddeb89f4
     checkReplicaDistribution(assignment, brokerRackMapping, brokerRackMapping.size, numPartitions, replicationFactor)
   }
 
@@ -174,11 +138,7 @@
     val replicationFactor = 3
     val brokerRackMapping = Map(0 -> "rack1", 1 -> "rack2", 2 -> "rack2", 3 -> "rack3", 4 -> "rack3", 5 -> "rack1",
       6 -> "rack1", 7 -> "rack2", 8 -> "rack2", 9 -> "rack3", 10 -> "rack1", 11 -> "rack3")
-<<<<<<< HEAD
-    val assignment = CoreUtils.asScala(AdminUtils.assignReplicasToBrokers(toBrokerMetadata(brokerRackMapping), numPartitions,
-=======
-    val assignment = CoreUtils.replicaToBrokerAssignmentAsScala(AdminUtils.assignReplicasToBrokers(toBrokerMetadata(brokerRackMapping), numPartitions,
->>>>>>> ddeb89f4
+    val assignment = CoreUtils.replicaToBrokerAssignmentAsScala(AdminUtils.assignReplicasToBrokers(toBrokerMetadata(brokerRackMapping), numPartitions,
       replicationFactor))
     checkReplicaDistribution(assignment, brokerRackMapping, brokerRackMapping.size, numPartitions,
       replicationFactor)
@@ -189,11 +149,7 @@
     val numPartitions = 6
     val replicationFactor = 5
     val brokerRackMapping = Map(0 -> "rack1", 1 -> "rack2", 2 -> "rack2", 3 -> "rack3", 4 -> "rack3", 5 -> "rack2")
-<<<<<<< HEAD
-    val assignment = CoreUtils.asScala(AdminUtils.assignReplicasToBrokers(toBrokerMetadata(brokerRackMapping), numPartitions, replicationFactor))
-=======
     val assignment = CoreUtils.replicaToBrokerAssignmentAsScala(AdminUtils.assignReplicasToBrokers(toBrokerMetadata(brokerRackMapping), numPartitions, replicationFactor))
->>>>>>> ddeb89f4
     assertEquals(List.fill(assignment.size)(replicationFactor), assignment.values.toIndexedSeq.map(_.size))
     val distribution = getReplicaDistribution(assignment, brokerRackMapping)
     for (partition <- 0 until numPartitions)
@@ -205,11 +161,7 @@
     val numPartitions = 6
     val replicationFactor = 2
     val brokerRackMapping = Map(0 -> "rack1", 1 -> "rack2", 2 -> "rack2", 3 -> "rack3", 4 -> "rack3", 5 -> "rack2")
-<<<<<<< HEAD
-    val assignment = CoreUtils.asScala(AdminUtils.assignReplicasToBrokers(toBrokerMetadata(brokerRackMapping), numPartitions,
-=======
-    val assignment = CoreUtils.replicaToBrokerAssignmentAsScala(AdminUtils.assignReplicasToBrokers(toBrokerMetadata(brokerRackMapping), numPartitions,
->>>>>>> ddeb89f4
+    val assignment = CoreUtils.replicaToBrokerAssignmentAsScala(AdminUtils.assignReplicasToBrokers(toBrokerMetadata(brokerRackMapping), numPartitions,
       replicationFactor))
     assertEquals(List.fill(assignment.size)(replicationFactor), assignment.values.toIndexedSeq.map(_.size))
     val distribution = getReplicaDistribution(assignment, brokerRackMapping)
@@ -222,11 +174,7 @@
     val numPartitions = 6
     val replicationFactor = 3
     val brokerRackMapping = Map(0 -> "rack1", 1 -> "rack1", 2 -> "rack1", 3 -> "rack1", 4 -> "rack1", 5 -> "rack1")
-<<<<<<< HEAD
-    val assignment = CoreUtils.asScala(AdminUtils.assignReplicasToBrokers(toBrokerMetadata(brokerRackMapping), numPartitions, replicationFactor))
-=======
     val assignment = CoreUtils.replicaToBrokerAssignmentAsScala(AdminUtils.assignReplicasToBrokers(toBrokerMetadata(brokerRackMapping), numPartitions, replicationFactor))
->>>>>>> ddeb89f4
     assertEquals(List.fill(assignment.size)(replicationFactor), assignment.values.toIndexedSeq.map(_.size))
     val distribution = getReplicaDistribution(assignment, brokerRackMapping)
     for (partition <- 0 until numPartitions)
@@ -243,11 +191,7 @@
     val replicationFactor = 4
     val brokerMetadatas = toBrokerMetadata(rackInfo)
     assertEquals(brokerList, brokerMetadatas.asScala.map(_.id))
-<<<<<<< HEAD
-    val assignment = CoreUtils.asScala(AdminUtils.assignReplicasToBrokers(brokerMetadatas, numPartitions, replicationFactor,
-=======
     val assignment = CoreUtils.replicaToBrokerAssignmentAsScala(AdminUtils.assignReplicasToBrokers(brokerMetadatas, numPartitions, replicationFactor,
->>>>>>> ddeb89f4
       2, -1))
     checkReplicaDistribution(assignment, rackInfo, 5, 6, 4,
       verifyRackAware = false, verifyLeaderDistribution = false, verifyReplicasDistribution = false)
@@ -278,11 +222,7 @@
         8 -> List(3, 0, 1),
         9 -> List(4, 1, 2))
 
-<<<<<<< HEAD
-    val actualAssignment = CoreUtils.asScala(AdminUtils.assignReplicasToBrokers(brokerMetadatas, 10, 3, 0, -1))
-=======
     val actualAssignment = CoreUtils.replicaToBrokerAssignmentAsScala(AdminUtils.assignReplicasToBrokers(brokerMetadatas, 10, 3, 0, -1))
->>>>>>> ddeb89f4
     assertEquals(expectedAssignment, actualAssignment)
   }
 }