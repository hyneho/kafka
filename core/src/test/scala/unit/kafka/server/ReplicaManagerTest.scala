--- conflicted
+++ resolved
@@ -99,7 +99,7 @@
 class ReplicaManagerTest {
 
   private val topic = "test-topic"
-  private val topicId = Uuid.randomUuid()
+  private val topicId = Uuid.fromString("YK2ed2GaTH2JpgzUaJ8tgg");
   private val topicIds = scala.Predef.Map("test-topic" -> topicId)
   private val topicNames = scala.Predef.Map(topicId -> "test-topic")
   private val transactionalId = "txn"
@@ -114,12 +114,8 @@
   private var mockRemoteLogManager: RemoteLogManager = _
   private var addPartitionsToTxnManager: AddPartitionsToTxnManager = _
   private var brokerTopicStats: BrokerTopicStats = _
-<<<<<<< HEAD
-  private val supportedOperation = genericError
+  private val transactionSupportedOperation = genericError
   private val metadataCache: MetadataCache = mock(classOf[MetadataCache])
-=======
-  private val transactionSupportedOperation = genericError
->>>>>>> 0587a9af
 
   // Constants defined for readability
   private val zkVersion = 0
@@ -2132,7 +2128,7 @@
 
     try {
       val tp0 = new TopicPartition(topic, 0)
-      val topicIdPartition0 = new TopicIdPartition(Uuid.randomUuid(), tp0)
+      val topicIdPartition0 = new TopicIdPartition(topicId, tp0)
       val offsetCheckpoints = new LazyOffsetCheckpoints(replicaManager.highWatermarkCheckpoints)
       replicaManager.createPartition(tp0).createLogIfNotExists(isNew = false, isFutureReplica = false, offsetCheckpoints, None)
       val partition0Replicas = Seq[Integer](0, 1).asJava
@@ -2292,6 +2288,7 @@
       replicaManager.becomeLeaderOrFollower(1,
         makeLeaderAndIsrRequest(topicIds(tp0.topic), tp0, Seq(0, 1), LeaderAndIsr(1, List(0, 1))),
         (_, _) => ())
+
       // Start with sequence 6
       val transactionalRecords = MemoryRecords.withTransactionalRecords(CompressionType.NONE, producerId, producerEpoch, sequence,
         new SimpleRecord("message".getBytes))
@@ -5138,7 +5135,7 @@
     val localId = 1
     val otherId = localId + 1
     val numOfRecords = 3
-    val topicIdPartition = new TopicIdPartition(Uuid.randomUuid(), 0, "foo")
+    val topicIdPartition = new TopicIdPartition(Uuid.fromString("zUaJeJpgd2GaTH28tggYK2"), 0, "foo")
     val topicPartition = topicIdPartition.topicPartition()
     val replicaManager = setupReplicaManagerWithMockedPurgatories(new MockTimer(time), localId, enableRemoteStorage = enableRemoteStorage)
 
