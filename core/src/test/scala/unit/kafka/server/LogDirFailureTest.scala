--- conflicted
+++ resolved
@@ -57,16 +57,12 @@
   }
 
   @Test
-<<<<<<< HEAD
   def testProduceErrorFromFailureOnLogRoll(): Unit = {
     testProduceErrorsFromLogDirFailureOnLeader(Roll)
   }
 
   @Test
-  def testIOExceptionDuringLogRoll() {
-=======
   def testIOExceptionDuringLogRoll(): Unit = {
->>>>>>> 33d06082
     testProduceAfterLogDirFailureOnLeader(Roll)
   }
 
@@ -101,16 +97,12 @@
   }
 
   @Test
-<<<<<<< HEAD
   def testProduceErrorFromFailureOnCheckpoint(): Unit = {
     testProduceErrorsFromLogDirFailureOnLeader(Checkpoint)
   }
 
   @Test
-  def testIOExceptionDuringCheckpoint() {
-=======
   def testIOExceptionDuringCheckpoint(): Unit = {
->>>>>>> 33d06082
     testProduceAfterLogDirFailureOnLeader(Checkpoint)
   }
 
@@ -145,15 +137,8 @@
     }
   }
 
-<<<<<<< HEAD
   def testProduceErrorsFromLogDirFailureOnLeader(failureType: LogDirFailureType): Unit = {
     // Disable retries to allow exception to bubble up for validation
-=======
-  def testProduceAfterLogDirFailureOnLeader(failureType: LogDirFailureType): Unit = {
-    val consumer = createConsumer()
-    subscribeAndWaitForAssignment(topic, consumer)
-
->>>>>>> 33d06082
     this.producerConfig.setProperty(ProducerConfig.RETRIES_CONFIG, "0")
     val producer = createProducer()
 
@@ -218,7 +203,6 @@
     assertTrue(offlineReplicas.contains(PartitionAndReplica(new TopicPartition(topic, 0), leaderServerId)))
   }
 
-<<<<<<< HEAD
   private def causeLogDirFailure(failureType: LogDirFailureType,
                                  leaderServer: KafkaServer,
                                  partition: TopicPartition): Unit = {
@@ -245,10 +229,7 @@
     assertTrue(leaderServer.replicaManager.localLog(partition).isEmpty)
   }
 
-  private def subscribeAndWaitForAssignment(topic: String, consumer: KafkaConsumer[Array[Byte], Array[Byte]]) {
-=======
   private def subscribeAndWaitForAssignment(topic: String, consumer: KafkaConsumer[Array[Byte], Array[Byte]]): Unit = {
->>>>>>> 33d06082
     consumer.subscribe(Collections.singletonList(topic))
     TestUtils.pollUntilTrue(consumer, () => !consumer.assignment.isEmpty, "Expected non-empty assignment")
   }
