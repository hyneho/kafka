/**
  * Licensed to the Apache Software Foundation (ASF) under one or more
  * contributor license agreements.  See the NOTICE file distributed with
  * this work for additional information regarding copyright ownership.
  * The ASF licenses this file to You under the Apache License, Version 2.0
  * (the "License"); you may not use this file except in compliance with
  * the License.  You may obtain a copy of the License at
  *
  * http://www.apache.org/licenses/LICENSE-2.0
  *
  * Unless required by applicable law or agreed to in writing, software
  * distributed under the License is distributed on an "AS IS" BASIS,
  * WITHOUT WARRANTIES OR CONDITIONS OF ANY KIND, either express or implied.
  * See the License for the specific language governing permissions and
  * limitations under the License.
  */
package kafka.server

import kafka.cluster.{BrokerEndPoint, Partition}
import kafka.log.{LogAppendInfo, LogManager, UnifiedLog}
import kafka.server.AbstractFetcherThread.ResultWithPartitions
import kafka.server.QuotaFactory.UnboundedQuota
import kafka.server.epoch.util.MockBlockingSender
import kafka.server.metadata.ZkMetadataCache
import kafka.utils.TestUtils
import org.apache.kafka.clients.FetchSessionHandler
import org.apache.kafka.common.{TopicIdPartition, TopicPartition, Uuid}
import org.apache.kafka.common.message.{FetchResponseData, UpdateMetadataRequestData}
import org.apache.kafka.common.message.OffsetForLeaderEpochRequestData.OffsetForLeaderPartition
import org.apache.kafka.common.message.OffsetForLeaderEpochResponseData.EpochEndOffset
import org.apache.kafka.common.protocol.Errors._
import org.apache.kafka.common.protocol.{ApiKeys, Errors}
import org.apache.kafka.common.record.{CompressionType, MemoryRecords, SimpleRecord}
import org.apache.kafka.common.requests.OffsetsForLeaderEpochResponse.{UNDEFINED_EPOCH, UNDEFINED_EPOCH_OFFSET}
import org.apache.kafka.common.requests.{FetchRequest, FetchResponse, UpdateMetadataRequest}
import org.apache.kafka.common.utils.{LogContext, SystemTime}
import org.junit.jupiter.api.Assertions._
import org.junit.jupiter.api.{AfterEach, Test}
import org.mockito.ArgumentCaptor
import org.mockito.ArgumentMatchers.{any, anyBoolean, anyLong}
import org.mockito.Mockito.{mock, never, times, verify, when}
import java.nio.charset.StandardCharsets
import java.util
import java.util.{Collections, Optional}

import org.apache.kafka.server.common.MetadataVersion
import org.apache.kafka.server.common.MetadataVersion.IBP_2_6_IV0

import scala.collection.{Map, mutable}
import scala.jdk.CollectionConverters._

class ReplicaFetcherThreadTest {

  private val t1p0 = new TopicPartition("topic1", 0)
  private val t1p1 = new TopicPartition("topic1", 1)
  private val t2p1 = new TopicPartition("topic2", 1)

  private val topicId1 = Uuid.randomUuid()
  private val topicId2 = Uuid.randomUuid()

  private val topicIds = Map("topic1" -> topicId1, "topic2" -> topicId2)

  private val brokerEndPoint = new BrokerEndPoint(0, "localhost", 1000)
  private val failedPartitions = new FailedPartitions

  private val partitionStates = List(
    new UpdateMetadataRequestData.UpdateMetadataPartitionState()
      .setTopicName("topic1")
      .setPartitionIndex(0)
      .setControllerEpoch(0)
      .setLeader(0)
      .setLeaderEpoch(0),
    new UpdateMetadataRequestData.UpdateMetadataPartitionState()
      .setTopicName("topic2")
      .setPartitionIndex(0)
      .setControllerEpoch(0)
      .setLeader(0)
      .setLeaderEpoch(0),
  ).asJava

  private val updateMetadataRequest = new UpdateMetadataRequest.Builder(ApiKeys.UPDATE_METADATA.latestVersion(),
    0, 0, 0, partitionStates, Collections.emptyList(), topicIds.asJava).build()
  // TODO: support raft code?
  private var metadataCache = new ZkMetadataCache(0, MetadataVersion.latest(), BrokerFeatures.createEmpty())
  metadataCache.updateMetadata(0, updateMetadataRequest)

  private def initialFetchState(topicId: Option[Uuid], fetchOffset: Long, leaderEpoch: Int = 1): InitialFetchState = {
    InitialFetchState(topicId = topicId, leader = new BrokerEndPoint(0, "localhost", 9092),
      initOffset = fetchOffset, currentLeaderEpoch = leaderEpoch)
  }

  @AfterEach
  def cleanup(): Unit = {
    TestUtils.clearYammerMetrics()
  }

  private def createReplicaFetcherThread(name: String,
                                         fetcherId: Int,
                                         brokerConfig: KafkaConfig,
                                         failedPartitions: FailedPartitions,
                                         replicaMgr: ReplicaManager,
                                         quota: ReplicaQuota,
                                         leaderEndpointBlockingSend: BlockingSend): ReplicaFetcherThread = {
    val logContext = new LogContext(s"[ReplicaFetcher replicaId=${brokerConfig.brokerId}, leaderId=${leaderEndpointBlockingSend.brokerEndPoint().id}, fetcherId=$fetcherId] ")
    val fetchSessionHandler = new FetchSessionHandler(logContext, leaderEndpointBlockingSend.brokerEndPoint().id)
    val leader = new RemoteLeaderEndPoint(logContext.logPrefix, leaderEndpointBlockingSend, fetchSessionHandler, brokerConfig, replicaMgr, quota)
    new ReplicaFetcherThread(name,
      leader,
      brokerConfig,
      failedPartitions,
      replicaMgr,
      quota,
      logContext.logPrefix)
  }

  @Test
  def shouldSendLatestRequestVersionsByDefault(): Unit = {
    val props = TestUtils.createBrokerConfig(1, "localhost:1234")
    val config = KafkaConfig.fromProps(props)

    val replicaManager: ReplicaManager = mock(classOf[ReplicaManager])
    when(replicaManager.brokerTopicStats).thenReturn(mock(classOf[BrokerTopicStats]))
<<<<<<< HEAD
    val thread = new ReplicaFetcherThread(
      name = "bob",
      fetcherId = 0,
      sourceBroker = brokerEndPoint,
      brokerConfig = config,
      failedPartitions: FailedPartitions,
      replicaMgr = replicaManager,
      metrics =  new Metrics(),
      time = new SystemTime(),
      quota = UnboundedQuota,
      metadataVersionSupplier = () => config.interBrokerProtocolVersion,
      leaderEndpointBlockingSend = None)
    assertEquals(ApiKeys.FETCH.latestVersion, thread.fetchRequestVersion)
    assertEquals(ApiKeys.OFFSET_FOR_LEADER_EPOCH.latestVersion, thread.offsetForLeaderEpochRequestVersion)
    assertEquals(ApiKeys.LIST_OFFSETS.latestVersion, thread.listOffsetRequestVersion)
=======

    assertEquals(ApiKeys.FETCH.latestVersion, config.fetchRequestVersion)
    assertEquals(ApiKeys.OFFSET_FOR_LEADER_EPOCH.latestVersion, config.offsetForLeaderEpochRequestVersion)
    assertEquals(ApiKeys.LIST_OFFSETS.latestVersion, config.listOffsetRequestVersion)
>>>>>>> 0b3ab468
  }

  @Test
  def testFetchLeaderEpochRequestIfLastEpochDefinedForSomePartitions(): Unit = {
    val config = kafkaConfigNoTruncateOnFetch

    //Setup all dependencies
    val quota: ReplicationQuotaManager = mock(classOf[ReplicationQuotaManager])
    val logManager: LogManager = mock(classOf[LogManager])
    val replicaAlterLogDirsManager: ReplicaAlterLogDirsManager = mock(classOf[ReplicaAlterLogDirsManager])
    val log: UnifiedLog = mock(classOf[UnifiedLog])
    val partition: Partition = mock(classOf[Partition])
    val replicaManager: ReplicaManager = mock(classOf[ReplicaManager])

    val leaderEpoch = 5

    //Stubs
    when(partition.localLogOrException).thenReturn(log)
    when(log.logEndOffset).thenReturn(0)
    when(log.highWatermark).thenReturn(0)
    when(log.latestEpoch)
      .thenReturn(Some(leaderEpoch))
      .thenReturn(Some(leaderEpoch))
      .thenReturn(None)  // t2p1 doesn't support epochs
    when(log.endOffsetForEpoch(leaderEpoch)).thenReturn(
      Some(OffsetAndEpoch(0, leaderEpoch)))
    when(replicaManager.metadataCache).thenReturn(metadataCache)
    when(replicaManager.logManager).thenReturn(logManager)
    when(replicaManager.replicaAlterLogDirsManager).thenReturn(replicaAlterLogDirsManager)
    when(replicaManager.brokerTopicStats).thenReturn(mock(classOf[BrokerTopicStats]))
    stub(partition, replicaManager, log)

    //Define the offsets for the OffsetsForLeaderEpochResponse
    val offsets = Map(
      t1p0 -> newOffsetForLeaderPartitionResult(t1p0, leaderEpoch, 1),
      t1p1 -> newOffsetForLeaderPartitionResult(t1p1, leaderEpoch, 1)).asJava

    //Create the fetcher thread
    val mockNetwork = new MockBlockingSender(offsets, brokerEndPoint, new SystemTime())

<<<<<<< HEAD
    val thread = new ReplicaFetcherThread("bob", 0, brokerEndPoint, config, failedPartitions,
      replicaManager, new Metrics(), new SystemTime(), quota,
      metadataVersionSupplier = () => config.interBrokerProtocolVersion, Some(mockNetwork))
=======
    val thread = createReplicaFetcherThread(
      "bob",
      0,
      config,
      failedPartitions,
      replicaManager,
      quota,
      mockNetwork)
>>>>>>> 0b3ab468

    // topic 1 supports epoch, t2 doesn't.
    thread.addPartitions(Map(
      t1p0 -> initialFetchState(Some(topicId1), 0L),
      t1p1 -> initialFetchState(Some(topicId2), 0L),
      t2p1 -> initialFetchState(Some(topicId2), 0L)))

    assertPartitionStates(thread, shouldBeReadyForFetch = false, shouldBeTruncatingLog = true, shouldBeDelayed = false)
    //Loop 1
    thread.doWork()
    assertEquals(1, mockNetwork.epochFetchCount)
    assertEquals(1, mockNetwork.fetchCount)

    assertPartitionStates(thread, shouldBeReadyForFetch = true, shouldBeTruncatingLog = false, shouldBeDelayed = false)

    //Loop 2 we should not fetch epochs
    thread.doWork()
    assertEquals(1, mockNetwork.epochFetchCount)
    assertEquals(2, mockNetwork.fetchCount)

    assertPartitionStates(thread, shouldBeReadyForFetch = true, shouldBeTruncatingLog = false, shouldBeDelayed = false)

    //Loop 3 we should not fetch epochs
    thread.doWork()
    assertEquals(1, mockNetwork.epochFetchCount)
    assertEquals(3, mockNetwork.fetchCount)

    assertPartitionStates(thread, shouldBeReadyForFetch = true, shouldBeTruncatingLog = false, shouldBeDelayed = false)

    //Assert that truncate to is called exactly once (despite two loops)
    verify(partition, times(3)).truncateTo(anyLong(), anyBoolean())
  }

  /**
    * Assert that all partitions' states are as expected
    *
    */
  def assertPartitionStates(fetcher: AbstractFetcherThread,
                            shouldBeReadyForFetch: Boolean,
                            shouldBeTruncatingLog: Boolean,
                            shouldBeDelayed: Boolean): Unit = {
    for (tp <- List(t1p0, t1p1, t2p1)) {
      assertTrue(fetcher.fetchState(tp).isDefined)
      val fetchState = fetcher.fetchState(tp).get

      assertEquals(shouldBeReadyForFetch, fetchState.isReadyForFetch,
        s"Partition $tp should${if (!shouldBeReadyForFetch) " NOT" else ""} be ready for fetching")

      assertEquals(shouldBeTruncatingLog, fetchState.isTruncating,
        s"Partition $tp should${if (!shouldBeTruncatingLog) " NOT" else ""} be truncating its log")

      assertEquals(shouldBeDelayed, fetchState.isDelayed,
        s"Partition $tp should${if (!shouldBeDelayed) " NOT" else ""} be delayed")
    }
  }

  @Test
  def shouldHandleExceptionFromBlockingSend(): Unit = {
    val props = TestUtils.createBrokerConfig(1, "localhost:1234")
    val config = KafkaConfig.fromProps(props)
    val mockBlockingSend: BlockingSend = mock(classOf[BlockingSend])
    when(mockBlockingSend.brokerEndPoint()).thenReturn(brokerEndPoint)
    when(mockBlockingSend.sendRequest(any())).thenThrow(new NullPointerException)

    val replicaManager: ReplicaManager = mock(classOf[ReplicaManager])
    when(replicaManager.brokerTopicStats).thenReturn(mock(classOf[BrokerTopicStats]))

<<<<<<< HEAD
    val thread = new ReplicaFetcherThread(
      name = "bob",
      fetcherId = 0,
      sourceBroker = brokerEndPoint,
      brokerConfig = config,
      failedPartitions: FailedPartitions,
      replicaMgr = replicaManager,
      metrics =  new Metrics(),
      time = new SystemTime(),
      quota = null,
      metadataVersionSupplier = () => config.interBrokerProtocolVersion,
      leaderEndpointBlockingSend = Some(mockBlockingSend))

    val result = thread.fetchEpochEndOffsets(Map(
=======
    val thread = createReplicaFetcherThread(
      "bob",
      0,
      config,
      failedPartitions,
      replicaManager,
      null,
      mockBlockingSend
    )

    val result = thread.leader.fetchEpochEndOffsets(Map(
>>>>>>> 0b3ab468
      t1p0 -> new OffsetForLeaderPartition()
        .setPartition(t1p0.partition)
        .setLeaderEpoch(0),
      t1p1 -> new OffsetForLeaderPartition()
        .setPartition(t1p1.partition)
        .setLeaderEpoch(0)))

    val expected = Map(
      t1p0 -> newOffsetForLeaderPartitionResult(t1p0, Errors.UNKNOWN_SERVER_ERROR, UNDEFINED_EPOCH, UNDEFINED_EPOCH_OFFSET),
      t1p1 -> newOffsetForLeaderPartitionResult(t1p1, Errors.UNKNOWN_SERVER_ERROR, UNDEFINED_EPOCH, UNDEFINED_EPOCH_OFFSET)
    )

    assertEquals(expected, result, "results from leader epoch request should have undefined offset")
    verify(mockBlockingSend).sendRequest(any())
  }

  @Test
  def shouldFetchLeaderEpochOnFirstFetchOnlyIfLeaderEpochKnownToBothIbp26(): Unit = {
    verifyFetchLeaderEpochOnFirstFetch(IBP_2_6_IV0)
  }

  @Test
  def shouldNotFetchLeaderEpochOnFirstFetchWithTruncateOnFetch(): Unit = {
    verifyFetchLeaderEpochOnFirstFetch(MetadataVersion.latest, epochFetchCount = 0)
  }

  private def verifyFetchLeaderEpochOnFirstFetch(ibp: MetadataVersion, epochFetchCount: Int = 1): Unit = {
    val props = TestUtils.createBrokerConfig(1, "localhost:1234")
    props.setProperty(KafkaConfig.InterBrokerProtocolVersionProp, ibp.version)
    val config = KafkaConfig.fromProps(props)

    metadataCache = new ZkMetadataCache(0, ibp, BrokerFeatures.createEmpty())
    metadataCache.updateMetadata(0, updateMetadataRequest)

    //Setup all dependencies
    val logManager: LogManager = mock(classOf[LogManager])
    val replicaAlterLogDirsManager: ReplicaAlterLogDirsManager = mock(classOf[ReplicaAlterLogDirsManager])
    val log: UnifiedLog = mock(classOf[UnifiedLog])
    val partition: Partition = mock(classOf[Partition])
    val replicaManager: ReplicaManager = mock(classOf[ReplicaManager])

    val leaderEpoch = 5

    //Stubs
    when(partition.localLogOrException).thenReturn(log)
    when(log.highWatermark).thenReturn(0)
    when(log.latestEpoch).thenReturn(Some(leaderEpoch))
    when(log.endOffsetForEpoch(leaderEpoch)).thenReturn(
      Some(OffsetAndEpoch(0, leaderEpoch)))
    when(replicaManager.metadataCache).thenReturn(metadataCache)
    when(replicaManager.logManager).thenReturn(logManager)
    when(replicaManager.replicaAlterLogDirsManager).thenReturn(replicaAlterLogDirsManager)
    when(replicaManager.brokerTopicStats).thenReturn(mock(classOf[BrokerTopicStats]))
    stub(partition, replicaManager, log)

    //Define the offsets for the OffsetsForLeaderEpochResponse
    val offsets = Map(
      t1p0 -> newOffsetForLeaderPartitionResult(t1p0, leaderEpoch, 1),
      t1p1 -> newOffsetForLeaderPartitionResult(t1p1, leaderEpoch, 1)).asJava

    //Create the fetcher thread
<<<<<<< HEAD
    val mockNetwork = new ReplicaFetcherMockBlockingSend(offsets, brokerEndPoint, new SystemTime())
    val thread = new ReplicaFetcherThread("bob", 0, brokerEndPoint, config, failedPartitions, replicaManager,
      new Metrics, new SystemTime, UnboundedQuota, metadataVersionSupplier = () => config.interBrokerProtocolVersion,
      Some(mockNetwork))
=======
    val mockNetwork = new MockBlockingSender(offsets, brokerEndPoint, new SystemTime())
    val thread = createReplicaFetcherThread(
      "bob",
      0,
      config,
      failedPartitions,
      replicaManager,
      UnboundedQuota,
      mockNetwork
    )
>>>>>>> 0b3ab468
    thread.addPartitions(Map(t1p0 -> initialFetchState(Some(topicId1), 0L), t1p1 -> initialFetchState(Some(topicId1), 0L)))

    //Loop 1
    thread.doWork()
    assertEquals(epochFetchCount, mockNetwork.epochFetchCount)
    assertEquals(1, mockNetwork.fetchCount)

    //Loop 2 we should not fetch epochs
    thread.doWork()
    assertEquals(epochFetchCount, mockNetwork.epochFetchCount)
    assertEquals(2, mockNetwork.fetchCount)

    //Loop 3 we should not fetch epochs
    thread.doWork()
    assertEquals(epochFetchCount, mockNetwork.epochFetchCount)
    assertEquals(3, mockNetwork.fetchCount)
  }

  @Test
  def shouldTruncateToOffsetSpecifiedInEpochOffsetResponse(): Unit = {

    //Create a capture to track what partitions/offsets are truncated
    val truncateToCapture: ArgumentCaptor[Long] = ArgumentCaptor.forClass(classOf[Long])

    // Setup all the dependencies
    val config = kafkaConfigNoTruncateOnFetch
    val quota: ReplicationQuotaManager = mock(classOf[ReplicationQuotaManager])
    val logManager: LogManager = mock(classOf[LogManager])
    val replicaAlterLogDirsManager: ReplicaAlterLogDirsManager = mock(classOf[ReplicaAlterLogDirsManager])
    val log: UnifiedLog = mock(classOf[UnifiedLog])
    val partition: Partition = mock(classOf[Partition])
    val replicaManager: ReplicaManager = mock(classOf[ReplicaManager])

    val leaderEpoch = 5
    val initialLEO = 200

    //Stubs
    when(partition.localLogOrException).thenReturn(log)
    when(log.highWatermark).thenReturn(initialLEO - 1)
    when(log.latestEpoch).thenReturn(Some(leaderEpoch))
    when(log.endOffsetForEpoch(leaderEpoch)).thenReturn(
      Some(OffsetAndEpoch(initialLEO, leaderEpoch)))
    when(log.logEndOffset).thenReturn(initialLEO)
    when(replicaManager.metadataCache).thenReturn(metadataCache)
    when(replicaManager.localLogOrException(any[TopicPartition])).thenReturn(log)
    when(replicaManager.logManager).thenReturn(logManager)
    when(replicaManager.replicaAlterLogDirsManager).thenReturn(replicaAlterLogDirsManager)
    when(replicaManager.brokerTopicStats).thenReturn(mock(classOf[BrokerTopicStats]))
    stub(partition, replicaManager, log)

    //Define the offsets for the OffsetsForLeaderEpochResponse, these are used for truncation
    val offsetsReply = Map(
      t1p0 -> newOffsetForLeaderPartitionResult(t1p0, leaderEpoch, 156),
      t2p1 -> newOffsetForLeaderPartitionResult(t2p1, leaderEpoch, 172)).asJava

    //Create the thread
<<<<<<< HEAD
    val mockNetwork = new ReplicaFetcherMockBlockingSend(offsetsReply, brokerEndPoint, new SystemTime())
    val thread = new ReplicaFetcherThread("bob", 0, brokerEndPoint, config, failedPartitions, replicaManager,
      new Metrics(), new SystemTime(), quota, metadataVersionSupplier = () => config.interBrokerProtocolVersion, Some(mockNetwork))
=======
    val mockNetwork = new MockBlockingSender(offsetsReply, brokerEndPoint, new SystemTime())
    val thread = createReplicaFetcherThread(
      "bob",
      0,
      config,
      failedPartitions,
      replicaManager,
      quota,
      mockNetwork
    )
>>>>>>> 0b3ab468
    thread.addPartitions(Map(t1p0 -> initialFetchState(Some(topicId1), 0L), t2p1 -> initialFetchState(Some(topicId2), 0L)))

    //Run it
    thread.doWork()

    //We should have truncated to the offsets in the response
    verify(partition, times(2)).truncateTo(truncateToCapture.capture(), anyBoolean())
    assertTrue(truncateToCapture.getAllValues.asScala.contains(156),
               "Expected " + t1p0 + " to truncate to offset 156 (truncation offsets: " + truncateToCapture.getAllValues + ")")
    assertTrue(truncateToCapture.getAllValues.asScala.contains(172),
               "Expected " + t2p1 + " to truncate to offset 172 (truncation offsets: " + truncateToCapture.getAllValues + ")")
  }

  @Test
  def shouldTruncateToOffsetSpecifiedInEpochOffsetResponseIfFollowerHasNoMoreEpochs(): Unit = {
    // Create a capture to track what partitions/offsets are truncated
    val truncateToCapture: ArgumentCaptor[Long] = ArgumentCaptor.forClass(classOf[Long])

    // Setup all the dependencies
    val config = kafkaConfigNoTruncateOnFetch
    val quota: ReplicationQuotaManager = mock(classOf[ReplicationQuotaManager])
    val logManager: LogManager = mock(classOf[LogManager])
    val replicaAlterLogDirsManager: ReplicaAlterLogDirsManager = mock(classOf[ReplicaAlterLogDirsManager])
    val log: UnifiedLog = mock(classOf[UnifiedLog])
    val partition: Partition = mock(classOf[Partition])
    val replicaManager: ReplicaManager = mock(classOf[ReplicaManager])

    val leaderEpochAtFollower = 5
    val leaderEpochAtLeader = 4
    val initialLEO = 200

    //Stubs
    when(partition.localLogOrException).thenReturn(log)
    when(log.highWatermark).thenReturn(initialLEO - 3)
    when(log.latestEpoch).thenReturn(Some(leaderEpochAtFollower))
    when(log.endOffsetForEpoch(leaderEpochAtLeader)).thenReturn(None)
    when(log.logEndOffset).thenReturn(initialLEO)
    when(replicaManager.metadataCache).thenReturn(metadataCache)
    when(replicaManager.localLogOrException(any[TopicPartition])).thenReturn(log)
    when(replicaManager.logManager).thenReturn(logManager)
    when(replicaManager.replicaAlterLogDirsManager).thenReturn(replicaAlterLogDirsManager)
    when(replicaManager.brokerTopicStats).thenReturn(mock(classOf[BrokerTopicStats]))
    stub(partition, replicaManager, log)

    //Define the offsets for the OffsetsForLeaderEpochResponse, these are used for truncation
    val offsetsReply = Map(
      t1p0 -> newOffsetForLeaderPartitionResult(t1p0, leaderEpochAtLeader, 156),
      t2p1 -> newOffsetForLeaderPartitionResult(t2p1, leaderEpochAtLeader, 202)).asJava

    //Create the thread
<<<<<<< HEAD
    val mockNetwork = new ReplicaFetcherMockBlockingSend(offsetsReply, brokerEndPoint, new SystemTime())
    val thread = new ReplicaFetcherThread("bob", 0, brokerEndPoint, config, failedPartitions,
      replicaManager, new Metrics(), new SystemTime(), quota, metadataVersionSupplier = () => config.interBrokerProtocolVersion, Some(mockNetwork))
=======
    val mockNetwork = new MockBlockingSender(offsetsReply, brokerEndPoint, new SystemTime())
    val thread = createReplicaFetcherThread(
      "bob",
      0,
      config,
      failedPartitions,
      replicaManager,
      quota,
      mockNetwork
    )
>>>>>>> 0b3ab468
    thread.addPartitions(Map(t1p0 -> initialFetchState(Some(topicId1), 0L), t2p1 -> initialFetchState(Some(topicId2), 0L)))

    //Run it
    thread.doWork()

    //We should have truncated to the offsets in the response
    verify(partition, times(2)).truncateTo(truncateToCapture.capture(), anyBoolean())
    assertTrue(truncateToCapture.getAllValues.asScala.contains(156),
               "Expected " + t1p0 + " to truncate to offset 156 (truncation offsets: " + truncateToCapture.getAllValues + ")")
    assertTrue(truncateToCapture.getAllValues.asScala.contains(initialLEO),
               "Expected " + t2p1 + " to truncate to offset " + initialLEO +
               " (truncation offsets: " + truncateToCapture.getAllValues + ")")
  }

  @Test
  def shouldFetchLeaderEpochSecondTimeIfLeaderRepliesWithEpochNotKnownToFollower(): Unit = {
    // Create a capture to track what partitions/offsets are truncated
    val truncateToCapture: ArgumentCaptor[Long] = ArgumentCaptor.forClass(classOf[Long])

    val config = kafkaConfigNoTruncateOnFetch

    // Setup all dependencies
    val quota: ReplicationQuotaManager = mock(classOf[ReplicationQuotaManager])
    val logManager: LogManager = mock(classOf[LogManager])
    val replicaAlterLogDirsManager: ReplicaAlterLogDirsManager = mock(classOf[ReplicaAlterLogDirsManager])
    val log: UnifiedLog = mock(classOf[UnifiedLog])
    val partition: Partition = mock(classOf[Partition])
    val replicaManager: ReplicaManager = mock(classOf[ReplicaManager])

    val initialLEO = 200

    // Stubs
    when(partition.localLogOrException).thenReturn(log)
    when(log.highWatermark).thenReturn(initialLEO - 2)
    when(log.latestEpoch).thenReturn(Some(5))
    when(log.endOffsetForEpoch(4)).thenReturn(
      Some(OffsetAndEpoch(120, 3)))
    when(log.endOffsetForEpoch(3)).thenReturn(
      Some(OffsetAndEpoch(120, 3)))
    when(log.logEndOffset).thenReturn(initialLEO)
    when(replicaManager.metadataCache).thenReturn(metadataCache)
    when(replicaManager.localLogOrException(any[TopicPartition])).thenReturn(log)
    when(replicaManager.logManager).thenReturn(logManager)
    when(replicaManager.replicaAlterLogDirsManager).thenReturn(replicaAlterLogDirsManager)
    when(replicaManager.brokerTopicStats).thenReturn(mock(classOf[BrokerTopicStats]))
    stub(partition, replicaManager, log)

    // Define the offsets for the OffsetsForLeaderEpochResponse
    val offsets = Map(
      t1p0 -> newOffsetForLeaderPartitionResult(t1p0, 4, 155),
      t1p1 -> newOffsetForLeaderPartitionResult(t1p1, 4, 143)).asJava

    // Create the fetcher thread
<<<<<<< HEAD
    val mockNetwork = new ReplicaFetcherMockBlockingSend(offsets, brokerEndPoint, new SystemTime())
    val thread = new ReplicaFetcherThread("bob", 0, brokerEndPoint, config, failedPartitions,
      replicaManager, new Metrics(), new SystemTime(), quota, () => config.interBrokerProtocolVersion, Some(mockNetwork))
=======
    val mockNetwork = new MockBlockingSender(offsets, brokerEndPoint, new SystemTime())
    val thread = createReplicaFetcherThread(
      "bob",
      0,
      config,
      failedPartitions,
      replicaManager,
      quota,
      mockNetwork
    )
>>>>>>> 0b3ab468
    thread.addPartitions(Map(t1p0 -> initialFetchState(Some(topicId1), 0L), t1p1 -> initialFetchState(Some(topicId1), 0L)))

    // Loop 1 -- both topic partitions will need to fetch another leader epoch
    thread.doWork()
    assertEquals(1, mockNetwork.epochFetchCount)
    assertEquals(0, mockNetwork.fetchCount)

    // Loop 2 should do the second fetch for both topic partitions because the leader replied with
    // epoch 4 while follower knows only about epoch 3
    val nextOffsets = Map(
      t1p0 -> newOffsetForLeaderPartitionResult(t1p0, 3, 101),
      t1p1 -> newOffsetForLeaderPartitionResult(t1p1, 3, 102)).asJava
    mockNetwork.setOffsetsForNextResponse(nextOffsets)

    thread.doWork()
    assertEquals(2, mockNetwork.epochFetchCount)
    assertEquals(1, mockNetwork.fetchCount)
    assertTrue(mockNetwork.lastUsedOffsetForLeaderEpochVersion >= 3,
      "OffsetsForLeaderEpochRequest version.")

    //Loop 3 we should not fetch epochs
    thread.doWork()
    assertEquals(2, mockNetwork.epochFetchCount)
    assertEquals(2, mockNetwork.fetchCount)

    verify(partition, times(4)).truncateTo(truncateToCapture.capture(), anyBoolean())
    //We should have truncated to the offsets in the second response
    assertTrue(truncateToCapture.getAllValues.asScala.contains(102),
               "Expected " + t1p1 + " to truncate to offset 102 (truncation offsets: " + truncateToCapture.getAllValues + ")")
    assertTrue(truncateToCapture.getAllValues.asScala.contains(101),
               "Expected " + t1p0 + " to truncate to offset 101 (truncation offsets: " + truncateToCapture.getAllValues + ")")
  }

  @Test
  def shouldTruncateIfLeaderRepliesWithDivergingEpochNotKnownToFollower(): Unit = {

    // Create a capture to track what partitions/offsets are truncated
    val truncateToCapture: ArgumentCaptor[Long] = ArgumentCaptor.forClass(classOf[Long])

    val config = KafkaConfig.fromProps(TestUtils.createBrokerConfig(1, "localhost:1234"))

    // Setup all dependencies
    val quota: ReplicationQuotaManager = mock(classOf[ReplicationQuotaManager])
    val logManager: LogManager = mock(classOf[LogManager])
    val replicaAlterLogDirsManager: ReplicaAlterLogDirsManager = mock(classOf[ReplicaAlterLogDirsManager])
    val log: UnifiedLog = mock(classOf[UnifiedLog])
    val partition: Partition = mock(classOf[Partition])
    val replicaManager: ReplicaManager = mock(classOf[ReplicaManager])

    val initialLEO = 200
    var latestLogEpoch: Option[Int] = Some(5)

    // Stubs
    when(partition.localLogOrException).thenReturn(log)
    when(log.highWatermark).thenReturn(115)
    when(log.latestEpoch).thenAnswer(_ => latestLogEpoch)
    when(log.endOffsetForEpoch(4)).thenReturn(Some(OffsetAndEpoch(149, 4)))
    when(log.endOffsetForEpoch(3)).thenReturn(Some(OffsetAndEpoch(129, 2)))
    when(log.endOffsetForEpoch(2)).thenReturn(Some(OffsetAndEpoch(119, 1)))
    when(log.logEndOffset).thenReturn(initialLEO)
    when(replicaManager.metadataCache).thenReturn(metadataCache)
    when(replicaManager.localLogOrException(any[TopicPartition])).thenReturn(log)
    when(replicaManager.logManager).thenReturn(logManager)
    when(replicaManager.replicaAlterLogDirsManager).thenReturn(replicaAlterLogDirsManager)
    when(replicaManager.brokerTopicStats).thenReturn(mock(classOf[BrokerTopicStats]))
    stub(partition, replicaManager, log)

    // Create the fetcher thread
<<<<<<< HEAD
    val mockNetwork = new ReplicaFetcherMockBlockingSend(Collections.emptyMap(), brokerEndPoint, new SystemTime())
    val thread = new ReplicaFetcherThread("bob", 0, brokerEndPoint, config, failedPartitions,
      replicaManager, new Metrics(), new SystemTime(), quota, metadataVersionSupplier = () => config.interBrokerProtocolVersion, Some(mockNetwork)) {
=======
    val mockNetwork = new MockBlockingSender(Collections.emptyMap(), brokerEndPoint, new SystemTime())
    val logContext = new LogContext(s"[ReplicaFetcher replicaId=${config.brokerId}, leaderId=${brokerEndPoint.id}, fetcherId=0] ")
    val fetchSessionHandler = new FetchSessionHandler(logContext, brokerEndPoint.id)
    val leader = new RemoteLeaderEndPoint(logContext.logPrefix, mockNetwork, fetchSessionHandler, config, replicaManager, quota)
    val thread = new ReplicaFetcherThread("bob", leader, config, failedPartitions, replicaManager, quota, logContext.logPrefix) {
>>>>>>> 0b3ab468
      override def processPartitionData(topicPartition: TopicPartition, fetchOffset: Long, partitionData: FetchData): Option[LogAppendInfo] = None
    }
    thread.addPartitions(Map(t1p0 -> initialFetchState(Some(topicId1), initialLEO), t1p1 -> initialFetchState(Some(topicId1), initialLEO)))
    val partitions = Set(t1p0, t1p1)

    // Loop 1 -- both topic partitions skip epoch fetch and send fetch request since we can truncate
    // later based on diverging epochs in fetch response.
    thread.doWork()
    assertEquals(0, mockNetwork.epochFetchCount)
    assertEquals(1, mockNetwork.fetchCount)
    partitions.foreach { tp => assertEquals(Fetching, thread.fetchState(tp).get.state) }

    def partitionData(partition: Int, divergingEpoch: FetchResponseData.EpochEndOffset): FetchResponseData.PartitionData = {
      new FetchResponseData.PartitionData()
        .setPartitionIndex(partition)
        .setLastStableOffset(0)
        .setLogStartOffset(0)
        .setDivergingEpoch(divergingEpoch)
    }

    // Loop 2 should truncate based on diverging epoch and continue to send fetch requests.
    mockNetwork.setFetchPartitionDataForNextResponse(Map(
      t1p0 -> partitionData(t1p0.partition, new FetchResponseData.EpochEndOffset().setEpoch(4).setEndOffset(140)),
      t1p1 -> partitionData(t1p1.partition, new FetchResponseData.EpochEndOffset().setEpoch(4).setEndOffset(141))
    ))
    mockNetwork.setIdsForNextResponse(topicIds)
    latestLogEpoch = Some(4)
    thread.doWork()
    assertEquals(0, mockNetwork.epochFetchCount)
    assertEquals(2, mockNetwork.fetchCount)
    verify(partition, times(2)).truncateTo(truncateToCapture.capture(), anyBoolean())
    assertTrue(truncateToCapture.getAllValues.asScala.contains(140),
      "Expected " + t1p0 + " to truncate to offset 140 (truncation offsets: " + truncateToCapture.getAllValues + ")")
    assertTrue(truncateToCapture.getAllValues.asScala.contains(141),
      "Expected " + t1p1 + " to truncate to offset 141 (truncation offsets: " + truncateToCapture.getAllValues + ")")
    partitions.foreach { tp => assertEquals(Fetching, thread.fetchState(tp).get.state) }

    // Loop 3 should truncate because of diverging epoch. Offset truncation is not complete
    // because divergent epoch is not known to follower. We truncate and stay in Fetching state.
    mockNetwork.setFetchPartitionDataForNextResponse(Map(
      t1p0 -> partitionData(t1p0.partition, new FetchResponseData.EpochEndOffset().setEpoch(3).setEndOffset(130)),
      t1p1 -> partitionData(t1p1.partition, new FetchResponseData.EpochEndOffset().setEpoch(3).setEndOffset(131))
    ))
    mockNetwork.setIdsForNextResponse(topicIds)
    thread.doWork()
    assertEquals(0, mockNetwork.epochFetchCount)
    assertEquals(3, mockNetwork.fetchCount)
    verify(partition, times(4)).truncateTo(truncateToCapture.capture(), anyBoolean())
    assertTrue(truncateToCapture.getAllValues.asScala.contains(129),
      "Expected to truncate to offset 129 (truncation offsets: " + truncateToCapture.getAllValues + ")")
    partitions.foreach { tp => assertEquals(Fetching, thread.fetchState(tp).get.state) }

    // Loop 4 should truncate because of diverging epoch. Offset truncation is not complete
    // because divergent epoch is not known to follower. Last fetched epoch cannot be determined
    // from the log. We truncate and stay in Fetching state.
    mockNetwork.setFetchPartitionDataForNextResponse(Map(
      t1p0 -> partitionData(t1p0.partition, new FetchResponseData.EpochEndOffset().setEpoch(2).setEndOffset(120)),
      t1p1 -> partitionData(t1p1.partition, new FetchResponseData.EpochEndOffset().setEpoch(2).setEndOffset(121))
    ))
    mockNetwork.setIdsForNextResponse(topicIds)
    latestLogEpoch = None
    thread.doWork()
    assertEquals(0, mockNetwork.epochFetchCount)
    assertEquals(4, mockNetwork.fetchCount)
    verify(partition, times(6)).truncateTo(truncateToCapture.capture(), anyBoolean())
    assertTrue(truncateToCapture.getAllValues.asScala.contains(119),
      "Expected to truncate to offset 119 (truncation offsets: " + truncateToCapture.getAllValues + ")")
    partitions.foreach { tp => assertEquals(Fetching, thread.fetchState(tp).get.state) }
  }

  @Test
  def shouldUseLeaderEndOffsetIfInterBrokerVersionBelow20(): Unit = {

    // Create a capture to track what partitions/offsets are truncated
    val truncateToCapture: ArgumentCaptor[Long] = ArgumentCaptor.forClass(classOf[Long])

    val props = TestUtils.createBrokerConfig(1, "localhost:1234")
    props.put(KafkaConfig.InterBrokerProtocolVersionProp, "0.11.0")
    val config = KafkaConfig.fromProps(props)

    // Setup all dependencies
    val quota: ReplicationQuotaManager = mock(classOf[ReplicationQuotaManager])
    val logManager: LogManager = mock(classOf[LogManager])
    val replicaAlterLogDirsManager: ReplicaAlterLogDirsManager = mock(classOf[ReplicaAlterLogDirsManager])
    val log: UnifiedLog = mock(classOf[UnifiedLog])
    val partition: Partition = mock(classOf[Partition])
    val replicaManager: ReplicaManager = mock(classOf[ReplicaManager])

    val initialLEO = 200

    // Stubs
    when(partition.localLogOrException).thenReturn(log)
    when(log.highWatermark).thenReturn(initialLEO - 2)
    when(log.latestEpoch).thenReturn(Some(5))
    when(log.endOffsetForEpoch(4)).thenReturn(
      Some(OffsetAndEpoch(120, 3)))
    when(log.endOffsetForEpoch(3)).thenReturn(
      Some(OffsetAndEpoch(120, 3)))
    when(log.logEndOffset).thenReturn(initialLEO)
    when(replicaManager.metadataCache).thenReturn(metadataCache)
    when(replicaManager.localLogOrException(any[TopicPartition])).thenReturn(log)
    when(replicaManager.logManager).thenReturn(logManager)
    when(replicaManager.replicaAlterLogDirsManager).thenReturn(replicaAlterLogDirsManager)
    when(replicaManager.brokerTopicStats).thenReturn(mock(classOf[BrokerTopicStats]))
    stub(partition, replicaManager, log)

    // Define the offsets for the OffsetsForLeaderEpochResponse with undefined epoch to simulate
    // older protocol version
    val offsets = Map(
      t1p0 -> newOffsetForLeaderPartitionResult(t1p0, UNDEFINED_EPOCH, 155),
      t1p1 -> newOffsetForLeaderPartitionResult(t1p1, UNDEFINED_EPOCH, 143)).asJava

    // Create the fetcher thread
<<<<<<< HEAD
    val mockNetwork = new ReplicaFetcherMockBlockingSend(offsets, brokerEndPoint, new SystemTime())
    val thread = new ReplicaFetcherThread("bob", 0, brokerEndPoint, config, failedPartitions,
      replicaManager, new Metrics(), new SystemTime(), quota, metadataVersionSupplier = () => config.interBrokerProtocolVersion, Some(mockNetwork))
=======
    val mockNetwork = new MockBlockingSender(offsets, brokerEndPoint, new SystemTime())
    val thread = createReplicaFetcherThread(
      "bob",
      0,
      config,
      failedPartitions,
      replicaManager,
      quota,
      mockNetwork
    )
>>>>>>> 0b3ab468
    thread.addPartitions(Map(t1p0 -> initialFetchState(Some(topicId1), 0L), t1p1 -> initialFetchState(Some(topicId1), 0L)))

    // Loop 1 -- both topic partitions will truncate to leader offset even though they don't know
    // about leader epoch
    thread.doWork()
    assertEquals(1, mockNetwork.epochFetchCount)
    assertEquals(1, mockNetwork.fetchCount)
    assertEquals(0, mockNetwork.lastUsedOffsetForLeaderEpochVersion, "OffsetsForLeaderEpochRequest version.")

    //Loop 2 we should not fetch epochs
    thread.doWork()
    assertEquals(1, mockNetwork.epochFetchCount)
    assertEquals(2, mockNetwork.fetchCount)

    //We should have truncated to the offsets in the first response
    verify(partition, times(2)).truncateTo(truncateToCapture.capture(), anyBoolean())
    assertTrue(truncateToCapture.getAllValues.asScala.contains(155),
               "Expected " + t1p0 + " to truncate to offset 155 (truncation offsets: " + truncateToCapture.getAllValues + ")")
    assertTrue(truncateToCapture.getAllValues.asScala.contains(143),
               "Expected " + t1p1 + " to truncate to offset 143 (truncation offsets: " + truncateToCapture.getAllValues + ")")
  }

  @Test
  def shouldTruncateToInitialFetchOffsetIfLeaderReturnsUndefinedOffset(): Unit = {

    //Create a capture to track what partitions/offsets are truncated
    val truncated: ArgumentCaptor[Long] = ArgumentCaptor.forClass(classOf[Long])

    // Setup all the dependencies
    val config = kafkaConfigNoTruncateOnFetch
    val quota: ReplicationQuotaManager = mock(classOf[ReplicationQuotaManager])
    val logManager: LogManager = mock(classOf[LogManager])
    val replicaAlterLogDirsManager: ReplicaAlterLogDirsManager = mock(classOf[ReplicaAlterLogDirsManager])
    val log: UnifiedLog = mock(classOf[UnifiedLog])
    val partition: Partition = mock(classOf[Partition])
    val replicaManager: ReplicaManager = mock(classOf[ReplicaManager])

    val initialFetchOffset = 100

    //Stubs
    when(partition.localLogOrException).thenReturn(log)
    when(log.highWatermark).thenReturn(initialFetchOffset)
    when(log.latestEpoch).thenReturn(Some(5))
    when(replicaManager.metadataCache).thenReturn(metadataCache)
    when(replicaManager.logManager).thenReturn(logManager)
    when(replicaManager.replicaAlterLogDirsManager).thenReturn(replicaAlterLogDirsManager)
    when(replicaManager.brokerTopicStats).thenReturn(mock(classOf[BrokerTopicStats]))
    stub(partition, replicaManager, log)

    //Define the offsets for the OffsetsForLeaderEpochResponse, these are used for truncation
    val offsetsReply = Map(
      t1p0 -> newOffsetForLeaderPartitionResult(t1p0, UNDEFINED_EPOCH, UNDEFINED_EPOCH_OFFSET)).asJava

    //Create the thread
<<<<<<< HEAD
    val mockNetwork = new ReplicaFetcherMockBlockingSend(offsetsReply, brokerEndPoint, new SystemTime())
    val thread = new ReplicaFetcherThread("bob", 0, brokerEndPoint, config, failedPartitions,
      replicaManager, new Metrics(), new SystemTime(), quota, metadataVersionSupplier = () => config.interBrokerProtocolVersion, Some(mockNetwork))
=======
    val mockNetwork = new MockBlockingSender(offsetsReply, brokerEndPoint, new SystemTime())
    val thread = createReplicaFetcherThread(
      "bob",
      0,
      config,
      failedPartitions,
      replicaManager,
      quota,
      mockNetwork
    )
>>>>>>> 0b3ab468
    thread.addPartitions(Map(t1p0 -> initialFetchState(Some(topicId1), initialFetchOffset)))

    //Run it
    thread.doWork()

    //We should have truncated to initial fetch offset
    verify(partition).truncateTo(truncated.capture(), anyBoolean())
    assertEquals(initialFetchOffset, truncated.getValue)
  }

  @Test
  def shouldPollIndefinitelyIfLeaderReturnsAnyException(): Unit = {

    //Create a capture to track what partitions/offsets are truncated
    val truncated: ArgumentCaptor[Long] = ArgumentCaptor.forClass(classOf[Long])

    // Setup all the dependencies
    val config = kafkaConfigNoTruncateOnFetch
    val quota: ReplicationQuotaManager = mock(classOf[ReplicationQuotaManager])
    val logManager: LogManager = mock(classOf[LogManager])
    val replicaAlterLogDirsManager: ReplicaAlterLogDirsManager = mock(classOf[ReplicaAlterLogDirsManager])
    val log: UnifiedLog = mock(classOf[UnifiedLog])
    val partition: Partition = mock(classOf[Partition])
    val replicaManager: ReplicaManager = mock(classOf[ReplicaManager])

    val leaderEpoch = 5
    val highWaterMark = 100
    val initialLeo = 300

    //Stubs
    when(log.highWatermark).thenReturn(highWaterMark)
    when(partition.localLogOrException).thenReturn(log)
    when(log.latestEpoch).thenReturn(Some(leaderEpoch))
    // this is for the last reply with EpochEndOffset(5, 156)
    when(log.endOffsetForEpoch(leaderEpoch)).thenReturn(
      Some(OffsetAndEpoch(initialLeo, leaderEpoch)))
    when(log.logEndOffset).thenReturn(initialLeo)
    when(replicaManager.metadataCache).thenReturn(metadataCache)
    when(replicaManager.localLogOrException(any[TopicPartition])).thenReturn(log)
    when(replicaManager.logManager).thenReturn(logManager)
    when(replicaManager.replicaAlterLogDirsManager).thenReturn(replicaAlterLogDirsManager)
    when(replicaManager.brokerTopicStats).thenReturn(mock(classOf[BrokerTopicStats]))
    stub(partition, replicaManager, log)

    //Define the offsets for the OffsetsForLeaderEpochResponse, these are used for truncation
    val offsetsReply = mutable.Map(
      t1p0 -> newOffsetForLeaderPartitionResult(t1p0, NOT_LEADER_OR_FOLLOWER, UNDEFINED_EPOCH, UNDEFINED_EPOCH_OFFSET),
      t1p1 -> newOffsetForLeaderPartitionResult(t1p1, UNKNOWN_SERVER_ERROR, UNDEFINED_EPOCH, UNDEFINED_EPOCH_OFFSET)
    ).asJava

    //Create the thread
<<<<<<< HEAD
    val mockNetwork = new ReplicaFetcherMockBlockingSend(offsetsReply, brokerEndPoint, new SystemTime())
    val thread = new ReplicaFetcherThread("bob", 0, brokerEndPoint, config, failedPartitions,
      replicaManager, new Metrics(), new SystemTime(), quota, metadataVersionSupplier = () => config.interBrokerProtocolVersion, Some(mockNetwork))
=======
    val mockNetwork = new MockBlockingSender(offsetsReply, brokerEndPoint, new SystemTime())
    val thread = createReplicaFetcherThread(
      "bob",
      0,
      config,
      failedPartitions,
      replicaManager,
      quota,
      mockNetwork
    )
>>>>>>> 0b3ab468
    thread.addPartitions(Map(t1p0 -> initialFetchState(Some(topicId1), 0L), t1p1 -> initialFetchState(Some(topicId1), 0L)))

    //Run thread 3 times
    (0 to 3).foreach { _ =>
      thread.doWork()
    }

    //Then should loop continuously while there is no leader
    verify(partition, never()).truncateTo(anyLong(), anyBoolean())

    //New leader elected and replies
    offsetsReply.put(t1p0, newOffsetForLeaderPartitionResult(t1p0, leaderEpoch, 156))

    thread.doWork()

    //Now the final call should have actually done a truncation (to offset 156)
    verify(partition).truncateTo(truncated.capture(), anyBoolean())
    assertEquals(156, truncated.getValue)
  }

  @Test
  def shouldMovePartitionsOutOfTruncatingLogState(): Unit = {
    val config = kafkaConfigNoTruncateOnFetch

    //Setup all stubs
    val quota: ReplicationQuotaManager = mock(classOf[ReplicationQuotaManager])
    val logManager: LogManager = mock(classOf[LogManager])
    val replicaAlterLogDirsManager: ReplicaAlterLogDirsManager = mock(classOf[ReplicaAlterLogDirsManager])
    val log: UnifiedLog = mock(classOf[UnifiedLog])
    val partition: Partition = mock(classOf[Partition])
    val replicaManager: ReplicaManager = mock(classOf[ReplicaManager])

    val leaderEpoch = 4

    //Stub return values
    when(partition.localLogOrException).thenReturn(log)
    when(log.highWatermark).thenReturn(0)
    when(log.latestEpoch).thenReturn(Some(leaderEpoch))
    when(log.endOffsetForEpoch(leaderEpoch)).thenReturn(
      Some(OffsetAndEpoch(0, leaderEpoch)))
    when(replicaManager.metadataCache).thenReturn(metadataCache)
    when(replicaManager.logManager).thenReturn(logManager)
    when(replicaManager.replicaAlterLogDirsManager).thenReturn(replicaAlterLogDirsManager)
    stub(partition, replicaManager, log)

    //Define the offsets for the OffsetsForLeaderEpochResponse
    val offsetsReply = Map(
      t1p0 -> newOffsetForLeaderPartitionResult(t1p0, leaderEpoch, 1),
      t1p1 -> newOffsetForLeaderPartitionResult(t1p1, leaderEpoch, 1)
    ).asJava

    //Create the fetcher thread
<<<<<<< HEAD
    val mockNetwork = new ReplicaFetcherMockBlockingSend(offsetsReply, brokerEndPoint, new SystemTime())
    val thread = new ReplicaFetcherThread("bob", 0, brokerEndPoint, config, failedPartitions,
      replicaManager, new Metrics(), new SystemTime(), quota, metadataVersionSupplier = () => config.interBrokerProtocolVersion, Some(mockNetwork))
=======
    val mockNetwork = new MockBlockingSender(offsetsReply, brokerEndPoint, new SystemTime())
    val thread = createReplicaFetcherThread(
      "bob",
      0,
      config,
      failedPartitions,
      replicaManager,
      quota,
      mockNetwork
    )
>>>>>>> 0b3ab468

    //When
    thread.addPartitions(Map(t1p0 -> initialFetchState(Some(topicId1), 0L), t1p1 -> initialFetchState(Some(topicId1), 0L)))

    //Then all partitions should start in an TruncatingLog state
    assertEquals(Option(Truncating), thread.fetchState(t1p0).map(_.state))
    assertEquals(Option(Truncating), thread.fetchState(t1p1).map(_.state))

    //When
    thread.doWork()

    //Then none should be TruncatingLog anymore
    assertEquals(Option(Fetching), thread.fetchState(t1p0).map(_.state))
    assertEquals(Option(Fetching), thread.fetchState(t1p1).map(_.state))
    verify(partition, times(2)).truncateTo(0L, false)
  }

  @Test
  def shouldFilterPartitionsMadeLeaderDuringLeaderEpochRequest(): Unit ={
    val config = kafkaConfigNoTruncateOnFetch
    val truncateToCapture: ArgumentCaptor[Long] = ArgumentCaptor.forClass(classOf[Long])
    val initialLEO = 100

    //Setup all stubs
    val quota: ReplicationQuotaManager = mock(classOf[ReplicationQuotaManager])
    val logManager: LogManager = mock(classOf[LogManager])
    val replicaAlterLogDirsManager: ReplicaAlterLogDirsManager = mock(classOf[ReplicaAlterLogDirsManager])
    val log: UnifiedLog = mock(classOf[UnifiedLog])
    val partition: Partition = mock(classOf[Partition])
    val replicaManager: ReplicaManager = mock(classOf[ReplicaManager])

    //Stub return values
    when(partition.localLogOrException).thenReturn(log)
    when(log.highWatermark).thenReturn(initialLEO - 2)
    when(log.latestEpoch).thenReturn(Some(5))
    when(log.endOffsetForEpoch(5)).thenReturn(Some(OffsetAndEpoch(initialLEO, 5)))
    when(log.logEndOffset).thenReturn(initialLEO)
    when(replicaManager.metadataCache).thenReturn(metadataCache)
    when(replicaManager.localLogOrException(any[TopicPartition])).thenReturn(log)
    when(replicaManager.logManager).thenReturn(logManager)
    when(replicaManager.replicaAlterLogDirsManager).thenReturn(replicaAlterLogDirsManager)
    stub(partition, replicaManager, log)

    //Define the offsets for the OffsetsForLeaderEpochResponse
    val offsetsReply = Map(
      t1p0 -> newOffsetForLeaderPartitionResult(t1p0, 5, 52),
      t1p1 -> newOffsetForLeaderPartitionResult(t1p1, 5, 49)
    ).asJava

    //Create the fetcher thread
<<<<<<< HEAD
    val mockNetwork = new ReplicaFetcherMockBlockingSend(offsetsReply, brokerEndPoint, new SystemTime())
    val thread = new ReplicaFetcherThread("bob", 0, brokerEndPoint, config, failedPartitions,
      replicaManager, new Metrics(), new SystemTime(), quota, metadataVersionSupplier = () => config.interBrokerProtocolVersion, Some(mockNetwork))
=======
    val mockNetwork = new MockBlockingSender(offsetsReply, brokerEndPoint, new SystemTime())
    val thread = createReplicaFetcherThread(
      "bob",
      0,
      config,
      failedPartitions,
      replicaManager,
      quota,
      mockNetwork
    )
>>>>>>> 0b3ab468

    //When
    thread.addPartitions(Map(t1p0 -> initialFetchState(Some(topicId1), 0L), t1p1 -> initialFetchState(Some(topicId1), 0L)))

    //When the epoch request is outstanding, remove one of the partitions to simulate a leader change. We do this via a callback passed to the mock thread
    val partitionThatBecameLeader = t1p0
    mockNetwork.setEpochRequestCallback(() => {
      thread.removePartitions(Set(partitionThatBecameLeader))
    })

    //When
    thread.doWork()

    //Then we should not have truncated the partition that became leader. Exactly one partition should be truncated.
    verify(partition).truncateTo(truncateToCapture.capture(), anyBoolean())
    assertEquals(49, truncateToCapture.getValue)
  }

  @Test
  def shouldCatchExceptionFromBlockingSendWhenShuttingDownReplicaFetcherThread(): Unit = {
    val props = TestUtils.createBrokerConfig(1, "localhost:1234")
    val config = KafkaConfig.fromProps(props)

    val mockBlockingSend: BlockingSend = mock(classOf[BlockingSend])
    when(mockBlockingSend.brokerEndPoint()).thenReturn(brokerEndPoint)
    when(mockBlockingSend.initiateClose()).thenThrow(new IllegalArgumentException())
    when(mockBlockingSend.close()).thenThrow(new IllegalStateException())

    val replicaManager: ReplicaManager = mock(classOf[ReplicaManager])
    when(replicaManager.brokerTopicStats).thenReturn(mock(classOf[BrokerTopicStats]))

<<<<<<< HEAD
    val thread = new ReplicaFetcherThread(
      name = "bob",
      fetcherId = 0,
      sourceBroker = brokerEndPoint,
      brokerConfig = config,
      failedPartitions = failedPartitions,
      replicaMgr = replicaManager,
      metrics =  new Metrics(),
      time = new SystemTime(),
      quota = null,
      () => config.interBrokerProtocolVersion,
      leaderEndpointBlockingSend = Some(mockBlockingSend))
=======
    val thread = createReplicaFetcherThread(
      "bob",
      0,
      config,
      failedPartitions,
      replicaManager,
      null,
      mockBlockingSend
    )
>>>>>>> 0b3ab468
    thread.start()

    // Verify that:
    //   1) IllegalArgumentException thrown by BlockingSend#initiateClose() during `initiateShutdown` is not propagated
    //   2) BlockingSend.close() is invoked even if BlockingSend#initiateClose() fails
    //   3) IllegalStateException thrown by BlockingSend.close() during `awaitShutdown` is not propagated
    thread.initiateShutdown()
    thread.awaitShutdown()
    verify(mockBlockingSend).initiateClose()
    verify(mockBlockingSend).close()
  }

  @Test
  def shouldUpdateReassignmentBytesInMetrics(): Unit = {
    assertProcessPartitionDataWhen(isReassigning = true)
  }

  @Test
  def shouldNotUpdateReassignmentBytesInMetricsWhenNoReassignmentsInProgress(): Unit = {
    assertProcessPartitionDataWhen(isReassigning = false)
  }

  @Test
  def testBuildFetch(): Unit = {
    val tid1p0 = new TopicIdPartition(topicId1, t1p0)
    val tid1p1 = new TopicIdPartition(topicId1, t1p1)
    val tid2p1 = new TopicIdPartition(topicId2, t2p1)

    val props = TestUtils.createBrokerConfig(1, "localhost:1234")
    val config = KafkaConfig.fromProps(props)
    val replicaManager: ReplicaManager = mock(classOf[ReplicaManager])
    val mockBlockingSend: BlockingSend = mock(classOf[BlockingSend])
    val replicaQuota: ReplicaQuota = mock(classOf[ReplicaQuota])
    val log: UnifiedLog = mock(classOf[UnifiedLog])

    when(mockBlockingSend.brokerEndPoint()).thenReturn(brokerEndPoint)
    when(replicaManager.brokerTopicStats).thenReturn(mock(classOf[BrokerTopicStats]))
    when(replicaManager.localLogOrException(any[TopicPartition])).thenReturn(log)
    when(replicaQuota.isThrottled(any[TopicPartition])).thenReturn(false)
    when(log.logStartOffset).thenReturn(0)

<<<<<<< HEAD
    val thread = new ReplicaFetcherThread("bob", 0, brokerEndPoint, config, failedPartitions,
      replicaManager, new Metrics(), new SystemTime(), replicaQuota, metadataVersionSupplier = () => config.interBrokerProtocolVersion, Some(mockBlockingSend))
=======
    val logContext = new LogContext(s"[ReplicaFetcher replicaId=${config.brokerId}, leaderId=${brokerEndPoint.id}, fetcherId=0] ")
    val fetchSessionHandler = new FetchSessionHandler(logContext, brokerEndPoint.id)
    val leader = new RemoteLeaderEndPoint(logContext.logPrefix, mockBlockingSend, fetchSessionHandler, config, replicaManager, replicaQuota)
    val thread = new ReplicaFetcherThread("bob",
      leader,
      config,
      failedPartitions,
      replicaManager,
      replicaQuota,
      logContext.logPrefix)
>>>>>>> 0b3ab468

    val leaderEpoch = 1

    val partitionMap = Map(
        t1p0 -> PartitionFetchState(Some(topicId1), 150, None, leaderEpoch, None, state = Fetching, lastFetchedEpoch = None),
        t1p1 -> PartitionFetchState(Some(topicId1), 155, None, leaderEpoch, None, state = Fetching, lastFetchedEpoch = None),
        t2p1 -> PartitionFetchState(Some(topicId2), 160, None, leaderEpoch, None, state = Fetching, lastFetchedEpoch = None))

    val ResultWithPartitions(fetchRequestOpt, _) = thread.leader.buildFetch(partitionMap)

    assertTrue(fetchRequestOpt.isDefined)
    val fetchRequestBuilder = fetchRequestOpt.get.fetchRequest

    val partitionDataMap = partitionMap.map { case (tp, state) =>
      (tp, new FetchRequest.PartitionData(state.topicId.get, state.fetchOffset, 0L,
        config.replicaFetchMaxBytes, Optional.of(state.currentLeaderEpoch), Optional.empty()))
    }

    assertEquals(partitionDataMap.asJava, fetchRequestBuilder.fetchData())
    assertEquals(0, fetchRequestBuilder.replaced().size)
    assertEquals(0, fetchRequestBuilder.removed().size)

    val responseData = new util.LinkedHashMap[TopicIdPartition, FetchResponseData.PartitionData]
    responseData.put(tid1p0, new FetchResponseData.PartitionData())
    responseData.put(tid1p1, new FetchResponseData.PartitionData())
    responseData.put(tid2p1, new FetchResponseData.PartitionData())
    val fetchResponse = FetchResponse.of(Errors.NONE, 0, 123, responseData)

    leader.fetchSessionHandler.handleResponse(fetchResponse, ApiKeys.FETCH.latestVersion())

    // Remove t1p0, change the ID for t2p1, and keep t1p1 the same
    val newTopicId = Uuid.randomUuid()
    val partitionMap2 = Map(
      t1p1 -> PartitionFetchState(Some(topicId1), 155, None, leaderEpoch, None, state = Fetching, lastFetchedEpoch = None),
      t2p1 -> PartitionFetchState(Some(newTopicId), 160, None, leaderEpoch, None, state = Fetching, lastFetchedEpoch = None))
    val ResultWithPartitions(fetchRequestOpt2, _) = thread.leader.buildFetch(partitionMap2)

    // Since t1p1 didn't change, we drop that one
    val partitionDataMap2 = partitionMap2.drop(1).map { case (tp, state) =>
      (tp, new FetchRequest.PartitionData(state.topicId.get, state.fetchOffset, 0L,
        config.replicaFetchMaxBytes, Optional.of(state.currentLeaderEpoch), Optional.empty()))
    }

    assertTrue(fetchRequestOpt2.isDefined)
    val fetchRequestBuilder2 = fetchRequestOpt2.get.fetchRequest
    assertEquals(partitionDataMap2.asJava, fetchRequestBuilder2.fetchData())
    assertEquals(Collections.singletonList(tid2p1), fetchRequestBuilder2.replaced())
    assertEquals(Collections.singletonList(tid1p0), fetchRequestBuilder2.removed())
  }

  private def newOffsetForLeaderPartitionResult(
   tp: TopicPartition,
   leaderEpoch: Int,
   endOffset: Long
 ): EpochEndOffset = {
    newOffsetForLeaderPartitionResult(tp, Errors.NONE, leaderEpoch, endOffset)
  }

  private def newOffsetForLeaderPartitionResult(
    tp: TopicPartition,
    error: Errors,
    leaderEpoch: Int,
    endOffset: Long
  ): EpochEndOffset = {
    new EpochEndOffset()
      .setPartition(tp.partition)
      .setErrorCode(error.code)
      .setLeaderEpoch(leaderEpoch)
      .setEndOffset(endOffset)
  }

  private def assertProcessPartitionDataWhen(isReassigning: Boolean): Unit = {
    val props = TestUtils.createBrokerConfig(1, "localhost:1234")
    val config = KafkaConfig.fromProps(props)

    val mockBlockingSend: BlockingSend = mock(classOf[BlockingSend])
    when(mockBlockingSend.brokerEndPoint()).thenReturn(brokerEndPoint)

    val log: UnifiedLog = mock(classOf[UnifiedLog])

    val partition: Partition = mock(classOf[Partition])
    when(partition.localLogOrException).thenReturn(log)
    when(partition.isReassigning).thenReturn(isReassigning)
    when(partition.isAddingLocalReplica).thenReturn(isReassigning)

    val replicaManager: ReplicaManager = mock(classOf[ReplicaManager])
    when(replicaManager.getPartitionOrException(any[TopicPartition])).thenReturn(partition)
    val brokerTopicStats = new BrokerTopicStats
    when(replicaManager.brokerTopicStats).thenReturn(brokerTopicStats)

    val replicaQuota: ReplicaQuota = mock(classOf[ReplicaQuota])

<<<<<<< HEAD
    val thread = new ReplicaFetcherThread(
      name = "bob",
      fetcherId = 0,
      sourceBroker = brokerEndPoint,
      brokerConfig = config,
      failedPartitions = failedPartitions,
      replicaMgr = replicaManager,
      metrics =  new Metrics(),
      time = new SystemTime(),
      quota = replicaQuota,
      () => config.interBrokerProtocolVersion,
      leaderEndpointBlockingSend = Some(mockBlockingSend))
=======
    val thread = createReplicaFetcherThread(
      "bob",
      0,
      config,
      failedPartitions,
      replicaManager,
      replicaQuota,
      mockBlockingSend
    )
>>>>>>> 0b3ab468

    val records = MemoryRecords.withRecords(CompressionType.NONE,
      new SimpleRecord(1000, "foo".getBytes(StandardCharsets.UTF_8)))
    val partitionData: thread.FetchData = new FetchResponseData.PartitionData()
      .setPartitionIndex(t1p0.partition)
      .setLastStableOffset(0)
      .setLogStartOffset(0)
      .setRecords(records)
    thread.processPartitionData(t1p0, 0, partitionData)

    if (isReassigning)
      assertEquals(records.sizeInBytes(), brokerTopicStats.allTopicsStats.reassignmentBytesInPerSec.get.count())
    else
      assertEquals(0, brokerTopicStats.allTopicsStats.reassignmentBytesInPerSec.get.count())

    assertEquals(records.sizeInBytes(), brokerTopicStats.allTopicsStats.replicationBytesInRate.get.count())
  }

  def stub(partition: Partition, replicaManager: ReplicaManager, log: UnifiedLog): Unit = {
    when(replicaManager.localLogOrException(t1p0)).thenReturn(log)
    when(replicaManager.getPartitionOrException(t1p0)).thenReturn(partition)
    when(replicaManager.localLogOrException(t1p1)).thenReturn(log)
    when(replicaManager.getPartitionOrException(t1p1)).thenReturn(partition)
    when(replicaManager.localLogOrException(t2p1)).thenReturn(log)
    when(replicaManager.getPartitionOrException(t2p1)).thenReturn(partition)
  }

  private def kafkaConfigNoTruncateOnFetch: KafkaConfig = {
    val props = TestUtils.createBrokerConfig(1, "localhost:1234")
    props.setProperty(KafkaConfig.InterBrokerProtocolVersionProp, IBP_2_6_IV0.version)
    KafkaConfig.fromProps(props)
  }
}<|MERGE_RESOLUTION|>--- conflicted
+++ resolved
@@ -120,28 +120,10 @@
 
     val replicaManager: ReplicaManager = mock(classOf[ReplicaManager])
     when(replicaManager.brokerTopicStats).thenReturn(mock(classOf[BrokerTopicStats]))
-<<<<<<< HEAD
-    val thread = new ReplicaFetcherThread(
-      name = "bob",
-      fetcherId = 0,
-      sourceBroker = brokerEndPoint,
-      brokerConfig = config,
-      failedPartitions: FailedPartitions,
-      replicaMgr = replicaManager,
-      metrics =  new Metrics(),
-      time = new SystemTime(),
-      quota = UnboundedQuota,
-      metadataVersionSupplier = () => config.interBrokerProtocolVersion,
-      leaderEndpointBlockingSend = None)
-    assertEquals(ApiKeys.FETCH.latestVersion, thread.fetchRequestVersion)
-    assertEquals(ApiKeys.OFFSET_FOR_LEADER_EPOCH.latestVersion, thread.offsetForLeaderEpochRequestVersion)
-    assertEquals(ApiKeys.LIST_OFFSETS.latestVersion, thread.listOffsetRequestVersion)
-=======
 
     assertEquals(ApiKeys.FETCH.latestVersion, config.fetchRequestVersion)
     assertEquals(ApiKeys.OFFSET_FOR_LEADER_EPOCH.latestVersion, config.offsetForLeaderEpochRequestVersion)
     assertEquals(ApiKeys.LIST_OFFSETS.latestVersion, config.listOffsetRequestVersion)
->>>>>>> 0b3ab468
   }
 
   @Test
@@ -182,11 +164,6 @@
     //Create the fetcher thread
     val mockNetwork = new MockBlockingSender(offsets, brokerEndPoint, new SystemTime())
 
-<<<<<<< HEAD
-    val thread = new ReplicaFetcherThread("bob", 0, brokerEndPoint, config, failedPartitions,
-      replicaManager, new Metrics(), new SystemTime(), quota,
-      metadataVersionSupplier = () => config.interBrokerProtocolVersion, Some(mockNetwork))
-=======
     val thread = createReplicaFetcherThread(
       "bob",
       0,
@@ -195,7 +172,6 @@
       replicaManager,
       quota,
       mockNetwork)
->>>>>>> 0b3ab468
 
     // topic 1 supports epoch, t2 doesn't.
     thread.addPartitions(Map(
@@ -263,22 +239,6 @@
     val replicaManager: ReplicaManager = mock(classOf[ReplicaManager])
     when(replicaManager.brokerTopicStats).thenReturn(mock(classOf[BrokerTopicStats]))
 
-<<<<<<< HEAD
-    val thread = new ReplicaFetcherThread(
-      name = "bob",
-      fetcherId = 0,
-      sourceBroker = brokerEndPoint,
-      brokerConfig = config,
-      failedPartitions: FailedPartitions,
-      replicaMgr = replicaManager,
-      metrics =  new Metrics(),
-      time = new SystemTime(),
-      quota = null,
-      metadataVersionSupplier = () => config.interBrokerProtocolVersion,
-      leaderEndpointBlockingSend = Some(mockBlockingSend))
-
-    val result = thread.fetchEpochEndOffsets(Map(
-=======
     val thread = createReplicaFetcherThread(
       "bob",
       0,
@@ -290,7 +250,6 @@
     )
 
     val result = thread.leader.fetchEpochEndOffsets(Map(
->>>>>>> 0b3ab468
       t1p0 -> new OffsetForLeaderPartition()
         .setPartition(t1p0.partition)
         .setLeaderEpoch(0),
@@ -352,12 +311,6 @@
       t1p1 -> newOffsetForLeaderPartitionResult(t1p1, leaderEpoch, 1)).asJava
 
     //Create the fetcher thread
-<<<<<<< HEAD
-    val mockNetwork = new ReplicaFetcherMockBlockingSend(offsets, brokerEndPoint, new SystemTime())
-    val thread = new ReplicaFetcherThread("bob", 0, brokerEndPoint, config, failedPartitions, replicaManager,
-      new Metrics, new SystemTime, UnboundedQuota, metadataVersionSupplier = () => config.interBrokerProtocolVersion,
-      Some(mockNetwork))
-=======
     val mockNetwork = new MockBlockingSender(offsets, brokerEndPoint, new SystemTime())
     val thread = createReplicaFetcherThread(
       "bob",
@@ -368,7 +321,6 @@
       UnboundedQuota,
       mockNetwork
     )
->>>>>>> 0b3ab468
     thread.addPartitions(Map(t1p0 -> initialFetchState(Some(topicId1), 0L), t1p1 -> initialFetchState(Some(topicId1), 0L)))
 
     //Loop 1
@@ -425,11 +377,6 @@
       t2p1 -> newOffsetForLeaderPartitionResult(t2p1, leaderEpoch, 172)).asJava
 
     //Create the thread
-<<<<<<< HEAD
-    val mockNetwork = new ReplicaFetcherMockBlockingSend(offsetsReply, brokerEndPoint, new SystemTime())
-    val thread = new ReplicaFetcherThread("bob", 0, brokerEndPoint, config, failedPartitions, replicaManager,
-      new Metrics(), new SystemTime(), quota, metadataVersionSupplier = () => config.interBrokerProtocolVersion, Some(mockNetwork))
-=======
     val mockNetwork = new MockBlockingSender(offsetsReply, brokerEndPoint, new SystemTime())
     val thread = createReplicaFetcherThread(
       "bob",
@@ -440,7 +387,6 @@
       quota,
       mockNetwork
     )
->>>>>>> 0b3ab468
     thread.addPartitions(Map(t1p0 -> initialFetchState(Some(topicId1), 0L), t2p1 -> initialFetchState(Some(topicId2), 0L)))
 
     //Run it
@@ -491,11 +437,6 @@
       t2p1 -> newOffsetForLeaderPartitionResult(t2p1, leaderEpochAtLeader, 202)).asJava
 
     //Create the thread
-<<<<<<< HEAD
-    val mockNetwork = new ReplicaFetcherMockBlockingSend(offsetsReply, brokerEndPoint, new SystemTime())
-    val thread = new ReplicaFetcherThread("bob", 0, brokerEndPoint, config, failedPartitions,
-      replicaManager, new Metrics(), new SystemTime(), quota, metadataVersionSupplier = () => config.interBrokerProtocolVersion, Some(mockNetwork))
-=======
     val mockNetwork = new MockBlockingSender(offsetsReply, brokerEndPoint, new SystemTime())
     val thread = createReplicaFetcherThread(
       "bob",
@@ -506,7 +447,6 @@
       quota,
       mockNetwork
     )
->>>>>>> 0b3ab468
     thread.addPartitions(Map(t1p0 -> initialFetchState(Some(topicId1), 0L), t2p1 -> initialFetchState(Some(topicId2), 0L)))
 
     //Run it
@@ -560,11 +500,6 @@
       t1p1 -> newOffsetForLeaderPartitionResult(t1p1, 4, 143)).asJava
 
     // Create the fetcher thread
-<<<<<<< HEAD
-    val mockNetwork = new ReplicaFetcherMockBlockingSend(offsets, brokerEndPoint, new SystemTime())
-    val thread = new ReplicaFetcherThread("bob", 0, brokerEndPoint, config, failedPartitions,
-      replicaManager, new Metrics(), new SystemTime(), quota, () => config.interBrokerProtocolVersion, Some(mockNetwork))
-=======
     val mockNetwork = new MockBlockingSender(offsets, brokerEndPoint, new SystemTime())
     val thread = createReplicaFetcherThread(
       "bob",
@@ -575,7 +510,6 @@
       quota,
       mockNetwork
     )
->>>>>>> 0b3ab468
     thread.addPartitions(Map(t1p0 -> initialFetchState(Some(topicId1), 0L), t1p1 -> initialFetchState(Some(topicId1), 0L)))
 
     // Loop 1 -- both topic partitions will need to fetch another leader epoch
@@ -644,17 +578,11 @@
     stub(partition, replicaManager, log)
 
     // Create the fetcher thread
-<<<<<<< HEAD
-    val mockNetwork = new ReplicaFetcherMockBlockingSend(Collections.emptyMap(), brokerEndPoint, new SystemTime())
-    val thread = new ReplicaFetcherThread("bob", 0, brokerEndPoint, config, failedPartitions,
-      replicaManager, new Metrics(), new SystemTime(), quota, metadataVersionSupplier = () => config.interBrokerProtocolVersion, Some(mockNetwork)) {
-=======
     val mockNetwork = new MockBlockingSender(Collections.emptyMap(), brokerEndPoint, new SystemTime())
     val logContext = new LogContext(s"[ReplicaFetcher replicaId=${config.brokerId}, leaderId=${brokerEndPoint.id}, fetcherId=0] ")
     val fetchSessionHandler = new FetchSessionHandler(logContext, brokerEndPoint.id)
     val leader = new RemoteLeaderEndPoint(logContext.logPrefix, mockNetwork, fetchSessionHandler, config, replicaManager, quota)
     val thread = new ReplicaFetcherThread("bob", leader, config, failedPartitions, replicaManager, quota, logContext.logPrefix) {
->>>>>>> 0b3ab468
       override def processPartitionData(topicPartition: TopicPartition, fetchOffset: Long, partitionData: FetchData): Option[LogAppendInfo] = None
     }
     thread.addPartitions(Map(t1p0 -> initialFetchState(Some(topicId1), initialLEO), t1p1 -> initialFetchState(Some(topicId1), initialLEO)))
@@ -768,11 +696,6 @@
       t1p1 -> newOffsetForLeaderPartitionResult(t1p1, UNDEFINED_EPOCH, 143)).asJava
 
     // Create the fetcher thread
-<<<<<<< HEAD
-    val mockNetwork = new ReplicaFetcherMockBlockingSend(offsets, brokerEndPoint, new SystemTime())
-    val thread = new ReplicaFetcherThread("bob", 0, brokerEndPoint, config, failedPartitions,
-      replicaManager, new Metrics(), new SystemTime(), quota, metadataVersionSupplier = () => config.interBrokerProtocolVersion, Some(mockNetwork))
-=======
     val mockNetwork = new MockBlockingSender(offsets, brokerEndPoint, new SystemTime())
     val thread = createReplicaFetcherThread(
       "bob",
@@ -783,7 +706,6 @@
       quota,
       mockNetwork
     )
->>>>>>> 0b3ab468
     thread.addPartitions(Map(t1p0 -> initialFetchState(Some(topicId1), 0L), t1p1 -> initialFetchState(Some(topicId1), 0L)))
 
     // Loop 1 -- both topic partitions will truncate to leader offset even though they don't know
@@ -838,11 +760,6 @@
       t1p0 -> newOffsetForLeaderPartitionResult(t1p0, UNDEFINED_EPOCH, UNDEFINED_EPOCH_OFFSET)).asJava
 
     //Create the thread
-<<<<<<< HEAD
-    val mockNetwork = new ReplicaFetcherMockBlockingSend(offsetsReply, brokerEndPoint, new SystemTime())
-    val thread = new ReplicaFetcherThread("bob", 0, brokerEndPoint, config, failedPartitions,
-      replicaManager, new Metrics(), new SystemTime(), quota, metadataVersionSupplier = () => config.interBrokerProtocolVersion, Some(mockNetwork))
-=======
     val mockNetwork = new MockBlockingSender(offsetsReply, brokerEndPoint, new SystemTime())
     val thread = createReplicaFetcherThread(
       "bob",
@@ -853,7 +770,6 @@
       quota,
       mockNetwork
     )
->>>>>>> 0b3ab468
     thread.addPartitions(Map(t1p0 -> initialFetchState(Some(topicId1), initialFetchOffset)))
 
     //Run it
@@ -905,11 +821,6 @@
     ).asJava
 
     //Create the thread
-<<<<<<< HEAD
-    val mockNetwork = new ReplicaFetcherMockBlockingSend(offsetsReply, brokerEndPoint, new SystemTime())
-    val thread = new ReplicaFetcherThread("bob", 0, brokerEndPoint, config, failedPartitions,
-      replicaManager, new Metrics(), new SystemTime(), quota, metadataVersionSupplier = () => config.interBrokerProtocolVersion, Some(mockNetwork))
-=======
     val mockNetwork = new MockBlockingSender(offsetsReply, brokerEndPoint, new SystemTime())
     val thread = createReplicaFetcherThread(
       "bob",
@@ -920,7 +831,6 @@
       quota,
       mockNetwork
     )
->>>>>>> 0b3ab468
     thread.addPartitions(Map(t1p0 -> initialFetchState(Some(topicId1), 0L), t1p1 -> initialFetchState(Some(topicId1), 0L)))
 
     //Run thread 3 times
@@ -973,11 +883,6 @@
     ).asJava
 
     //Create the fetcher thread
-<<<<<<< HEAD
-    val mockNetwork = new ReplicaFetcherMockBlockingSend(offsetsReply, brokerEndPoint, new SystemTime())
-    val thread = new ReplicaFetcherThread("bob", 0, brokerEndPoint, config, failedPartitions,
-      replicaManager, new Metrics(), new SystemTime(), quota, metadataVersionSupplier = () => config.interBrokerProtocolVersion, Some(mockNetwork))
-=======
     val mockNetwork = new MockBlockingSender(offsetsReply, brokerEndPoint, new SystemTime())
     val thread = createReplicaFetcherThread(
       "bob",
@@ -988,7 +893,6 @@
       quota,
       mockNetwork
     )
->>>>>>> 0b3ab468
 
     //When
     thread.addPartitions(Map(t1p0 -> initialFetchState(Some(topicId1), 0L), t1p1 -> initialFetchState(Some(topicId1), 0L)))
@@ -1039,11 +943,6 @@
     ).asJava
 
     //Create the fetcher thread
-<<<<<<< HEAD
-    val mockNetwork = new ReplicaFetcherMockBlockingSend(offsetsReply, brokerEndPoint, new SystemTime())
-    val thread = new ReplicaFetcherThread("bob", 0, brokerEndPoint, config, failedPartitions,
-      replicaManager, new Metrics(), new SystemTime(), quota, metadataVersionSupplier = () => config.interBrokerProtocolVersion, Some(mockNetwork))
-=======
     val mockNetwork = new MockBlockingSender(offsetsReply, brokerEndPoint, new SystemTime())
     val thread = createReplicaFetcherThread(
       "bob",
@@ -1054,7 +953,6 @@
       quota,
       mockNetwork
     )
->>>>>>> 0b3ab468
 
     //When
     thread.addPartitions(Map(t1p0 -> initialFetchState(Some(topicId1), 0L), t1p1 -> initialFetchState(Some(topicId1), 0L)))
@@ -1086,20 +984,6 @@
     val replicaManager: ReplicaManager = mock(classOf[ReplicaManager])
     when(replicaManager.brokerTopicStats).thenReturn(mock(classOf[BrokerTopicStats]))
 
-<<<<<<< HEAD
-    val thread = new ReplicaFetcherThread(
-      name = "bob",
-      fetcherId = 0,
-      sourceBroker = brokerEndPoint,
-      brokerConfig = config,
-      failedPartitions = failedPartitions,
-      replicaMgr = replicaManager,
-      metrics =  new Metrics(),
-      time = new SystemTime(),
-      quota = null,
-      () => config.interBrokerProtocolVersion,
-      leaderEndpointBlockingSend = Some(mockBlockingSend))
-=======
     val thread = createReplicaFetcherThread(
       "bob",
       0,
@@ -1109,7 +993,6 @@
       null,
       mockBlockingSend
     )
->>>>>>> 0b3ab468
     thread.start()
 
     // Verify that:
@@ -1151,10 +1034,6 @@
     when(replicaQuota.isThrottled(any[TopicPartition])).thenReturn(false)
     when(log.logStartOffset).thenReturn(0)
 
-<<<<<<< HEAD
-    val thread = new ReplicaFetcherThread("bob", 0, brokerEndPoint, config, failedPartitions,
-      replicaManager, new Metrics(), new SystemTime(), replicaQuota, metadataVersionSupplier = () => config.interBrokerProtocolVersion, Some(mockBlockingSend))
-=======
     val logContext = new LogContext(s"[ReplicaFetcher replicaId=${config.brokerId}, leaderId=${brokerEndPoint.id}, fetcherId=0] ")
     val fetchSessionHandler = new FetchSessionHandler(logContext, brokerEndPoint.id)
     val leader = new RemoteLeaderEndPoint(logContext.logPrefix, mockBlockingSend, fetchSessionHandler, config, replicaManager, replicaQuota)
@@ -1165,7 +1044,6 @@
       replicaManager,
       replicaQuota,
       logContext.logPrefix)
->>>>>>> 0b3ab468
 
     val leaderEpoch = 1
 
@@ -1258,20 +1136,6 @@
 
     val replicaQuota: ReplicaQuota = mock(classOf[ReplicaQuota])
 
-<<<<<<< HEAD
-    val thread = new ReplicaFetcherThread(
-      name = "bob",
-      fetcherId = 0,
-      sourceBroker = brokerEndPoint,
-      brokerConfig = config,
-      failedPartitions = failedPartitions,
-      replicaMgr = replicaManager,
-      metrics =  new Metrics(),
-      time = new SystemTime(),
-      quota = replicaQuota,
-      () => config.interBrokerProtocolVersion,
-      leaderEndpointBlockingSend = Some(mockBlockingSend))
-=======
     val thread = createReplicaFetcherThread(
       "bob",
       0,
@@ -1281,7 +1145,6 @@
       replicaQuota,
       mockBlockingSend
     )
->>>>>>> 0b3ab468
 
     val records = MemoryRecords.withRecords(CompressionType.NONE,
       new SimpleRecord(1000, "foo".getBytes(StandardCharsets.UTF_8)))
