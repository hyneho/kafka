/*
 * Licensed to the Apache Software Foundation (ASF) under one or more
 * contributor license agreements. See the NOTICE file distributed with
 * this work for additional information regarding copyright ownership.
 * The ASF licenses this file to You under the Apache License, Version 2.0
 * (the "License"); you may not use this file except in compliance with
 * the License. You may obtain a copy of the License at
 *
 *    http://www.apache.org/licenses/LICENSE-2.0
 *
 * Unless required by applicable law or agreed to in writing, software
 * distributed under the License is distributed on an "AS IS" BASIS,
 * WITHOUT WARRANTIES OR CONDITIONS OF ANY KIND, either express or implied.
 * See the License for the specific language governing permissions and
 * limitations under the License.
 */
package kafka.server

import org.apache.kafka.common.test.api.{ClusterConfigProperty, ClusterFeature, ClusterInstance, ClusterTest, ClusterTestDefaults, ClusterTestExtensions, Type}
import org.apache.kafka.common.test.api.RaftClusterInvocationContext.RaftClusterInstance
import kafka.utils.TestUtils
import org.apache.kafka.clients.admin.AlterConfigOp.OpType
import org.apache.kafka.clients.admin.{AlterConfigOp, ConfigEntry}
import org.apache.kafka.common.Uuid
import org.apache.kafka.common.config.ConfigResource
import org.apache.kafka.common.message.{ConsumerGroupHeartbeatRequestData, ConsumerGroupHeartbeatResponseData}
import org.apache.kafka.common.protocol.Errors
import org.apache.kafka.common.requests.{ConsumerGroupHeartbeatRequest, ConsumerGroupHeartbeatResponse}
import org.apache.kafka.coordinator.group.{GroupConfig, GroupCoordinatorConfig}
import org.apache.kafka.server.common.Features
import org.junit.jupiter.api.Assertions.{assertEquals, assertFalse, assertNotEquals, assertNotNull}
import org.junit.jupiter.api.extension.ExtendWith

import scala.collection.Map
import scala.jdk.CollectionConverters._

@ExtendWith(value = Array(classOf[ClusterTestExtensions]))
@ClusterTestDefaults(
  types = Array(Type.KRAFT),
  serverProperties = Array(
    new ClusterConfigProperty(key = GroupCoordinatorConfig.OFFSETS_TOPIC_PARTITIONS_CONFIG, value = "1"),
    new ClusterConfigProperty(key = GroupCoordinatorConfig.OFFSETS_TOPIC_REPLICATION_FACTOR_CONFIG, value = "1")
  )
)
class ConsumerGroupHeartbeatRequestTest(cluster: ClusterInstance) {

  @ClusterTest(
    serverProperties = Array(
      new ClusterConfigProperty(key = GroupCoordinatorConfig.GROUP_COORDINATOR_REBALANCE_PROTOCOLS_CONFIG, value = "classic")
    )
  )
  def testConsumerGroupHeartbeatIsInaccessibleWhenDisabledByStaticConfig(): Unit = {
    val consumerGroupHeartbeatRequest = new ConsumerGroupHeartbeatRequest.Builder(
      new ConsumerGroupHeartbeatRequestData(),
      true
    ).build()

    val consumerGroupHeartbeatResponse = connectAndReceive(consumerGroupHeartbeatRequest)
    val expectedResponse = new ConsumerGroupHeartbeatResponseData().setErrorCode(Errors.UNSUPPORTED_VERSION.code)
    assertEquals(expectedResponse, consumerGroupHeartbeatResponse.data)
  }

  @ClusterTest(
    features = Array(
      new ClusterFeature(feature = Features.GROUP_VERSION, version = 0)
    )
  )
  def testConsumerGroupHeartbeatIsInaccessibleWhenFeatureFlagNotEnabled(): Unit = {
    val consumerGroupHeartbeatRequest = new ConsumerGroupHeartbeatRequest.Builder(
      new ConsumerGroupHeartbeatRequestData(),
      true
    ).build()

    val consumerGroupHeartbeatResponse = connectAndReceive(consumerGroupHeartbeatRequest)
    val expectedResponse = new ConsumerGroupHeartbeatResponseData().setErrorCode(Errors.UNSUPPORTED_VERSION.code)
    assertEquals(expectedResponse, consumerGroupHeartbeatResponse.data)
  }

  @ClusterTest
  def testConsumerGroupHeartbeatIsAccessibleWhenNewGroupCoordinatorIsEnabled(): Unit = {
    val raftCluster = cluster.asInstanceOf[RaftClusterInstance]
    val admin = cluster.createAdminClient()

    // Creates the __consumer_offsets topics because it won't be created automatically
    // in this test because it does not use FindCoordinator API.
    TestUtils.createOffsetsTopicWithAdmin(
      admin = admin,
      brokers = raftCluster.brokers.values().asScala.toSeq,
      controllers = raftCluster.controllers().values().asScala.toSeq
    )

    // Heartbeat request to join the group. Note that the member subscribes
    // to an nonexistent topic.
    var consumerGroupHeartbeatRequest = new ConsumerGroupHeartbeatRequest.Builder(
      new ConsumerGroupHeartbeatRequestData()
        .setGroupId("grp")
        .setMemberId(Uuid.randomUuid.toString)
        .setMemberEpoch(0)
        .setRebalanceTimeoutMs(5 * 60 * 1000)
        .setSubscribedTopicNames(List("foo").asJava)
        .setTopicPartitions(List.empty.asJava),
      true
    ).build()

    // Send the request until receiving a successful response. There is a delay
    // here because the group coordinator is loaded in the background.
    var consumerGroupHeartbeatResponse: ConsumerGroupHeartbeatResponse = null
    TestUtils.waitUntilTrue(() => {
      consumerGroupHeartbeatResponse = connectAndReceive(consumerGroupHeartbeatRequest)
      consumerGroupHeartbeatResponse.data.errorCode == Errors.NONE.code
    }, msg = s"Could not join the group successfully. Last response $consumerGroupHeartbeatResponse.")

    // Verify the response.
    assertNotNull(consumerGroupHeartbeatResponse.data.memberId)
    assertEquals(1, consumerGroupHeartbeatResponse.data.memberEpoch)
    assertEquals(new ConsumerGroupHeartbeatResponseData.Assignment(), consumerGroupHeartbeatResponse.data.assignment)

    // Create the topic.
    val topicId = TestUtils.createTopicWithAdminRaw(
      admin = admin,
      topic = "foo",
      numPartitions = 3
    )

    // Prepare the next heartbeat.
    consumerGroupHeartbeatRequest = new ConsumerGroupHeartbeatRequest.Builder(
      new ConsumerGroupHeartbeatRequestData()
        .setGroupId("grp")
        .setMemberId(consumerGroupHeartbeatResponse.data.memberId)
        .setMemberEpoch(consumerGroupHeartbeatResponse.data.memberEpoch),
      true
    ).build()

    // This is the expected assignment.
    val expectedAssignment = new ConsumerGroupHeartbeatResponseData.Assignment()
      .setTopicPartitions(List(new ConsumerGroupHeartbeatResponseData.TopicPartitions()
        .setTopicId(topicId)
        .setPartitions(List[Integer](0, 1, 2).asJava)).asJava)

    // Heartbeats until the partitions are assigned.
    consumerGroupHeartbeatResponse = null
    TestUtils.waitUntilTrue(() => {
      consumerGroupHeartbeatResponse = connectAndReceive(consumerGroupHeartbeatRequest)
      consumerGroupHeartbeatResponse.data.errorCode == Errors.NONE.code &&
        consumerGroupHeartbeatResponse.data.assignment == expectedAssignment
    }, msg = s"Could not get partitions assigned. Last response $consumerGroupHeartbeatResponse.")

    // Verify the response.
    assertEquals(2, consumerGroupHeartbeatResponse.data.memberEpoch)
    assertEquals(expectedAssignment, consumerGroupHeartbeatResponse.data.assignment)

    // Leave the group.
    consumerGroupHeartbeatRequest = new ConsumerGroupHeartbeatRequest.Builder(
      new ConsumerGroupHeartbeatRequestData()
        .setGroupId("grp")
        .setMemberId(consumerGroupHeartbeatResponse.data.memberId)
        .setMemberEpoch(-1),
      true
    ).build()

    consumerGroupHeartbeatResponse = connectAndReceive(consumerGroupHeartbeatRequest)

    // Verify the response.
    assertEquals(-1, consumerGroupHeartbeatResponse.data.memberEpoch)
  }

<<<<<<< HEAD
  @ClusterTest(
    types = Array(Type.KRAFT),
    serverProperties = Array(
      new ClusterConfigProperty(key = GroupCoordinatorConfig.OFFSETS_TOPIC_PARTITIONS_CONFIG, value = "1"),
      new ClusterConfigProperty(key = GroupCoordinatorConfig.OFFSETS_TOPIC_REPLICATION_FACTOR_CONFIG, value = "1")
    )
  )
  def testConsumerGroupHeartbeatWithRegularExpression(): Unit = {
    val raftCluster = cluster.asInstanceOf[RaftClusterInstance]
    val admin = cluster.createAdminClient()

    // Creates the __consumer_offsets topics because it won't be created automatically
    // in this test because it does not use FindCoordinator API.
    TestUtils.createOffsetsTopicWithAdmin(
      admin = admin,
      brokers = raftCluster.brokers.values().asScala.toSeq,
      controllers = raftCluster.controllers().values().asScala.toSeq
    )

    // Heartbeat request to join the group. Note that the member subscribes
    // to an nonexistent topic.
    val consumerGroupHeartbeatRequest = new ConsumerGroupHeartbeatRequest.Builder(
      new ConsumerGroupHeartbeatRequestData()
        .setGroupId("grp")
        .setMemberEpoch(0)
        .setRebalanceTimeoutMs(5 * 60 * 1000)
        .setSubscribedTopicRegex("foo")
        .setTopicPartitions(List.empty.asJava),
      true
    ).build()

    // Send the request until receiving a successful response. There is a delay
    // here because the group coordinator is loaded in the background.
    var consumerGroupHeartbeatResponse: ConsumerGroupHeartbeatResponse = null
    TestUtils.waitUntilTrue(() => {
      consumerGroupHeartbeatResponse = connectAndReceive(consumerGroupHeartbeatRequest)
      consumerGroupHeartbeatResponse.data.errorCode == Errors.NONE.code
    }, msg = s"Could not join the group successfully. Last response $consumerGroupHeartbeatResponse.")

    // Verify the response.
    assertNotNull(consumerGroupHeartbeatResponse.data.memberId)
    assertEquals(1, consumerGroupHeartbeatResponse.data.memberEpoch)
    assertEquals(new ConsumerGroupHeartbeatResponseData.Assignment(), consumerGroupHeartbeatResponse.data.assignment)
  }

  @ClusterTest(
    types = Array(Type.KRAFT),
    serverProperties = Array(
      new ClusterConfigProperty(key = GroupCoordinatorConfig.OFFSETS_TOPIC_PARTITIONS_CONFIG, value = "1"),
      new ClusterConfigProperty(key = GroupCoordinatorConfig.OFFSETS_TOPIC_REPLICATION_FACTOR_CONFIG, value = "1")
    )
  )
=======
  @ClusterTest
>>>>>>> 0707c1fd
  def testRejoiningStaticMemberGetsAssignmentsBackWhenNewGroupCoordinatorIsEnabled(): Unit = {
    val raftCluster = cluster.asInstanceOf[RaftClusterInstance]
    val admin = cluster.createAdminClient()
    val instanceId = "instanceId"

    // Creates the __consumer_offsets topics because it won't be created automatically
    // in this test because it does not use FindCoordinator API.
    TestUtils.createOffsetsTopicWithAdmin(
      admin = admin,
      brokers = raftCluster.brokers.values().asScala.toSeq,
      controllers = raftCluster.controllers().values().asScala.toSeq
    )

    // Heartbeat request so that a static member joins the group
    var consumerGroupHeartbeatRequest = new ConsumerGroupHeartbeatRequest.Builder(
      new ConsumerGroupHeartbeatRequestData()
        .setGroupId("grp")
        .setMemberId(Uuid.randomUuid.toString)
        .setInstanceId(instanceId)
        .setMemberEpoch(0)
        .setRebalanceTimeoutMs(5 * 60 * 1000)
        .setSubscribedTopicNames(List("foo").asJava)
        .setTopicPartitions(List.empty.asJava),
      true
    ).build()

    // Send the request until receiving a successful response. There is a delay
    // here because the group coordinator is loaded in the background.
    var consumerGroupHeartbeatResponse: ConsumerGroupHeartbeatResponse = null
    TestUtils.waitUntilTrue(() => {
      consumerGroupHeartbeatResponse = connectAndReceive(consumerGroupHeartbeatRequest)
      consumerGroupHeartbeatResponse.data.errorCode == Errors.NONE.code
    }, msg = s"Static member could not join the group successfully. Last response $consumerGroupHeartbeatResponse.")

    // Verify the response.
    assertNotNull(consumerGroupHeartbeatResponse.data.memberId)
    assertEquals(1, consumerGroupHeartbeatResponse.data.memberEpoch)
    assertEquals(new ConsumerGroupHeartbeatResponseData.Assignment(), consumerGroupHeartbeatResponse.data.assignment)

    // Create the topic.
    val topicId = TestUtils.createTopicWithAdminRaw(
      admin = admin,
      topic = "foo",
      numPartitions = 3
    )

    // Prepare the next heartbeat.
    consumerGroupHeartbeatRequest = new ConsumerGroupHeartbeatRequest.Builder(
      new ConsumerGroupHeartbeatRequestData()
        .setGroupId("grp")
        .setInstanceId(instanceId)
        .setMemberId(consumerGroupHeartbeatResponse.data.memberId)
        .setMemberEpoch(consumerGroupHeartbeatResponse.data.memberEpoch),
      true
    ).build()

    // This is the expected assignment.
    val expectedAssignment = new ConsumerGroupHeartbeatResponseData.Assignment()
      .setTopicPartitions(List(new ConsumerGroupHeartbeatResponseData.TopicPartitions()
        .setTopicId(topicId)
        .setPartitions(List[Integer](0, 1, 2).asJava)).asJava)

    // Heartbeats until the partitions are assigned.
    consumerGroupHeartbeatResponse = null
    TestUtils.waitUntilTrue(() => {
      consumerGroupHeartbeatResponse = connectAndReceive(consumerGroupHeartbeatRequest)
      consumerGroupHeartbeatResponse.data.errorCode == Errors.NONE.code &&
        consumerGroupHeartbeatResponse.data.assignment == expectedAssignment
    }, msg = s"Static member could not get partitions assigned. Last response $consumerGroupHeartbeatResponse.")

    // Verify the response.
    assertNotNull(consumerGroupHeartbeatResponse.data.memberId)
    assertEquals(2, consumerGroupHeartbeatResponse.data.memberEpoch)
    assertEquals(expectedAssignment, consumerGroupHeartbeatResponse.data.assignment)

    val oldMemberId = consumerGroupHeartbeatResponse.data.memberId

    // Leave the group temporarily
    consumerGroupHeartbeatRequest = new ConsumerGroupHeartbeatRequest.Builder(
      new ConsumerGroupHeartbeatRequestData()
        .setGroupId("grp")
        .setInstanceId(instanceId)
        .setMemberId(consumerGroupHeartbeatResponse.data.memberId)
        .setMemberEpoch(-2),
      true
    ).build()

    consumerGroupHeartbeatResponse = connectAndReceive(consumerGroupHeartbeatRequest)

    // Verify the response.
    assertEquals(-2, consumerGroupHeartbeatResponse.data.memberEpoch)

    // Another static member replaces the above member. It gets the same assignments back
    consumerGroupHeartbeatRequest = new ConsumerGroupHeartbeatRequest.Builder(
      new ConsumerGroupHeartbeatRequestData()
        .setGroupId("grp")
        .setMemberId(Uuid.randomUuid.toString)
        .setInstanceId(instanceId)
        .setMemberEpoch(0)
        .setRebalanceTimeoutMs(5 * 60 * 1000)
        .setSubscribedTopicNames(List("foo").asJava)
        .setTopicPartitions(List.empty.asJava),
      true
    ).build()

    consumerGroupHeartbeatResponse = connectAndReceive(consumerGroupHeartbeatRequest)

    // Verify the response.
    assertNotNull(consumerGroupHeartbeatResponse.data.memberId)
    assertEquals(2, consumerGroupHeartbeatResponse.data.memberEpoch)
    assertEquals(expectedAssignment, consumerGroupHeartbeatResponse.data.assignment)
    // The 2 member IDs should be different
    assertNotEquals(oldMemberId, consumerGroupHeartbeatResponse.data.memberId)
  }

  @ClusterTest(
    serverProperties = Array(
      new ClusterConfigProperty(key = GroupCoordinatorConfig.CONSUMER_GROUP_SESSION_TIMEOUT_MS_CONFIG, value = "5001"),
      new ClusterConfigProperty(key = GroupCoordinatorConfig.CONSUMER_GROUP_MIN_SESSION_TIMEOUT_MS_CONFIG, value = "5001")
    )
  )
  def testStaticMemberRemovedAfterSessionTimeoutExpiryWhenNewGroupCoordinatorIsEnabled(): Unit = {
    val raftCluster = cluster.asInstanceOf[RaftClusterInstance]
    val admin = cluster.createAdminClient()
    val instanceId = "instanceId"

    // Creates the __consumer_offsets topics because it won't be created automatically
    // in this test because it does not use FindCoordinator API.
    TestUtils.createOffsetsTopicWithAdmin(
      admin = admin,
      brokers = raftCluster.brokers.values().asScala.toSeq,
      controllers = raftCluster.controllers().values().asScala.toSeq
    )

    // Heartbeat request to join the group. Note that the member subscribes
    // to an nonexistent topic.
    var consumerGroupHeartbeatRequest = new ConsumerGroupHeartbeatRequest.Builder(
      new ConsumerGroupHeartbeatRequestData()
        .setGroupId("grp")
        .setMemberId(Uuid.randomUuid.toString)
        .setInstanceId(instanceId)
        .setMemberEpoch(0)
        .setRebalanceTimeoutMs(5 * 60 * 1000)
        .setSubscribedTopicNames(List("foo").asJava)
        .setTopicPartitions(List.empty.asJava),
      true
    ).build()

    // Send the request until receiving a successful response. There is a delay
    // here because the group coordinator is loaded in the background.
    var consumerGroupHeartbeatResponse: ConsumerGroupHeartbeatResponse = null
    TestUtils.waitUntilTrue(() => {
      consumerGroupHeartbeatResponse = connectAndReceive(consumerGroupHeartbeatRequest)
      consumerGroupHeartbeatResponse.data.errorCode == Errors.NONE.code
    }, msg = s"Could not join the group successfully. Last response $consumerGroupHeartbeatResponse.")

    // Verify the response.
    assertNotNull(consumerGroupHeartbeatResponse.data.memberId)
    assertEquals(1, consumerGroupHeartbeatResponse.data.memberEpoch)
    assertEquals(new ConsumerGroupHeartbeatResponseData.Assignment(), consumerGroupHeartbeatResponse.data.assignment)

    // Create the topic.
    val topicId = TestUtils.createTopicWithAdminRaw(
      admin = admin,
      topic = "foo",
      numPartitions = 3
    )

    // Prepare the next heartbeat.
    consumerGroupHeartbeatRequest = new ConsumerGroupHeartbeatRequest.Builder(
      new ConsumerGroupHeartbeatRequestData()
        .setGroupId("grp")
        .setInstanceId(instanceId)
        .setMemberId(consumerGroupHeartbeatResponse.data.memberId)
        .setMemberEpoch(consumerGroupHeartbeatResponse.data.memberEpoch),
      true
    ).build()

    // This is the expected assignment.
    val expectedAssignment = new ConsumerGroupHeartbeatResponseData.Assignment()
      .setTopicPartitions(List(new ConsumerGroupHeartbeatResponseData.TopicPartitions()
        .setTopicId(topicId)
        .setPartitions(List[Integer](0, 1, 2).asJava)).asJava)

    // Heartbeats until the partitions are assigned.
    consumerGroupHeartbeatResponse = null
    TestUtils.waitUntilTrue(() => {
      consumerGroupHeartbeatResponse = connectAndReceive(consumerGroupHeartbeatRequest)
      consumerGroupHeartbeatResponse.data.errorCode == Errors.NONE.code &&
        consumerGroupHeartbeatResponse.data.assignment == expectedAssignment
    }, msg = s"Could not get partitions assigned. Last response $consumerGroupHeartbeatResponse.")

    // Verify the response.
    assertEquals(2, consumerGroupHeartbeatResponse.data.memberEpoch)
    assertEquals(expectedAssignment, consumerGroupHeartbeatResponse.data.assignment)

    // A new static member tries to join the group with an inuse instanceid.
    consumerGroupHeartbeatRequest = new ConsumerGroupHeartbeatRequest.Builder(
      new ConsumerGroupHeartbeatRequestData()
        .setGroupId("grp")
        .setMemberId(Uuid.randomUuid.toString)
        .setInstanceId(instanceId)
        .setMemberEpoch(0)
        .setRebalanceTimeoutMs(5 * 60 * 1000)
        .setSubscribedTopicNames(List("foo").asJava)
        .setTopicPartitions(List.empty.asJava),
      true
    ).build()

    // Validating that trying to join with an in-use instanceId would throw an UnreleasedInstanceIdException.
    consumerGroupHeartbeatResponse = connectAndReceive(consumerGroupHeartbeatRequest)
    assertEquals(Errors.UNRELEASED_INSTANCE_ID.code, consumerGroupHeartbeatResponse.data.errorCode)

    // The new static member join group will keep failing with an UnreleasedInstanceIdException
    // until eventually it gets through because the existing member will be kicked out
    // because of not sending a heartbeat till session timeout expiry.
    TestUtils.waitUntilTrue(() => {
      consumerGroupHeartbeatResponse = connectAndReceive(consumerGroupHeartbeatRequest)
      consumerGroupHeartbeatResponse.data.errorCode == Errors.NONE.code &&
        consumerGroupHeartbeatResponse.data.assignment == expectedAssignment
    }, msg = s"Could not re-join the group successfully. Last response $consumerGroupHeartbeatResponse.")

    // Verify the response. The group epoch bumps upto 4 which eventually reflects in the new member epoch.
    assertEquals(4, consumerGroupHeartbeatResponse.data.memberEpoch)
    assertEquals(expectedAssignment, consumerGroupHeartbeatResponse.data.assignment)
  }

  @ClusterTest(
    serverProperties = Array(
      new ClusterConfigProperty(key = GroupCoordinatorConfig.CONSUMER_GROUP_HEARTBEAT_INTERVAL_MS_CONFIG, value = "5000")
    )
  )
  def testUpdateConsumerGroupHeartbeatConfigSuccessful(): Unit = {
    val raftCluster = cluster.asInstanceOf[RaftClusterInstance]
    val admin = cluster.createAdminClient()
    val newHeartbeatIntervalMs = 10000
    val instanceId = "instanceId"
    val consumerGroupId = "grp"

    // Creates the __consumer_offsets topics because it won't be created automatically
    // in this test because it does not use FindCoordinator API.
    TestUtils.createOffsetsTopicWithAdmin(
      admin = admin,
      brokers = raftCluster.brokers.values().asScala.toSeq,
      controllers = raftCluster.controllers().values().asScala.toSeq
    )

    // Heartbeat request to join the group. Note that the member subscribes
    // to an nonexistent topic.
    var consumerGroupHeartbeatRequest = new ConsumerGroupHeartbeatRequest.Builder(
      new ConsumerGroupHeartbeatRequestData()
        .setGroupId(consumerGroupId)
        .setMemberId(Uuid.randomUuid.toString)
        .setInstanceId(instanceId)
        .setMemberEpoch(0)
        .setRebalanceTimeoutMs(5 * 60 * 1000)
        .setSubscribedTopicNames(List("foo").asJava)
        .setTopicPartitions(List.empty.asJava),
      true
    ).build()

    // Send the request until receiving a successful response. There is a delay
    // here because the group coordinator is loaded in the background.
    var consumerGroupHeartbeatResponse: ConsumerGroupHeartbeatResponse = null
    TestUtils.waitUntilTrue(() => {
      consumerGroupHeartbeatResponse = connectAndReceive(consumerGroupHeartbeatRequest)
      consumerGroupHeartbeatResponse.data.errorCode == Errors.NONE.code
    }, msg = s"Could not join the group successfully. Last response $consumerGroupHeartbeatResponse.")

    // Verify the response.
    assertNotNull(consumerGroupHeartbeatResponse.data.memberId)
    assertEquals(1, consumerGroupHeartbeatResponse.data.memberEpoch)
    assertEquals(5000, consumerGroupHeartbeatResponse.data.heartbeatIntervalMs)

    // Alter consumer heartbeat interval config
    val resource = new ConfigResource(ConfigResource.Type.GROUP, consumerGroupId)
    val op = new AlterConfigOp(
      new ConfigEntry(GroupConfig.CONSUMER_HEARTBEAT_INTERVAL_MS_CONFIG, newHeartbeatIntervalMs.toString),
      OpType.SET
    )
    admin.incrementalAlterConfigs(Map(resource -> List(op).asJavaCollection).asJava).all.get

    // Prepare the next heartbeat.
    consumerGroupHeartbeatRequest = new ConsumerGroupHeartbeatRequest.Builder(
      new ConsumerGroupHeartbeatRequestData()
        .setGroupId(consumerGroupId)
        .setInstanceId(instanceId)
        .setMemberId(consumerGroupHeartbeatResponse.data.memberId)
        .setMemberEpoch(consumerGroupHeartbeatResponse.data.memberEpoch),
      true
    ).build()

    // Verify the response. The heartbeat interval was updated.
    TestUtils.waitUntilTrue(() => {
      consumerGroupHeartbeatResponse = connectAndReceive(consumerGroupHeartbeatRequest)
      consumerGroupHeartbeatResponse.data.errorCode == Errors.NONE.code &&
        newHeartbeatIntervalMs == consumerGroupHeartbeatResponse.data.heartbeatIntervalMs
    }, msg = s"Dynamic update consumer group config failed. Last response $consumerGroupHeartbeatResponse.")
  }

  @ClusterTest
  def testConsumerGroupHeartbeatFailureIfMemberIdMissingForVersionsAbove0(): Unit = {
    val raftCluster = cluster.asInstanceOf[RaftClusterInstance]
    val admin = cluster.createAdminClient()

    // Creates the __consumer_offsets topics because it won't be created automatically
    // in this test because it does not use FindCoordinator API.
    TestUtils.createOffsetsTopicWithAdmin(
      admin = admin,
      brokers = raftCluster.brokers.values().asScala.toSeq,
      controllers = raftCluster.controllers().values().asScala.toSeq
    )

    val consumerGroupHeartbeatRequest = new ConsumerGroupHeartbeatRequest.Builder(
      new ConsumerGroupHeartbeatRequestData()
        .setGroupId("grp")
        .setMemberEpoch(0)
        .setRebalanceTimeoutMs(5 * 60 * 1000)
        .setSubscribedTopicNames(List("foo").asJava)
        .setTopicPartitions(List.empty.asJava),
      true
    ).build()

    var consumerGroupHeartbeatResponse: ConsumerGroupHeartbeatResponse = null
    TestUtils.waitUntilTrue(() => {
      consumerGroupHeartbeatResponse = connectAndReceive(consumerGroupHeartbeatRequest)
      consumerGroupHeartbeatResponse.data.errorCode == Errors.INVALID_REQUEST.code
    }, msg = "Should fail due to invalid member id.")
  }

  @ClusterTest
  def testMemberIdGeneratedOnServerWhenApiVersionIs0(): Unit = {
    val raftCluster = cluster.asInstanceOf[RaftClusterInstance]
    val admin = cluster.createAdminClient()

    // Creates the __consumer_offsets topics because it won't be created automatically
    // in this test because it does not use FindCoordinator API.
    TestUtils.createOffsetsTopicWithAdmin(
      admin = admin,
      brokers = raftCluster.brokers.values().asScala.toSeq,
      controllers = raftCluster.controllers().values().asScala.toSeq
    )

    val consumerGroupHeartbeatRequest = new ConsumerGroupHeartbeatRequest.Builder(
      new ConsumerGroupHeartbeatRequestData()
        .setGroupId("grp")
        .setMemberEpoch(0)
        .setRebalanceTimeoutMs(5 * 60 * 1000)
        .setSubscribedTopicNames(List("foo").asJava)
        .setTopicPartitions(List.empty.asJava),
      true
    ).build(0)

    var consumerGroupHeartbeatResponse: ConsumerGroupHeartbeatResponse = null
    TestUtils.waitUntilTrue(() => {
      consumerGroupHeartbeatResponse = connectAndReceive(consumerGroupHeartbeatRequest)
      consumerGroupHeartbeatResponse.data.errorCode == Errors.NONE.code
    }, msg = s"Could not join the group successfully. Last response $consumerGroupHeartbeatResponse.")

    val memberId = consumerGroupHeartbeatResponse.data().memberId()
    assertNotNull(memberId)
    assertFalse(memberId.isEmpty)
  }

  private def connectAndReceive(request: ConsumerGroupHeartbeatRequest): ConsumerGroupHeartbeatResponse = {
    IntegrationTestUtils.connectAndReceive[ConsumerGroupHeartbeatResponse](
      request,
      cluster.anyBrokerSocketServer(),
      cluster.clientListener()
    )
  }
}<|MERGE_RESOLUTION|>--- conflicted
+++ resolved
@@ -164,14 +164,7 @@
     assertEquals(-1, consumerGroupHeartbeatResponse.data.memberEpoch)
   }
 
-<<<<<<< HEAD
-  @ClusterTest(
-    types = Array(Type.KRAFT),
-    serverProperties = Array(
-      new ClusterConfigProperty(key = GroupCoordinatorConfig.OFFSETS_TOPIC_PARTITIONS_CONFIG, value = "1"),
-      new ClusterConfigProperty(key = GroupCoordinatorConfig.OFFSETS_TOPIC_REPLICATION_FACTOR_CONFIG, value = "1")
-    )
-  )
+  @ClusterTest
   def testConsumerGroupHeartbeatWithRegularExpression(): Unit = {
     val raftCluster = cluster.asInstanceOf[RaftClusterInstance]
     val admin = cluster.createAdminClient()
@@ -189,6 +182,7 @@
     val consumerGroupHeartbeatRequest = new ConsumerGroupHeartbeatRequest.Builder(
       new ConsumerGroupHeartbeatRequestData()
         .setGroupId("grp")
+        .setMemberId(Uuid.randomUuid().toString)
         .setMemberEpoch(0)
         .setRebalanceTimeoutMs(5 * 60 * 1000)
         .setSubscribedTopicRegex("foo")
@@ -210,16 +204,7 @@
     assertEquals(new ConsumerGroupHeartbeatResponseData.Assignment(), consumerGroupHeartbeatResponse.data.assignment)
   }
 
-  @ClusterTest(
-    types = Array(Type.KRAFT),
-    serverProperties = Array(
-      new ClusterConfigProperty(key = GroupCoordinatorConfig.OFFSETS_TOPIC_PARTITIONS_CONFIG, value = "1"),
-      new ClusterConfigProperty(key = GroupCoordinatorConfig.OFFSETS_TOPIC_REPLICATION_FACTOR_CONFIG, value = "1")
-    )
-  )
-=======
   @ClusterTest
->>>>>>> 0707c1fd
   def testRejoiningStaticMemberGetsAssignmentsBackWhenNewGroupCoordinatorIsEnabled(): Unit = {
     val raftCluster = cluster.asInstanceOf[RaftClusterInstance]
     val admin = cluster.createAdminClient()
