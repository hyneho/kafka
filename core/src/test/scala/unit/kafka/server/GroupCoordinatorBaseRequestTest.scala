/**
 * Licensed to the Apache Software Foundation (ASF) under one or more
 * contributor license agreements.  See the NOTICE file distributed with
 * this work for additional information regarding copyright ownership.
 * The ASF licenses this file to You under the Apache License, Version 2.0
 * (the "License"); you may not use this file except in compliance with
 * the License.  You may obtain a copy of the License at
 *
 * http://www.apache.org/licenses/LICENSE-2.0
 *
 * Unless required by applicable law or agreed to in writing, software
 * distributed under the License is distributed on an "AS IS" BASIS,
 * WITHOUT WARRANTIES OR CONDITIONS OF ANY KIND, either express or implied.
 * See the License for the specific language governing permissions and
 * limitations under the License.
 */
package kafka.server

import kafka.test.ClusterInstance
import kafka.test.junit.RaftClusterInvocationContext.RaftClusterInstance
import kafka.test.junit.ZkClusterInvocationContext.ZkClusterInstance
import kafka.utils.{NotNothing, TestUtils}
import org.apache.kafka.common.TopicPartition
import org.apache.kafka.common.message.DeleteGroupsResponseData.{DeletableGroupResult, DeletableGroupResultCollection}
import org.apache.kafka.common.message.LeaveGroupRequestData.MemberIdentity
import org.apache.kafka.common.message.LeaveGroupResponseData.MemberResponse
import org.apache.kafka.common.message.SyncGroupRequestData.SyncGroupRequestAssignment
import org.apache.kafka.common.message.{ConsumerGroupHeartbeatRequestData, ConsumerGroupHeartbeatResponseData, DeleteGroupsRequestData, DeleteGroupsResponseData, DescribeGroupsRequestData, DescribeGroupsResponseData, HeartbeatRequestData, HeartbeatResponseData, JoinGroupRequestData, JoinGroupResponseData, LeaveGroupResponseData, ListGroupsRequestData, ListGroupsResponseData, OffsetCommitRequestData, OffsetCommitResponseData, OffsetDeleteRequestData, OffsetDeleteResponseData, OffsetFetchResponseData, SyncGroupRequestData, SyncGroupResponseData}
import org.apache.kafka.common.protocol.{ApiKeys, Errors}
import org.apache.kafka.common.requests.{AbstractRequest, AbstractResponse, ConsumerGroupHeartbeatRequest, ConsumerGroupHeartbeatResponse, DeleteGroupsRequest, DeleteGroupsResponse, DescribeGroupsRequest, DescribeGroupsResponse, HeartbeatRequest, HeartbeatResponse, JoinGroupRequest, JoinGroupResponse, LeaveGroupRequest, LeaveGroupResponse, ListGroupsRequest, ListGroupsResponse, OffsetCommitRequest, OffsetCommitResponse, OffsetDeleteRequest, OffsetDeleteResponse, OffsetFetchRequest, OffsetFetchResponse, SyncGroupRequest, SyncGroupResponse}
import org.junit.jupiter.api.Assertions.{assertEquals, fail}

import java.util.Comparator
import java.util.stream.Collectors
import scala.jdk.CollectionConverters._
import scala.reflect.ClassTag

class GroupCoordinatorBaseRequestTest(cluster: ClusterInstance) {
  private def brokers(): Seq[KafkaBroker] = {
    if (cluster.isKRaftTest) {
      cluster.asInstanceOf[RaftClusterInstance].brokers.collect(Collectors.toList[KafkaBroker]).asScala.toSeq
    } else {
      cluster.asInstanceOf[ZkClusterInstance].servers.collect(Collectors.toList[KafkaBroker]).asScala.toSeq
    }
  }

  private def controllerServers(): Seq[ControllerServer] = {
    if (cluster.isKRaftTest) {
      cluster.asInstanceOf[RaftClusterInstance].controllerServers().asScala.toSeq
    } else {
      Seq.empty
    }
  }

  protected def createOffsetsTopic(): Unit = {
    TestUtils.createOffsetsTopicWithAdmin(
      admin = cluster.createAdminClient(),
      brokers = brokers(),
      controllers = controllerServers()
    )
  }

  protected def createTopic(
    topic: String,
    numPartitions: Int
  ): Unit = {
    TestUtils.createTopicWithAdmin(
      admin = cluster.createAdminClient(),
      brokers = brokers(),
      controllers = controllerServers(),
      topic = topic,
      numPartitions = numPartitions
    )
  }

  protected def isUnstableApiEnabled: Boolean = {
    cluster.config.serverProperties.getProperty("unstable.api.versions.enable") == "true"
  }

  protected def isNewGroupCoordinatorEnabled: Boolean = {
    cluster.config.serverProperties.getProperty("group.coordinator.new.enable") == "true"
  }

  protected def commitOffset(
    groupId: String,
    memberId: String,
    memberEpoch: Int,
    topic: String,
    partition: Int,
    offset: Long,
    expectedError: Errors,
    version: Short
  ): Unit = {
    val request = new OffsetCommitRequest.Builder(
      new OffsetCommitRequestData()
        .setGroupId(groupId)
        .setMemberId(memberId)
        .setGenerationIdOrMemberEpoch(memberEpoch)
        .setTopics(List(
          new OffsetCommitRequestData.OffsetCommitRequestTopic()
            .setName(topic)
            .setPartitions(List(
              new OffsetCommitRequestData.OffsetCommitRequestPartition()
                .setPartitionIndex(partition)
                .setCommittedOffset(offset)
            ).asJava)
        ).asJava),
      isUnstableApiEnabled
    ).build(version)

    val expectedResponse = new OffsetCommitResponseData()
      .setTopics(List(
        new OffsetCommitResponseData.OffsetCommitResponseTopic()
          .setName(topic)
          .setPartitions(List(
            new OffsetCommitResponseData.OffsetCommitResponsePartition()
              .setPartitionIndex(partition)
              .setErrorCode(expectedError.code)
          ).asJava)
      ).asJava)

    val response = connectAndReceive[OffsetCommitResponse](request)
    assertEquals(expectedResponse, response.data)
  }

  protected def fetchOffsets(
    groupId: String,
    memberId: String,
    memberEpoch: Int,
    partitions: List[TopicPartition],
    requireStable: Boolean,
    version: Short
  ): OffsetFetchResponseData.OffsetFetchResponseGroup = {
    val request = new OffsetFetchRequest.Builder(
      groupId,
      memberId,
      memberEpoch,
      requireStable,
      if (partitions == null) null else partitions.asJava,
      false
    ).build(version)

    val response = connectAndReceive[OffsetFetchResponse](request)

    // Normalize the response based on the version to present the
    // same format to the caller.
    val groupResponse = if (version >= 8) {
      assertEquals(1, response.data.groups.size)
      assertEquals(groupId, response.data.groups.get(0).groupId)
      response.data.groups.asScala.head
    } else {
      new OffsetFetchResponseData.OffsetFetchResponseGroup()
        .setGroupId(groupId)
        .setErrorCode(response.data.errorCode)
        .setTopics(response.data.topics.asScala.map { topic =>
          new OffsetFetchResponseData.OffsetFetchResponseTopics()
            .setName(topic.name)
            .setPartitions(topic.partitions.asScala.map { partition =>
              new OffsetFetchResponseData.OffsetFetchResponsePartitions()
                .setPartitionIndex(partition.partitionIndex)
                .setErrorCode(partition.errorCode)
                .setCommittedOffset(partition.committedOffset)
                .setCommittedLeaderEpoch(partition.committedLeaderEpoch)
                .setMetadata(partition.metadata)
            }.asJava)
        }.asJava)
    }

    // Sort topics and partitions within the response as their order is not guaranteed.
    sortTopicPartitions(groupResponse)

    groupResponse
  }

  protected def fetchOffsets(
    groups: Map[String, List[TopicPartition]],
    requireStable: Boolean,
    version: Short
  ): List[OffsetFetchResponseData.OffsetFetchResponseGroup] = {
    if (version < 8) {
      fail(s"OffsetFetch API version $version cannot fetch multiple groups.")
    }

    val request = new OffsetFetchRequest.Builder(
      groups.map { case (k, v) => (k, v.asJava) }.asJava,
      requireStable,
      false
    ).build(version)

    val response = connectAndReceive[OffsetFetchResponse](request)

    // Sort topics and partitions within the response as their order is not guaranteed.
    response.data.groups.asScala.foreach(sortTopicPartitions)

    response.data.groups.asScala.toList
  }

  protected def deleteOffset(
    groupId: String,
    topic: String,
    partition: Int,
    expectedResponseError: Errors = Errors.NONE,
    expectedPartitionError: Errors = Errors.NONE,
    version: Short
  ): Unit = {
    if (expectedResponseError != Errors.NONE && expectedPartitionError != Errors.NONE) {
      fail("deleteOffset: neither expectedResponseError nor expectedTopicError is Errors.NONE.")
    }

    val request = new OffsetDeleteRequest.Builder(
      new OffsetDeleteRequestData()
        .setGroupId(groupId)
        .setTopics(new OffsetDeleteRequestData.OffsetDeleteRequestTopicCollection(List(
          new OffsetDeleteRequestData.OffsetDeleteRequestTopic()
            .setName(topic)
            .setPartitions(List(
              new OffsetDeleteRequestData.OffsetDeleteRequestPartition()
                .setPartitionIndex(partition)
            ).asJava)
        ).asJava.iterator))
    ).build(version)

    val expectedResponse = new OffsetDeleteResponseData()
    if (expectedResponseError == Errors.NONE) {
      expectedResponse
        .setTopics(new OffsetDeleteResponseData.OffsetDeleteResponseTopicCollection(List(
          new OffsetDeleteResponseData.OffsetDeleteResponseTopic()
            .setName(topic)
            .setPartitions(new OffsetDeleteResponseData.OffsetDeleteResponsePartitionCollection(List(
              new OffsetDeleteResponseData.OffsetDeleteResponsePartition()
                .setPartitionIndex(partition)
                .setErrorCode(expectedPartitionError.code)
            ).asJava.iterator))
        ).asJava.iterator))
    } else {
      expectedResponse.setErrorCode(expectedResponseError.code)
    }

    val response = connectAndReceive[OffsetDeleteResponse](request)
    assertEquals(expectedResponse, response.data)
  }

  private def sortTopicPartitions(
    group: OffsetFetchResponseData.OffsetFetchResponseGroup
  ): Unit = {
    group.topics.sort((t1, t2) => t1.name.compareTo(t2.name))
    group.topics.asScala.foreach { topic =>
      topic.partitions.sort(Comparator.comparingInt[OffsetFetchResponseData.OffsetFetchResponsePartitions](_.partitionIndex))
    }
  }

  protected def syncGroupWithOldProtocol(
    groupId: String,
    memberId: String,
    generationId: Int,
    protocolType: String = "consumer",
    protocolName: String = "consumer-range",
    assignments: List[SyncGroupRequestData.SyncGroupRequestAssignment] = List.empty,
<<<<<<< HEAD
    expectedProtocolType: String = "consumer",
    expectedProtocolName: String = "consumer-range",
    expectedAssignment: Array[Byte] = Array.empty,
    expectedError: Errors = Errors.NONE,
    version: Short = ApiKeys.SYNC_GROUP.latestVersion(isUnstableApiEnabled)
=======
    expectedError: Errors = Errors.NONE
>>>>>>> 70bd8aeb
  ): SyncGroupResponseData = {
    val syncGroupRequestData = new SyncGroupRequestData()
      .setGroupId(groupId)
      .setMemberId(memberId)
      .setGenerationId(generationId)
      .setProtocolType(protocolType)
      .setProtocolName(protocolName)
      .setAssignments(assignments.asJava)

    val syncGroupRequest = new SyncGroupRequest.Builder(syncGroupRequestData).build(version)
    val syncGroupResponse = connectAndReceive[SyncGroupResponse](syncGroupRequest)
<<<<<<< HEAD

    assertEquals(
      new SyncGroupResponseData()
        .setErrorCode(expectedError.code)
        .setProtocolType(if (version >= 5) expectedProtocolType else null)
        .setProtocolName(if (version >= 5) expectedProtocolName else null)
        .setAssignment(expectedAssignment),
      syncGroupResponse.data
    )
=======
    assertEquals(expectedError.code, syncGroupResponse.data.errorCode)
>>>>>>> 70bd8aeb

    syncGroupResponse.data
  }

  protected def sendJoinRequest(
    groupId: String,
    memberId: String = "",
    groupInstanceId: String = null,
    protocolType: String = "consumer",
    protocolName: String = "consumer-range",
    metadata: Array[Byte] = Array.empty,
    version: Short = ApiKeys.JOIN_GROUP.latestVersion(isUnstableApiEnabled)
  ): JoinGroupResponseData = {
    val joinGroupRequestData = new JoinGroupRequestData()
      .setGroupId(groupId)
      .setMemberId(memberId)
      .setGroupInstanceId(groupInstanceId)
      .setRebalanceTimeoutMs(5 * 50 * 1000)
      .setSessionTimeoutMs(600000)
      .setProtocolType(protocolType)
      .setProtocols(new JoinGroupRequestData.JoinGroupRequestProtocolCollection(
        List(
          new JoinGroupRequestData.JoinGroupRequestProtocol()
            .setName(protocolName)
            .setMetadata(metadata)
        ).asJava.iterator
      ))

    // Send the request until receiving a successful response. There is a delay
    // here because the group coordinator is loaded in the background.
    val joinGroupRequest = new JoinGroupRequest.Builder(joinGroupRequestData).build(version)
    var joinGroupResponse: JoinGroupResponse = null
    TestUtils.waitUntilTrue(() => {
      joinGroupResponse = connectAndReceive[JoinGroupResponse](joinGroupRequest)
      joinGroupResponse != null
    }, msg = s"Could not join the group successfully. Last response $joinGroupResponse.")

    joinGroupResponse.data
  }

  protected def joinDynamicConsumerGroupWithOldProtocol(
    groupId: String,
    metadata: Array[Byte] = Array.empty,
    assignment: Array[Byte] = Array.empty,
    completeRebalance: Boolean = true
  ): (String, Int) = {
    val joinGroupResponseData = sendJoinRequest(
      groupId = groupId,
      metadata = metadata
    )
    assertEquals(Errors.MEMBER_ID_REQUIRED.code, joinGroupResponseData.errorCode)

    // Rejoin the group with the member id.
    val rejoinGroupResponseData = sendJoinRequest(
      groupId = groupId,
      memberId = joinGroupResponseData.memberId,
      metadata = metadata
    )
    assertEquals(Errors.NONE.code, rejoinGroupResponseData.errorCode)

    if (completeRebalance) {
      // Send the sync group request to complete the rebalance.
      syncGroupWithOldProtocol(
        groupId = groupId,
        memberId = rejoinGroupResponseData.memberId,
        generationId = rejoinGroupResponseData.generationId,
        assignments = List(new SyncGroupRequestAssignment()
          .setMemberId(rejoinGroupResponseData.memberId)
<<<<<<< HEAD
          .setAssignment(assignment)),
        expectedAssignment = assignment
=======
          .setAssignment(assignment))
>>>>>>> 70bd8aeb
      )
    }

    (rejoinGroupResponseData.memberId, rejoinGroupResponseData.generationId)
  }

  protected def joinStaticConsumerGroupWithOldProtocol(
    groupId: String,
    groupInstanceId: String,
    metadata: Array[Byte] = Array.empty,
    completeRebalance: Boolean = true
  ): (String, Int) = {
    val joinGroupResponseData = sendJoinRequest(
      groupId = groupId,
      groupInstanceId = groupInstanceId,
      metadata = metadata
    )

    if (completeRebalance) {
      // Send the sync group request to complete the rebalance.
      syncGroupWithOldProtocol(
        groupId = groupId,
        memberId = joinGroupResponseData.memberId,
        generationId = joinGroupResponseData.generationId
      )
    }

    (joinGroupResponseData.memberId, joinGroupResponseData.generationId)
  }

  protected def joinConsumerGroupWithNewProtocol(groupId: String): (String, Int) = {
    val consumerGroupHeartbeatResponseData = consumerGroupHeartbeat(
      groupId = groupId,
      rebalanceTimeoutMs = 5 * 60 * 1000,
      subscribedTopicNames = List("foo"),
      topicPartitions = List.empty
    )
    (consumerGroupHeartbeatResponseData.memberId, consumerGroupHeartbeatResponseData.memberEpoch)
  }

  protected def joinConsumerGroup(groupId: String, useNewProtocol: Boolean): (String, Int) = {
    if (useNewProtocol) {
      // Note that we heartbeat only once to join the group and assume
      // that the test will complete within the session timeout.
      joinConsumerGroupWithNewProtocol(groupId)
    } else {
      // Note that we don't heartbeat and assume that the test will
      // complete within the session timeout.
<<<<<<< HEAD
      joinDynamicConsumerGroupWithOldProtocol(groupId = groupId)
=======
      joinDynamicConsumerGroupWithOldProtocol(groupId)
>>>>>>> 70bd8aeb
    }
  }

  protected def listGroups(
    statesFilter: List[String],
    version: Short
  ): List[ListGroupsResponseData.ListedGroup] = {
    val request = new ListGroupsRequest.Builder(
      new ListGroupsRequestData()
        .setStatesFilter(statesFilter.asJava)
    ).build(version)

    val response = connectAndReceive[ListGroupsResponse](request)

    response.data.groups.asScala.toList
  }

  protected def describeGroups(
    groupIds: List[String],
    version: Short = ApiKeys.DESCRIBE_GROUPS.latestVersion(isUnstableApiEnabled)
  ): List[DescribeGroupsResponseData.DescribedGroup] = {
    val describeGroupsRequestData = new DescribeGroupsRequestData().setGroups(groupIds.asJava)
    val describeGroupsRequest = new DescribeGroupsRequest.Builder(describeGroupsRequestData).build(version)

    val describeGroupsResponse = connectAndReceive[DescribeGroupsResponse](describeGroupsRequest)

    describeGroupsResponse.data.groups.asScala.toList
  }

  protected def heartbeat(
    groupId: String,
    generationId: Int,
    memberId: String,
    groupInstanceId: String = null,
    expectedError: Errors = Errors.NONE,
    version: Short
  ): HeartbeatResponseData = {
    val heartbeatRequest = new HeartbeatRequest.Builder(
      new HeartbeatRequestData()
        .setGroupId(groupId)
        .setGenerationId(generationId)
        .setMemberId(memberId)
        .setGroupInstanceId(groupInstanceId)
    ).build(version)

    val heartbeatResponse = connectAndReceive[HeartbeatResponse](heartbeatRequest)
    assertEquals(expectedError.code, heartbeatResponse.data.errorCode)

    heartbeatResponse.data
  }

  protected def consumerGroupHeartbeat(
    groupId: String,
    memberId: String = "",
    memberEpoch: Int = 0,
    instanceId: String = null,
    rackId: String = null,
    rebalanceTimeoutMs: Int = -1,
    serverAssignor: String = null,
    subscribedTopicNames: List[String] = null,
    subscribedTopicRegex: String = null,
    topicPartitions: List[ConsumerGroupHeartbeatRequestData.TopicPartitions] = null
  ): ConsumerGroupHeartbeatResponseData = {
    val consumerGroupHeartbeatRequest = new ConsumerGroupHeartbeatRequest.Builder(
      new ConsumerGroupHeartbeatRequestData()
        .setGroupId(groupId)
        .setMemberId(memberId)
        .setMemberEpoch(memberEpoch)
        .setInstanceId(instanceId)
        .setRackId(rackId)
        .setRebalanceTimeoutMs(rebalanceTimeoutMs)
        .setSubscribedTopicNames(subscribedTopicNames.asJava)
        .setSubscribedTopicRegex(subscribedTopicRegex)
        .setServerAssignor(serverAssignor)
        .setTopicPartitions(topicPartitions.asJava),
      true
    ).build()

    // Send the request until receiving a successful response. There is a delay
    // here because the group coordinator is loaded in the background.
    var consumerGroupHeartbeatResponse: ConsumerGroupHeartbeatResponse = null
    TestUtils.waitUntilTrue(() => {
      consumerGroupHeartbeatResponse = connectAndReceive[ConsumerGroupHeartbeatResponse](consumerGroupHeartbeatRequest)
      consumerGroupHeartbeatResponse.data.errorCode == Errors.NONE.code
    }, msg = s"Could not heartbeat successfully. Last response $consumerGroupHeartbeatResponse.")

    consumerGroupHeartbeatResponse.data
  }

  protected def leaveGroupWithNewProtocol(
    groupId: String,
    memberId: String
  ): ConsumerGroupHeartbeatResponseData = {
    consumerGroupHeartbeat(
      groupId = groupId,
      memberId = memberId,
      memberEpoch = ConsumerGroupHeartbeatRequest.LEAVE_GROUP_MEMBER_EPOCH
    )
  }

  protected def leaveGroupWithOldProtocol(
    groupId: String,
    memberIds: List[String],
    groupInstanceIds: List[String] = null,
    expectedLeaveGroupError: Errors,
    expectedMemberErrors: List[Errors],
    version: Short
  ): Unit = {
    val leaveGroupRequest = new LeaveGroupRequest.Builder(
      groupId,
      List.tabulate(memberIds.length) { i =>
        new MemberIdentity()
          .setMemberId(memberIds(i))
          .setGroupInstanceId(if (groupInstanceIds == null) null else groupInstanceIds(i))
      }.asJava
    ).build(version)

    val expectedResponseData = new LeaveGroupResponseData()
    if (expectedLeaveGroupError != Errors.NONE) {
      expectedResponseData.setErrorCode(expectedLeaveGroupError.code)
    } else {
      expectedResponseData
        .setMembers(List.tabulate(expectedMemberErrors.length) { i =>
          new MemberResponse()
            .setMemberId(memberIds(i))
            .setGroupInstanceId(if (groupInstanceIds == null) null else groupInstanceIds(i))
            .setErrorCode(expectedMemberErrors(i).code)
        }.asJava)
    }

    val leaveGroupResponse = connectAndReceive[LeaveGroupResponse](leaveGroupRequest)
    assertEquals(expectedResponseData, leaveGroupResponse.data)
  }

  protected def leaveGroup(
    groupId: String,
    memberId: String,
    useNewProtocol: Boolean,
    version: Short
  ): Unit = {
    if (useNewProtocol) {
      leaveGroupWithNewProtocol(groupId, memberId)
    } else {
      leaveGroupWithOldProtocol(groupId, List(memberId), null, Errors.NONE, List(Errors.NONE), version)
    }
  }

  protected def deleteGroups(
    groupIds: List[String],
    expectedErrors: List[Errors],
    version: Short
  ): Unit = {
    if (groupIds.size != expectedErrors.size) {
      fail("deleteGroups: groupIds and expectedErrors have unmatched sizes.")
    }

    val deleteGroupsRequest = new DeleteGroupsRequest.Builder(
      new DeleteGroupsRequestData()
        .setGroupsNames(groupIds.asJava)
    ).build(version)

    val expectedResponseData = new DeleteGroupsResponseData()
      .setResults(new DeletableGroupResultCollection(List.tabulate(groupIds.length) { i =>
        new DeletableGroupResult()
          .setGroupId(groupIds(i))
          .setErrorCode(expectedErrors(i).code)
      }.asJava.iterator))

    val deleteGroupsResponse = connectAndReceive[DeleteGroupsResponse](deleteGroupsRequest)
    assertEquals(expectedResponseData.results.asScala.toSet, deleteGroupsResponse.data.results.asScala.toSet)
  }

  protected def connectAndReceive[T <: AbstractResponse](
    request: AbstractRequest
  )(implicit classTag: ClassTag[T], nn: NotNothing[T]): T = {
    IntegrationTestUtils.connectAndReceive[T](
      request,
      cluster.anyBrokerSocketServer(),
      cluster.clientListener()
    )
  }
}<|MERGE_RESOLUTION|>--- conflicted
+++ resolved
@@ -256,15 +256,11 @@
     protocolType: String = "consumer",
     protocolName: String = "consumer-range",
     assignments: List[SyncGroupRequestData.SyncGroupRequestAssignment] = List.empty,
-<<<<<<< HEAD
     expectedProtocolType: String = "consumer",
     expectedProtocolName: String = "consumer-range",
     expectedAssignment: Array[Byte] = Array.empty,
     expectedError: Errors = Errors.NONE,
     version: Short = ApiKeys.SYNC_GROUP.latestVersion(isUnstableApiEnabled)
-=======
-    expectedError: Errors = Errors.NONE
->>>>>>> 70bd8aeb
   ): SyncGroupResponseData = {
     val syncGroupRequestData = new SyncGroupRequestData()
       .setGroupId(groupId)
@@ -276,8 +272,7 @@
 
     val syncGroupRequest = new SyncGroupRequest.Builder(syncGroupRequestData).build(version)
     val syncGroupResponse = connectAndReceive[SyncGroupResponse](syncGroupRequest)
-<<<<<<< HEAD
-
+    
     assertEquals(
       new SyncGroupResponseData()
         .setErrorCode(expectedError.code)
@@ -286,9 +281,6 @@
         .setAssignment(expectedAssignment),
       syncGroupResponse.data
     )
-=======
-    assertEquals(expectedError.code, syncGroupResponse.data.errorCode)
->>>>>>> 70bd8aeb
 
     syncGroupResponse.data
   }
@@ -357,12 +349,8 @@
         generationId = rejoinGroupResponseData.generationId,
         assignments = List(new SyncGroupRequestAssignment()
           .setMemberId(rejoinGroupResponseData.memberId)
-<<<<<<< HEAD
           .setAssignment(assignment)),
         expectedAssignment = assignment
-=======
-          .setAssignment(assignment))
->>>>>>> 70bd8aeb
       )
     }
 
@@ -411,11 +399,7 @@
     } else {
       // Note that we don't heartbeat and assume that the test will
       // complete within the session timeout.
-<<<<<<< HEAD
       joinDynamicConsumerGroupWithOldProtocol(groupId = groupId)
-=======
-      joinDynamicConsumerGroupWithOldProtocol(groupId)
->>>>>>> 70bd8aeb
     }
   }
 
