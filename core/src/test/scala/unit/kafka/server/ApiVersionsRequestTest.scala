--- conflicted
+++ resolved
@@ -47,11 +47,7 @@
     List(ClusterConfig.defaultBuilder()
       .setTypes(java.util.Collections.singleton(Type.ZK))
       .setServerProperties(serverProperties)
-<<<<<<< HEAD
       .setMetadataVersion(MetadataVersion.IBP_4_0_IV1)
-=======
-      .setMetadataVersion(MetadataVersion.IBP_4_0_IV0)
->>>>>>> 6448a596
       .build()).asJava
   }
 
@@ -87,11 +83,7 @@
 class ApiVersionsRequestTest(cluster: ClusterInstance) extends AbstractApiVersionsRequestTest(cluster) {
 
   @ClusterTemplate("testApiVersionsRequestTemplate")
-<<<<<<< HEAD
   @ClusterTest(types = Array(Type.KRAFT, Type.CO_KRAFT), metadataVersion = MetadataVersion.IBP_4_0_IV1, serverProperties = Array(
-=======
-  @ClusterTest(types = Array(Type.KRAFT, Type.CO_KRAFT), metadataVersion = MetadataVersion.IBP_4_0_IV0, serverProperties = Array(
->>>>>>> 6448a596
     new ClusterConfigProperty(key = "unstable.api.versions.enable", value = "false"),
     new ClusterConfigProperty(key = "unstable.feature.versions.enable", value = "true")
   ))
