/*
 * Licensed to the Apache Software Foundation (ASF) under one or more
 * contributor license agreements. See the NOTICE file distributed with
 * this work for additional information regarding copyright ownership.
 * The ASF licenses this file to You under the Apache License, Version 2.0
 * (the "License"); you may not use this file except in compliance with
 * the License. You may obtain a copy of the License at
 *
 *    http://www.apache.org/licenses/LICENSE-2.0
 *
 * Unless required by applicable law or agreed to in writing, software
 * distributed under the License is distributed on an "AS IS" BASIS,
 * WITHOUT WARRANTIES OR CONDITIONS OF ANY KIND, either express or implied.
 * See the License for the specific language governing permissions and
 * limitations under the License.
 */

package kafka.server

import java.net.InetAddress
import java.nio.charset.StandardCharsets
import java.util
import java.util.Arrays.asList
import java.util.concurrent.{CompletableFuture, TimeUnit}
import java.util.{Collections, Comparator, Optional, OptionalInt, OptionalLong, Properties}
import kafka.api.LeaderAndIsr
import kafka.cluster.{Broker, Partition}
import kafka.controller.{ControllerContext, KafkaController}
import kafka.coordinator.transaction.{InitProducerIdResult, TransactionCoordinator}
import kafka.log.UnifiedLog
import kafka.network.{RequestChannel, RequestMetrics}
import kafka.server.QuotaFactory.QuotaManagers
import kafka.server.metadata.{ConfigRepository, KRaftMetadataCache, MockConfigRepository, ZkMetadataCache}
import kafka.utils.{CoreUtils, Log4jController, Logging, TestUtils}
import kafka.zk.KafkaZkClient
import org.apache.kafka.clients.admin.AlterConfigOp.OpType
import org.apache.kafka.clients.admin.{AlterConfigOp, ConfigEntry}
import org.apache.kafka.common.acl.AclOperation
import org.apache.kafka.common.config.ConfigResource
import org.apache.kafka.common.errors.UnsupportedVersionException
import org.apache.kafka.common.internals.{KafkaFutureImpl, Topic}
import org.apache.kafka.common.memory.MemoryPool
import org.apache.kafka.common.config.ConfigResource.Type.{BROKER, BROKER_LOGGER}
import org.apache.kafka.common.message.AddPartitionsToTxnRequestData.{AddPartitionsToTxnTopic, AddPartitionsToTxnTopicCollection, AddPartitionsToTxnTransaction, AddPartitionsToTxnTransactionCollection}
import org.apache.kafka.common.message.AddPartitionsToTxnResponseData.AddPartitionsToTxnResult
import org.apache.kafka.common.message.AlterConfigsRequestData.{AlterConfigsResourceCollection => LAlterConfigsResourceCollection}
import org.apache.kafka.common.message.AlterConfigsRequestData.{AlterConfigsResource => LAlterConfigsResource}
import org.apache.kafka.common.message.AlterConfigsRequestData.{AlterableConfigCollection => LAlterableConfigCollection}
import org.apache.kafka.common.message.AlterConfigsRequestData.{AlterableConfig => LAlterableConfig}
import org.apache.kafka.common.message.AlterConfigsResponseData.{AlterConfigsResourceResponse => LAlterConfigsResourceResponse}
import org.apache.kafka.common.message.ApiMessageType.ListenerType
import org.apache.kafka.common.message.ConsumerGroupDescribeResponseData.DescribedGroup
import org.apache.kafka.common.message.CreateTopicsRequestData.{CreatableTopic, CreatableTopicCollection}
import org.apache.kafka.common.message.DescribeConfigsResponseData.DescribeConfigsResult
import org.apache.kafka.common.message.IncrementalAlterConfigsRequestData.{AlterConfigsResource => IAlterConfigsResource}
import org.apache.kafka.common.message.IncrementalAlterConfigsRequestData.{AlterConfigsResourceCollection => IAlterConfigsResourceCollection}
import org.apache.kafka.common.message.IncrementalAlterConfigsRequestData.{AlterableConfig => IAlterableConfig}
import org.apache.kafka.common.message.IncrementalAlterConfigsRequestData.{AlterableConfigCollection => IAlterableConfigCollection}
import org.apache.kafka.common.message.IncrementalAlterConfigsResponseData.{AlterConfigsResourceResponse => IAlterConfigsResourceResponse}
import org.apache.kafka.common.message.LeaveGroupRequestData.MemberIdentity
import org.apache.kafka.common.message.ListOffsetsRequestData.{ListOffsetsPartition, ListOffsetsTopic}
import org.apache.kafka.common.message.MetadataResponseData.MetadataResponseTopic
import org.apache.kafka.common.message.OffsetDeleteRequestData.{OffsetDeleteRequestPartition, OffsetDeleteRequestTopic, OffsetDeleteRequestTopicCollection}
import org.apache.kafka.common.message.StopReplicaRequestData.{StopReplicaPartitionState, StopReplicaTopicState}
import org.apache.kafka.common.message.UpdateMetadataRequestData.{UpdateMetadataBroker, UpdateMetadataEndpoint, UpdateMetadataPartitionState}
import org.apache.kafka.common.message._
import org.apache.kafka.common.metrics.Metrics
import org.apache.kafka.common.network.{ClientInformation, ListenerName}
import org.apache.kafka.common.protocol.{ApiKeys, Errors, MessageUtil}
import org.apache.kafka.common.quota.{ClientQuotaAlteration, ClientQuotaEntity}
import org.apache.kafka.common.record.FileRecords.TimestampAndOffset
import org.apache.kafka.common.record._
import org.apache.kafka.common.requests.FindCoordinatorRequest.CoordinatorType
import org.apache.kafka.common.requests.MetadataResponse.TopicMetadata
import org.apache.kafka.common.requests.ProduceResponse.PartitionResponse
import org.apache.kafka.common.requests.WriteTxnMarkersRequest.TxnMarkerEntry
import org.apache.kafka.common.requests.{FetchMetadata => JFetchMetadata, _}
import org.apache.kafka.common.resource.{PatternType, Resource, ResourcePattern, ResourceType}
import org.apache.kafka.common.security.auth.{KafkaPrincipal, KafkaPrincipalSerde, SecurityProtocol}
import org.apache.kafka.common.utils.annotation.ApiKeyVersionsSource
import org.apache.kafka.common.utils.{ProducerIdAndEpoch, SecurityUtils, Utils}
import org.apache.kafka.common.{ElectionType, IsolationLevel, Node, TopicIdPartition, TopicPartition, Uuid}
import org.apache.kafka.server.authorizer.{Action, AuthorizationResult, Authorizer}
import org.junit.jupiter.api.Assertions._
import org.junit.jupiter.api.{AfterEach, Test}
import org.junit.jupiter.params.ParameterizedTest
import org.junit.jupiter.params.provider.{CsvSource, EnumSource, ValueSource}
import org.mockito.ArgumentMatchers.{any, anyBoolean, anyDouble, anyInt, anyLong, anyShort, anyString, argThat, isNotNull}
import org.mockito.Mockito.{mock, reset, times, verify, when}
import org.mockito.{ArgumentCaptor, ArgumentMatchers, Mockito}

import scala.collection.{Map, Seq, mutable}
import scala.jdk.CollectionConverters._
import org.apache.kafka.common.message.CreatePartitionsRequestData.CreatePartitionsTopic
import org.apache.kafka.common.message.CreateTopicsResponseData.CreatableTopicResult
import org.apache.kafka.common.message.ListClientMetricsResourcesResponseData.ClientMetricsResource
import org.apache.kafka.common.message.OffsetDeleteResponseData.{OffsetDeleteResponsePartition, OffsetDeleteResponsePartitionCollection, OffsetDeleteResponseTopic, OffsetDeleteResponseTopicCollection}
import org.apache.kafka.coordinator.group.GroupCoordinator
import org.apache.kafka.server.ClientMetricsManager
import org.apache.kafka.server.common.{Features, MetadataVersion}
import org.apache.kafka.server.common.MetadataVersion.{IBP_0_10_2_IV0, IBP_2_2_IV1}
import org.apache.kafka.server.config.ConfigType
import org.apache.kafka.server.metrics.ClientMetricsTestUtils
import org.apache.kafka.server.util.{FutureUtils, MockTime}
import org.apache.kafka.storage.internals.log.{AppendOrigin, FetchParams, FetchPartitionData, LogConfig}

import java.time.Duration

class KafkaApisTest extends Logging {
  private val requestChannel: RequestChannel = mock(classOf[RequestChannel])
  private val requestChannelMetrics: RequestChannel.Metrics = mock(classOf[RequestChannel.Metrics])
  private val replicaManager: ReplicaManager = mock(classOf[ReplicaManager])
  private val groupCoordinator: GroupCoordinator = mock(classOf[GroupCoordinator])
  private val adminManager: ZkAdminManager = mock(classOf[ZkAdminManager])
  private val txnCoordinator: TransactionCoordinator = mock(classOf[TransactionCoordinator])
  private val controller: KafkaController = mock(classOf[KafkaController])
  private val forwardingManager: ForwardingManager = mock(classOf[ForwardingManager])
  private val autoTopicCreationManager: AutoTopicCreationManager = mock(classOf[AutoTopicCreationManager])

  private val kafkaPrincipalSerde = new KafkaPrincipalSerde {
    override def serialize(principal: KafkaPrincipal): Array[Byte] = Utils.utf8(principal.toString)
    override def deserialize(bytes: Array[Byte]): KafkaPrincipal = SecurityUtils.parseKafkaPrincipal(Utils.utf8(bytes))
  }
  private val zkClient: KafkaZkClient = mock(classOf[KafkaZkClient])
  private val metrics = new Metrics()
  private val brokerId = 1
  // KRaft tests should override this with a KRaftMetadataCache
  private var metadataCache: MetadataCache = MetadataCache.zkMetadataCache(brokerId, MetadataVersion.latest())
  private val brokerEpochManager: ZkBrokerEpochManager = new ZkBrokerEpochManager(metadataCache, controller, None)
  private val clientQuotaManager: ClientQuotaManager = mock(classOf[ClientQuotaManager])
  private val clientRequestQuotaManager: ClientRequestQuotaManager = mock(classOf[ClientRequestQuotaManager])
  private val clientControllerQuotaManager: ControllerMutationQuotaManager = mock(classOf[ControllerMutationQuotaManager])
  private val replicaQuotaManager: ReplicationQuotaManager = mock(classOf[ReplicationQuotaManager])
  private val quotas = QuotaManagers(clientQuotaManager, clientQuotaManager, clientRequestQuotaManager,
    clientControllerQuotaManager, replicaQuotaManager, replicaQuotaManager, replicaQuotaManager, None)
  private val fetchManager: FetchManager = mock(classOf[FetchManager])
  private val clientMetricsManager: ClientMetricsManager = mock(classOf[ClientMetricsManager])
  private val brokerTopicStats = new BrokerTopicStats
  private val clusterId = "clusterId"
  private val time = new MockTime
  private val clientId = ""
  private var kafkaApis: KafkaApis = _

  @AfterEach
  def tearDown(): Unit = {
    CoreUtils.swallow(quotas.shutdown(), this)
    if (kafkaApis != null)
      CoreUtils.swallow(kafkaApis.close(), this)
    TestUtils.clearYammerMetrics()
    metrics.close()
  }

  def createKafkaApis(interBrokerProtocolVersion: MetadataVersion = MetadataVersion.latest,
                      authorizer: Option[Authorizer] = None,
                      enableForwarding: Boolean = false,
                      configRepository: ConfigRepository = new MockConfigRepository(),
                      raftSupport: Boolean = false,
                      overrideProperties: Map[String, String] = Map.empty): KafkaApis = {
    val properties = if (raftSupport) {
      val properties = TestUtils.createBrokerConfig(brokerId, "")
      properties.put(KafkaConfig.NodeIdProp, brokerId.toString)
      properties.put(KafkaConfig.ProcessRolesProp, "broker")
      val voterId = brokerId + 1
      properties.put(KafkaConfig.QuorumVotersProp, s"$voterId@localhost:9093")
      properties.put(KafkaConfig.ControllerListenerNamesProp, "SSL")
      properties
    } else {
      TestUtils.createBrokerConfig(brokerId, "zk")
    }
    overrideProperties.foreach( p => properties.put(p._1, p._2))
    TestUtils.setIbpAndMessageFormatVersions(properties, interBrokerProtocolVersion)
    val config = new KafkaConfig(properties)

    val forwardingManagerOpt = if (enableForwarding)
      Some(this.forwardingManager)
    else
      None

    val metadataSupport = if (raftSupport) {
      // it will be up to the test to replace the default ZkMetadataCache implementation
      // with a KRaftMetadataCache instance
      metadataCache match {
        case cache: KRaftMetadataCache => RaftSupport(forwardingManager, cache)
        case _ => throw new IllegalStateException("Test must set an instance of KRaftMetadataCache")
      }
    } else {
      metadataCache match {
        case zkMetadataCache: ZkMetadataCache =>
          ZkSupport(adminManager, controller, zkClient, forwardingManagerOpt, zkMetadataCache, brokerEpochManager)
        case _ => throw new IllegalStateException("Test must set an instance of ZkMetadataCache")
      }
    }

    val listenerType = if (raftSupport) ListenerType.BROKER else ListenerType.ZK_BROKER
    val enabledApis = if (enableForwarding) {
      ApiKeys.apisForListener(listenerType).asScala ++ Set(ApiKeys.ENVELOPE)
    } else {
      ApiKeys.apisForListener(listenerType).asScala.toSet
    }
    val apiVersionManager = new SimpleApiVersionManager(
      listenerType,
      enabledApis,
      BrokerFeatures.defaultSupportedFeatures(),
      true,
      false,
      () => new Features(MetadataVersion.latest(), Collections.emptyMap[String, java.lang.Short], 0, raftSupport))

    val clientMetricsManagerOpt = if (raftSupport) Some(clientMetricsManager) else None

    new KafkaApis(
      requestChannel = requestChannel,
      metadataSupport = metadataSupport,
      replicaManager = replicaManager,
      groupCoordinator = groupCoordinator,
      txnCoordinator = txnCoordinator,
      autoTopicCreationManager = autoTopicCreationManager,
      brokerId = brokerId,
      config = config,
      configRepository = configRepository,
      metadataCache = metadataCache,
      metrics = metrics,
      authorizer = authorizer,
      quotas = quotas,
      fetchManager = fetchManager,
      brokerTopicStats = brokerTopicStats,
      clusterId = clusterId,
      time = time,
      tokenManager = null,
      apiVersionManager = apiVersionManager,
      clientMetricsManager = clientMetricsManagerOpt)
  }

  @Test
  def testDescribeConfigsWithAuthorizer(): Unit = {
    val authorizer: Authorizer = mock(classOf[Authorizer])

    val operation = AclOperation.DESCRIBE_CONFIGS
    val resourceType = ResourceType.TOPIC
    val resourceName = "topic-1"
    val requestHeader = new RequestHeader(ApiKeys.DESCRIBE_CONFIGS, ApiKeys.DESCRIBE_CONFIGS.latestVersion,
      clientId, 0)

    val expectedActions = Seq(
      new Action(operation, new ResourcePattern(resourceType, resourceName, PatternType.LITERAL),
        1, true, true)
    )

    // Verify that authorize is only called once
    when(authorizer.authorize(any[RequestContext], ArgumentMatchers.eq(expectedActions.asJava)))
      .thenReturn(Seq(AuthorizationResult.ALLOWED).asJava)

    val configRepository: ConfigRepository = mock(classOf[ConfigRepository])
    val topicConfigs = new Properties()
    val propName = "min.insync.replicas"
    val propValue = "3"
    topicConfigs.put(propName, propValue)
    when(configRepository.topicConfig(resourceName)).thenReturn(topicConfigs)

    metadataCache = mock(classOf[ZkMetadataCache])
    when(metadataCache.contains(resourceName)).thenReturn(true)

    val describeConfigsRequest = new DescribeConfigsRequest.Builder(new DescribeConfigsRequestData()
      .setIncludeSynonyms(true)
      .setResources(List(new DescribeConfigsRequestData.DescribeConfigsResource()
        .setResourceName(resourceName)
        .setResourceType(ConfigResource.Type.TOPIC.id)).asJava))
      .build(requestHeader.apiVersion)
    val request = buildRequest(describeConfigsRequest,
      requestHeader = Option(requestHeader))
    when(clientRequestQuotaManager.maybeRecordAndGetThrottleTimeMs(any[RequestChannel.Request](),
      any[Long])).thenReturn(0)
    kafkaApis = createKafkaApis(authorizer = Some(authorizer), configRepository = configRepository)
    kafkaApis.handleDescribeConfigsRequest(request)

    verify(authorizer).authorize(any(), ArgumentMatchers.eq(expectedActions.asJava))
    val response = verifyNoThrottling[DescribeConfigsResponse](request)
    val results = response.data().results()
    assertEquals(1, results.size())
    val describeConfigsResult: DescribeConfigsResult = results.get(0)
    assertEquals(ConfigResource.Type.TOPIC.id, describeConfigsResult.resourceType())
    assertEquals(resourceName, describeConfigsResult.resourceName())
    val configs = describeConfigsResult.configs().asScala.filter(_.name() == propName)
    assertEquals(1, configs.length)
    val describeConfigsResponseData = configs.head
    assertEquals(propName, describeConfigsResponseData.name())
    assertEquals(propValue, describeConfigsResponseData.value())
  }

  @Test
  def testEnvelopeRequestHandlingAsController(): Unit = {
    testEnvelopeRequestWithAlterConfig(
      alterConfigHandler = () => ApiError.NONE,
      expectedError = Errors.NONE
    )
  }

  @Test
  def testEnvelopeRequestWithAlterConfigUnhandledError(): Unit = {
    testEnvelopeRequestWithAlterConfig(
      alterConfigHandler = () => throw new IllegalStateException(),
      expectedError = Errors.UNKNOWN_SERVER_ERROR
    )
  }

  private def testEnvelopeRequestWithAlterConfig(
    alterConfigHandler: () => ApiError,
    expectedError: Errors
  ): Unit = {
    val authorizer: Authorizer = mock(classOf[Authorizer])

    authorizeResource(authorizer, AclOperation.CLUSTER_ACTION, ResourceType.CLUSTER, Resource.CLUSTER_NAME, AuthorizationResult.ALLOWED)

    val operation = AclOperation.ALTER_CONFIGS
    val resourceName = "topic-1"
    val requestHeader = new RequestHeader(ApiKeys.ALTER_CONFIGS, ApiKeys.ALTER_CONFIGS.latestVersion,
      clientId, 0)

    when(controller.isActive).thenReturn(true)

    authorizeResource(authorizer, operation, ResourceType.TOPIC, resourceName, AuthorizationResult.ALLOWED)

    val configResource = new ConfigResource(ConfigResource.Type.TOPIC, resourceName)
    when(adminManager.alterConfigs(any(), ArgumentMatchers.eq(false)))
      .thenAnswer(_ => {
        Map(configResource -> alterConfigHandler.apply())
      })

    val configs = Map(
      configResource -> new AlterConfigsRequest.Config(
        Seq(new AlterConfigsRequest.ConfigEntry("foo", "bar")).asJava))
    val alterConfigsRequest = new AlterConfigsRequest.Builder(configs.asJava, false).build(requestHeader.apiVersion)

    val startTimeNanos = time.nanoseconds()
    val queueDurationNanos = 5 * 1000 * 1000
    val request = TestUtils.buildEnvelopeRequest(
      alterConfigsRequest, kafkaPrincipalSerde, requestChannelMetrics, startTimeNanos, startTimeNanos + queueDurationNanos)

    val capturedResponse: ArgumentCaptor[AlterConfigsResponse] = ArgumentCaptor.forClass(classOf[AlterConfigsResponse])
    val capturedRequest: ArgumentCaptor[RequestChannel.Request] = ArgumentCaptor.forClass(classOf[RequestChannel.Request])
    kafkaApis = createKafkaApis(authorizer = Some(authorizer), enableForwarding = true)
    kafkaApis.handle(request, RequestLocal.withThreadConfinedCaching)

    verify(requestChannel).sendResponse(
      capturedRequest.capture(),
      capturedResponse.capture(),
      any()
    )
    assertEquals(Some(request), capturedRequest.getValue.envelope)
    // the dequeue time of forwarded request should equals to envelop request
    assertEquals(request.requestDequeueTimeNanos, capturedRequest.getValue.requestDequeueTimeNanos)
    val innerResponse = capturedResponse.getValue
    val responseMap = innerResponse.data.responses().asScala.map { resourceResponse =>
      resourceResponse.resourceName() -> Errors.forCode(resourceResponse.errorCode)
    }.toMap

    assertEquals(Map(resourceName -> expectedError), responseMap)

    verify(controller).isActive
    verify(adminManager).alterConfigs(any(), ArgumentMatchers.eq(false))
  }

  @Test
  def testInvalidEnvelopeRequestWithNonForwardableAPI(): Unit = {
    val requestHeader = new RequestHeader(ApiKeys.LEAVE_GROUP, ApiKeys.LEAVE_GROUP.latestVersion,
      clientId, 0)
    val leaveGroupRequest = new LeaveGroupRequest.Builder("group",
      Collections.singletonList(new MemberIdentity())).build(requestHeader.apiVersion)

    when(controller.isActive).thenReturn(true)

    val request = TestUtils.buildEnvelopeRequest(
      leaveGroupRequest, kafkaPrincipalSerde, requestChannelMetrics, time.nanoseconds())
    when(clientRequestQuotaManager.maybeRecordAndGetThrottleTimeMs(any[RequestChannel.Request](),
      any[Long])).thenReturn(0)
    kafkaApis = createKafkaApis(enableForwarding = true)
    kafkaApis.handle(request, RequestLocal.withThreadConfinedCaching)

    val response = verifyNoThrottling[EnvelopeResponse](request)
    assertEquals(Errors.INVALID_REQUEST, response.error())
  }

  @Test
  def testEnvelopeRequestWithNotFromPrivilegedListener(): Unit = {
    testInvalidEnvelopeRequest(Errors.NONE, fromPrivilegedListener = false,
      shouldCloseConnection = true)
  }

  @Test
  def testEnvelopeRequestNotAuthorized(): Unit = {
    testInvalidEnvelopeRequest(Errors.CLUSTER_AUTHORIZATION_FAILED,
      performAuthorize = true, authorizeResult = AuthorizationResult.DENIED)
  }

  @Test
  def testEnvelopeRequestNotControllerHandling(): Unit = {
    testInvalidEnvelopeRequest(Errors.NOT_CONTROLLER, performAuthorize = true, isActiveController = false)
  }

  private def testInvalidEnvelopeRequest(expectedError: Errors,
                                         fromPrivilegedListener: Boolean = true,
                                         shouldCloseConnection: Boolean = false,
                                         performAuthorize: Boolean = false,
                                         authorizeResult: AuthorizationResult = AuthorizationResult.ALLOWED,
                                         isActiveController: Boolean = true): Unit = {
    val authorizer: Authorizer = mock(classOf[Authorizer])

    if (performAuthorize) {
      authorizeResource(authorizer, AclOperation.CLUSTER_ACTION, ResourceType.CLUSTER, Resource.CLUSTER_NAME, authorizeResult)
    }

    val resourceName = "topic-1"
    val requestHeader = new RequestHeader(ApiKeys.ALTER_CONFIGS, ApiKeys.ALTER_CONFIGS.latestVersion,
      clientId, 0)

    when(controller.isActive).thenReturn(isActiveController)

    val configResource = new ConfigResource(ConfigResource.Type.TOPIC, resourceName)

    val configs = Map(
      configResource -> new AlterConfigsRequest.Config(
        Seq(new AlterConfigsRequest.ConfigEntry("foo", "bar")).asJava))
    val alterConfigsRequest = new AlterConfigsRequest.Builder(configs.asJava, false)
      .build(requestHeader.apiVersion)

    val request = TestUtils.buildEnvelopeRequest(
      alterConfigsRequest, kafkaPrincipalSerde, requestChannelMetrics, time.nanoseconds(), fromPrivilegedListener = fromPrivilegedListener)

    val capturedResponse: ArgumentCaptor[AbstractResponse] = ArgumentCaptor.forClass(classOf[AbstractResponse])
    kafkaApis = createKafkaApis(authorizer = Some(authorizer), enableForwarding = true)
    kafkaApis.handle(request, RequestLocal.withThreadConfinedCaching)

    if (shouldCloseConnection) {
      verify(requestChannel).closeConnection(
        ArgumentMatchers.eq(request),
        ArgumentMatchers.eq(java.util.Collections.emptyMap())
      )
    } else {
      verify(requestChannel).sendResponse(
        ArgumentMatchers.eq(request),
        capturedResponse.capture(),
        ArgumentMatchers.eq(None))
      val response = capturedResponse.getValue.asInstanceOf[EnvelopeResponse]
      assertEquals(expectedError, response.error)
    }
    if (performAuthorize) {
      verify(authorizer).authorize(any(), any())
    }
  }

  @Test
  def testAlterConfigsWithAuthorizer(): Unit = {
    val authorizer: Authorizer = mock(classOf[Authorizer])

    val authorizedTopic = "authorized-topic"
    val unauthorizedTopic = "unauthorized-topic"
    val (authorizedResource, unauthorizedResource) =
      createConfigsWithAuthorization(authorizer, authorizedTopic, unauthorizedTopic)

    val configs = Map(
      authorizedResource -> new AlterConfigsRequest.Config(
        Seq(new AlterConfigsRequest.ConfigEntry("foo", "bar")).asJava),
      unauthorizedResource -> new AlterConfigsRequest.Config(
        Seq(new AlterConfigsRequest.ConfigEntry("foo-1", "bar-1")).asJava)
    )

    val topicHeader = new RequestHeader(ApiKeys.ALTER_CONFIGS, ApiKeys.ALTER_CONFIGS.latestVersion,
      clientId, 0)

    val alterConfigsRequest = new AlterConfigsRequest.Builder(configs.asJava, false)
      .build(topicHeader.apiVersion)
    val request = buildRequest(alterConfigsRequest)

    when(controller.isActive).thenReturn(false)
    when(clientRequestQuotaManager.maybeRecordAndGetThrottleTimeMs(any[RequestChannel.Request](),
      any[Long])).thenReturn(0)
    when(adminManager.alterConfigs(any(), ArgumentMatchers.eq(false)))
      .thenReturn(Map(authorizedResource -> ApiError.NONE))
    kafkaApis = createKafkaApis(authorizer = Some(authorizer))
    kafkaApis.handleAlterConfigsRequest(request)

    val response = verifyNoThrottling[AlterConfigsResponse](request)
    verifyAlterConfigResult(response, Map(authorizedTopic -> Errors.NONE,
        unauthorizedTopic -> Errors.TOPIC_AUTHORIZATION_FAILED))
    verify(authorizer, times(2)).authorize(any(), any())
    verify(adminManager).alterConfigs(any(), anyBoolean())
  }

  @Test
  def testElectLeadersForwarding(): Unit = {
    val requestBuilder = new ElectLeadersRequest.Builder(ElectionType.PREFERRED, null, 30000)
    testKraftForwarding(ApiKeys.ELECT_LEADERS, requestBuilder)
  }

  @Test
  def testAlterConfigsClientMetrics(): Unit = {
    val subscriptionName = "client_metric_subscription_1"
    val authorizedResource = new ConfigResource(ConfigResource.Type.CLIENT_METRICS, subscriptionName)

    val authorizer: Authorizer = mock(classOf[Authorizer])
    authorizeResource(authorizer, AclOperation.ALTER_CONFIGS, ResourceType.CLUSTER,
      Resource.CLUSTER_NAME, AuthorizationResult.ALLOWED)

    val props = ClientMetricsTestUtils.defaultProperties
    val configEntries = new util.ArrayList[AlterConfigsRequest.ConfigEntry]()
    props.forEach((x, y) =>
      configEntries.add(new AlterConfigsRequest.ConfigEntry(x.asInstanceOf[String], y.asInstanceOf[String])))

    val configs = Map(authorizedResource -> new AlterConfigsRequest.Config(configEntries))

    val requestHeader = new RequestHeader(ApiKeys.ALTER_CONFIGS, ApiKeys.ALTER_CONFIGS.latestVersion, clientId, 0)
    val request = buildRequest(
      new AlterConfigsRequest.Builder(configs.asJava, false).build(requestHeader.apiVersion))

    when(controller.isActive).thenReturn(false)
    when(clientRequestQuotaManager.maybeRecordAndGetThrottleTimeMs(any[RequestChannel.Request](),
      any[Long])).thenReturn(0)
    when(adminManager.alterConfigs(any(), ArgumentMatchers.eq(false)))
      .thenReturn(Map(authorizedResource -> ApiError.NONE))
    kafkaApis = createKafkaApis(authorizer = Some(authorizer))
    kafkaApis.handleAlterConfigsRequest(request)
    val response = verifyNoThrottling[AlterConfigsResponse](request)
    verifyAlterConfigResult(response, Map(subscriptionName -> Errors.NONE))
    verify(authorizer, times(1)).authorize(any(), any())
    verify(adminManager).alterConfigs(any(), anyBoolean())
  }

  @Test
  def testIncrementalClientMetricAlterConfigs(): Unit = {
    val authorizer: Authorizer = mock(classOf[Authorizer])

    val subscriptionName = "client_metric_subscription_1"
    val resource = new ConfigResource(ConfigResource.Type.CLIENT_METRICS, subscriptionName)

    authorizeResource(authorizer, AclOperation.ALTER_CONFIGS, ResourceType.CLUSTER,
      Resource.CLUSTER_NAME, AuthorizationResult.ALLOWED)

    val requestHeader = new RequestHeader(ApiKeys.INCREMENTAL_ALTER_CONFIGS,
      ApiKeys.INCREMENTAL_ALTER_CONFIGS.latestVersion, clientId, 0)

    val incrementalAlterConfigsRequest = getIncrementalClientMetricsAlterConfigRequestBuilder(
      Seq(resource)).build(requestHeader.apiVersion)
    val request = buildRequest(incrementalAlterConfigsRequest,
      fromPrivilegedListener = true, requestHeader = Option(requestHeader))

    when(controller.isActive).thenReturn(true)
    when(clientRequestQuotaManager.maybeRecordAndGetThrottleTimeMs(any[RequestChannel.Request](),
      any[Long])).thenReturn(0)
    when(adminManager.incrementalAlterConfigs(any(), ArgumentMatchers.eq(false)))
      .thenReturn(Map(resource -> ApiError.NONE))
    kafkaApis = createKafkaApis(authorizer = Some(authorizer))
    kafkaApis.handleIncrementalAlterConfigsRequest(request)
    val response = verifyNoThrottling[IncrementalAlterConfigsResponse](request)
    verifyIncrementalAlterConfigResult(response, Map(subscriptionName -> Errors.NONE ))
    verify(authorizer, times(1)).authorize(any(), any())
    verify(adminManager).incrementalAlterConfigs(any(), anyBoolean())
  }

  private def getIncrementalClientMetricsAlterConfigRequestBuilder(configResources: Seq[ConfigResource]): IncrementalAlterConfigsRequest.Builder = {
    val resourceMap = configResources.map(configResource => {
      val entryToBeModified = new ConfigEntry("metrics", "foo.bar")
      configResource -> Set(new AlterConfigOp(entryToBeModified, OpType.SET)).asJavaCollection
    }).toMap.asJava
    new IncrementalAlterConfigsRequest.Builder(resourceMap, false)
  }

  @Test
  def testDescribeConfigsClientMetrics(): Unit = {
    val authorizer: Authorizer = mock(classOf[Authorizer])
    val operation = AclOperation.DESCRIBE_CONFIGS
    val resourceType = ResourceType.CLUSTER
    val subscriptionName = "client_metric_subscription_1"
    val requestHeader =
      new RequestHeader(ApiKeys.DESCRIBE_CONFIGS, ApiKeys.DESCRIBE_CONFIGS.latestVersion, clientId, 0)
    val expectedActions = Seq(
      new Action(operation, new ResourcePattern(resourceType, Resource.CLUSTER_NAME, PatternType.LITERAL),
        1, true, true)
    )

    when(authorizer.authorize(any[RequestContext], ArgumentMatchers.eq(expectedActions.asJava)))
      .thenReturn(Seq(AuthorizationResult.ALLOWED).asJava)

    val resource = new ConfigResource(ConfigResource.Type.CLIENT_METRICS, subscriptionName)
    val configRepository: ConfigRepository = mock(classOf[ConfigRepository])
    val cmConfigs = ClientMetricsTestUtils.defaultProperties
    when(configRepository.config(resource)).thenReturn(cmConfigs)

    metadataCache = mock(classOf[ZkMetadataCache])
    when(metadataCache.contains(subscriptionName)).thenReturn(true)

    val describeConfigsRequest = new DescribeConfigsRequest.Builder(new DescribeConfigsRequestData()
      .setIncludeSynonyms(true)
      .setResources(List(new DescribeConfigsRequestData.DescribeConfigsResource()
        .setResourceName(subscriptionName)
        .setResourceType(ConfigResource.Type.CLIENT_METRICS.id)).asJava))
      .build(requestHeader.apiVersion)
    val request = buildRequest(describeConfigsRequest,
      requestHeader = Option(requestHeader))
    when(clientRequestQuotaManager.maybeRecordAndGetThrottleTimeMs(any[RequestChannel.Request](),
      any[Long])).thenReturn(0)
    kafkaApis = createKafkaApis(authorizer = Some(authorizer), configRepository = configRepository)
    kafkaApis.handleDescribeConfigsRequest(request)

    val response = verifyNoThrottling[DescribeConfigsResponse](request)
    // Verify that authorize is only called once
    verify(authorizer, times(1)).authorize(any(), any())
    val results = response.data().results()
    assertEquals(1, results.size())
    val describeConfigsResult: DescribeConfigsResult = results.get(0)

    assertEquals(ConfigResource.Type.CLIENT_METRICS.id, describeConfigsResult.resourceType())
    assertEquals(subscriptionName, describeConfigsResult.resourceName())
    val configs = describeConfigsResult.configs()
    assertEquals(cmConfigs.size(), configs.size())
  }

  @Test
  def testDescribeQuorumNotAllowedForZkClusters(): Unit = {
    val requestData = DescribeQuorumRequest.singletonRequest(KafkaRaftServer.MetadataPartition)
    val requestBuilder = new DescribeQuorumRequest.Builder(requestData)
    val request = buildRequest(requestBuilder.build())

    when(clientRequestQuotaManager.maybeRecordAndGetThrottleTimeMs(any[RequestChannel.Request](),
      any[Long])).thenReturn(0)
    kafkaApis = createKafkaApis(enableForwarding = true)
    kafkaApis.handle(request, RequestLocal.withThreadConfinedCaching)

    val response = verifyNoThrottling[DescribeQuorumResponse](request)
    assertEquals(Errors.UNKNOWN_SERVER_ERROR, Errors.forCode(response.data.errorCode))
  }

  @Test
  def testDescribeQuorumForwardedForKRaftClusters(): Unit = {
    val requestData = DescribeQuorumRequest.singletonRequest(KafkaRaftServer.MetadataPartition)
    val requestBuilder = new DescribeQuorumRequest.Builder(requestData)
    metadataCache = MetadataCache.kRaftMetadataCache(brokerId)

    testForwardableApi(kafkaApis = createKafkaApis(raftSupport = true),
      ApiKeys.DESCRIBE_QUORUM,
      requestBuilder
    )
  }

  private def testKraftForwarding(
    apiKey: ApiKeys,
    requestBuilder: AbstractRequest.Builder[_ <: AbstractRequest]
  ): Unit = {
    metadataCache = MetadataCache.kRaftMetadataCache(brokerId)
    testForwardableApi(kafkaApis = createKafkaApis(enableForwarding = true, raftSupport = true),
      apiKey,
      requestBuilder
    )
  }

  private def testForwardableApi(apiKey: ApiKeys, requestBuilder: AbstractRequest.Builder[_ <: AbstractRequest]): Unit = {
    testForwardableApi(kafkaApis = createKafkaApis(enableForwarding = true),
      apiKey,
      requestBuilder
    )
  }

  private def testForwardableApi(
    kafkaApis: KafkaApis,
    apiKey: ApiKeys,
    requestBuilder: AbstractRequest.Builder[_ <: AbstractRequest]
  ): Unit = {
    val topicHeader = new RequestHeader(apiKey, apiKey.latestVersion,
      clientId, 0)

    val apiRequest = requestBuilder.build(topicHeader.apiVersion)
    val request = buildRequest(apiRequest)

    if (kafkaApis.metadataSupport.isInstanceOf[ZkSupport]) {
      // The controller check only makes sense for ZK clusters. For KRaft,
      // controller requests are handled on a separate listener, so there
      // is no choice but to forward them.
      when(controller.isActive).thenReturn(false)
    }

    when(clientRequestQuotaManager.maybeRecordAndGetThrottleTimeMs(any[RequestChannel.Request](),
      any[Long])).thenReturn(0)
    val forwardCallback: ArgumentCaptor[Option[AbstractResponse] => Unit] = ArgumentCaptor.forClass(classOf[Option[AbstractResponse] => Unit])

    kafkaApis.handle(request, RequestLocal.withThreadConfinedCaching)
    verify(forwardingManager).forwardRequest(
      ArgumentMatchers.eq(request),
      forwardCallback.capture()
    )
    assertNotNull(request.buffer, "The buffer was unexpectedly deallocated after " +
      s"`handle` returned (is $apiKey marked as forwardable in `ApiKeys`?)")

    val expectedResponse = apiRequest.getErrorResponse(Errors.NOT_CONTROLLER.exception)
    forwardCallback.getValue.apply(Some(expectedResponse))

    val capturedResponse = verifyNoThrottling[AbstractResponse](request)
    assertEquals(expectedResponse.data, capturedResponse.data)

    if (kafkaApis.metadataSupport.isInstanceOf[ZkSupport]) {
      verify(controller).isActive
    }
  }

  private def authorizeResource(authorizer: Authorizer,
                                operation: AclOperation,
                                resourceType: ResourceType,
                                resourceName: String,
                                result: AuthorizationResult,
                                logIfAllowed: Boolean = true,
                                logIfDenied: Boolean = true): Unit = {
    val expectedAuthorizedAction = if (operation == AclOperation.CLUSTER_ACTION)
      new Action(operation,
        new ResourcePattern(ResourceType.CLUSTER, Resource.CLUSTER_NAME, PatternType.LITERAL),
        1, logIfAllowed, logIfDenied)
    else
      new Action(operation,
        new ResourcePattern(resourceType, resourceName, PatternType.LITERAL),
        1, logIfAllowed, logIfDenied)

    when(authorizer.authorize(any[RequestContext], ArgumentMatchers.eq(Seq(expectedAuthorizedAction).asJava)))
      .thenReturn(Seq(result).asJava)
  }

  private def verifyAlterConfigResult(response: AlterConfigsResponse,
                                      expectedResults: Map[String, Errors]): Unit = {
    val responseMap = response.data.responses().asScala.map { resourceResponse =>
      resourceResponse.resourceName() -> Errors.forCode(resourceResponse.errorCode)
    }.toMap

    assertEquals(expectedResults, responseMap)
  }

  private def createConfigsWithAuthorization(authorizer: Authorizer,
                                             authorizedTopic: String,
                                             unauthorizedTopic: String): (ConfigResource, ConfigResource) = {
    val authorizedResource = new ConfigResource(ConfigResource.Type.TOPIC, authorizedTopic)

    val unauthorizedResource = new ConfigResource(ConfigResource.Type.TOPIC, unauthorizedTopic)

    createTopicAuthorization(authorizer, AclOperation.ALTER_CONFIGS, authorizedTopic, unauthorizedTopic)
    (authorizedResource, unauthorizedResource)
  }

  @Test
  def testIncrementalAlterConfigsWithAuthorizer(): Unit = {
    val authorizer: Authorizer = mock(classOf[Authorizer])

    val authorizedTopic = "authorized-topic"
    val unauthorizedTopic = "unauthorized-topic"
    val (authorizedResource, unauthorizedResource) =
      createConfigsWithAuthorization(authorizer, authorizedTopic, unauthorizedTopic)

    val requestHeader = new RequestHeader(ApiKeys.INCREMENTAL_ALTER_CONFIGS, ApiKeys.INCREMENTAL_ALTER_CONFIGS.latestVersion, clientId, 0)

    val incrementalAlterConfigsRequest = getIncrementalAlterConfigRequestBuilder(Seq(authorizedResource, unauthorizedResource))
      .build(requestHeader.apiVersion)
    val request = buildRequest(incrementalAlterConfigsRequest,
      fromPrivilegedListener = true, requestHeader = Option(requestHeader))

    when(controller.isActive).thenReturn(true)
    when(clientRequestQuotaManager.maybeRecordAndGetThrottleTimeMs(any[RequestChannel.Request](),
      any[Long])).thenReturn(0)
    when(adminManager.incrementalAlterConfigs(any(), ArgumentMatchers.eq(false)))
      .thenReturn(Map(authorizedResource -> ApiError.NONE))
    kafkaApis = createKafkaApis(authorizer = Some(authorizer))
    kafkaApis.handleIncrementalAlterConfigsRequest(request)

    val capturedResponse = verifyNoThrottling[IncrementalAlterConfigsResponse](request)
    verifyIncrementalAlterConfigResult(capturedResponse, Map(
      authorizedTopic -> Errors.NONE,
      unauthorizedTopic -> Errors.TOPIC_AUTHORIZATION_FAILED
    ))

    verify(authorizer, times(2)).authorize(any(), any())
    verify(adminManager).incrementalAlterConfigs(any(), anyBoolean())
  }

  private def getIncrementalAlterConfigRequestBuilder(configResources: Seq[ConfigResource]): IncrementalAlterConfigsRequest.Builder = {
    val resourceMap = configResources.map(configResource => {
      configResource -> Set(
        new AlterConfigOp(new ConfigEntry("foo", "bar"),
        OpType.forId(configResource.`type`.id))).asJavaCollection
    }).toMap.asJava

    new IncrementalAlterConfigsRequest.Builder(resourceMap, false)
  }

  private def verifyIncrementalAlterConfigResult(response: IncrementalAlterConfigsResponse,
                                                 expectedResults: Map[String, Errors]): Unit = {
    val responseMap = response.data.responses().asScala.map { resourceResponse =>
      resourceResponse.resourceName() -> Errors.forCode(resourceResponse.errorCode)
    }.toMap
    assertEquals(expectedResults, responseMap)
  }

  @Test
  def testAlterClientQuotasWithAuthorizer(): Unit = {
    val authorizer: Authorizer = mock(classOf[Authorizer])

    authorizeResource(authorizer, AclOperation.ALTER_CONFIGS, ResourceType.CLUSTER,
      Resource.CLUSTER_NAME, AuthorizationResult.DENIED)

    val quotaEntity = new ClientQuotaEntity(Collections.singletonMap(ClientQuotaEntity.USER, "user"))
    val quotas = Seq(new ClientQuotaAlteration(quotaEntity, Seq.empty.asJavaCollection))

    val requestHeader = new RequestHeader(ApiKeys.ALTER_CLIENT_QUOTAS, ApiKeys.ALTER_CLIENT_QUOTAS.latestVersion, clientId, 0)

    val alterClientQuotasRequest = new AlterClientQuotasRequest.Builder(quotas.asJavaCollection, false)
      .build(requestHeader.apiVersion)
    val request = buildRequest(alterClientQuotasRequest,
      fromPrivilegedListener = true, requestHeader = Option(requestHeader))

    when(controller.isActive).thenReturn(true)
    when(clientRequestQuotaManager.maybeRecordAndGetThrottleTimeMs(any[RequestChannel.Request](),
      anyLong)).thenReturn(0)
    kafkaApis = createKafkaApis(authorizer = Some(authorizer))
    kafkaApis.handleAlterClientQuotasRequest(request)

    val capturedResponse = verifyNoThrottling[AlterClientQuotasResponse](request)
    verifyAlterClientQuotaResult(capturedResponse, Map(quotaEntity -> Errors.CLUSTER_AUTHORIZATION_FAILED))

    verify(authorizer).authorize(any(), any())
    verify(clientRequestQuotaManager).maybeRecordAndGetThrottleTimeMs(any(), anyLong)
  }

  @Test
  def testAlterClientQuotasWithForwarding(): Unit = {
    val requestBuilder = new AlterClientQuotasRequest.Builder(List.empty.asJava, false)
    testForwardableApi(ApiKeys.ALTER_CLIENT_QUOTAS, requestBuilder)
  }

  private def verifyAlterClientQuotaResult(response: AlterClientQuotasResponse,
                                           expected: Map[ClientQuotaEntity, Errors]): Unit = {
    val futures = expected.keys.map(quotaEntity => quotaEntity -> new KafkaFutureImpl[Void]()).toMap
    response.complete(futures.asJava)
    futures.foreach {
      case (entity, future) =>
        future.whenComplete((_, thrown) =>
          assertEquals(thrown, expected(entity).exception())
        ).isDone
    }
  }

  @Test
  def testCreateTopicsWithAuthorizer(): Unit = {
    val authorizer: Authorizer = mock(classOf[Authorizer])

    val authorizedTopic = "authorized-topic"
    val unauthorizedTopic = "unauthorized-topic"

    authorizeResource(authorizer, AclOperation.CREATE, ResourceType.CLUSTER,
      Resource.CLUSTER_NAME, AuthorizationResult.DENIED, logIfDenied = false)

    createCombinedTopicAuthorization(authorizer, AclOperation.CREATE,
      authorizedTopic, unauthorizedTopic)

    createCombinedTopicAuthorization(authorizer, AclOperation.DESCRIBE_CONFIGS,
      authorizedTopic, unauthorizedTopic, logIfDenied = false)

    val requestHeader = new RequestHeader(ApiKeys.CREATE_TOPICS, ApiKeys.CREATE_TOPICS.latestVersion, clientId, 0)

    when(controller.isActive).thenReturn(true)

    val topics = new CreateTopicsRequestData.CreatableTopicCollection(2)
    val topicToCreate = new CreateTopicsRequestData.CreatableTopic()
      .setName(authorizedTopic)
    topics.add(topicToCreate)

    val topicToFilter = new CreateTopicsRequestData.CreatableTopic()
      .setName(unauthorizedTopic)
    topics.add(topicToFilter)

    val timeout = 10
    val createTopicsRequest = new CreateTopicsRequest.Builder(
      new CreateTopicsRequestData()
        .setTimeoutMs(timeout)
        .setValidateOnly(false)
        .setTopics(topics))
      .build(requestHeader.apiVersion)
    val request = buildRequest(createTopicsRequest,
      fromPrivilegedListener = true, requestHeader = Option(requestHeader))

    when(clientRequestQuotaManager.maybeRecordAndGetThrottleTimeMs(any[RequestChannel.Request](),
      any[Long])).thenReturn(0)
    when(clientControllerQuotaManager.newQuotaFor(
      ArgumentMatchers.eq(request), ArgumentMatchers.eq(6))).thenReturn(UnboundedControllerMutationQuota)
    kafkaApis = createKafkaApis(authorizer = Some(authorizer))
    kafkaApis.handleCreateTopicsRequest(request)

    val capturedCallback: ArgumentCaptor[Map[String, ApiError] => Unit] = ArgumentCaptor.forClass(classOf[Map[String, ApiError] => Unit])

    verify(adminManager).createTopics(
      ArgumentMatchers.eq(timeout),
      ArgumentMatchers.eq(false),
      ArgumentMatchers.eq(Map(authorizedTopic -> topicToCreate)),
      any(),
      ArgumentMatchers.eq(UnboundedControllerMutationQuota),
      capturedCallback.capture())
    capturedCallback.getValue.apply(Map(authorizedTopic -> ApiError.NONE))

    val capturedResponse = verifyNoThrottling[CreateTopicsResponse](request)
    verifyCreateTopicsResult(capturedResponse, Map(authorizedTopic -> Errors.NONE,
        unauthorizedTopic -> Errors.TOPIC_AUTHORIZATION_FAILED))
  }

  @Test
  def testCreateTopicsWithForwarding(): Unit = {
    val requestBuilder = new CreateTopicsRequest.Builder(
      new CreateTopicsRequestData().setTopics(
        new CreatableTopicCollection(Collections.singleton(
          new CreatableTopic().setName("topic").setNumPartitions(1).
            setReplicationFactor(1.toShort)).iterator())))
    testForwardableApi(ApiKeys.CREATE_TOPICS, requestBuilder)
  }

  @ParameterizedTest
  @CsvSource(value = Array("0,1500", "1500,0", "3000,1000"))
  def testKRaftControllerThrottleTimeEnforced(
    controllerThrottleTimeMs: Int,
    requestThrottleTimeMs: Int
  ): Unit = {
    metadataCache = MetadataCache.kRaftMetadataCache(brokerId)

    val topicToCreate = new CreatableTopic()
      .setName("topic")
      .setNumPartitions(1)
      .setReplicationFactor(1.toShort)

    val requestData = new CreateTopicsRequestData()
    requestData.topics().add(topicToCreate)

    val requestBuilder = new CreateTopicsRequest.Builder(requestData).build()
    val request = buildRequest(requestBuilder)

    kafkaApis = createKafkaApis(enableForwarding = true, raftSupport = true)
    val forwardCallback: ArgumentCaptor[Option[AbstractResponse] => Unit] =
      ArgumentCaptor.forClass(classOf[Option[AbstractResponse] => Unit])

    when(clientRequestQuotaManager.maybeRecordAndGetThrottleTimeMs(request, time.milliseconds()))
      .thenReturn(requestThrottleTimeMs)

    kafkaApis.handle(request, RequestLocal.withThreadConfinedCaching)

    verify(forwardingManager).forwardRequest(
      ArgumentMatchers.eq(request),
      forwardCallback.capture()
    )

    val responseData = new CreateTopicsResponseData()
      .setThrottleTimeMs(controllerThrottleTimeMs)
    responseData.topics().add(new CreatableTopicResult()
      .setErrorCode(Errors.THROTTLING_QUOTA_EXCEEDED.code))

    forwardCallback.getValue.apply(Some(new CreateTopicsResponse(responseData)))

    val expectedThrottleTimeMs = math.max(controllerThrottleTimeMs, requestThrottleTimeMs)

    verify(clientRequestQuotaManager).throttle(
      ArgumentMatchers.eq(request),
      any[ThrottleCallback](),
      ArgumentMatchers.eq(expectedThrottleTimeMs)
    )

    assertEquals(expectedThrottleTimeMs, responseData.throttleTimeMs)
  }

  @Test
  def testCreatePartitionsAuthorization(): Unit = {
    val authorizer: Authorizer = mock(classOf[Authorizer])
    kafkaApis = createKafkaApis(authorizer = Some(authorizer))

    val timeoutMs = 35000
    val requestData = new CreatePartitionsRequestData()
      .setTimeoutMs(timeoutMs)
      .setValidateOnly(false)
    val fooCreatePartitionsData = new CreatePartitionsTopic().setName("foo").setAssignments(null).setCount(2)
    val barCreatePartitionsData = new CreatePartitionsTopic().setName("bar").setAssignments(null).setCount(10)
    requestData.topics().add(fooCreatePartitionsData)
    requestData.topics().add(barCreatePartitionsData)

    val fooResource = new ResourcePattern(ResourceType.TOPIC, "foo", PatternType.LITERAL)
    val fooAction = new Action(AclOperation.ALTER, fooResource, 1, true, true)

    val barResource = new ResourcePattern(ResourceType.TOPIC, "bar", PatternType.LITERAL)
    val barAction = new Action(AclOperation.ALTER, barResource, 1, true, true)

    when(authorizer.authorize(
      any[RequestContext](),
      any[util.List[Action]]()
    )).thenAnswer { invocation =>
      val actions = invocation.getArgument[util.List[Action]](1).asScala
      val results = actions.map { action =>
        if (action == fooAction) AuthorizationResult.ALLOWED
        else if (action == barAction) AuthorizationResult.DENIED
        else throw new AssertionError(s"Unexpected action $action")
      }
      new util.ArrayList[AuthorizationResult](results.asJava)
    }

    val request = buildRequest(new CreatePartitionsRequest.Builder(requestData).build())

    when(controller.isActive).thenReturn(true)
    when(controller.isTopicQueuedForDeletion("foo")).thenReturn(false)
    when(clientControllerQuotaManager.newQuotaFor(
      ArgumentMatchers.eq(request), ArgumentMatchers.anyShort())
    ).thenReturn(UnboundedControllerMutationQuota)
    when(adminManager.createPartitions(
      timeoutMs = ArgumentMatchers.eq(timeoutMs),
      newPartitions = ArgumentMatchers.eq(Seq(fooCreatePartitionsData)),
      validateOnly = ArgumentMatchers.eq(false),
      controllerMutationQuota = ArgumentMatchers.eq(UnboundedControllerMutationQuota),
      callback = ArgumentMatchers.any[Map[String, ApiError] => Unit]()
    )).thenAnswer { invocation =>
      val callback = invocation.getArgument[Map[String, ApiError] => Unit](4)
      callback.apply(Map("foo" -> ApiError.NONE))
    }

    kafkaApis.handle(request, RequestLocal.withThreadConfinedCaching)

    val response = verifyNoThrottling[CreatePartitionsResponse](request)
    val results = response.data.results.asScala
    assertEquals(Some(Errors.NONE), results.find(_.name == "foo").map(result => Errors.forCode(result.errorCode)))
    assertEquals(Some(Errors.TOPIC_AUTHORIZATION_FAILED), results.find(_.name == "bar").map(result => Errors.forCode(result.errorCode)))
  }

  private def createTopicAuthorization(authorizer: Authorizer,
                                       operation: AclOperation,
                                       authorizedTopic: String,
                                       unauthorizedTopic: String,
                                       logIfAllowed: Boolean = true,
                                       logIfDenied: Boolean = true): Unit = {
    authorizeResource(authorizer, operation, ResourceType.TOPIC,
      authorizedTopic, AuthorizationResult.ALLOWED, logIfAllowed, logIfDenied)
    authorizeResource(authorizer, operation, ResourceType.TOPIC,
      unauthorizedTopic, AuthorizationResult.DENIED, logIfAllowed, logIfDenied)
  }

  private def createCombinedTopicAuthorization(authorizer: Authorizer,
                                               operation: AclOperation,
                                               authorizedTopic: String,
                                               unauthorizedTopic: String,
                                               logIfAllowed: Boolean = true,
                                               logIfDenied: Boolean = true): Unit = {
    val expectedAuthorizedActions = Seq(
      new Action(operation,
        new ResourcePattern(ResourceType.TOPIC, authorizedTopic, PatternType.LITERAL),
        1, logIfAllowed, logIfDenied),
      new Action(operation,
        new ResourcePattern(ResourceType.TOPIC, unauthorizedTopic, PatternType.LITERAL),
        1, logIfAllowed, logIfDenied))

    when(authorizer.authorize(
      any[RequestContext], argThat((t: java.util.List[Action]) => t != null && t.containsAll(expectedAuthorizedActions.asJava))
    )).thenAnswer { invocation =>
      val actions = invocation.getArgument(1).asInstanceOf[util.List[Action]]
      actions.asScala.map { action =>
        if (action.resourcePattern().name().equals(authorizedTopic))
          AuthorizationResult.ALLOWED
        else
          AuthorizationResult.DENIED
      }.asJava
    }
  }

  private def verifyCreateTopicsResult(response: CreateTopicsResponse,
                                       expectedResults: Map[String, Errors]): Unit = {
    val responseMap = response.data.topics().asScala.map { topicResponse =>
      topicResponse.name() -> Errors.forCode(topicResponse.errorCode)
    }.toMap

    assertEquals(expectedResults, responseMap)
  }

  @Test
  def testCreateAclWithForwarding(): Unit = {
    val requestBuilder = new CreateAclsRequest.Builder(new CreateAclsRequestData())
    testForwardableApi(ApiKeys.CREATE_ACLS, requestBuilder)
  }

  @Test
  def testDeleteAclWithForwarding(): Unit = {
    val requestBuilder = new DeleteAclsRequest.Builder(new DeleteAclsRequestData())
    testForwardableApi(ApiKeys.DELETE_ACLS, requestBuilder)
  }

  @Test
  def testCreateDelegationTokenWithForwarding(): Unit = {
    val requestBuilder = new CreateDelegationTokenRequest.Builder(new CreateDelegationTokenRequestData())
    testForwardableApi(ApiKeys.CREATE_DELEGATION_TOKEN, requestBuilder)
  }

  @Test
  def testRenewDelegationTokenWithForwarding(): Unit = {
    val requestBuilder = new RenewDelegationTokenRequest.Builder(new RenewDelegationTokenRequestData())
    testForwardableApi(ApiKeys.RENEW_DELEGATION_TOKEN, requestBuilder)
  }

  @Test
  def testExpireDelegationTokenWithForwarding(): Unit = {
    val requestBuilder = new ExpireDelegationTokenRequest.Builder(new ExpireDelegationTokenRequestData())
    testForwardableApi(ApiKeys.EXPIRE_DELEGATION_TOKEN, requestBuilder)
  }

  @Test
  def testAlterPartitionReassignmentsWithForwarding(): Unit = {
    val requestBuilder = new AlterPartitionReassignmentsRequest.Builder(new AlterPartitionReassignmentsRequestData())
    testForwardableApi(ApiKeys.ALTER_PARTITION_REASSIGNMENTS, requestBuilder)
  }

  @Test
  def testCreatePartitionsWithForwarding(): Unit = {
    val requestBuilder = new CreatePartitionsRequest.Builder(new CreatePartitionsRequestData())
    testForwardableApi(ApiKeys.CREATE_PARTITIONS, requestBuilder)
  }

  @Test
  def testUpdateFeaturesWithForwarding(): Unit = {
    val requestBuilder = new UpdateFeaturesRequest.Builder(new UpdateFeaturesRequestData())
    testForwardableApi(ApiKeys.UPDATE_FEATURES, requestBuilder)
  }

  @Test
  def testDeleteTopicsWithForwarding(): Unit = {
    val requestBuilder = new DeleteTopicsRequest.Builder(new DeleteTopicsRequestData())
    testForwardableApi(ApiKeys.DELETE_TOPICS, requestBuilder)
  }

  @Test
  def testAlterScramWithForwarding(): Unit = {
    val requestBuilder = new AlterUserScramCredentialsRequest.Builder(new AlterUserScramCredentialsRequestData())
    testForwardableApi(ApiKeys.ALTER_USER_SCRAM_CREDENTIALS, requestBuilder)
  }

  @Test
  def testFindCoordinatorAutoTopicCreationForOffsetTopic(): Unit = {
    testFindCoordinatorWithTopicCreation(CoordinatorType.GROUP)
  }

  @Test
  def testFindCoordinatorAutoTopicCreationForTxnTopic(): Unit = {
    testFindCoordinatorWithTopicCreation(CoordinatorType.TRANSACTION)
  }

  @Test
  def testFindCoordinatorNotEnoughBrokersForOffsetTopic(): Unit = {
    testFindCoordinatorWithTopicCreation(CoordinatorType.GROUP, hasEnoughLiveBrokers = false)
  }

  @Test
  def testFindCoordinatorNotEnoughBrokersForTxnTopic(): Unit = {
    testFindCoordinatorWithTopicCreation(CoordinatorType.TRANSACTION, hasEnoughLiveBrokers = false)
  }

  @Test
  def testOldFindCoordinatorAutoTopicCreationForOffsetTopic(): Unit = {
    testFindCoordinatorWithTopicCreation(CoordinatorType.GROUP, version = 3)
  }

  @Test
  def testOldFindCoordinatorAutoTopicCreationForTxnTopic(): Unit = {
    testFindCoordinatorWithTopicCreation(CoordinatorType.TRANSACTION, version = 3)
  }

  @Test
  def testOldFindCoordinatorNotEnoughBrokersForOffsetTopic(): Unit = {
    testFindCoordinatorWithTopicCreation(CoordinatorType.GROUP, hasEnoughLiveBrokers = false, version = 3)
  }

  @Test
  def testOldFindCoordinatorNotEnoughBrokersForTxnTopic(): Unit = {
    testFindCoordinatorWithTopicCreation(CoordinatorType.TRANSACTION, hasEnoughLiveBrokers = false, version = 3)
  }

  private def testFindCoordinatorWithTopicCreation(coordinatorType: CoordinatorType,
                                                   hasEnoughLiveBrokers: Boolean = true,
                                                   version: Short = ApiKeys.FIND_COORDINATOR.latestVersion): Unit = {
    val authorizer: Authorizer = mock(classOf[Authorizer])

    val requestHeader = new RequestHeader(ApiKeys.FIND_COORDINATOR, version, clientId, 0)

    val numBrokersNeeded = 3

    setupBrokerMetadata(hasEnoughLiveBrokers, numBrokersNeeded)

    val requestTimeout = 10
    val topicConfigOverride = mutable.Map.empty[String, String]
    topicConfigOverride.put(KafkaConfig.RequestTimeoutMsProp, requestTimeout.toString)

    val groupId = "group"
    val topicName =
      coordinatorType match {
        case CoordinatorType.GROUP =>
          topicConfigOverride.put(KafkaConfig.OffsetsTopicPartitionsProp, numBrokersNeeded.toString)
          topicConfigOverride.put(KafkaConfig.OffsetsTopicReplicationFactorProp, numBrokersNeeded.toString)
          when(groupCoordinator.groupMetadataTopicConfigs).thenReturn(new Properties)
          authorizeResource(authorizer, AclOperation.DESCRIBE, ResourceType.GROUP,
            groupId, AuthorizationResult.ALLOWED)
          Topic.GROUP_METADATA_TOPIC_NAME
        case CoordinatorType.TRANSACTION =>
          topicConfigOverride.put(KafkaConfig.TransactionsTopicPartitionsProp, numBrokersNeeded.toString)
          topicConfigOverride.put(KafkaConfig.TransactionsTopicReplicationFactorProp, numBrokersNeeded.toString)
          when(txnCoordinator.transactionTopicConfigs).thenReturn(new Properties)
          authorizeResource(authorizer, AclOperation.DESCRIBE, ResourceType.TRANSACTIONAL_ID,
            groupId, AuthorizationResult.ALLOWED)
          Topic.TRANSACTION_STATE_TOPIC_NAME
        case _ =>
          throw new IllegalStateException(s"Unknown coordinator type $coordinatorType")
      }

    val findCoordinatorRequestBuilder = if (version >= 4) {
      new FindCoordinatorRequest.Builder(
        new FindCoordinatorRequestData()
          .setKeyType(coordinatorType.id())
          .setCoordinatorKeys(asList(groupId)))
    } else {
      new FindCoordinatorRequest.Builder(
        new FindCoordinatorRequestData()
          .setKeyType(coordinatorType.id())
          .setKey(groupId))
    }
    val request = buildRequest(findCoordinatorRequestBuilder.build(requestHeader.apiVersion))
    when(clientRequestQuotaManager.maybeRecordAndGetThrottleTimeMs(any[RequestChannel.Request](),
      any[Long])).thenReturn(0)

    val capturedRequest = verifyTopicCreation(topicName, true, true, request)
    kafkaApis = createKafkaApis(authorizer = Some(authorizer),
      overrideProperties = topicConfigOverride)
    kafkaApis.handleFindCoordinatorRequest(request)

    val response = verifyNoThrottling[FindCoordinatorResponse](request)
    if (version >= 4) {
      assertEquals(Errors.COORDINATOR_NOT_AVAILABLE.code, response.data.coordinators.get(0).errorCode)
      assertEquals(groupId, response.data.coordinators.get(0).key)
    } else {
      assertEquals(Errors.COORDINATOR_NOT_AVAILABLE.code, response.data.errorCode)
    }
    assertTrue(capturedRequest.getValue.isEmpty)
  }

  @Test
  def testMetadataAutoTopicCreationForOffsetTopic(): Unit = {
    testMetadataAutoTopicCreation(Topic.GROUP_METADATA_TOPIC_NAME, enableAutoTopicCreation = true,
      expectedError = Errors.UNKNOWN_TOPIC_OR_PARTITION)
  }

  @Test
  def testMetadataAutoTopicCreationForTxnTopic(): Unit = {
    testMetadataAutoTopicCreation(Topic.TRANSACTION_STATE_TOPIC_NAME, enableAutoTopicCreation = true,
      expectedError = Errors.UNKNOWN_TOPIC_OR_PARTITION)
  }

  @Test
  def testMetadataAutoTopicCreationForNonInternalTopic(): Unit = {
    testMetadataAutoTopicCreation("topic", enableAutoTopicCreation = true,
      expectedError = Errors.UNKNOWN_TOPIC_OR_PARTITION)
  }

  @Test
  def testMetadataAutoTopicCreationDisabledForOffsetTopic(): Unit = {
    testMetadataAutoTopicCreation(Topic.GROUP_METADATA_TOPIC_NAME, enableAutoTopicCreation = false,
      expectedError = Errors.UNKNOWN_TOPIC_OR_PARTITION)
  }

  @Test
  def testMetadataAutoTopicCreationDisabledForTxnTopic(): Unit = {
    testMetadataAutoTopicCreation(Topic.TRANSACTION_STATE_TOPIC_NAME, enableAutoTopicCreation = false,
      expectedError = Errors.UNKNOWN_TOPIC_OR_PARTITION)
  }

  @Test
  def testMetadataAutoTopicCreationDisabledForNonInternalTopic(): Unit = {
    testMetadataAutoTopicCreation("topic", enableAutoTopicCreation = false,
      expectedError = Errors.UNKNOWN_TOPIC_OR_PARTITION)
  }

  @Test
  def testMetadataAutoCreationDisabledForNonInternal(): Unit = {
    testMetadataAutoTopicCreation("topic", enableAutoTopicCreation = true,
      expectedError = Errors.UNKNOWN_TOPIC_OR_PARTITION)
  }

  private def testMetadataAutoTopicCreation(topicName: String,
                                            enableAutoTopicCreation: Boolean,
                                            expectedError: Errors): Unit = {
    val authorizer: Authorizer = mock(classOf[Authorizer])

    val requestHeader = new RequestHeader(ApiKeys.METADATA, ApiKeys.METADATA.latestVersion,
      clientId, 0)

    val numBrokersNeeded = 3
    addTopicToMetadataCache("some-topic", 1, 3)

    authorizeResource(authorizer, AclOperation.DESCRIBE, ResourceType.TOPIC,
      topicName, AuthorizationResult.ALLOWED)

    if (enableAutoTopicCreation)
      authorizeResource(authorizer, AclOperation.CREATE, ResourceType.CLUSTER,
        Resource.CLUSTER_NAME, AuthorizationResult.ALLOWED, logIfDenied = false)

    val topicConfigOverride = mutable.Map.empty[String, String]
    val isInternal =
      topicName match {
        case Topic.GROUP_METADATA_TOPIC_NAME =>
          topicConfigOverride.put(KafkaConfig.OffsetsTopicPartitionsProp, numBrokersNeeded.toString)
          topicConfigOverride.put(KafkaConfig.OffsetsTopicReplicationFactorProp, numBrokersNeeded.toString)
          when(groupCoordinator.groupMetadataTopicConfigs).thenReturn(new Properties)
          true

        case Topic.TRANSACTION_STATE_TOPIC_NAME =>
          topicConfigOverride.put(KafkaConfig.TransactionsTopicPartitionsProp, numBrokersNeeded.toString)
          topicConfigOverride.put(KafkaConfig.TransactionsTopicReplicationFactorProp, numBrokersNeeded.toString)
          when(txnCoordinator.transactionTopicConfigs).thenReturn(new Properties)
          true
        case _ =>
          topicConfigOverride.put(KafkaConfig.NumPartitionsProp, numBrokersNeeded.toString)
          topicConfigOverride.put(KafkaConfig.DefaultReplicationFactorProp, numBrokersNeeded.toString)
          false
      }

    val metadataRequest = new MetadataRequest.Builder(
      List(topicName).asJava, enableAutoTopicCreation
    ).build(requestHeader.apiVersion)
    val request = buildRequest(metadataRequest)

    when(clientRequestQuotaManager.maybeRecordAndGetThrottleTimeMs(any[RequestChannel.Request](),
      any[Long])).thenReturn(0)

    val capturedRequest = verifyTopicCreation(topicName, enableAutoTopicCreation, isInternal, request)
    kafkaApis = createKafkaApis(authorizer = Some(authorizer), enableForwarding = enableAutoTopicCreation,
      overrideProperties = topicConfigOverride)
    kafkaApis.handleTopicMetadataRequest(request)

    val response = verifyNoThrottling[MetadataResponse](request)
    val expectedMetadataResponse = util.Collections.singletonList(new TopicMetadata(
      expectedError,
      topicName,
      isInternal,
      util.Collections.emptyList()
    ))

    assertEquals(expectedMetadataResponse, response.topicMetadata())

    if (enableAutoTopicCreation) {
      assertTrue(capturedRequest.getValue.isDefined)
      assertEquals(request.context, capturedRequest.getValue.get)
    }
  }

  private def verifyTopicCreation(topicName: String,
                                  enableAutoTopicCreation: Boolean,
                                  isInternal: Boolean,
                                  request: RequestChannel.Request): ArgumentCaptor[Option[RequestContext]] = {
    val capturedRequest: ArgumentCaptor[Option[RequestContext]] = ArgumentCaptor.forClass(classOf[Option[RequestContext]])
    if (enableAutoTopicCreation) {
      when(clientControllerQuotaManager.newPermissiveQuotaFor(ArgumentMatchers.eq(request)))
        .thenReturn(UnboundedControllerMutationQuota)

      when(autoTopicCreationManager.createTopics(
        ArgumentMatchers.eq(Set(topicName)),
        ArgumentMatchers.eq(UnboundedControllerMutationQuota),
        capturedRequest.capture())).thenReturn(
        Seq(new MetadataResponseTopic()
        .setErrorCode(Errors.UNKNOWN_TOPIC_OR_PARTITION.code())
        .setIsInternal(isInternal)
        .setName(topicName))
      )
    }
    capturedRequest
  }

  private def setupBrokerMetadata(hasEnoughLiveBrokers: Boolean, numBrokersNeeded: Int): Unit = {
    addTopicToMetadataCache("some-topic", 1,
      if (hasEnoughLiveBrokers)
        numBrokersNeeded
      else
        numBrokersNeeded - 1)
  }

  @Test
  def testInvalidMetadataRequestReturnsError(): Unit = {
    // Construct invalid MetadataRequestTopics. We will try each one separately and ensure the error is thrown.
    val topics = List(new MetadataRequestData.MetadataRequestTopic().setName(null).setTopicId(Uuid.randomUuid()),
      new MetadataRequestData.MetadataRequestTopic().setName(null),
      new MetadataRequestData.MetadataRequestTopic().setTopicId(Uuid.randomUuid()),
      new MetadataRequestData.MetadataRequestTopic().setName("topic1").setTopicId(Uuid.randomUuid()))

    // if version is 10 or 11, the invalid topic metadata should return an error
    val invalidVersions = Set(10, 11)
    invalidVersions.foreach( version =>
      topics.foreach(topic => {
        val metadataRequestData = new MetadataRequestData().setTopics(Collections.singletonList(topic))
        val request = buildRequest(new MetadataRequest(metadataRequestData, version.toShort))
        kafkaApis = createKafkaApis()

        val capturedResponse: ArgumentCaptor[AbstractResponse] = ArgumentCaptor.forClass(classOf[AbstractResponse])
        kafkaApis.handle(request, RequestLocal.withThreadConfinedCaching)
        verify(requestChannel).sendResponse(
          ArgumentMatchers.eq(request),
          capturedResponse.capture(),
          any()
        )
        val response = capturedResponse.getValue.asInstanceOf[MetadataResponse]
        assertEquals(1, response.topicMetadata.size)
        assertEquals(1, response.errorCounts.get(Errors.INVALID_REQUEST))
        response.data.topics.forEach(topic => assertNotEquals(null, topic.name))
        reset(requestChannel)
      })
    )
  }

  @Test
  def testHandleOffsetCommitRequest(): Unit = {
    addTopicToMetadataCache("foo", numPartitions = 1)

    val offsetCommitRequest = new OffsetCommitRequestData()
      .setGroupId("group")
      .setMemberId("member")
      .setTopics(List(
        new OffsetCommitRequestData.OffsetCommitRequestTopic()
          .setName("foo")
          .setPartitions(List(
            new OffsetCommitRequestData.OffsetCommitRequestPartition()
              .setPartitionIndex(0)
              .setCommittedOffset(10)).asJava)).asJava)

    val requestChannelRequest = buildRequest(new OffsetCommitRequest.Builder(offsetCommitRequest).build())

    val future = new CompletableFuture[OffsetCommitResponseData]()
    when(groupCoordinator.commitOffsets(
      requestChannelRequest.context,
      offsetCommitRequest,
      RequestLocal.NoCaching.bufferSupplier
    )).thenReturn(future)
    kafkaApis = createKafkaApis()
    kafkaApis.handle(
      requestChannelRequest,
      RequestLocal.NoCaching
    )

    // This is the response returned by the group coordinator.
    val offsetCommitResponse = new OffsetCommitResponseData()
      .setTopics(List(
        new OffsetCommitResponseData.OffsetCommitResponseTopic()
          .setName("foo")
          .setPartitions(List(
            new OffsetCommitResponseData.OffsetCommitResponsePartition()
              .setPartitionIndex(0)
              .setErrorCode(Errors.NONE.code)).asJava)).asJava)

    future.complete(offsetCommitResponse)
    val response = verifyNoThrottling[OffsetCommitResponse](requestChannelRequest)
    assertEquals(offsetCommitResponse, response.data)
  }

  @Test
  def testHandleOffsetCommitRequestFutureFailed(): Unit = {
    addTopicToMetadataCache("foo", numPartitions = 1)

    val offsetCommitRequest = new OffsetCommitRequestData()
      .setGroupId("group")
      .setMemberId("member")
      .setTopics(List(
        new OffsetCommitRequestData.OffsetCommitRequestTopic()
          .setName("foo")
          .setPartitions(List(
            new OffsetCommitRequestData.OffsetCommitRequestPartition()
              .setPartitionIndex(0)
              .setCommittedOffset(10)).asJava)).asJava)

    val requestChannelRequest = buildRequest(new OffsetCommitRequest.Builder(offsetCommitRequest).build())

    val future = new CompletableFuture[OffsetCommitResponseData]()
    when(groupCoordinator.commitOffsets(
      requestChannelRequest.context,
      offsetCommitRequest,
      RequestLocal.NoCaching.bufferSupplier
    )).thenReturn(future)
    
    kafkaApis = createKafkaApis()
    kafkaApis.handle(
      requestChannelRequest,
      RequestLocal.NoCaching
    )

    val expectedOffsetCommitResponse = new OffsetCommitResponseData()
      .setTopics(List(
        new OffsetCommitResponseData.OffsetCommitResponseTopic()
          .setName("foo")
          .setPartitions(List(
            new OffsetCommitResponseData.OffsetCommitResponsePartition()
              .setPartitionIndex(0)
              .setErrorCode(Errors.NOT_COORDINATOR.code)).asJava)).asJava)

    future.completeExceptionally(Errors.NOT_COORDINATOR.exception)
    val response = verifyNoThrottling[OffsetCommitResponse](requestChannelRequest)
    assertEquals(expectedOffsetCommitResponse, response.data)
  }

  @Test
  def testHandleOffsetCommitRequestTopicsAndPartitionsValidation(): Unit = {
    addTopicToMetadataCache("foo", numPartitions = 2)
    addTopicToMetadataCache("bar", numPartitions = 2)

    val offsetCommitRequest = new OffsetCommitRequestData()
      .setGroupId("group")
      .setMemberId("member")
      .setTopics(List(
        // foo exists but only has 2 partitions.
        new OffsetCommitRequestData.OffsetCommitRequestTopic()
          .setName("foo")
          .setPartitions(List(
            new OffsetCommitRequestData.OffsetCommitRequestPartition()
              .setPartitionIndex(0)
              .setCommittedOffset(10),
            new OffsetCommitRequestData.OffsetCommitRequestPartition()
              .setPartitionIndex(1)
              .setCommittedOffset(20),
            new OffsetCommitRequestData.OffsetCommitRequestPartition()
              .setPartitionIndex(2)
              .setCommittedOffset(30)).asJava),
        // bar exists.
        new OffsetCommitRequestData.OffsetCommitRequestTopic()
          .setName("bar")
          .setPartitions(List(
            new OffsetCommitRequestData.OffsetCommitRequestPartition()
              .setPartitionIndex(0)
              .setCommittedOffset(40),
            new OffsetCommitRequestData.OffsetCommitRequestPartition()
              .setPartitionIndex(1)
              .setCommittedOffset(50)).asJava),
        // zar does not exist.
        new OffsetCommitRequestData.OffsetCommitRequestTopic()
          .setName("zar")
          .setPartitions(List(
            new OffsetCommitRequestData.OffsetCommitRequestPartition()
              .setPartitionIndex(0)
              .setCommittedOffset(60),
            new OffsetCommitRequestData.OffsetCommitRequestPartition()
              .setPartitionIndex(1)
              .setCommittedOffset(70)).asJava)).asJava)

    val requestChannelRequest = buildRequest(new OffsetCommitRequest.Builder(offsetCommitRequest).build())

    // This is the request expected by the group coordinator.
    val expectedOffsetCommitRequest = new OffsetCommitRequestData()
      .setGroupId("group")
      .setMemberId("member")
      .setTopics(List(
        // foo exists but only has 2 partitions.
        new OffsetCommitRequestData.OffsetCommitRequestTopic()
          .setName("foo")
          .setPartitions(List(
            new OffsetCommitRequestData.OffsetCommitRequestPartition()
              .setPartitionIndex(0)
              .setCommittedOffset(10),
            new OffsetCommitRequestData.OffsetCommitRequestPartition()
              .setPartitionIndex(1)
              .setCommittedOffset(20)).asJava),
        new OffsetCommitRequestData.OffsetCommitRequestTopic()
          .setName("bar")
          .setPartitions(List(
            new OffsetCommitRequestData.OffsetCommitRequestPartition()
              .setPartitionIndex(0)
              .setCommittedOffset(40),
            new OffsetCommitRequestData.OffsetCommitRequestPartition()
              .setPartitionIndex(1)
              .setCommittedOffset(50)).asJava)).asJava)

    val future = new CompletableFuture[OffsetCommitResponseData]()
    when(groupCoordinator.commitOffsets(
      requestChannelRequest.context,
      expectedOffsetCommitRequest,
      RequestLocal.NoCaching.bufferSupplier
    )).thenReturn(future)
    kafkaApis = createKafkaApis()
    kafkaApis.handle(
      requestChannelRequest,
      RequestLocal.NoCaching
    )

    // This is the response returned by the group coordinator.
    val offsetCommitResponse = new OffsetCommitResponseData()
      .setTopics(List(
        new OffsetCommitResponseData.OffsetCommitResponseTopic()
          .setName("foo")
          .setPartitions(List(
            new OffsetCommitResponseData.OffsetCommitResponsePartition()
              .setPartitionIndex(0)
              .setErrorCode(Errors.NONE.code),
            new OffsetCommitResponseData.OffsetCommitResponsePartition()
              .setPartitionIndex(1)
              .setErrorCode(Errors.NONE.code)).asJava),
        new OffsetCommitResponseData.OffsetCommitResponseTopic()
          .setName("bar")
          .setPartitions(List(
            new OffsetCommitResponseData.OffsetCommitResponsePartition()
              .setPartitionIndex(0)
              .setErrorCode(Errors.NONE.code),
            new OffsetCommitResponseData.OffsetCommitResponsePartition()
              .setPartitionIndex(1)
              .setErrorCode(Errors.NONE.code)).asJava)).asJava)

    val expectedOffsetCommitResponse = new OffsetCommitResponseData()
      .setTopics(List(
        new OffsetCommitResponseData.OffsetCommitResponseTopic()
          .setName("foo")
          .setPartitions(List(
            // foo-2 is first because partitions failing the validation
            // are put in the response first.
            new OffsetCommitResponseData.OffsetCommitResponsePartition()
              .setPartitionIndex(2)
              .setErrorCode(Errors.UNKNOWN_TOPIC_OR_PARTITION.code),
            new OffsetCommitResponseData.OffsetCommitResponsePartition()
              .setPartitionIndex(0)
              .setErrorCode(Errors.NONE.code),
            new OffsetCommitResponseData.OffsetCommitResponsePartition()
              .setPartitionIndex(1)
              .setErrorCode(Errors.NONE.code)).asJava),
        // zar is before bar because topics failing the validation are
        // put in the response first.
        new OffsetCommitResponseData.OffsetCommitResponseTopic()
          .setName("zar")
          .setPartitions(List(
            new OffsetCommitResponseData.OffsetCommitResponsePartition()
              .setPartitionIndex(0)
              .setErrorCode(Errors.UNKNOWN_TOPIC_OR_PARTITION.code),
            new OffsetCommitResponseData.OffsetCommitResponsePartition()
              .setPartitionIndex(1)
              .setErrorCode(Errors.UNKNOWN_TOPIC_OR_PARTITION.code)).asJava),
        new OffsetCommitResponseData.OffsetCommitResponseTopic()
          .setName("bar")
          .setPartitions(List(
            new OffsetCommitResponseData.OffsetCommitResponsePartition()
              .setPartitionIndex(0)
              .setErrorCode(Errors.NONE.code),
            new OffsetCommitResponseData.OffsetCommitResponsePartition()
              .setPartitionIndex(1)
              .setErrorCode(Errors.NONE.code)).asJava)).asJava)

    future.complete(offsetCommitResponse)
    val response = verifyNoThrottling[OffsetCommitResponse](requestChannelRequest)
    assertEquals(expectedOffsetCommitResponse, response.data)
  }

  @Test
  def testOffsetCommitWithInvalidPartition(): Unit = {
    val topic = "topic"
    addTopicToMetadataCache(topic, numPartitions = 1)

    def checkInvalidPartition(invalidPartitionId: Int): Unit = {
      reset(replicaManager, clientRequestQuotaManager, requestChannel)

      val offsetCommitRequest = new OffsetCommitRequest.Builder(
        new OffsetCommitRequestData()
          .setGroupId("groupId")
          .setTopics(Collections.singletonList(
            new OffsetCommitRequestData.OffsetCommitRequestTopic()
              .setName(topic)
              .setPartitions(Collections.singletonList(
                new OffsetCommitRequestData.OffsetCommitRequestPartition()
                  .setPartitionIndex(invalidPartitionId)
                  .setCommittedOffset(15)
                  .setCommittedLeaderEpoch(RecordBatch.NO_PARTITION_LEADER_EPOCH)
                  .setCommittedMetadata(""))
              )
          ))).build()

      val request = buildRequest(offsetCommitRequest)
      when(clientRequestQuotaManager.maybeRecordAndGetThrottleTimeMs(any[RequestChannel.Request](),
        any[Long])).thenReturn(0)
      kafkaApis = createKafkaApis()
      kafkaApis.handleOffsetCommitRequest(request, RequestLocal.withThreadConfinedCaching)

      val response = verifyNoThrottling[OffsetCommitResponse](request)
      assertEquals(Errors.UNKNOWN_TOPIC_OR_PARTITION,
        Errors.forCode(response.data.topics().get(0).partitions().get(0).errorCode))
    }

    checkInvalidPartition(-1)
    checkInvalidPartition(1) // topic has only one partition
  }

  @Test
  def testTxnOffsetCommitWithInvalidPartition(): Unit = {
    val topic = "topic"
    addTopicToMetadataCache(topic, numPartitions = 1)

    def checkInvalidPartition(invalidPartitionId: Int): Unit = {
      reset(replicaManager, clientRequestQuotaManager, requestChannel)

      val invalidTopicPartition = new TopicPartition(topic, invalidPartitionId)
      val partitionOffsetCommitData = new TxnOffsetCommitRequest.CommittedOffset(15L, "", Optional.empty())
      val offsetCommitRequest = new TxnOffsetCommitRequest.Builder(
        "txnId",
        "groupId",
        15L,
        0.toShort,
        Map(invalidTopicPartition -> partitionOffsetCommitData).asJava,
      ).build()
      val request = buildRequest(offsetCommitRequest)
      when(clientRequestQuotaManager.maybeRecordAndGetThrottleTimeMs(any[RequestChannel.Request](),
        any[Long])).thenReturn(0)
      kafkaApis = createKafkaApis()
      kafkaApis.handleTxnOffsetCommitRequest(request, RequestLocal.withThreadConfinedCaching)

      val response = verifyNoThrottling[TxnOffsetCommitResponse](request)
      assertEquals(Errors.UNKNOWN_TOPIC_OR_PARTITION, response.errors().get(invalidTopicPartition))
    }

    checkInvalidPartition(-1)
    checkInvalidPartition(1) // topic has only one partition
  }

  @Test
  def testHandleTxnOffsetCommitRequest(): Unit = {
    addTopicToMetadataCache("foo", numPartitions = 1)

    val txnOffsetCommitRequest = new TxnOffsetCommitRequestData()
      .setGroupId("group")
      .setMemberId("member")
      .setGenerationId(10)
      .setProducerId(20)
      .setProducerEpoch(30)
      .setGroupInstanceId("instance-id")
      .setTransactionalId("transactional-id")
      .setTopics(List(
        new TxnOffsetCommitRequestData.TxnOffsetCommitRequestTopic()
          .setName("foo")
          .setPartitions(List(
            new TxnOffsetCommitRequestData.TxnOffsetCommitRequestPartition()
              .setPartitionIndex(0)
              .setCommittedOffset(10)).asJava)).asJava)

    val requestChannelRequest = buildRequest(new TxnOffsetCommitRequest.Builder(txnOffsetCommitRequest).build())

    val future = new CompletableFuture[TxnOffsetCommitResponseData]()
    when(txnCoordinator.partitionFor(txnOffsetCommitRequest.transactionalId)).thenReturn(0)
    when(groupCoordinator.commitTransactionalOffsets(
      requestChannelRequest.context,
      txnOffsetCommitRequest,
      RequestLocal.NoCaching.bufferSupplier
    )).thenReturn(future)
    kafkaApis = createKafkaApis()
    kafkaApis.handle(
      requestChannelRequest,
      RequestLocal.NoCaching
    )

    // This is the response returned by the group coordinator.
    val txnOffsetCommitResponse = new TxnOffsetCommitResponseData()
      .setTopics(List(
        new TxnOffsetCommitResponseData.TxnOffsetCommitResponseTopic()
          .setName("foo")
          .setPartitions(List(
            new TxnOffsetCommitResponseData.TxnOffsetCommitResponsePartition()
              .setPartitionIndex(0)
              .setErrorCode(Errors.NONE.code)).asJava)).asJava)

    future.complete(txnOffsetCommitResponse)
    val response = verifyNoThrottling[TxnOffsetCommitResponse](requestChannelRequest)
    assertEquals(txnOffsetCommitResponse, response.data)
  }

  @Test
  def testHandleTxnOffsetCommitRequestFutureFailed(): Unit = {
    addTopicToMetadataCache("foo", numPartitions = 1)

    val txnOffsetCommitRequest = new TxnOffsetCommitRequestData()
      .setGroupId("group")
      .setMemberId("member")
      .setTopics(List(
        new TxnOffsetCommitRequestData.TxnOffsetCommitRequestTopic()
          .setName("foo")
          .setPartitions(List(
            new TxnOffsetCommitRequestData.TxnOffsetCommitRequestPartition()
              .setPartitionIndex(0)
              .setCommittedOffset(10)).asJava)).asJava)

    val requestChannelRequest = buildRequest(new TxnOffsetCommitRequest.Builder(txnOffsetCommitRequest).build())

    val future = new CompletableFuture[TxnOffsetCommitResponseData]()
    when(txnCoordinator.partitionFor(txnOffsetCommitRequest.transactionalId)).thenReturn(0)
    when(groupCoordinator.commitTransactionalOffsets(
      requestChannelRequest.context,
      txnOffsetCommitRequest,
      RequestLocal.NoCaching.bufferSupplier
    )).thenReturn(future)
    kafkaApis = createKafkaApis()
    kafkaApis.handle(
      requestChannelRequest,
      RequestLocal.NoCaching
    )

    val expectedTxnOffsetCommitResponse = new TxnOffsetCommitResponseData()
      .setTopics(List(
        new TxnOffsetCommitResponseData.TxnOffsetCommitResponseTopic()
          .setName("foo")
          .setPartitions(List(
            new TxnOffsetCommitResponseData.TxnOffsetCommitResponsePartition()
              .setPartitionIndex(0)
              .setErrorCode(Errors.NOT_COORDINATOR.code)).asJava)).asJava)

    future.completeExceptionally(Errors.NOT_COORDINATOR.exception)
    val response = verifyNoThrottling[TxnOffsetCommitResponse](requestChannelRequest)
    assertEquals(expectedTxnOffsetCommitResponse, response.data)
  }

  @Test
  def testHandleTxnOffsetCommitRequestTopicsAndPartitionsValidation(): Unit = {
    addTopicToMetadataCache("foo", numPartitions = 2)
    addTopicToMetadataCache("bar", numPartitions = 2)

    val txnOffsetCommitRequest = new TxnOffsetCommitRequestData()
      .setGroupId("group")
      .setMemberId("member")
      .setTopics(List(
        // foo exists but only has 2 partitions.
        new TxnOffsetCommitRequestData.TxnOffsetCommitRequestTopic()
          .setName("foo")
          .setPartitions(List(
            new TxnOffsetCommitRequestData.TxnOffsetCommitRequestPartition()
              .setPartitionIndex(0)
              .setCommittedOffset(10),
            new TxnOffsetCommitRequestData.TxnOffsetCommitRequestPartition()
              .setPartitionIndex(1)
              .setCommittedOffset(20),
            new TxnOffsetCommitRequestData.TxnOffsetCommitRequestPartition()
              .setPartitionIndex(2)
              .setCommittedOffset(30)).asJava),
        // bar exists.
        new TxnOffsetCommitRequestData.TxnOffsetCommitRequestTopic()
          .setName("bar")
          .setPartitions(List(
            new TxnOffsetCommitRequestData.TxnOffsetCommitRequestPartition()
              .setPartitionIndex(0)
              .setCommittedOffset(40),
            new TxnOffsetCommitRequestData.TxnOffsetCommitRequestPartition()
              .setPartitionIndex(1)
              .setCommittedOffset(50)).asJava),
        // zar does not exist.
        new TxnOffsetCommitRequestData.TxnOffsetCommitRequestTopic()
          .setName("zar")
          .setPartitions(List(
            new TxnOffsetCommitRequestData.TxnOffsetCommitRequestPartition()
              .setPartitionIndex(0)
              .setCommittedOffset(60),
            new TxnOffsetCommitRequestData.TxnOffsetCommitRequestPartition()
              .setPartitionIndex(1)
              .setCommittedOffset(70)).asJava)).asJava)

    val requestChannelRequest = buildRequest(new TxnOffsetCommitRequest.Builder(txnOffsetCommitRequest).build())

    // This is the request expected by the group coordinator.
    val expectedTxnOffsetCommitRequest = new TxnOffsetCommitRequestData()
      .setGroupId("group")
      .setMemberId("member")
      .setTopics(List(
        // foo exists but only has 2 partitions.
        new TxnOffsetCommitRequestData.TxnOffsetCommitRequestTopic()
          .setName("foo")
          .setPartitions(List(
            new TxnOffsetCommitRequestData.TxnOffsetCommitRequestPartition()
              .setPartitionIndex(0)
              .setCommittedOffset(10),
            new TxnOffsetCommitRequestData.TxnOffsetCommitRequestPartition()
              .setPartitionIndex(1)
              .setCommittedOffset(20)).asJava),
        new TxnOffsetCommitRequestData.TxnOffsetCommitRequestTopic()
          .setName("bar")
          .setPartitions(List(
            new TxnOffsetCommitRequestData.TxnOffsetCommitRequestPartition()
              .setPartitionIndex(0)
              .setCommittedOffset(40),
            new TxnOffsetCommitRequestData.TxnOffsetCommitRequestPartition()
              .setPartitionIndex(1)
              .setCommittedOffset(50)).asJava)).asJava)

    val future = new CompletableFuture[TxnOffsetCommitResponseData]()
    when(txnCoordinator.partitionFor(expectedTxnOffsetCommitRequest.transactionalId)).thenReturn(0)
    when(groupCoordinator.commitTransactionalOffsets(
      requestChannelRequest.context,
      expectedTxnOffsetCommitRequest,
      RequestLocal.NoCaching.bufferSupplier
    )).thenReturn(future)
    kafkaApis = createKafkaApis()
    kafkaApis.handle(
      requestChannelRequest,
      RequestLocal.NoCaching
    )

    // This is the response returned by the group coordinator.
    val txnOffsetCommitResponse = new TxnOffsetCommitResponseData()
      .setTopics(List(
        new TxnOffsetCommitResponseData.TxnOffsetCommitResponseTopic()
          .setName("foo")
          .setPartitions(List(
            new TxnOffsetCommitResponseData.TxnOffsetCommitResponsePartition()
              .setPartitionIndex(0)
              .setErrorCode(Errors.NONE.code),
            new TxnOffsetCommitResponseData.TxnOffsetCommitResponsePartition()
              .setPartitionIndex(1)
              .setErrorCode(Errors.NONE.code)).asJava),
        new TxnOffsetCommitResponseData.TxnOffsetCommitResponseTopic()
          .setName("bar")
          .setPartitions(List(
            new TxnOffsetCommitResponseData.TxnOffsetCommitResponsePartition()
              .setPartitionIndex(0)
              .setErrorCode(Errors.NONE.code),
            new TxnOffsetCommitResponseData.TxnOffsetCommitResponsePartition()
              .setPartitionIndex(1)
              .setErrorCode(Errors.NONE.code)).asJava)).asJava)

    val expectedTxnOffsetCommitResponse = new TxnOffsetCommitResponseData()
      .setTopics(List(
        new TxnOffsetCommitResponseData.TxnOffsetCommitResponseTopic()
          .setName("foo")
          .setPartitions(List(
            // foo-2 is first because partitions failing the validation
            // are put in the response first.
            new TxnOffsetCommitResponseData.TxnOffsetCommitResponsePartition()
              .setPartitionIndex(2)
              .setErrorCode(Errors.UNKNOWN_TOPIC_OR_PARTITION.code),
            new TxnOffsetCommitResponseData.TxnOffsetCommitResponsePartition()
              .setPartitionIndex(0)
              .setErrorCode(Errors.NONE.code),
            new TxnOffsetCommitResponseData.TxnOffsetCommitResponsePartition()
              .setPartitionIndex(1)
              .setErrorCode(Errors.NONE.code)).asJava),
        // zar is before bar because topics failing the validation are
        // put in the response first.
        new TxnOffsetCommitResponseData.TxnOffsetCommitResponseTopic()
          .setName("zar")
          .setPartitions(List(
            new TxnOffsetCommitResponseData.TxnOffsetCommitResponsePartition()
              .setPartitionIndex(0)
              .setErrorCode(Errors.UNKNOWN_TOPIC_OR_PARTITION.code),
            new TxnOffsetCommitResponseData.TxnOffsetCommitResponsePartition()
              .setPartitionIndex(1)
              .setErrorCode(Errors.UNKNOWN_TOPIC_OR_PARTITION.code)).asJava),
        new TxnOffsetCommitResponseData.TxnOffsetCommitResponseTopic()
          .setName("bar")
          .setPartitions(List(
            new TxnOffsetCommitResponseData.TxnOffsetCommitResponsePartition()
              .setPartitionIndex(0)
              .setErrorCode(Errors.NONE.code),
            new TxnOffsetCommitResponseData.TxnOffsetCommitResponsePartition()
              .setPartitionIndex(1)
              .setErrorCode(Errors.NONE.code)).asJava)).asJava)

    future.complete(txnOffsetCommitResponse)
    val response = verifyNoThrottling[TxnOffsetCommitResponse](requestChannelRequest)
    assertEquals(expectedTxnOffsetCommitResponse, response.data)
  }

  @ParameterizedTest
  @ApiKeyVersionsSource(apiKey = ApiKeys.TXN_OFFSET_COMMIT)
  def shouldReplaceCoordinatorNotAvailableWithLoadInProcessInTxnOffsetCommitWithOlderClient(version: Short): Unit = {
    val topic = "topic"
    addTopicToMetadataCache(topic, numPartitions = 2)

    val topicPartition = new TopicPartition(topic, 1)
    val capturedResponse: ArgumentCaptor[TxnOffsetCommitResponse] = ArgumentCaptor.forClass(classOf[TxnOffsetCommitResponse])

    val partitionOffsetCommitData = new TxnOffsetCommitRequest.CommittedOffset(15L, "", Optional.empty())
    val groupId = "groupId"

    val producerId = 15L
    val epoch = 0.toShort

    val offsetCommitRequest = new TxnOffsetCommitRequest.Builder(
      "txnId",
      groupId,
      producerId,
      epoch,
      Map(topicPartition -> partitionOffsetCommitData).asJava,
    ).build(version)
    val request = buildRequest(offsetCommitRequest)

    val requestLocal = RequestLocal.withThreadConfinedCaching
    val future = new CompletableFuture[TxnOffsetCommitResponseData]()
    when(txnCoordinator.partitionFor(offsetCommitRequest.data.transactionalId)).thenReturn(0)
    when(groupCoordinator.commitTransactionalOffsets(
      request.context,
      offsetCommitRequest.data,
      requestLocal.bufferSupplier
    )).thenReturn(future)

    future.complete(new TxnOffsetCommitResponseData()
      .setTopics(List(
        new TxnOffsetCommitResponseData.TxnOffsetCommitResponseTopic()
          .setName(topicPartition.topic)
          .setPartitions(List(
            new TxnOffsetCommitResponseData.TxnOffsetCommitResponsePartition()
              .setPartitionIndex(topicPartition.partition)
              .setErrorCode(Errors.COORDINATOR_LOAD_IN_PROGRESS.code)
          ).asJava)
      ).asJava))
    kafkaApis = createKafkaApis()
    kafkaApis.handleTxnOffsetCommitRequest(request, requestLocal)

    verify(requestChannel).sendResponse(
      ArgumentMatchers.eq(request),
      capturedResponse.capture(),
      ArgumentMatchers.eq(None)
    )
    val response = capturedResponse.getValue

    if (version < 2) {
      assertEquals(Errors.COORDINATOR_NOT_AVAILABLE, response.errors().get(topicPartition))
    } else {
      assertEquals(Errors.COORDINATOR_LOAD_IN_PROGRESS, response.errors().get(topicPartition))
    }
  }

  @Test
  def shouldReplaceProducerFencedWithInvalidProducerEpochInInitProducerIdWithOlderClient(): Unit = {
    val topic = "topic"
    addTopicToMetadataCache(topic, numPartitions = 2)

    for (version <- ApiKeys.INIT_PRODUCER_ID.oldestVersion to ApiKeys.INIT_PRODUCER_ID.latestVersion) {

      reset(replicaManager, clientRequestQuotaManager, requestChannel, txnCoordinator)

      val capturedResponse: ArgumentCaptor[InitProducerIdResponse] = ArgumentCaptor.forClass(classOf[InitProducerIdResponse])
      val responseCallback: ArgumentCaptor[InitProducerIdResult => Unit] = ArgumentCaptor.forClass(classOf[InitProducerIdResult => Unit])

      val transactionalId = "txnId"
      val producerId = if (version < 3)
        RecordBatch.NO_PRODUCER_ID
      else
        15

      val epoch = if (version < 3)
        RecordBatch.NO_PRODUCER_EPOCH
      else
        0.toShort

      val txnTimeoutMs = TimeUnit.MINUTES.toMillis(15).toInt

      val initProducerIdRequest = new InitProducerIdRequest.Builder(
        new InitProducerIdRequestData()
          .setTransactionalId(transactionalId)
          .setTransactionTimeoutMs(txnTimeoutMs)
          .setProducerId(producerId)
          .setProducerEpoch(epoch)
      ).build(version.toShort)

      val request = buildRequest(initProducerIdRequest)

      val expectedProducerIdAndEpoch = if (version < 3)
        Option.empty
      else
        Option(new ProducerIdAndEpoch(producerId, epoch))

      val requestLocal = RequestLocal.withThreadConfinedCaching
      when(txnCoordinator.handleInitProducerId(
        ArgumentMatchers.eq(transactionalId),
        ArgumentMatchers.eq(txnTimeoutMs),
        ArgumentMatchers.eq(expectedProducerIdAndEpoch),
        responseCallback.capture(),
        ArgumentMatchers.eq(requestLocal)
      )).thenAnswer(_ => responseCallback.getValue.apply(InitProducerIdResult(producerId, epoch, Errors.PRODUCER_FENCED)))
      kafkaApis = createKafkaApis()
      kafkaApis.handleInitProducerIdRequest(request, requestLocal)

      verify(requestChannel).sendResponse(
        ArgumentMatchers.eq(request),
        capturedResponse.capture(),
        ArgumentMatchers.eq(None)
      )
      val response = capturedResponse.getValue

      if (version < 4) {
        assertEquals(Errors.INVALID_PRODUCER_EPOCH.code, response.data.errorCode)
      } else {
        assertEquals(Errors.PRODUCER_FENCED.code, response.data.errorCode)
      }
    }
  }

  @Test
  def shouldReplaceProducerFencedWithInvalidProducerEpochInAddOffsetToTxnWithOlderClient(): Unit = {
    val topic = "topic"
    addTopicToMetadataCache(topic, numPartitions = 2)

    for (version <- ApiKeys.ADD_OFFSETS_TO_TXN.oldestVersion to ApiKeys.ADD_OFFSETS_TO_TXN.latestVersion) {

      reset(replicaManager, clientRequestQuotaManager, requestChannel, groupCoordinator, txnCoordinator)

      val capturedResponse: ArgumentCaptor[AddOffsetsToTxnResponse] = ArgumentCaptor.forClass(classOf[AddOffsetsToTxnResponse])
      val responseCallback: ArgumentCaptor[Errors => Unit] = ArgumentCaptor.forClass(classOf[Errors => Unit])

      val groupId = "groupId"
      val transactionalId = "txnId"
      val producerId = 15L
      val epoch = 0.toShort

      val addOffsetsToTxnRequest = new AddOffsetsToTxnRequest.Builder(
        new AddOffsetsToTxnRequestData()
          .setGroupId(groupId)
          .setTransactionalId(transactionalId)
          .setProducerId(producerId)
          .setProducerEpoch(epoch)
      ).build(version.toShort)
      val request = buildRequest(addOffsetsToTxnRequest)

      val partition = 1
      when(groupCoordinator.partitionFor(
        ArgumentMatchers.eq(groupId)
      )).thenReturn(partition)

      val requestLocal = RequestLocal.withThreadConfinedCaching
      when(txnCoordinator.handleAddPartitionsToTransaction(
        ArgumentMatchers.eq(transactionalId),
        ArgumentMatchers.eq(producerId),
        ArgumentMatchers.eq(epoch),
        ArgumentMatchers.eq(Set(new TopicPartition(Topic.GROUP_METADATA_TOPIC_NAME, partition))),
        responseCallback.capture(),
        ArgumentMatchers.eq(requestLocal)
      )).thenAnswer(_ => responseCallback.getValue.apply(Errors.PRODUCER_FENCED))
      kafkaApis = createKafkaApis()
      kafkaApis.handleAddOffsetsToTxnRequest(request, requestLocal)

      verify(requestChannel).sendResponse(
        ArgumentMatchers.eq(request),
        capturedResponse.capture(),
        ArgumentMatchers.eq(None)
      )
      val response = capturedResponse.getValue

      if (version < 2) {
        assertEquals(Errors.INVALID_PRODUCER_EPOCH.code, response.data.errorCode)
      } else {
        assertEquals(Errors.PRODUCER_FENCED.code, response.data.errorCode)
      }
    }
  }

  @Test
  def shouldReplaceProducerFencedWithInvalidProducerEpochInAddPartitionToTxnWithOlderClient(): Unit = {
    val topic = "topic"
    addTopicToMetadataCache(topic, numPartitions = 2)

    for (version <- ApiKeys.ADD_PARTITIONS_TO_TXN.oldestVersion to 3) {

      reset(replicaManager, clientRequestQuotaManager, requestChannel, txnCoordinator)

      val capturedResponse: ArgumentCaptor[AddPartitionsToTxnResponse] = ArgumentCaptor.forClass(classOf[AddPartitionsToTxnResponse])
      val responseCallback: ArgumentCaptor[Errors => Unit] = ArgumentCaptor.forClass(classOf[Errors => Unit])

      val transactionalId = "txnId"
      val producerId = 15L
      val epoch = 0.toShort

      val partition = 1
      val topicPartition = new TopicPartition(topic, partition)

      val addPartitionsToTxnRequest = AddPartitionsToTxnRequest.Builder.forClient(
        transactionalId,
        producerId,
        epoch,
        Collections.singletonList(topicPartition)
      ).build(version.toShort)
      val request = buildRequest(addPartitionsToTxnRequest)

      val requestLocal = RequestLocal.withThreadConfinedCaching
      when(txnCoordinator.handleAddPartitionsToTransaction(
        ArgumentMatchers.eq(transactionalId),
        ArgumentMatchers.eq(producerId),
        ArgumentMatchers.eq(epoch),
        ArgumentMatchers.eq(Set(topicPartition)),
        responseCallback.capture(),
        ArgumentMatchers.eq(requestLocal)
      )).thenAnswer(_ => responseCallback.getValue.apply(Errors.PRODUCER_FENCED))
      kafkaApis = createKafkaApis()
      kafkaApis.handleAddPartitionsToTxnRequest(request, requestLocal)

      verify(requestChannel).sendResponse(
        ArgumentMatchers.eq(request),
        capturedResponse.capture(),
        ArgumentMatchers.eq(None)
      )
      val response = capturedResponse.getValue

      if (version < 2) {
        assertEquals(Collections.singletonMap(topicPartition, Errors.INVALID_PRODUCER_EPOCH), response.errors().get(AddPartitionsToTxnResponse.V3_AND_BELOW_TXN_ID))
      } else {
        assertEquals(Collections.singletonMap(topicPartition, Errors.PRODUCER_FENCED), response.errors().get(AddPartitionsToTxnResponse.V3_AND_BELOW_TXN_ID))
      }
    }
  }

  @Test
  def testBatchedAddPartitionsToTxnRequest(): Unit = {
    val topic = "topic"
    addTopicToMetadataCache(topic, numPartitions = 2)

    val responseCallback: ArgumentCaptor[Errors => Unit] = ArgumentCaptor.forClass(classOf[Errors => Unit])
    val verifyPartitionsCallback: ArgumentCaptor[AddPartitionsToTxnResult => Unit] = ArgumentCaptor.forClass(classOf[AddPartitionsToTxnResult => Unit])

    val transactionalId1 = "txnId1"
    val transactionalId2 = "txnId2"
    val producerId = 15L
    val epoch = 0.toShort
    
    val tp0 = new TopicPartition(topic, 0)
    val tp1 = new TopicPartition(topic, 1)

    val addPartitionsToTxnRequest = AddPartitionsToTxnRequest.Builder.forBroker(
      new AddPartitionsToTxnTransactionCollection(
        List(new AddPartitionsToTxnTransaction()
          .setTransactionalId(transactionalId1)
          .setProducerId(producerId)
          .setProducerEpoch(epoch)
          .setVerifyOnly(false)
          .setTopics(new AddPartitionsToTxnTopicCollection(
            Collections.singletonList(new AddPartitionsToTxnTopic()
              .setName(tp0.topic)
              .setPartitions(Collections.singletonList(tp0.partition))
            ).iterator())
          ), new AddPartitionsToTxnTransaction()
          .setTransactionalId(transactionalId2)
          .setProducerId(producerId)
          .setProducerEpoch(epoch)
          .setVerifyOnly(true)
          .setTopics(new AddPartitionsToTxnTopicCollection(
            Collections.singletonList(new AddPartitionsToTxnTopic()
              .setName(tp1.topic)
              .setPartitions(Collections.singletonList(tp1.partition))
            ).iterator())
          )
        ).asJava.iterator()
      )
    ).build(4.toShort)
    val request = buildRequest(addPartitionsToTxnRequest)

    val requestLocal = RequestLocal.withThreadConfinedCaching
    when(txnCoordinator.handleAddPartitionsToTransaction(
      ArgumentMatchers.eq(transactionalId1),
      ArgumentMatchers.eq(producerId),
      ArgumentMatchers.eq(epoch),
      ArgumentMatchers.eq(Set(tp0)),
      responseCallback.capture(),
      ArgumentMatchers.eq(requestLocal)
    )).thenAnswer(_ => responseCallback.getValue.apply(Errors.NONE))

    when(txnCoordinator.handleVerifyPartitionsInTransaction(
      ArgumentMatchers.eq(transactionalId2),
      ArgumentMatchers.eq(producerId),
      ArgumentMatchers.eq(epoch),
      ArgumentMatchers.eq(Set(tp1)),
      verifyPartitionsCallback.capture(),
    )).thenAnswer(_ => verifyPartitionsCallback.getValue.apply(AddPartitionsToTxnResponse.resultForTransaction(transactionalId2, Map(tp1 -> Errors.PRODUCER_FENCED).asJava)))
    kafkaApis = createKafkaApis()
    kafkaApis.handleAddPartitionsToTxnRequest(request, requestLocal)

    val response = verifyNoThrottling[AddPartitionsToTxnResponse](request)
    
    val expectedErrors = Map(
      transactionalId1 -> Collections.singletonMap(tp0, Errors.NONE),
      transactionalId2 -> Collections.singletonMap(tp1, Errors.PRODUCER_FENCED)
    ).asJava
    
    assertEquals(expectedErrors, response.errors())
  }

  @ParameterizedTest
  @ApiKeyVersionsSource(apiKey = ApiKeys.ADD_PARTITIONS_TO_TXN)
  def testHandleAddPartitionsToTxnAuthorizationFailedAndMetrics(version: Short): Unit = {
    val requestMetrics = new RequestChannel.Metrics(Seq(ApiKeys.ADD_PARTITIONS_TO_TXN))
    try {
      val topic = "topic"

      val transactionalId = "txnId1"
      val producerId = 15L
      val epoch = 0.toShort

      val tp = new TopicPartition(topic, 0)

      val addPartitionsToTxnRequest =
        if (version < 4)
          AddPartitionsToTxnRequest.Builder.forClient(
            transactionalId,
            producerId,
            epoch,
            Collections.singletonList(tp)).build(version)
        else
          AddPartitionsToTxnRequest.Builder.forBroker(
            new AddPartitionsToTxnTransactionCollection(
              List(new AddPartitionsToTxnTransaction()
                .setTransactionalId(transactionalId)
                .setProducerId(producerId)
                .setProducerEpoch(epoch)
                .setVerifyOnly(true)
                .setTopics(new AddPartitionsToTxnTopicCollection(
                  Collections.singletonList(new AddPartitionsToTxnTopic()
                    .setName(tp.topic)
                    .setPartitions(Collections.singletonList(tp.partition))
                  ).iterator()))
              ).asJava.iterator())).build(version)

      val requestChannelRequest = buildRequest(addPartitionsToTxnRequest, requestMetrics = requestMetrics)

      val authorizer: Authorizer = mock(classOf[Authorizer])
      when(authorizer.authorize(any[RequestContext], any[util.List[Action]]))
        .thenReturn(Seq(AuthorizationResult.DENIED).asJava)
      kafkaApis = createKafkaApis(authorizer = Some(authorizer))
      kafkaApis.handle(
        requestChannelRequest,
        RequestLocal.NoCaching
      )

      val response = verifyNoThrottlingAndUpdateMetrics[AddPartitionsToTxnResponse](requestChannelRequest)
      val error = if (version < 4)
        response.errors().get(AddPartitionsToTxnResponse.V3_AND_BELOW_TXN_ID).get(tp)
      else
        Errors.forCode(response.data().errorCode)

      val expectedError = if (version < 4) Errors.TRANSACTIONAL_ID_AUTHORIZATION_FAILED else Errors.CLUSTER_AUTHORIZATION_FAILED
      assertEquals(expectedError, error)

      val metricName = if (version < 4) ApiKeys.ADD_PARTITIONS_TO_TXN.name else RequestMetrics.verifyPartitionsInTxnMetricName
      assertEquals(8, TestUtils.metersCount(metricName))
    } finally {
      requestMetrics.close()
    }
  }

  @ParameterizedTest
  @ApiKeyVersionsSource(apiKey = ApiKeys.ADD_PARTITIONS_TO_TXN)
  def testAddPartitionsToTxnOperationNotAttempted(version: Short): Unit = {
    val topic = "topic"
    addTopicToMetadataCache(topic, numPartitions = 1)

    val transactionalId = "txnId1"
    val producerId = 15L
    val epoch = 0.toShort

    val tp0 = new TopicPartition(topic, 0)
    val tp1 = new TopicPartition(topic, 1)

    val addPartitionsToTxnRequest = if (version < 4)
      AddPartitionsToTxnRequest.Builder.forClient(
        transactionalId,
        producerId,
        epoch,
        List(tp0, tp1).asJava).build(version)
    else
      AddPartitionsToTxnRequest.Builder.forBroker(
        new AddPartitionsToTxnTransactionCollection(
          List(new AddPartitionsToTxnTransaction()
            .setTransactionalId(transactionalId)
            .setProducerId(producerId)
            .setProducerEpoch(epoch)
            .setVerifyOnly(true)
            .setTopics(new AddPartitionsToTxnTopicCollection(
              Collections.singletonList(new AddPartitionsToTxnTopic()
                .setName(tp0.topic)
                .setPartitions(List[Integer](tp0.partition, tp1.partition()).asJava)
              ).iterator()))
          ).asJava.iterator())).build(version)

    val requestChannelRequest = buildRequest(addPartitionsToTxnRequest)
    kafkaApis = createKafkaApis()
    kafkaApis.handleAddPartitionsToTxnRequest(
      requestChannelRequest,
      RequestLocal.NoCaching
    )

    val response = verifyNoThrottling[AddPartitionsToTxnResponse](requestChannelRequest)
    
    def checkErrorForTp(tp: TopicPartition, expectedError: Errors): Unit = {
      val error = if (version < 4)
        response.errors().get(AddPartitionsToTxnResponse.V3_AND_BELOW_TXN_ID).get(tp)
      else
        response.errors().get(transactionalId).get(tp)

      assertEquals(expectedError, error)
    }

    checkErrorForTp(tp0, Errors.OPERATION_NOT_ATTEMPTED)
    checkErrorForTp(tp1, Errors.UNKNOWN_TOPIC_OR_PARTITION)
  }

  @Test
  def shouldReplaceProducerFencedWithInvalidProducerEpochInEndTxnWithOlderClient(): Unit = {
    val topic = "topic"
    addTopicToMetadataCache(topic, numPartitions = 2)

    for (version <- ApiKeys.END_TXN.oldestVersion to ApiKeys.END_TXN.latestVersion) {
      reset(replicaManager, clientRequestQuotaManager, requestChannel, txnCoordinator)

      val capturedResponse: ArgumentCaptor[EndTxnResponse] = ArgumentCaptor.forClass(classOf[EndTxnResponse])
      val responseCallback: ArgumentCaptor[Errors => Unit] = ArgumentCaptor.forClass(classOf[Errors => Unit])

      val transactionalId = "txnId"
      val producerId = 15L
      val epoch = 0.toShort

      val endTxnRequest = new EndTxnRequest.Builder(
        new EndTxnRequestData()
          .setTransactionalId(transactionalId)
          .setProducerId(producerId)
          .setProducerEpoch(epoch)
          .setCommitted(true)
      ).build(version.toShort)
      val request = buildRequest(endTxnRequest)

      val requestLocal = RequestLocal.withThreadConfinedCaching
      when(txnCoordinator.handleEndTransaction(
        ArgumentMatchers.eq(transactionalId),
        ArgumentMatchers.eq(producerId),
        ArgumentMatchers.eq(epoch),
        ArgumentMatchers.eq(TransactionResult.COMMIT),
        responseCallback.capture(),
        ArgumentMatchers.eq(requestLocal)
      )).thenAnswer(_ => responseCallback.getValue.apply(Errors.PRODUCER_FENCED))
      kafkaApis = createKafkaApis()
      kafkaApis.handleEndTxnRequest(request, requestLocal)

      verify(requestChannel).sendResponse(
        ArgumentMatchers.eq(request),
        capturedResponse.capture(),
        ArgumentMatchers.eq(None)
      )
      val response = capturedResponse.getValue

      if (version < 2) {
        assertEquals(Errors.INVALID_PRODUCER_EPOCH.code, response.data.errorCode)
      } else {
        assertEquals(Errors.PRODUCER_FENCED.code, response.data.errorCode)
      }
    }
  }

  @Test
  def shouldReplaceProducerFencedWithInvalidProducerEpochInProduceResponse(): Unit = {
    val topic = "topic"
    addTopicToMetadataCache(topic, numPartitions = 2)

    for (version <- ApiKeys.PRODUCE.oldestVersion to ApiKeys.PRODUCE.latestVersion) {

      reset(replicaManager, clientQuotaManager, clientRequestQuotaManager, requestChannel, txnCoordinator)

      val responseCallback: ArgumentCaptor[Map[TopicPartition, PartitionResponse] => Unit] = ArgumentCaptor.forClass(classOf[Map[TopicPartition, PartitionResponse] => Unit])

      val tp = new TopicPartition("topic", 0)

      val produceRequest = ProduceRequest.forCurrentMagic(new ProduceRequestData()
        .setTopicData(new ProduceRequestData.TopicProduceDataCollection(
          Collections.singletonList(new ProduceRequestData.TopicProduceData()
            .setName(tp.topic).setPartitionData(Collections.singletonList(
            new ProduceRequestData.PartitionProduceData()
              .setIndex(tp.partition)
              .setRecords(MemoryRecords.withRecords(CompressionType.NONE, new SimpleRecord("test".getBytes))))))
            .iterator))
        .setAcks(1.toShort)
        .setTimeoutMs(5000))
        .build(version.toShort)
      val request = buildRequest(produceRequest)

      when(replicaManager.handleProduceAppend(anyLong,
        anyShort,
        ArgumentMatchers.eq(false),
        ArgumentMatchers.eq(AppendOrigin.CLIENT),
        any(),
        any(),
        responseCallback.capture(),
        any(),
        any(),
        any()
      )).thenAnswer(_ => responseCallback.getValue.apply(Map(tp -> new PartitionResponse(Errors.INVALID_PRODUCER_EPOCH))))

      when(clientRequestQuotaManager.maybeRecordAndGetThrottleTimeMs(any[RequestChannel.Request](),
        any[Long])).thenReturn(0)
      when(clientQuotaManager.maybeRecordAndGetThrottleTimeMs(
        any[RequestChannel.Request](), anyDouble, anyLong)).thenReturn(0)
      kafkaApis = createKafkaApis()
      kafkaApis.handleProduceRequest(request, RequestLocal.withThreadConfinedCaching)

      val response = verifyNoThrottling[ProduceResponse](request)

      assertEquals(1, response.data.responses.size)
      val topicProduceResponse = response.data.responses.asScala.head
      assertEquals(1, topicProduceResponse.partitionResponses.size)
      val partitionProduceResponse = topicProduceResponse.partitionResponses.asScala.head
      assertEquals(Errors.INVALID_PRODUCER_EPOCH, Errors.forCode(partitionProduceResponse.errorCode))
    }
  }

  @Test
  def testProduceResponseContainsNewLeaderOnNotLeaderOrFollower(): Unit = {
    val topic = "topic"
    addTopicToMetadataCache(topic, numPartitions = 2, numBrokers = 3)

    for (version <- 10 to ApiKeys.PRODUCE.latestVersion) {

      reset(replicaManager, clientQuotaManager, clientRequestQuotaManager, requestChannel, txnCoordinator)

      val responseCallback: ArgumentCaptor[Map[TopicPartition, PartitionResponse] => Unit] = ArgumentCaptor.forClass(classOf[Map[TopicPartition, PartitionResponse] => Unit])

      val tp = new TopicPartition(topic, 0)
      val partition = mock(classOf[Partition])
      val newLeaderId = 2
      val newLeaderEpoch = 5

      val produceRequest = ProduceRequest.forCurrentMagic(new ProduceRequestData()
        .setTopicData(new ProduceRequestData.TopicProduceDataCollection(
          Collections.singletonList(new ProduceRequestData.TopicProduceData()
            .setName(tp.topic).setPartitionData(Collections.singletonList(
            new ProduceRequestData.PartitionProduceData()
              .setIndex(tp.partition)
              .setRecords(MemoryRecords.withRecords(CompressionType.NONE, new SimpleRecord("test".getBytes))))))
            .iterator))
        .setAcks(1.toShort)
        .setTimeoutMs(5000))
        .build(version.toShort)
      val request = buildRequest(produceRequest)

      when(replicaManager.handleProduceAppend(anyLong,
        anyShort,
        ArgumentMatchers.eq(false),
        ArgumentMatchers.eq(AppendOrigin.CLIENT),
        any(),
        any(),
        responseCallback.capture(),
        any(),
        any(),
        any())
      ).thenAnswer(_ => responseCallback.getValue.apply(Map(tp -> new PartitionResponse(Errors.NOT_LEADER_OR_FOLLOWER))))

      when(replicaManager.getPartitionOrError(tp)).thenAnswer(_ => Right(partition))
      when(partition.leaderReplicaIdOpt).thenAnswer(_ => Some(newLeaderId))
      when(partition.getLeaderEpoch).thenAnswer(_ => newLeaderEpoch)

      when(clientRequestQuotaManager.maybeRecordAndGetThrottleTimeMs(any[RequestChannel.Request](),
        any[Long])).thenReturn(0)
      when(clientQuotaManager.maybeRecordAndGetThrottleTimeMs(
        any[RequestChannel.Request](), anyDouble, anyLong)).thenReturn(0)
      kafkaApis = createKafkaApis()
      kafkaApis.handleProduceRequest(request, RequestLocal.withThreadConfinedCaching)

      val response = verifyNoThrottling[ProduceResponse](request)

      assertEquals(1, response.data.responses.size)
      val topicProduceResponse = response.data.responses.asScala.head
      assertEquals(1, topicProduceResponse.partitionResponses.size)
      val partitionProduceResponse = topicProduceResponse.partitionResponses.asScala.head
      assertEquals(Errors.NOT_LEADER_OR_FOLLOWER, Errors.forCode(partitionProduceResponse.errorCode))
      assertEquals(newLeaderId, partitionProduceResponse.currentLeader.leaderId())
      assertEquals(newLeaderEpoch, partitionProduceResponse.currentLeader.leaderEpoch())
      assertEquals(1, response.data.nodeEndpoints.size)
      val node = response.data.nodeEndpoints.asScala.head
      assertEquals(2, node.nodeId)
      assertEquals("broker2", node.host)
    }
  }

  @Test
  def testProduceResponseReplicaManagerLookupErrorOnNotLeaderOrFollower(): Unit = {
    val topic = "topic"
    addTopicToMetadataCache(topic, numPartitions = 2, numBrokers = 3)

    for (version <- 10 to ApiKeys.PRODUCE.latestVersion) {

      reset(replicaManager, clientQuotaManager, clientRequestQuotaManager, requestChannel, txnCoordinator)

      val responseCallback: ArgumentCaptor[Map[TopicPartition, PartitionResponse] => Unit] = ArgumentCaptor.forClass(classOf[Map[TopicPartition, PartitionResponse] => Unit])

      val tp = new TopicPartition(topic, 0)

      val produceRequest = ProduceRequest.forCurrentMagic(new ProduceRequestData()
        .setTopicData(new ProduceRequestData.TopicProduceDataCollection(
          Collections.singletonList(new ProduceRequestData.TopicProduceData()
            .setName(tp.topic).setPartitionData(Collections.singletonList(
            new ProduceRequestData.PartitionProduceData()
              .setIndex(tp.partition)
              .setRecords(MemoryRecords.withRecords(CompressionType.NONE, new SimpleRecord("test".getBytes))))))
            .iterator))
        .setAcks(1.toShort)
        .setTimeoutMs(5000))
        .build(version.toShort)
      val request = buildRequest(produceRequest)

      when(replicaManager.handleProduceAppend(anyLong,
        anyShort,
        ArgumentMatchers.eq(false),
        ArgumentMatchers.eq(AppendOrigin.CLIENT),
        any(),
        any(),
        responseCallback.capture(),
        any(),
        any(),
        any())
      ).thenAnswer(_ => responseCallback.getValue.apply(Map(tp -> new PartitionResponse(Errors.NOT_LEADER_OR_FOLLOWER))))

      when(replicaManager.getPartitionOrError(tp)).thenAnswer(_ => Left(Errors.UNKNOWN_TOPIC_OR_PARTITION))

      when(clientRequestQuotaManager.maybeRecordAndGetThrottleTimeMs(any[RequestChannel.Request](),
        any[Long])).thenReturn(0)
      when(clientQuotaManager.maybeRecordAndGetThrottleTimeMs(
        any[RequestChannel.Request](), anyDouble, anyLong)).thenReturn(0)
      kafkaApis = createKafkaApis()
      kafkaApis.handleProduceRequest(request, RequestLocal.withThreadConfinedCaching)

      val response = verifyNoThrottling[ProduceResponse](request)

      assertEquals(1, response.data.responses.size)
      val topicProduceResponse = response.data.responses.asScala.head
      assertEquals(1, topicProduceResponse.partitionResponses.size)
      val partitionProduceResponse = topicProduceResponse.partitionResponses.asScala.head
      assertEquals(Errors.NOT_LEADER_OR_FOLLOWER, Errors.forCode(partitionProduceResponse.errorCode))
      // LeaderId and epoch should be the same values inserted into the metadata cache
      assertEquals(0, partitionProduceResponse.currentLeader.leaderId())
      assertEquals(1, partitionProduceResponse.currentLeader.leaderEpoch())
      assertEquals(1, response.data.nodeEndpoints.size)
      val node = response.data.nodeEndpoints.asScala.head
      assertEquals(0, node.nodeId)
      assertEquals("broker0", node.host)
    }
  }

  @Test
  def testProduceResponseMetadataLookupErrorOnNotLeaderOrFollower(): Unit = {
    val topic = "topic"
    metadataCache = mock(classOf[ZkMetadataCache])

    for (version <- 10 to ApiKeys.PRODUCE.latestVersion) {

      reset(replicaManager, clientQuotaManager, clientRequestQuotaManager, requestChannel, txnCoordinator)

      val responseCallback: ArgumentCaptor[Map[TopicPartition, PartitionResponse] => Unit] = ArgumentCaptor.forClass(classOf[Map[TopicPartition, PartitionResponse] => Unit])

      val tp = new TopicPartition(topic, 0)

      val produceRequest = ProduceRequest.forCurrentMagic(new ProduceRequestData()
        .setTopicData(new ProduceRequestData.TopicProduceDataCollection(
          Collections.singletonList(new ProduceRequestData.TopicProduceData()
            .setName(tp.topic).setPartitionData(Collections.singletonList(
            new ProduceRequestData.PartitionProduceData()
              .setIndex(tp.partition)
              .setRecords(MemoryRecords.withRecords(CompressionType.NONE, new SimpleRecord("test".getBytes))))))
            .iterator))
        .setAcks(1.toShort)
        .setTimeoutMs(5000))
        .build(version.toShort)
      val request = buildRequest(produceRequest)

      when(replicaManager.handleProduceAppend(anyLong,
        anyShort,
        ArgumentMatchers.eq(false),
        ArgumentMatchers.eq(AppendOrigin.CLIENT),
        any(),
        any(),
        responseCallback.capture(),
        any(),
        any(),
        any())
      ).thenAnswer(_ => responseCallback.getValue.apply(Map(tp -> new PartitionResponse(Errors.NOT_LEADER_OR_FOLLOWER))))

      when(replicaManager.getPartitionOrError(tp)).thenAnswer(_ => Left(Errors.UNKNOWN_TOPIC_OR_PARTITION))

      when(clientRequestQuotaManager.maybeRecordAndGetThrottleTimeMs(any[RequestChannel.Request](),
        any[Long])).thenReturn(0)
      when(clientQuotaManager.maybeRecordAndGetThrottleTimeMs(
        any[RequestChannel.Request](), anyDouble, anyLong)).thenReturn(0)
      when(metadataCache.contains(tp)).thenAnswer(_ => true)
      when(metadataCache.getPartitionInfo(tp.topic(), tp.partition())).thenAnswer(_ => Option.empty)
      when(metadataCache.getAliveBrokerNode(any(), any())).thenReturn(Option.empty)
      kafkaApis = createKafkaApis()
      kafkaApis.handleProduceRequest(request, RequestLocal.withThreadConfinedCaching)

      val response = verifyNoThrottling[ProduceResponse](request)

      assertEquals(1, response.data.responses.size)
      val topicProduceResponse = response.data.responses.asScala.head
      assertEquals(1, topicProduceResponse.partitionResponses.size)
      val partitionProduceResponse = topicProduceResponse.partitionResponses.asScala.head
      assertEquals(Errors.NOT_LEADER_OR_FOLLOWER, Errors.forCode(partitionProduceResponse.errorCode))
      assertEquals(-1, partitionProduceResponse.currentLeader.leaderId())
      assertEquals(-1, partitionProduceResponse.currentLeader.leaderEpoch())
      assertEquals(0, response.data.nodeEndpoints.size)
    }
  }

  @Test
  def testTransactionalParametersSetCorrectly(): Unit = {
    val topic = "topic"
    val transactionalId = "txn1"

    addTopicToMetadataCache(topic, numPartitions = 2)

    for (version <- 3 to ApiKeys.PRODUCE.latestVersion) {

      reset(replicaManager, clientQuotaManager, clientRequestQuotaManager, requestChannel, txnCoordinator)

      val tp = new TopicPartition("topic", 0)

      val produceRequest = ProduceRequest.forCurrentMagic(new ProduceRequestData()
        .setTopicData(new ProduceRequestData.TopicProduceDataCollection(
          Collections.singletonList(new ProduceRequestData.TopicProduceData()
            .setName(tp.topic).setPartitionData(Collections.singletonList(
            new ProduceRequestData.PartitionProduceData()
              .setIndex(tp.partition)
              .setRecords(MemoryRecords.withTransactionalRecords(CompressionType.NONE, 0, 0, 0, new SimpleRecord("test".getBytes))))))
            .iterator))
        .setAcks(1.toShort)
        .setTransactionalId(transactionalId)
        .setTimeoutMs(5000))
        .build(version.toShort)
      val request = buildRequest(produceRequest)

<<<<<<< HEAD
      val kafkaApis = createKafkaApis()

      val requestLocal = RequestLocal.withThreadConfinedCaching

      kafkaApis.handleProduceRequest(request, requestLocal)
=======
      kafkaApis = createKafkaApis()
      kafkaApis.handleProduceRequest(request, RequestLocal.withThreadConfinedCaching)
>>>>>>> e6875f37
      
      verify(replicaManager).handleProduceAppend(anyLong,
        anyShort,
        ArgumentMatchers.eq(false),
        ArgumentMatchers.eq(AppendOrigin.CLIENT),
        ArgumentMatchers.eq(transactionalId),
        any(),
        any(),
        any(),
        any(),
        any())
    }
  }

  @Test
  def testAddPartitionsToTxnWithInvalidPartition(): Unit = {
    val topic = "topic"
    addTopicToMetadataCache(topic, numPartitions = 1)

    def checkInvalidPartition(invalidPartitionId: Int): Unit = {
      reset(replicaManager, clientRequestQuotaManager, requestChannel)

      val invalidTopicPartition = new TopicPartition(topic, invalidPartitionId)
      val addPartitionsToTxnRequest = AddPartitionsToTxnRequest.Builder.forClient(
        "txnlId", 15L, 0.toShort, List(invalidTopicPartition).asJava
      ).build()
      val request = buildRequest(addPartitionsToTxnRequest)

      when(clientRequestQuotaManager.maybeRecordAndGetThrottleTimeMs(any[RequestChannel.Request](),
        any[Long])).thenReturn(0)
      kafkaApis = createKafkaApis()
      kafkaApis.handleAddPartitionsToTxnRequest(request, RequestLocal.withThreadConfinedCaching)

      val response = verifyNoThrottling[AddPartitionsToTxnResponse](request)
      assertEquals(Errors.UNKNOWN_TOPIC_OR_PARTITION, response.errors().get(AddPartitionsToTxnResponse.V3_AND_BELOW_TXN_ID).get(invalidTopicPartition))
    }

    checkInvalidPartition(-1)
    checkInvalidPartition(1) // topic has only one partition
  }

  @Test
  def shouldThrowUnsupportedVersionExceptionOnHandleAddOffsetToTxnRequestWhenInterBrokerProtocolNotSupported(): Unit = {
    assertThrows(classOf[UnsupportedVersionException],
      () => createKafkaApis(IBP_0_10_2_IV0).handleAddOffsetsToTxnRequest(null, RequestLocal.withThreadConfinedCaching))
  }

  @Test
  def shouldThrowUnsupportedVersionExceptionOnHandleAddPartitionsToTxnRequestWhenInterBrokerProtocolNotSupported(): Unit = {
    assertThrows(classOf[UnsupportedVersionException],
      () => createKafkaApis(IBP_0_10_2_IV0).handleAddPartitionsToTxnRequest(null, RequestLocal.withThreadConfinedCaching))
  }

  @Test
  def shouldThrowUnsupportedVersionExceptionOnHandleTxnOffsetCommitRequestWhenInterBrokerProtocolNotSupported(): Unit = {
    assertThrows(classOf[UnsupportedVersionException],
      () => createKafkaApis(IBP_0_10_2_IV0).handleAddPartitionsToTxnRequest(null, RequestLocal.withThreadConfinedCaching))
  }

  @Test
  def shouldThrowUnsupportedVersionExceptionOnHandleEndTxnRequestWhenInterBrokerProtocolNotSupported(): Unit = {
    assertThrows(classOf[UnsupportedVersionException],
      () => createKafkaApis(IBP_0_10_2_IV0).handleEndTxnRequest(null, RequestLocal.withThreadConfinedCaching))
  }

  @Test
  def shouldThrowUnsupportedVersionExceptionOnHandleWriteTxnMarkersRequestWhenInterBrokerProtocolNotSupported(): Unit = {
    assertThrows(classOf[UnsupportedVersionException],
      () => createKafkaApis(IBP_0_10_2_IV0).handleWriteTxnMarkersRequest(null, RequestLocal.withThreadConfinedCaching))
  }

  @Test
  def shouldRespondWithUnsupportedForMessageFormatOnHandleWriteTxnMarkersWhenMagicLowerThanRequired(): Unit = {
    val topicPartition = new TopicPartition("t", 0)
    val (_, request) = createWriteTxnMarkersRequest(asList(topicPartition))
    val expectedErrors = Map(topicPartition -> Errors.UNSUPPORTED_FOR_MESSAGE_FORMAT).asJava
    val capturedResponse: ArgumentCaptor[WriteTxnMarkersResponse] = ArgumentCaptor.forClass(classOf[WriteTxnMarkersResponse])

    when(replicaManager.getMagic(topicPartition))
      .thenReturn(Some(RecordBatch.MAGIC_VALUE_V1))
    kafkaApis = createKafkaApis()
    kafkaApis.handleWriteTxnMarkersRequest(request, RequestLocal.withThreadConfinedCaching)

    verify(requestChannel).sendResponse(
      ArgumentMatchers.eq(request),
      capturedResponse.capture(),
      ArgumentMatchers.eq(None)
    )
    val markersResponse = capturedResponse.getValue
    assertEquals(expectedErrors, markersResponse.errorsByProducerId.get(1L))
  }

  @Test
  def shouldRespondWithUnknownTopicWhenPartitionIsNotHosted(): Unit = {
    val topicPartition = new TopicPartition("t", 0)
    val (_, request) = createWriteTxnMarkersRequest(asList(topicPartition))
    val expectedErrors = Map(topicPartition -> Errors.UNKNOWN_TOPIC_OR_PARTITION).asJava
    val capturedResponse: ArgumentCaptor[WriteTxnMarkersResponse] = ArgumentCaptor.forClass(classOf[WriteTxnMarkersResponse])

    when(replicaManager.getMagic(topicPartition))
      .thenReturn(None)
    kafkaApis = createKafkaApis()
    kafkaApis.handleWriteTxnMarkersRequest(request, RequestLocal.withThreadConfinedCaching)

    verify(requestChannel).sendResponse(
      ArgumentMatchers.eq(request),
      capturedResponse.capture(),
      ArgumentMatchers.eq(None)
    )
    val markersResponse = capturedResponse.getValue
    assertEquals(expectedErrors, markersResponse.errorsByProducerId.get(1L))
  }

  @Test
  def shouldRespondWithUnsupportedMessageFormatForBadPartitionAndNoErrorsForGoodPartition(): Unit = {
    val tp1 = new TopicPartition("t", 0)
    val tp2 = new TopicPartition("t1", 0)
    val (_, request) = createWriteTxnMarkersRequest(asList(tp1, tp2))
    val expectedErrors = Map(tp1 -> Errors.UNSUPPORTED_FOR_MESSAGE_FORMAT, tp2 -> Errors.NONE).asJava

    val capturedResponse: ArgumentCaptor[WriteTxnMarkersResponse] = ArgumentCaptor.forClass(classOf[WriteTxnMarkersResponse])
    val responseCallback: ArgumentCaptor[Map[TopicPartition, PartitionResponse] => Unit] = ArgumentCaptor.forClass(classOf[Map[TopicPartition, PartitionResponse] => Unit])

    when(replicaManager.getMagic(tp1))
      .thenReturn(Some(RecordBatch.MAGIC_VALUE_V1))
    when(replicaManager.getMagic(tp2))
      .thenReturn(Some(RecordBatch.MAGIC_VALUE_V2))

    val requestLocal = RequestLocal.withThreadConfinedCaching
    when(replicaManager.appendRecords(anyLong,
      anyShort,
      ArgumentMatchers.eq(true),
      ArgumentMatchers.eq(AppendOrigin.COORDINATOR),
      any(),
      responseCallback.capture(),
      any(),
      any(),
      ArgumentMatchers.eq(requestLocal),
      any(),
      any(),
      any()
    )).thenAnswer(_ => responseCallback.getValue.apply(Map(tp2 -> new PartitionResponse(Errors.NONE))))
    kafkaApis = createKafkaApis()
    kafkaApis.handleWriteTxnMarkersRequest(request, requestLocal)

    verify(requestChannel).sendResponse(
      ArgumentMatchers.eq(request),
      capturedResponse.capture(),
      ArgumentMatchers.eq(None)
    )
    val markersResponse = capturedResponse.getValue
    assertEquals(expectedErrors, markersResponse.errorsByProducerId.get(1L))
  }

  @Test
  def shouldResignCoordinatorsIfStopReplicaReceivedWithDeleteFlagAndLeaderEpoch(): Unit = {
    shouldResignCoordinatorsIfStopReplicaReceivedWithDeleteFlag(
      LeaderAndIsr.InitialLeaderEpoch + 2, deletePartition = true)
  }

  @Test
  def shouldResignCoordinatorsIfStopReplicaReceivedWithDeleteFlagAndDeleteSentinel(): Unit = {
    shouldResignCoordinatorsIfStopReplicaReceivedWithDeleteFlag(
      LeaderAndIsr.EpochDuringDelete, deletePartition = true)
  }

  @Test
  def shouldResignCoordinatorsIfStopReplicaReceivedWithDeleteFlagAndNoEpochSentinel(): Unit = {
    shouldResignCoordinatorsIfStopReplicaReceivedWithDeleteFlag(
      LeaderAndIsr.NoEpoch, deletePartition = true)
  }

  @Test
  def shouldNotResignCoordinatorsIfStopReplicaReceivedWithoutDeleteFlag(): Unit = {
    shouldResignCoordinatorsIfStopReplicaReceivedWithDeleteFlag(
      LeaderAndIsr.InitialLeaderEpoch + 2, deletePartition = false)
  }

  def shouldResignCoordinatorsIfStopReplicaReceivedWithDeleteFlag(leaderEpoch: Int,
                                                                  deletePartition: Boolean): Unit = {
    val controllerId = 0
    val controllerEpoch = 5
    val brokerEpoch = 230498320L

    val fooPartition = new TopicPartition("foo", 0)
    val groupMetadataPartition = new TopicPartition(Topic.GROUP_METADATA_TOPIC_NAME, 0)
    val txnStatePartition = new TopicPartition(Topic.TRANSACTION_STATE_TOPIC_NAME, 0)

    val topicStates = Seq(
      new StopReplicaTopicState()
        .setTopicName(groupMetadataPartition.topic)
        .setPartitionStates(Seq(new StopReplicaPartitionState()
          .setPartitionIndex(groupMetadataPartition.partition)
          .setLeaderEpoch(leaderEpoch)
          .setDeletePartition(deletePartition)).asJava),
      new StopReplicaTopicState()
        .setTopicName(txnStatePartition.topic)
        .setPartitionStates(Seq(new StopReplicaPartitionState()
          .setPartitionIndex(txnStatePartition.partition)
          .setLeaderEpoch(leaderEpoch)
          .setDeletePartition(deletePartition)).asJava),
      new StopReplicaTopicState()
        .setTopicName(fooPartition.topic)
        .setPartitionStates(Seq(new StopReplicaPartitionState()
          .setPartitionIndex(fooPartition.partition)
          .setLeaderEpoch(leaderEpoch)
          .setDeletePartition(deletePartition)).asJava)
    ).asJava

    val stopReplicaRequest = new StopReplicaRequest.Builder(
      ApiKeys.STOP_REPLICA.latestVersion,
      controllerId,
      controllerEpoch,
      brokerEpoch,
      false,
      topicStates
    ).build()
    val request = buildRequest(stopReplicaRequest)

    when(replicaManager.stopReplicas(
      ArgumentMatchers.eq(request.context.correlationId),
      ArgumentMatchers.eq(controllerId),
      ArgumentMatchers.eq(controllerEpoch),
      ArgumentMatchers.eq(stopReplicaRequest.partitionStates().asScala)
    )).thenReturn(
      (mutable.Map(
        groupMetadataPartition -> Errors.NONE,
        txnStatePartition -> Errors.NONE,
        fooPartition -> Errors.NONE
      ), Errors.NONE)
    )
    when(controller.brokerEpoch).thenReturn(brokerEpoch)
    kafkaApis = createKafkaApis()
    kafkaApis.handleStopReplicaRequest(request)

    if (deletePartition) {
      if (leaderEpoch >= 0) {
        verify(txnCoordinator).onResignation(txnStatePartition.partition, Some(leaderEpoch))
        verify(groupCoordinator).onResignation(groupMetadataPartition.partition, OptionalInt.of(leaderEpoch))
      } else {
        verify(txnCoordinator).onResignation(txnStatePartition.partition, None)
        verify(groupCoordinator).onResignation(groupMetadataPartition.partition, OptionalInt.empty)
      }
    }
  }

  @Test
  def shouldRespondWithUnknownTopicOrPartitionForBadPartitionAndNoErrorsForGoodPartition(): Unit = {
    val tp1 = new TopicPartition("t", 0)
    val tp2 = new TopicPartition("t1", 0)
    val (_, request) = createWriteTxnMarkersRequest(asList(tp1, tp2))
    val expectedErrors = Map(tp1 -> Errors.UNKNOWN_TOPIC_OR_PARTITION, tp2 -> Errors.NONE).asJava

    val capturedResponse: ArgumentCaptor[WriteTxnMarkersResponse] = ArgumentCaptor.forClass(classOf[WriteTxnMarkersResponse])
    val responseCallback: ArgumentCaptor[Map[TopicPartition, PartitionResponse] => Unit] = ArgumentCaptor.forClass(classOf[Map[TopicPartition, PartitionResponse] => Unit])

    when(replicaManager.getMagic(tp1))
      .thenReturn(None)
    when(replicaManager.getMagic(tp2))
      .thenReturn(Some(RecordBatch.MAGIC_VALUE_V2))

    val requestLocal = RequestLocal.withThreadConfinedCaching
    when(replicaManager.appendRecords(anyLong,
      anyShort,
      ArgumentMatchers.eq(true),
      ArgumentMatchers.eq(AppendOrigin.COORDINATOR),
      any(),
      responseCallback.capture(),
      any(),
      any(),
      ArgumentMatchers.eq(requestLocal),
      any(),
      any(),
      any()
    )).thenAnswer(_ => responseCallback.getValue.apply(Map(tp2 -> new PartitionResponse(Errors.NONE))))
    kafkaApis = createKafkaApis()
    kafkaApis.handleWriteTxnMarkersRequest(request, requestLocal)
    verify(requestChannel).sendResponse(
      ArgumentMatchers.eq(request),
      capturedResponse.capture(),
      ArgumentMatchers.eq(None)
    )

    val markersResponse = capturedResponse.getValue
    assertEquals(expectedErrors, markersResponse.errorsByProducerId.get(1L))
  }

  @Test
  def shouldAppendToLogOnWriteTxnMarkersWhenCorrectMagicVersion(): Unit = {
    val topicPartition = new TopicPartition("t", 0)
    val request = createWriteTxnMarkersRequest(asList(topicPartition))._2
    when(replicaManager.getMagic(topicPartition))
      .thenReturn(Some(RecordBatch.MAGIC_VALUE_V2))

    val requestLocal = RequestLocal.withThreadConfinedCaching
    kafkaApis = createKafkaApis()
    kafkaApis.handleWriteTxnMarkersRequest(request, requestLocal)
    verify(replicaManager).appendRecords(anyLong,
      anyShort,
      ArgumentMatchers.eq(true),
      ArgumentMatchers.eq(AppendOrigin.COORDINATOR),
      any(),
      any(),
      any(),
      any(),
      ArgumentMatchers.eq(requestLocal),
      any(),
      any(),
      any())
  }

  @Test
  def testHandleWriteTxnMarkersRequestWithNewGroupCoordinator(): Unit = {
    val offset0 = new TopicPartition(Topic.GROUP_METADATA_TOPIC_NAME, 0)
    val offset1 = new TopicPartition(Topic.GROUP_METADATA_TOPIC_NAME, 1)
    val foo0 = new TopicPartition("foo", 0)
    val foo1 = new TopicPartition("foo", 1)

    val allPartitions = List(
      offset0,
      offset1,
      foo0,
      foo1
    )

    val writeTxnMarkersRequest = new WriteTxnMarkersRequest.Builder(
      ApiKeys.WRITE_TXN_MARKERS.latestVersion(),
      List(
        new TxnMarkerEntry(
          1L,
          1.toShort,
          0,
          TransactionResult.COMMIT,
          List(offset0, foo0).asJava
        ),
        new TxnMarkerEntry(
          2L,
          1.toShort,
          0,
          TransactionResult.ABORT,
          List(offset1, foo1).asJava
        )
      ).asJava
    ).build()

    val requestChannelRequest = buildRequest(writeTxnMarkersRequest)

    allPartitions.foreach { tp =>
      when(replicaManager.getMagic(tp))
        .thenReturn(Some(RecordBatch.MAGIC_VALUE_V2))
    }

    when(groupCoordinator.completeTransaction(
      ArgumentMatchers.eq(offset0),
      ArgumentMatchers.eq(1L),
      ArgumentMatchers.eq(1.toShort),
      ArgumentMatchers.eq(0),
      ArgumentMatchers.eq(TransactionResult.COMMIT),
      ArgumentMatchers.eq(Duration.ofMillis(Defaults.RequestTimeoutMs))
    )).thenReturn(CompletableFuture.completedFuture[Void](null))

    when(groupCoordinator.completeTransaction(
      ArgumentMatchers.eq(offset1),
      ArgumentMatchers.eq(2L),
      ArgumentMatchers.eq(1.toShort),
      ArgumentMatchers.eq(0),
      ArgumentMatchers.eq(TransactionResult.ABORT),
      ArgumentMatchers.eq(Duration.ofMillis(Defaults.RequestTimeoutMs))
    )).thenReturn(CompletableFuture.completedFuture[Void](null))

    val entriesPerPartition: ArgumentCaptor[Map[TopicPartition, MemoryRecords]] =
      ArgumentCaptor.forClass(classOf[Map[TopicPartition, MemoryRecords]])
    val responseCallback: ArgumentCaptor[Map[TopicPartition, PartitionResponse] => Unit] =
      ArgumentCaptor.forClass(classOf[Map[TopicPartition, PartitionResponse] => Unit])

    when(replicaManager.appendRecords(
      ArgumentMatchers.eq(Defaults.RequestTimeoutMs.toLong),
      ArgumentMatchers.eq(-1),
      ArgumentMatchers.eq(true),
      ArgumentMatchers.eq(AppendOrigin.COORDINATOR),
      entriesPerPartition.capture(),
      responseCallback.capture(),
      any(),
      any(),
      ArgumentMatchers.eq(RequestLocal.NoCaching),
      any(),
      any(),
      any()
    )).thenAnswer { _ =>
      responseCallback.getValue.apply(
        entriesPerPartition.getValue.keySet.map { tp =>
          tp -> new PartitionResponse(Errors.NONE)
        }.toMap
      )
    }
    kafkaApis = createKafkaApis(overrideProperties = Map(
      KafkaConfig.NewGroupCoordinatorEnableProp -> "true"
    ))
    kafkaApis.handleWriteTxnMarkersRequest(requestChannelRequest, RequestLocal.NoCaching)

    val expectedResponse = new WriteTxnMarkersResponseData()
      .setMarkers(List(
        new WriteTxnMarkersResponseData.WritableTxnMarkerResult()
          .setProducerId(1L)
          .setTopics(List(
            new WriteTxnMarkersResponseData.WritableTxnMarkerTopicResult()
              .setName(Topic.GROUP_METADATA_TOPIC_NAME)
              .setPartitions(List(
                new WriteTxnMarkersResponseData.WritableTxnMarkerPartitionResult()
                  .setPartitionIndex(0)
                  .setErrorCode(Errors.NONE.code)
              ).asJava),
            new WriteTxnMarkersResponseData.WritableTxnMarkerTopicResult()
              .setName("foo")
              .setPartitions(List(
                new WriteTxnMarkersResponseData.WritableTxnMarkerPartitionResult()
                  .setPartitionIndex(0)
                  .setErrorCode(Errors.NONE.code)
              ).asJava)
          ).asJava),
        new WriteTxnMarkersResponseData.WritableTxnMarkerResult()
          .setProducerId(2L)
          .setTopics(List(
            new WriteTxnMarkersResponseData.WritableTxnMarkerTopicResult()
              .setName(Topic.GROUP_METADATA_TOPIC_NAME)
              .setPartitions(List(
                new WriteTxnMarkersResponseData.WritableTxnMarkerPartitionResult()
                  .setPartitionIndex(1)
                  .setErrorCode(Errors.NONE.code)
              ).asJava),
            new WriteTxnMarkersResponseData.WritableTxnMarkerTopicResult()
              .setName("foo")
              .setPartitions(List(
                new WriteTxnMarkersResponseData.WritableTxnMarkerPartitionResult()
                  .setPartitionIndex(1)
                  .setErrorCode(Errors.NONE.code)
              ).asJava)
          ).asJava)
      ).asJava)

    val response = verifyNoThrottling[WriteTxnMarkersResponse](requestChannelRequest)
    assertEquals(normalize(expectedResponse), normalize(response.data))
  }

  @ParameterizedTest
  @EnumSource(value = classOf[Errors], names = Array(
    "COORDINATOR_NOT_AVAILABLE",
    "COORDINATOR_LOAD_IN_PROGRESS",
    "NOT_COORDINATOR",
    "REQUEST_TIMED_OUT"
  ))
  def testHandleWriteTxnMarkersRequestWithNewGroupCoordinatorErrorTranslation(error: Errors): Unit = {
    val offset0 = new TopicPartition(Topic.GROUP_METADATA_TOPIC_NAME, 0)

    val writeTxnMarkersRequest = new WriteTxnMarkersRequest.Builder(
      ApiKeys.WRITE_TXN_MARKERS.latestVersion(),
      List(
        new TxnMarkerEntry(
          1L,
          1.toShort,
          0,
          TransactionResult.COMMIT,
          List(offset0).asJava
        )
      ).asJava
    ).build()

    val requestChannelRequest = buildRequest(writeTxnMarkersRequest)

    when(replicaManager.getMagic(offset0))
      .thenReturn(Some(RecordBatch.MAGIC_VALUE_V2))

    when(groupCoordinator.completeTransaction(
      ArgumentMatchers.eq(offset0),
      ArgumentMatchers.eq(1L),
      ArgumentMatchers.eq(1.toShort),
      ArgumentMatchers.eq(0),
      ArgumentMatchers.eq(TransactionResult.COMMIT),
      ArgumentMatchers.eq(Duration.ofMillis(Defaults.RequestTimeoutMs))
    )).thenReturn(FutureUtils.failedFuture[Void](error.exception()))
    kafkaApis = createKafkaApis(overrideProperties = Map(
      KafkaConfig.NewGroupCoordinatorEnableProp -> "true"
    ))
    kafkaApis.handleWriteTxnMarkersRequest(requestChannelRequest, RequestLocal.NoCaching)

    val expectedError = error match {
      case Errors.COORDINATOR_NOT_AVAILABLE | Errors.COORDINATOR_LOAD_IN_PROGRESS | Errors.NOT_COORDINATOR =>
        Errors.NOT_LEADER_OR_FOLLOWER
      case error =>
        error
    }

    val expectedResponse = new WriteTxnMarkersResponseData()
      .setMarkers(List(
        new WriteTxnMarkersResponseData.WritableTxnMarkerResult()
          .setProducerId(1L)
          .setTopics(List(
            new WriteTxnMarkersResponseData.WritableTxnMarkerTopicResult()
              .setName(Topic.GROUP_METADATA_TOPIC_NAME)
              .setPartitions(List(
                new WriteTxnMarkersResponseData.WritableTxnMarkerPartitionResult()
                  .setPartitionIndex(0)
                  .setErrorCode(expectedError.code)
              ).asJava)
          ).asJava)
      ).asJava)

    val response = verifyNoThrottling[WriteTxnMarkersResponse](requestChannelRequest)
    assertEquals(normalize(expectedResponse), normalize(response.data))
  }

  private def normalize(
    response: WriteTxnMarkersResponseData
  ): WriteTxnMarkersResponseData = {
    val copy = response.duplicate()
    copy.markers.sort(
      Comparator.comparingLong[WriteTxnMarkersResponseData.WritableTxnMarkerResult](_.producerId)
    )
    copy.markers.forEach { marker =>
      marker.topics.sort((t1, t2) => t1.name.compareTo(t2.name))
      marker.topics.forEach { topic =>
        topic.partitions.sort(
          Comparator.comparingInt[WriteTxnMarkersResponseData.WritableTxnMarkerPartitionResult](_.partitionIndex)
        )
      }
    }
    copy
  }

  @Test
  def testLeaderReplicaIfLocalRaisesFencedLeaderEpoch(): Unit = {
    testListOffsetFailedGetLeaderReplica(Errors.FENCED_LEADER_EPOCH)
  }

  @Test
  def testLeaderReplicaIfLocalRaisesUnknownLeaderEpoch(): Unit = {
    testListOffsetFailedGetLeaderReplica(Errors.UNKNOWN_LEADER_EPOCH)
  }

  @Test
  def testLeaderReplicaIfLocalRaisesNotLeaderOrFollower(): Unit = {
    testListOffsetFailedGetLeaderReplica(Errors.NOT_LEADER_OR_FOLLOWER)
  }

  @Test
  def testLeaderReplicaIfLocalRaisesUnknownTopicOrPartition(): Unit = {
    testListOffsetFailedGetLeaderReplica(Errors.UNKNOWN_TOPIC_OR_PARTITION)
  }

  @Test
  def testHandleDeleteGroups(): Unit = {
    val deleteGroupsRequest = new DeleteGroupsRequestData().setGroupsNames(List(
      "group-1",
      "group-2",
      "group-3"
    ).asJava)

    val requestChannelRequest = buildRequest(new DeleteGroupsRequest.Builder(deleteGroupsRequest).build())

    val future = new CompletableFuture[DeleteGroupsResponseData.DeletableGroupResultCollection]()
    when(groupCoordinator.deleteGroups(
      requestChannelRequest.context,
      List("group-1", "group-2", "group-3").asJava,
      RequestLocal.NoCaching.bufferSupplier
    )).thenReturn(future)
    kafkaApis = createKafkaApis()
    kafkaApis.handleDeleteGroupsRequest(
      requestChannelRequest,
      RequestLocal.NoCaching
    )

    val results = new DeleteGroupsResponseData.DeletableGroupResultCollection(List(
      new DeleteGroupsResponseData.DeletableGroupResult()
        .setGroupId("group-1")
        .setErrorCode(Errors.NONE.code),
      new DeleteGroupsResponseData.DeletableGroupResult()
        .setGroupId("group-2")
        .setErrorCode(Errors.NOT_CONTROLLER.code),
      new DeleteGroupsResponseData.DeletableGroupResult()
        .setGroupId("group-3")
        .setErrorCode(Errors.UNKNOWN_SERVER_ERROR.code),
    ).iterator.asJava)

    future.complete(results)

    val expectedDeleteGroupsResponse = new DeleteGroupsResponseData()
      .setResults(results)

    val response = verifyNoThrottling[DeleteGroupsResponse](requestChannelRequest)
    assertEquals(expectedDeleteGroupsResponse, response.data)
  }

  @Test
  def testHandleDeleteGroupsFutureFailed(): Unit = {
    val deleteGroupsRequest = new DeleteGroupsRequestData().setGroupsNames(List(
      "group-1",
      "group-2",
      "group-3"
    ).asJava)

    val requestChannelRequest = buildRequest(new DeleteGroupsRequest.Builder(deleteGroupsRequest).build())

    val future = new CompletableFuture[DeleteGroupsResponseData.DeletableGroupResultCollection]()
    when(groupCoordinator.deleteGroups(
      requestChannelRequest.context,
      List("group-1", "group-2", "group-3").asJava,
      RequestLocal.NoCaching.bufferSupplier
    )).thenReturn(future)
    kafkaApis = createKafkaApis()
    kafkaApis.handleDeleteGroupsRequest(
      requestChannelRequest,
      RequestLocal.NoCaching
    )

    future.completeExceptionally(Errors.NOT_CONTROLLER.exception)

    val expectedDeleteGroupsResponse = new DeleteGroupsResponseData()
      .setResults(new DeleteGroupsResponseData.DeletableGroupResultCollection(List(
        new DeleteGroupsResponseData.DeletableGroupResult()
          .setGroupId("group-1")
          .setErrorCode(Errors.NOT_CONTROLLER.code),
        new DeleteGroupsResponseData.DeletableGroupResult()
          .setGroupId("group-2")
          .setErrorCode(Errors.NOT_CONTROLLER.code),
        new DeleteGroupsResponseData.DeletableGroupResult()
          .setGroupId("group-3")
          .setErrorCode(Errors.NOT_CONTROLLER.code),
      ).iterator.asJava))

    val response = verifyNoThrottling[DeleteGroupsResponse](requestChannelRequest)
    assertEquals(expectedDeleteGroupsResponse, response.data)
  }

  @Test
  def testHandleDeleteGroupsAuthenticationFailed(): Unit = {
    val deleteGroupsRequest = new DeleteGroupsRequestData().setGroupsNames(List(
      "group-1",
      "group-2",
      "group-3"
    ).asJava)

    val requestChannelRequest = buildRequest(new DeleteGroupsRequest.Builder(deleteGroupsRequest).build())

    val authorizer: Authorizer = mock(classOf[Authorizer])

    val acls = Map(
      "group-1" -> AuthorizationResult.DENIED,
      "group-2" -> AuthorizationResult.ALLOWED,
      "group-3" -> AuthorizationResult.ALLOWED
    )

    when(authorizer.authorize(
      any[RequestContext],
      any[util.List[Action]]
    )).thenAnswer { invocation =>
      val actions = invocation.getArgument(1, classOf[util.List[Action]])
      actions.asScala.map { action =>
        acls.getOrElse(action.resourcePattern.name, AuthorizationResult.DENIED)
      }.asJava
    }

    val future = new CompletableFuture[DeleteGroupsResponseData.DeletableGroupResultCollection]()
    when(groupCoordinator.deleteGroups(
      requestChannelRequest.context,
      List("group-2", "group-3").asJava,
      RequestLocal.NoCaching.bufferSupplier
    )).thenReturn(future)
    kafkaApis = createKafkaApis(authorizer = Some(authorizer))
    kafkaApis.handleDeleteGroupsRequest(
      requestChannelRequest,
      RequestLocal.NoCaching
    )

    future.complete(new DeleteGroupsResponseData.DeletableGroupResultCollection(List(
      new DeleteGroupsResponseData.DeletableGroupResult()
        .setGroupId("group-2")
        .setErrorCode(Errors.NONE.code),
      new DeleteGroupsResponseData.DeletableGroupResult()
        .setGroupId("group-3")
        .setErrorCode(Errors.NONE.code)
    ).iterator.asJava))

    val expectedDeleteGroupsResponse = new DeleteGroupsResponseData()
      .setResults(new DeleteGroupsResponseData.DeletableGroupResultCollection(List(
        new DeleteGroupsResponseData.DeletableGroupResult()
          .setGroupId("group-2")
          .setErrorCode(Errors.NONE.code),
        new DeleteGroupsResponseData.DeletableGroupResult()
          .setGroupId("group-3")
          .setErrorCode(Errors.NONE.code),
        new DeleteGroupsResponseData.DeletableGroupResult()
          .setGroupId("group-1")
          .setErrorCode(Errors.GROUP_AUTHORIZATION_FAILED.code)).iterator.asJava))

    val response = verifyNoThrottling[DeleteGroupsResponse](requestChannelRequest)
    assertEquals(expectedDeleteGroupsResponse, response.data)
  }

  @Test
  def testHandleDescribeGroups(): Unit = {
    val describeGroupsRequest = new DescribeGroupsRequestData().setGroups(List(
      "group-1",
      "group-2",
      "group-3"
    ).asJava)

    val requestChannelRequest = buildRequest(new DescribeGroupsRequest.Builder(describeGroupsRequest).build())

    val future = new CompletableFuture[util.List[DescribeGroupsResponseData.DescribedGroup]]()
    when(groupCoordinator.describeGroups(
      requestChannelRequest.context,
      describeGroupsRequest.groups
    )).thenReturn(future)
    kafkaApis = createKafkaApis()
    kafkaApis.handleDescribeGroupsRequest(requestChannelRequest)

    val groupResults = List(
      new DescribeGroupsResponseData.DescribedGroup()
        .setGroupId("group-1")
        .setProtocolType("consumer")
        .setProtocolData("range")
        .setGroupState("Stable")
        .setMembers(List(
          new DescribeGroupsResponseData.DescribedGroupMember()
            .setMemberId("member-1")).asJava),
      new DescribeGroupsResponseData.DescribedGroup()
        .setGroupId("group-2")
        .setErrorCode(Errors.NOT_COORDINATOR.code),
      new DescribeGroupsResponseData.DescribedGroup()
        .setGroupId("group-3")
        .setErrorCode(Errors.REQUEST_TIMED_OUT.code)
    ).asJava

    future.complete(groupResults)

    val expectedDescribeGroupsResponse = new DescribeGroupsResponseData().setGroups(groupResults)
    val response = verifyNoThrottling[DescribeGroupsResponse](requestChannelRequest)
    assertEquals(expectedDescribeGroupsResponse, response.data)
  }

  @Test
  def testHandleDescribeGroupsFutureFailed(): Unit = {
    val describeGroupsRequest = new DescribeGroupsRequestData().setGroups(List(
      "group-1",
      "group-2",
      "group-3"
    ).asJava)

    val requestChannelRequest = buildRequest(new DescribeGroupsRequest.Builder(describeGroupsRequest).build())

    val future = new CompletableFuture[util.List[DescribeGroupsResponseData.DescribedGroup]]()
    when(groupCoordinator.describeGroups(
      requestChannelRequest.context,
      describeGroupsRequest.groups
    )).thenReturn(future)
    kafkaApis = createKafkaApis()
    kafkaApis.handleDescribeGroupsRequest(requestChannelRequest)

    val expectedDescribeGroupsResponse = new DescribeGroupsResponseData().setGroups(List(
      new DescribeGroupsResponseData.DescribedGroup()
        .setGroupId("group-1")
        .setErrorCode(Errors.UNKNOWN_SERVER_ERROR.code),
      new DescribeGroupsResponseData.DescribedGroup()
        .setGroupId("group-2")
        .setErrorCode(Errors.UNKNOWN_SERVER_ERROR.code),
      new DescribeGroupsResponseData.DescribedGroup()
        .setGroupId("group-3")
        .setErrorCode(Errors.UNKNOWN_SERVER_ERROR.code)
    ).asJava)

    future.completeExceptionally(Errors.UNKNOWN_SERVER_ERROR.exception)

    val response = verifyNoThrottling[DescribeGroupsResponse](requestChannelRequest)
    assertEquals(expectedDescribeGroupsResponse, response.data)
  }

  @Test
  def testHandleDescribeGroupsAuthenticationFailed(): Unit = {
    val describeGroupsRequest = new DescribeGroupsRequestData().setGroups(List(
      "group-1",
      "group-2",
      "group-3"
    ).asJava)

    val requestChannelRequest = buildRequest(new DescribeGroupsRequest.Builder(describeGroupsRequest).build())

    val authorizer: Authorizer = mock(classOf[Authorizer])

    val acls = Map(
      "group-1" -> AuthorizationResult.DENIED,
      "group-2" -> AuthorizationResult.ALLOWED,
      "group-3" -> AuthorizationResult.DENIED
    )

    when(authorizer.authorize(
      any[RequestContext],
      any[util.List[Action]]
    )).thenAnswer { invocation =>
      val actions = invocation.getArgument(1, classOf[util.List[Action]])
      actions.asScala.map { action =>
        acls.getOrElse(action.resourcePattern.name, AuthorizationResult.DENIED)
      }.asJava
    }

    val future = new CompletableFuture[util.List[DescribeGroupsResponseData.DescribedGroup]]()
    when(groupCoordinator.describeGroups(
      requestChannelRequest.context,
      List("group-2").asJava
    )).thenReturn(future)
    kafkaApis = createKafkaApis(authorizer = Some(authorizer))
    kafkaApis.handleDescribeGroupsRequest(requestChannelRequest)

    future.complete(List(
      new DescribeGroupsResponseData.DescribedGroup()
        .setGroupId("group-2")
        .setErrorCode(Errors.NOT_COORDINATOR.code)
    ).asJava)

    val expectedDescribeGroupsResponse = new DescribeGroupsResponseData().setGroups(List(
      // group-1 and group-3 are first because unauthorized are put first into the response.
      new DescribeGroupsResponseData.DescribedGroup()
        .setGroupId("group-1")
        .setErrorCode(Errors.GROUP_AUTHORIZATION_FAILED.code),
      new DescribeGroupsResponseData.DescribedGroup()
        .setGroupId("group-3")
        .setErrorCode(Errors.GROUP_AUTHORIZATION_FAILED.code),
      new DescribeGroupsResponseData.DescribedGroup()
        .setGroupId("group-2")
        .setErrorCode(Errors.NOT_COORDINATOR.code)
    ).asJava)

    val response = verifyNoThrottling[DescribeGroupsResponse](requestChannelRequest)
    assertEquals(expectedDescribeGroupsResponse, response.data)
  }

  @Test
  def testOffsetDelete(): Unit = {
    val group = "groupId"
    addTopicToMetadataCache("topic-1", numPartitions = 2)
    addTopicToMetadataCache("topic-2", numPartitions = 2)

    val topics = new OffsetDeleteRequestTopicCollection()
    topics.add(new OffsetDeleteRequestTopic()
      .setName("topic-1")
      .setPartitions(Seq(
        new OffsetDeleteRequestPartition().setPartitionIndex(0),
        new OffsetDeleteRequestPartition().setPartitionIndex(1)).asJava))
    topics.add(new OffsetDeleteRequestTopic()
      .setName("topic-2")
      .setPartitions(Seq(
        new OffsetDeleteRequestPartition().setPartitionIndex(0),
        new OffsetDeleteRequestPartition().setPartitionIndex(1)).asJava))

    val offsetDeleteRequest = new OffsetDeleteRequest.Builder(
      new OffsetDeleteRequestData()
        .setGroupId(group)
        .setTopics(topics)
    ).build()
    val request = buildRequest(offsetDeleteRequest)

    val requestLocal = RequestLocal.withThreadConfinedCaching
    val future = new CompletableFuture[OffsetDeleteResponseData]()
    when(groupCoordinator.deleteOffsets(
      request.context,
      offsetDeleteRequest.data,
      requestLocal.bufferSupplier
    )).thenReturn(future)
    kafkaApis = createKafkaApis()
    kafkaApis.handleOffsetDeleteRequest(request, requestLocal)

    val offsetDeleteResponseData = new OffsetDeleteResponseData()
      .setTopics(new OffsetDeleteResponseData.OffsetDeleteResponseTopicCollection(List(
        new OffsetDeleteResponseData.OffsetDeleteResponseTopic()
          .setName("topic-1")
          .setPartitions(new OffsetDeleteResponseData.OffsetDeleteResponsePartitionCollection(List(
            new OffsetDeleteResponseData.OffsetDeleteResponsePartition()
              .setPartitionIndex(0)
              .setErrorCode(Errors.NONE.code),
            new OffsetDeleteResponseData.OffsetDeleteResponsePartition()
              .setPartitionIndex(1)
              .setErrorCode(Errors.NONE.code)
          ).asJava.iterator)),
        new OffsetDeleteResponseData.OffsetDeleteResponseTopic()
          .setName("topic-2")
          .setPartitions(new OffsetDeleteResponseData.OffsetDeleteResponsePartitionCollection(List(
            new OffsetDeleteResponseData.OffsetDeleteResponsePartition()
              .setPartitionIndex(0)
              .setErrorCode(Errors.NONE.code),
            new OffsetDeleteResponseData.OffsetDeleteResponsePartition()
              .setPartitionIndex(1)
              .setErrorCode(Errors.NONE.code)
          ).asJava.iterator))
      ).asJava.iterator()))

    future.complete(offsetDeleteResponseData)

    val response = verifyNoThrottling[OffsetDeleteResponse](request)
    assertEquals(offsetDeleteResponseData, response.data)
  }

  @Test
  def testOffsetDeleteTopicsAndPartitionsValidation(): Unit = {
    val group = "groupId"
    addTopicToMetadataCache("foo", numPartitions = 2)
    addTopicToMetadataCache("bar", numPartitions = 2)

    val offsetDeleteRequest = new OffsetDeleteRequestData()
      .setGroupId(group)
      .setTopics(new OffsetDeleteRequestTopicCollection(List(
        // foo exists but has only 2 partitions.
        new OffsetDeleteRequestTopic()
          .setName("foo")
          .setPartitions(List(
            new OffsetDeleteRequestPartition().setPartitionIndex(0),
            new OffsetDeleteRequestPartition().setPartitionIndex(1),
            new OffsetDeleteRequestPartition().setPartitionIndex(2)
          ).asJava),
        // bar exists.
        new OffsetDeleteRequestTopic()
          .setName("bar")
          .setPartitions(List(
            new OffsetDeleteRequestPartition().setPartitionIndex(0),
            new OffsetDeleteRequestPartition().setPartitionIndex(1)
          ).asJava),
        // zar does not exist.
        new OffsetDeleteRequestTopic()
          .setName("zar")
          .setPartitions(List(
            new OffsetDeleteRequestPartition().setPartitionIndex(0),
            new OffsetDeleteRequestPartition().setPartitionIndex(1)
          ).asJava),
      ).asJava.iterator))

    val requestChannelRequest = buildRequest(new OffsetDeleteRequest.Builder(offsetDeleteRequest).build())

    // This is the request expected by the group coordinator. It contains
    // only existing topic-partitions.
    val expectedOffsetDeleteRequest = new OffsetDeleteRequestData()
      .setGroupId(group)
      .setTopics(new OffsetDeleteRequestTopicCollection(List(
        new OffsetDeleteRequestTopic()
          .setName("foo")
          .setPartitions(List(
            new OffsetDeleteRequestPartition().setPartitionIndex(0),
            new OffsetDeleteRequestPartition().setPartitionIndex(1)
          ).asJava),
        new OffsetDeleteRequestTopic()
          .setName("bar")
          .setPartitions(List(
            new OffsetDeleteRequestPartition().setPartitionIndex(0),
            new OffsetDeleteRequestPartition().setPartitionIndex(1)
          ).asJava)
      ).asJava.iterator))

    val future = new CompletableFuture[OffsetDeleteResponseData]()
    when(groupCoordinator.deleteOffsets(
      requestChannelRequest.context,
      expectedOffsetDeleteRequest,
      RequestLocal.NoCaching.bufferSupplier
    )).thenReturn(future)
    kafkaApis = createKafkaApis()
    kafkaApis.handle(
      requestChannelRequest,
      RequestLocal.NoCaching
    )

    // This is the response returned by the group coordinator.
    val offsetDeleteResponse = new OffsetDeleteResponseData()
      .setTopics(new OffsetDeleteResponseTopicCollection(List(
        new OffsetDeleteResponseTopic()
          .setName("foo")
          .setPartitions(new OffsetDeleteResponsePartitionCollection(List(
            new OffsetDeleteResponsePartition()
              .setPartitionIndex(0)
              .setErrorCode(Errors.NONE.code),
            new OffsetDeleteResponsePartition()
              .setPartitionIndex(1)
              .setErrorCode(Errors.NONE.code)
          ).asJava.iterator)),
        new OffsetDeleteResponseTopic()
          .setName("bar")
          .setPartitions(new OffsetDeleteResponsePartitionCollection(List(
            new OffsetDeleteResponsePartition()
              .setPartitionIndex(0)
              .setErrorCode(Errors.NONE.code),
            new OffsetDeleteResponsePartition()
              .setPartitionIndex(1)
              .setErrorCode(Errors.NONE.code)
          ).asJava.iterator)),
      ).asJava.iterator))

    val expectedOffsetDeleteResponse = new OffsetDeleteResponseData()
      .setTopics(new OffsetDeleteResponseTopicCollection(List(
        new OffsetDeleteResponseTopic()
          .setName("foo")
          .setPartitions(new OffsetDeleteResponsePartitionCollection(List(
            // foo-2 is first because partitions failing the validation
            // are put in the response first.
            new OffsetDeleteResponsePartition()
              .setPartitionIndex(2)
              .setErrorCode(Errors.UNKNOWN_TOPIC_OR_PARTITION.code),
            new OffsetDeleteResponsePartition()
              .setPartitionIndex(0)
              .setErrorCode(Errors.NONE.code),
            new OffsetDeleteResponsePartition()
              .setPartitionIndex(1)
              .setErrorCode(Errors.NONE.code)
          ).asJava.iterator)),
        // zar is before bar because topics failing the validation are
        // put in the response first.
        new OffsetDeleteResponseTopic()
          .setName("zar")
          .setPartitions(new OffsetDeleteResponsePartitionCollection(List(
            new OffsetDeleteResponsePartition()
              .setPartitionIndex(0)
              .setErrorCode(Errors.UNKNOWN_TOPIC_OR_PARTITION.code),
            new OffsetDeleteResponsePartition()
              .setPartitionIndex(1)
              .setErrorCode(Errors.UNKNOWN_TOPIC_OR_PARTITION.code)
          ).asJava.iterator)),
        new OffsetDeleteResponseTopic()
          .setName("bar")
          .setPartitions(new OffsetDeleteResponsePartitionCollection(List(
            new OffsetDeleteResponsePartition()
              .setPartitionIndex(0)
              .setErrorCode(Errors.NONE.code),
            new OffsetDeleteResponsePartition()
              .setPartitionIndex(1)
              .setErrorCode(Errors.NONE.code)
          ).asJava.iterator)),
      ).asJava.iterator))

    future.complete(offsetDeleteResponse)
    val response = verifyNoThrottling[OffsetDeleteResponse](requestChannelRequest)
    assertEquals(expectedOffsetDeleteResponse, response.data)
  }

  @Test
  def testOffsetDeleteWithInvalidPartition(): Unit = {
    val group = "groupId"
    val topic = "topic"
    addTopicToMetadataCache(topic, numPartitions = 1)

    def checkInvalidPartition(invalidPartitionId: Int): Unit = {
      reset(groupCoordinator, replicaManager, clientRequestQuotaManager, requestChannel)

      val topics = new OffsetDeleteRequestTopicCollection()
      topics.add(new OffsetDeleteRequestTopic()
        .setName(topic)
        .setPartitions(Collections.singletonList(
          new OffsetDeleteRequestPartition().setPartitionIndex(invalidPartitionId))))
      val offsetDeleteRequest = new OffsetDeleteRequest.Builder(
        new OffsetDeleteRequestData()
          .setGroupId(group)
          .setTopics(topics)
      ).build()
      val request = buildRequest(offsetDeleteRequest)

      // The group coordinator is called even if there are no
      // topic-partitions left after the validation.
      when(groupCoordinator.deleteOffsets(
        request.context,
        new OffsetDeleteRequestData().setGroupId(group),
        RequestLocal.NoCaching.bufferSupplier
      )).thenReturn(CompletableFuture.completedFuture(
        new OffsetDeleteResponseData()
      ))
      kafkaApis = createKafkaApis()
      kafkaApis.handleOffsetDeleteRequest(request, RequestLocal.NoCaching)

      val response = verifyNoThrottling[OffsetDeleteResponse](request)

      assertEquals(Errors.UNKNOWN_TOPIC_OR_PARTITION,
        Errors.forCode(response.data.topics.find(topic).partitions.find(invalidPartitionId).errorCode))
    }

    checkInvalidPartition(-1)
    checkInvalidPartition(1) // topic has only one partition
  }

  @Test
  def testOffsetDeleteWithInvalidGroup(): Unit = {
    val group = "groupId"
    val topic = "topic"
    addTopicToMetadataCache(topic, numPartitions = 1)

    val offsetDeleteRequest = new OffsetDeleteRequest.Builder(
      new OffsetDeleteRequestData().setGroupId(group)
    ).build()
    val request = buildRequest(offsetDeleteRequest)

    val future = new CompletableFuture[OffsetDeleteResponseData]()
    when(groupCoordinator.deleteOffsets(
      request.context,
      offsetDeleteRequest.data,
      RequestLocal.NoCaching.bufferSupplier
    )).thenReturn(future)
    kafkaApis = createKafkaApis()
    kafkaApis.handleOffsetDeleteRequest(request, RequestLocal.NoCaching)

    future.completeExceptionally(Errors.GROUP_ID_NOT_FOUND.exception)

    val response = verifyNoThrottling[OffsetDeleteResponse](request)

    assertEquals(Errors.GROUP_ID_NOT_FOUND, Errors.forCode(response.data.errorCode))
  }

  @Test
  def testOffsetDeleteWithInvalidGroupWithTopLevelError(): Unit = {
    val group = "groupId"
    val topic = "topic"
    addTopicToMetadataCache(topic, numPartitions = 1)

    val offsetDeleteRequest = new OffsetDeleteRequest.Builder(
      new OffsetDeleteRequestData()
        .setGroupId(group)
        .setTopics(new OffsetDeleteRequestTopicCollection(Collections.singletonList(new OffsetDeleteRequestTopic()
          .setName("topic-unknown")
          .setPartitions(Collections.singletonList(new OffsetDeleteRequestPartition()
            .setPartitionIndex(0)
          ))
        ).iterator()))
    ).build()
    val request = buildRequest(offsetDeleteRequest)

    val future = new CompletableFuture[OffsetDeleteResponseData]()
    when(groupCoordinator.deleteOffsets(
      request.context,
      new OffsetDeleteRequestData().setGroupId(group), // Nonexistent topics won't be passed to groupCoordinator.
      RequestLocal.NoCaching.bufferSupplier
    )).thenReturn(future)
    kafkaApis = createKafkaApis()
    kafkaApis.handleOffsetDeleteRequest(request, RequestLocal.NoCaching)

    future.complete(new OffsetDeleteResponseData()
      .setErrorCode(Errors.GROUP_ID_NOT_FOUND.code())
    )

    val response = verifyNoThrottling[OffsetDeleteResponse](request)

    assertEquals(Errors.GROUP_ID_NOT_FOUND, Errors.forCode(response.data.errorCode))
  }

  private def testListOffsetFailedGetLeaderReplica(error: Errors): Unit = {
    val tp = new TopicPartition("foo", 0)
    val isolationLevel = IsolationLevel.READ_UNCOMMITTED
    val currentLeaderEpoch = Optional.of[Integer](15)

    when(replicaManager.fetchOffsetForTimestamp(
      ArgumentMatchers.eq(tp),
      ArgumentMatchers.eq(ListOffsetsRequest.EARLIEST_TIMESTAMP),
      ArgumentMatchers.eq(Some(isolationLevel)),
      ArgumentMatchers.eq(currentLeaderEpoch),
      fetchOnlyFromLeader = ArgumentMatchers.eq(true))
    ).thenThrow(error.exception)

    val targetTimes = List(new ListOffsetsTopic()
      .setName(tp.topic)
      .setPartitions(List(new ListOffsetsPartition()
        .setPartitionIndex(tp.partition)
        .setTimestamp(ListOffsetsRequest.EARLIEST_TIMESTAMP)
        .setCurrentLeaderEpoch(currentLeaderEpoch.get)).asJava)).asJava
    val listOffsetRequest = ListOffsetsRequest.Builder.forConsumer(true, isolationLevel, false)
      .setTargetTimes(targetTimes).build()
    val request = buildRequest(listOffsetRequest)
    when(clientRequestQuotaManager.maybeRecordAndGetThrottleTimeMs(any[RequestChannel.Request](),
      any[Long])).thenReturn(0)
    kafkaApis = createKafkaApis()
    kafkaApis.handleListOffsetRequest(request)

    val response = verifyNoThrottling[ListOffsetsResponse](request)
    val partitionDataOptional = response.topics.asScala.find(_.name == tp.topic).get
      .partitions.asScala.find(_.partitionIndex == tp.partition)
    assertTrue(partitionDataOptional.isDefined)

    val partitionData = partitionDataOptional.get
    assertEquals(error.code, partitionData.errorCode)
    assertEquals(ListOffsetsResponse.UNKNOWN_OFFSET, partitionData.offset)
    assertEquals(ListOffsetsResponse.UNKNOWN_TIMESTAMP, partitionData.timestamp)
  }

  @Test
  def testReadUncommittedConsumerListOffsetLatest(): Unit = {
    testConsumerListOffsetLatest(IsolationLevel.READ_UNCOMMITTED)
  }

  @Test
  def testReadCommittedConsumerListOffsetLatest(): Unit = {
    testConsumerListOffsetLatest(IsolationLevel.READ_COMMITTED)
  }

  /**
   * Verifies that the metadata response is correct if the broker listeners are inconsistent (i.e. one broker has
   * more listeners than another) and the request is sent on the listener that exists in both brokers.
   */
  @Test
  def testMetadataRequestOnSharedListenerWithInconsistentListenersAcrossBrokers(): Unit = {
    val (plaintextListener, _) = updateMetadataCacheWithInconsistentListeners()
    val response = sendMetadataRequestWithInconsistentListeners(plaintextListener)
    assertEquals(Set(0, 1), response.brokers.asScala.map(_.id).toSet)
  }

  /**
   * Verifies that the metadata response is correct if the broker listeners are inconsistent (i.e. one broker has
   * more listeners than another) and the request is sent on the listener that exists in one broker.
   */
  @Test
  def testMetadataRequestOnDistinctListenerWithInconsistentListenersAcrossBrokers(): Unit = {
    val (_, anotherListener) = updateMetadataCacheWithInconsistentListeners()
    val response = sendMetadataRequestWithInconsistentListeners(anotherListener)
    assertEquals(Set(0), response.brokers.asScala.map(_.id).toSet)
  }


  /**
   * Metadata request to fetch all topics should not result in the followings:
   * 1) Auto topic creation
   * 2) UNKNOWN_TOPIC_OR_PARTITION
   *
   * This case is testing the case that a topic is being deleted from MetadataCache right after
   * authorization but before checking in MetadataCache.
   */
  @Test
  def testGetAllTopicMetadataShouldNotCreateTopicOrReturnUnknownTopicPartition(): Unit = {
    // Setup: authorizer authorizes 2 topics, but one got deleted in metadata cache
    metadataCache = mock(classOf[ZkMetadataCache])
    when(metadataCache.getAliveBrokerNodes(any())).thenReturn(List(new Node(brokerId,"localhost", 0)))
    when(metadataCache.getControllerId).thenReturn(None)

    // 2 topics returned for authorization in during handle
    val topicsReturnedFromMetadataCacheForAuthorization = Set("remaining-topic", "later-deleted-topic")
    when(metadataCache.getAllTopics()).thenReturn(topicsReturnedFromMetadataCacheForAuthorization)
    // 1 topic is deleted from metadata right at the time between authorization and the next getTopicMetadata() call
    when(metadataCache.getTopicMetadata(
      ArgumentMatchers.eq(topicsReturnedFromMetadataCacheForAuthorization),
      any[ListenerName],
      anyBoolean,
      anyBoolean
    )).thenReturn(Seq(
      new MetadataResponseTopic()
        .setErrorCode(Errors.NONE.code)
        .setName("remaining-topic")
        .setIsInternal(false)
    ))


    var createTopicIsCalled: Boolean = false
    // Specific mock on zkClient for this use case
    // Expect it's never called to do auto topic creation
    when(zkClient.setOrCreateEntityConfigs(
      ArgumentMatchers.eq(ConfigType.TOPIC),
      anyString,
      any[Properties]
    )).thenAnswer(_ => {
      createTopicIsCalled = true
    })
    // No need to use
    when(zkClient.getAllBrokersInCluster)
      .thenReturn(Seq(new Broker(
        brokerId, "localhost", 9902,
        ListenerName.forSecurityProtocol(SecurityProtocol.PLAINTEXT), SecurityProtocol.PLAINTEXT
      )))


    val (requestListener, _) = updateMetadataCacheWithInconsistentListeners()
    val response = sendMetadataRequestWithInconsistentListeners(requestListener)

    assertFalse(createTopicIsCalled)
    val responseTopics = response.topicMetadata().asScala.map { metadata => metadata.topic() }
    assertEquals(List("remaining-topic"), responseTopics)
    assertTrue(response.topicsByError(Errors.UNKNOWN_TOPIC_OR_PARTITION).isEmpty)
  }

  @Test
  def testUnauthorizedTopicMetadataRequest(): Unit = {
    // 1. Set up broker information
    val plaintextListener = ListenerName.forSecurityProtocol(SecurityProtocol.PLAINTEXT)
    val broker = new UpdateMetadataBroker()
      .setId(0)
      .setRack("rack")
      .setEndpoints(Seq(
        new UpdateMetadataEndpoint()
          .setHost("broker0")
          .setPort(9092)
          .setSecurityProtocol(SecurityProtocol.PLAINTEXT.id)
          .setListener(plaintextListener.value)
      ).asJava)

    // 2. Set up authorizer
    val authorizer: Authorizer = mock(classOf[Authorizer])
    val unauthorizedTopic = "unauthorized-topic"
    val authorizedTopic = "authorized-topic"

    val expectedActions = Seq(
      new Action(AclOperation.DESCRIBE, new ResourcePattern(ResourceType.TOPIC, unauthorizedTopic, PatternType.LITERAL), 1, true, true),
      new Action(AclOperation.DESCRIBE, new ResourcePattern(ResourceType.TOPIC, authorizedTopic, PatternType.LITERAL), 1, true, true)
    )

    // Here we need to use AuthHelperTest.matchSameElements instead of EasyMock.eq since the order of the request is unknown
    when(authorizer.authorize(any[RequestContext], argThat((t: java.util.List[Action]) => t.containsAll(expectedActions.asJava))))
      .thenAnswer { invocation =>
      val actions = invocation.getArgument(1).asInstanceOf[util.List[Action]].asScala
      actions.map { action =>
        if (action.resourcePattern().name().equals(authorizedTopic))
          AuthorizationResult.ALLOWED
        else
          AuthorizationResult.DENIED
      }.asJava
    }

    // 3. Set up MetadataCache
    val authorizedTopicId = Uuid.randomUuid()
    val unauthorizedTopicId = Uuid.randomUuid()

    val topicIds = new util.HashMap[String, Uuid]()
    topicIds.put(authorizedTopic, authorizedTopicId)
    topicIds.put(unauthorizedTopic, unauthorizedTopicId)

    def createDummyPartitionStates(topic: String) = {
      new UpdateMetadataPartitionState()
        .setTopicName(topic)
        .setPartitionIndex(0)
        .setControllerEpoch(0)
        .setLeader(0)
        .setLeaderEpoch(0)
        .setReplicas(Collections.singletonList(0))
        .setZkVersion(0)
        .setIsr(Collections.singletonList(0))
    }

    // Send UpdateMetadataReq to update MetadataCache
    val partitionStates = Seq(unauthorizedTopic, authorizedTopic).map(createDummyPartitionStates)

    val updateMetadataRequest = new UpdateMetadataRequest.Builder(ApiKeys.UPDATE_METADATA.latestVersion, 0,
      0, 0, partitionStates.asJava, Seq(broker).asJava, topicIds).build()
    metadataCache.asInstanceOf[ZkMetadataCache].updateMetadata(correlationId = 0, updateMetadataRequest)

    // 4. Send TopicMetadataReq using topicId
    val metadataReqByTopicId = new MetadataRequest.Builder(util.Arrays.asList(authorizedTopicId, unauthorizedTopicId)).build()
    val repByTopicId = buildRequest(metadataReqByTopicId, plaintextListener)
    when(clientRequestQuotaManager.maybeRecordAndGetThrottleTimeMs(any[RequestChannel.Request](),
      any[Long])).thenReturn(0)
    kafkaApis = createKafkaApis(authorizer = Some(authorizer))
    kafkaApis.handleTopicMetadataRequest(repByTopicId)
    val metadataByTopicIdResp = verifyNoThrottling[MetadataResponse](repByTopicId)

    val metadataByTopicId = metadataByTopicIdResp.data().topics().asScala.groupBy(_.topicId()).map(kv => (kv._1, kv._2.head))

    metadataByTopicId.foreach { case (topicId, metadataResponseTopic) =>
      if (topicId == unauthorizedTopicId) {
        // Return an TOPIC_AUTHORIZATION_FAILED on unauthorized error regardless of leaking the existence of topic id
        assertEquals(Errors.TOPIC_AUTHORIZATION_FAILED.code(), metadataResponseTopic.errorCode())
        // Do not return topic information on unauthorized error
        assertNull(metadataResponseTopic.name())
      } else {
        assertEquals(Errors.NONE.code(), metadataResponseTopic.errorCode())
        assertEquals(authorizedTopic, metadataResponseTopic.name())
      }
    }

    // 4. Send TopicMetadataReq using topic name
    reset(clientRequestQuotaManager, requestChannel)
    val metadataReqByTopicName = new MetadataRequest.Builder(util.Arrays.asList(authorizedTopic, unauthorizedTopic), false).build()
    val repByTopicName = buildRequest(metadataReqByTopicName, plaintextListener)
    kafkaApis = createKafkaApis(authorizer = Some(authorizer))
    kafkaApis.handleTopicMetadataRequest(repByTopicName)
    val metadataByTopicNameResp = verifyNoThrottling[MetadataResponse](repByTopicName)

    val metadataByTopicName = metadataByTopicNameResp.data().topics().asScala.groupBy(_.name()).map(kv => (kv._1, kv._2.head))

    metadataByTopicName.foreach { case (topicName, metadataResponseTopic) =>
      if (topicName == unauthorizedTopic) {
        assertEquals(Errors.TOPIC_AUTHORIZATION_FAILED.code(), metadataResponseTopic.errorCode())
        // Do not return topic Id on unauthorized error
        assertEquals(Uuid.ZERO_UUID, metadataResponseTopic.topicId())
      } else {
        assertEquals(Errors.NONE.code(), metadataResponseTopic.errorCode())
        assertEquals(authorizedTopicId, metadataResponseTopic.topicId())
      }
    }
  }

  /**
   * Verifies that sending a fetch request with version 9 works correctly when
   * ReplicaManager.getLogConfig returns None.
   */
  @Test
  def testFetchRequestV9WithNoLogConfig(): Unit = {
    val tidp = new TopicIdPartition(Uuid.ZERO_UUID, new TopicPartition("foo", 0))
    val tp = tidp.topicPartition
    addTopicToMetadataCache(tp.topic, numPartitions = 1)
    val hw = 3
    val timestamp = 1000

    when(replicaManager.getLogConfig(ArgumentMatchers.eq(tp))).thenReturn(None)

    when(replicaManager.fetchMessages(
      any[FetchParams],
      any[Seq[(TopicIdPartition, FetchRequest.PartitionData)]],
      any[ReplicaQuota],
      any[Seq[(TopicIdPartition, FetchPartitionData)] => Unit]()
    )).thenAnswer(invocation => {
      val callback = invocation.getArgument(3).asInstanceOf[Seq[(TopicIdPartition, FetchPartitionData)] => Unit]
      val records = MemoryRecords.withRecords(CompressionType.NONE,
        new SimpleRecord(timestamp, "foo".getBytes(StandardCharsets.UTF_8)))
      callback(Seq(tidp -> new FetchPartitionData(Errors.NONE, hw, 0, records,
        Optional.empty(), OptionalLong.empty(), Optional.empty(), OptionalInt.empty(), false)))
    })

    val fetchData = Map(tidp -> new FetchRequest.PartitionData(Uuid.ZERO_UUID, 0, 0, 1000,
      Optional.empty())).asJava
    val fetchDataBuilder = Map(tp -> new FetchRequest.PartitionData(Uuid.ZERO_UUID, 0, 0, 1000,
      Optional.empty())).asJava
    val fetchMetadata = new JFetchMetadata(0, 0)
    val fetchContext = new FullFetchContext(time, new FetchSessionCache(1000, 100),
      fetchMetadata, fetchData, false, false)
    when(fetchManager.newContext(
      any[Short],
      any[JFetchMetadata],
      any[Boolean],
      any[util.Map[TopicIdPartition, FetchRequest.PartitionData]],
      any[util.List[TopicIdPartition]],
      any[util.Map[Uuid, String]])).thenReturn(fetchContext)

    when(clientQuotaManager.maybeRecordAndGetThrottleTimeMs(
      any[RequestChannel.Request](), anyDouble, anyLong)).thenReturn(0)

    val fetchRequest = new FetchRequest.Builder(9, 9, -1, -1, 100, 0, fetchDataBuilder)
      .build()
    val request = buildRequest(fetchRequest)
    kafkaApis = createKafkaApis()
    kafkaApis.handleFetchRequest(request)

    val response = verifyNoThrottling[FetchResponse](request)
    val responseData = response.responseData(metadataCache.topicIdsToNames(), 9)
    assertTrue(responseData.containsKey(tp))

    val partitionData = responseData.get(tp)
    assertEquals(Errors.NONE.code, partitionData.errorCode)
    assertEquals(hw, partitionData.highWatermark)
    assertEquals(-1, partitionData.lastStableOffset)
    assertEquals(0, partitionData.logStartOffset)
    assertEquals(timestamp, FetchResponse.recordsOrFail(partitionData).batches.iterator.next.maxTimestamp)
    assertNull(partitionData.abortedTransactions)
  }

  /**
   * Verifies that partitions with unknown topic ID errors are added to the erroneous set and there is not an attempt to fetch them.
   */
  @ParameterizedTest
  @ValueSource(ints = Array(-1, 0))
  def testFetchRequestErroneousPartitions(replicaId: Int): Unit = {
    val foo = new TopicIdPartition(Uuid.randomUuid(), new TopicPartition("foo", 0))
    val unresolvedFoo = new TopicIdPartition(foo.topicId, new TopicPartition(null, foo.partition))

    addTopicToMetadataCache(foo.topic, 1, topicId = foo.topicId)

    // We will never return a logConfig when the topic name is null. This is ok since we won't have any records to convert.
    when(replicaManager.getLogConfig(ArgumentMatchers.eq(unresolvedFoo.topicPartition))).thenReturn(None)

    // Simulate unknown topic ID in the context
    val fetchData = Map(new TopicIdPartition(foo.topicId, new TopicPartition(null, foo.partition)) ->
      new FetchRequest.PartitionData(foo.topicId, 0, 0, 1000, Optional.empty())).asJava
    val fetchDataBuilder = Map(foo.topicPartition -> new FetchRequest.PartitionData(foo.topicId, 0, 0, 1000,
      Optional.empty())).asJava
    val fetchMetadata = new JFetchMetadata(0, 0)
    val fetchContext = new FullFetchContext(time, new FetchSessionCache(1000, 100),
      fetchMetadata, fetchData, true, replicaId >= 0)
    // We expect to have the resolved partition, but we will simulate an unknown one with the fetchContext we return.
    when(fetchManager.newContext(
      ApiKeys.FETCH.latestVersion,
      fetchMetadata,
      replicaId >= 0,
      Collections.singletonMap(foo, new FetchRequest.PartitionData(foo.topicId, 0, 0, 1000, Optional.empty())),
      Collections.emptyList[TopicIdPartition],
      metadataCache.topicIdsToNames())
    ).thenReturn(fetchContext)

    when(clientQuotaManager.maybeRecordAndGetThrottleTimeMs(
      any[RequestChannel.Request](), anyDouble, anyLong)).thenReturn(0)

    // If replicaId is -1 we will build a consumer request. Any non-negative replicaId will build a follower request.
    val replicaEpoch = if (replicaId < 0) -1 else 1
    val fetchRequest = new FetchRequest.Builder(ApiKeys.FETCH.latestVersion, ApiKeys.FETCH.latestVersion,
      replicaId, replicaEpoch, 100, 0, fetchDataBuilder).metadata(fetchMetadata).build()
    val request = buildRequest(fetchRequest)
    kafkaApis = createKafkaApis()
    kafkaApis.handleFetchRequest(request)

    val response = verifyNoThrottling[FetchResponse](request)
    val responseData = response.responseData(metadataCache.topicIdsToNames(), ApiKeys.FETCH.latestVersion)
    assertTrue(responseData.containsKey(foo.topicPartition))

    val partitionData = responseData.get(foo.topicPartition)
    assertEquals(Errors.UNKNOWN_TOPIC_ID.code, partitionData.errorCode)
    assertEquals(-1, partitionData.highWatermark)
    assertEquals(-1, partitionData.lastStableOffset)
    assertEquals(-1, partitionData.logStartOffset)
    assertEquals(MemoryRecords.EMPTY, FetchResponse.recordsOrFail(partitionData))
  }

  @Test
  def testFetchResponseContainsNewLeaderOnNotLeaderOrFollower(): Unit = {
    val topicId = Uuid.randomUuid()
    val tidp = new TopicIdPartition(topicId, new TopicPartition("foo", 0))
    val tp = tidp.topicPartition
    addTopicToMetadataCache(tp.topic, numPartitions = 1, numBrokers = 3, topicId)

    when(replicaManager.getLogConfig(ArgumentMatchers.eq(tp))).thenReturn(Some(LogConfig.fromProps(
      Collections.emptyMap(),
      new Properties()
    )))

    val partition = mock(classOf[Partition])
    val newLeaderId = 2
    val newLeaderEpoch = 5

    when(replicaManager.getPartitionOrError(tp)).thenAnswer(_ => Right(partition))
    when(partition.leaderReplicaIdOpt).thenAnswer(_ => Some(newLeaderId))
    when(partition.getLeaderEpoch).thenAnswer(_ => newLeaderEpoch)

    when(replicaManager.fetchMessages(
      any[FetchParams],
      any[Seq[(TopicIdPartition, FetchRequest.PartitionData)]],
      any[ReplicaQuota],
      any[Seq[(TopicIdPartition, FetchPartitionData)] => Unit]()
    )).thenAnswer(invocation => {
      val callback = invocation.getArgument(3).asInstanceOf[Seq[(TopicIdPartition, FetchPartitionData)] => Unit]
      callback(Seq(tidp -> new FetchPartitionData(Errors.NOT_LEADER_OR_FOLLOWER, UnifiedLog.UnknownOffset, UnifiedLog.UnknownOffset, MemoryRecords.EMPTY,
        Optional.empty(), OptionalLong.empty(), Optional.empty(), OptionalInt.empty(), false)))
    })

    val fetchData = Map(tidp -> new FetchRequest.PartitionData(Uuid.ZERO_UUID, 0, 0, 1000,
      Optional.empty())).asJava
    val fetchDataBuilder = Map(tp -> new FetchRequest.PartitionData(Uuid.ZERO_UUID, 0, 0, 1000,
      Optional.empty())).asJava
    val fetchMetadata = new JFetchMetadata(0, 0)
    val fetchContext = new FullFetchContext(time, new FetchSessionCache(1000, 100),
      fetchMetadata, fetchData, false, false)
    when(fetchManager.newContext(
      any[Short],
      any[JFetchMetadata],
      any[Boolean],
      any[util.Map[TopicIdPartition, FetchRequest.PartitionData]],
      any[util.List[TopicIdPartition]],
      any[util.Map[Uuid, String]])).thenReturn(fetchContext)

    when(clientQuotaManager.maybeRecordAndGetThrottleTimeMs(
      any[RequestChannel.Request](), anyDouble, anyLong)).thenReturn(0)

    val fetchRequest = new FetchRequest.Builder(16, 16, -1, -1, 100, 0, fetchDataBuilder)
      .build()
    val request = buildRequest(fetchRequest)
    kafkaApis = createKafkaApis()
    kafkaApis.handleFetchRequest(request)

    val response = verifyNoThrottling[FetchResponse](request)
    val responseData = response.responseData(metadataCache.topicIdsToNames(), 16)

    val partitionData = responseData.get(tp)
    assertEquals(Errors.NOT_LEADER_OR_FOLLOWER.code, partitionData.errorCode)
    assertEquals(newLeaderId, partitionData.currentLeader.leaderId())
    assertEquals(newLeaderEpoch, partitionData.currentLeader.leaderEpoch())
    val node = response.data.nodeEndpoints.asScala.head
    assertEquals(2, node.nodeId)
    assertEquals("broker2", node.host)
  }

  @ParameterizedTest
  @ApiKeyVersionsSource(apiKey = ApiKeys.JOIN_GROUP)
  def testHandleJoinGroupRequest(version: Short): Unit = {
    val joinGroupRequest = new JoinGroupRequestData()
      .setGroupId("group")
      .setMemberId("member")
      .setProtocolType("consumer")
      .setRebalanceTimeoutMs(1000)
      .setSessionTimeoutMs(2000)

    val requestChannelRequest = buildRequest(new JoinGroupRequest.Builder(joinGroupRequest).build(version))

    val expectedJoinGroupRequest = new JoinGroupRequestData()
      .setGroupId(joinGroupRequest.groupId)
      .setMemberId(joinGroupRequest.memberId)
      .setProtocolType(joinGroupRequest.protocolType)
      .setRebalanceTimeoutMs(if (version >= 1) joinGroupRequest.rebalanceTimeoutMs else joinGroupRequest.sessionTimeoutMs)
      .setSessionTimeoutMs(joinGroupRequest.sessionTimeoutMs)

    val future = new CompletableFuture[JoinGroupResponseData]()
    when(groupCoordinator.joinGroup(
      requestChannelRequest.context,
      expectedJoinGroupRequest,
      RequestLocal.NoCaching.bufferSupplier
    )).thenReturn(future)
    kafkaApis = createKafkaApis()
    kafkaApis.handleJoinGroupRequest(
      requestChannelRequest,
      RequestLocal.NoCaching
    )

    val expectedJoinGroupResponse = new JoinGroupResponseData()
      .setMemberId("member")
      .setGenerationId(0)
      .setLeader("leader")
      .setProtocolType(if (version >= 7) "consumer" else null)
      .setProtocolName("range")

    future.complete(expectedJoinGroupResponse)
    val response = verifyNoThrottling[JoinGroupResponse](requestChannelRequest)
    assertEquals(expectedJoinGroupResponse, response.data)
  }

  @ParameterizedTest
  @ApiKeyVersionsSource(apiKey = ApiKeys.JOIN_GROUP)
  def testJoinGroupProtocolNameBackwardCompatibility(version: Short): Unit = {
    val joinGroupRequest = new JoinGroupRequestData()
      .setGroupId("group")
      .setMemberId("member")
      .setProtocolType("consumer")
      .setRebalanceTimeoutMs(1000)
      .setSessionTimeoutMs(2000)

    val requestChannelRequest = buildRequest(new JoinGroupRequest.Builder(joinGroupRequest).build(version))

    val expectedJoinGroupRequest = new JoinGroupRequestData()
      .setGroupId(joinGroupRequest.groupId)
      .setMemberId(joinGroupRequest.memberId)
      .setProtocolType(joinGroupRequest.protocolType)
      .setRebalanceTimeoutMs(if (version >= 1) joinGroupRequest.rebalanceTimeoutMs else joinGroupRequest.sessionTimeoutMs)
      .setSessionTimeoutMs(joinGroupRequest.sessionTimeoutMs)

    val future = new CompletableFuture[JoinGroupResponseData]()
    when(groupCoordinator.joinGroup(
      requestChannelRequest.context,
      expectedJoinGroupRequest,
      RequestLocal.NoCaching.bufferSupplier
    )).thenReturn(future)
    kafkaApis = createKafkaApis()
    kafkaApis.handleJoinGroupRequest(
      requestChannelRequest,
      RequestLocal.NoCaching
    )

    val joinGroupResponse = new JoinGroupResponseData()
      .setErrorCode(Errors.INCONSISTENT_GROUP_PROTOCOL.code)
      .setMemberId("member")
      .setProtocolName(null)

    val expectedJoinGroupResponse = new JoinGroupResponseData()
      .setErrorCode(Errors.INCONSISTENT_GROUP_PROTOCOL.code)
      .setMemberId("member")
      .setProtocolName(if (version >= 7) null else kafka.coordinator.group.GroupCoordinator.NoProtocol)

    future.complete(joinGroupResponse)
    val response = verifyNoThrottling[JoinGroupResponse](requestChannelRequest)
    assertEquals(expectedJoinGroupResponse, response.data)
  }

  @Test
  def testHandleJoinGroupRequestFutureFailed(): Unit = {
    val joinGroupRequest = new JoinGroupRequestData()
      .setGroupId("group")
      .setMemberId("member")
      .setProtocolType("consumer")
      .setRebalanceTimeoutMs(1000)
      .setSessionTimeoutMs(2000)

    val requestChannelRequest = buildRequest(new JoinGroupRequest.Builder(joinGroupRequest).build())

    val future = new CompletableFuture[JoinGroupResponseData]()
    when(groupCoordinator.joinGroup(
      requestChannelRequest.context,
      joinGroupRequest,
      RequestLocal.NoCaching.bufferSupplier
    )).thenReturn(future)
    kafkaApis = createKafkaApis()
    kafkaApis.handleJoinGroupRequest(
      requestChannelRequest,
      RequestLocal.NoCaching
    )

    future.completeExceptionally(Errors.REQUEST_TIMED_OUT.exception)
    val response = verifyNoThrottling[JoinGroupResponse](requestChannelRequest)
    assertEquals(Errors.REQUEST_TIMED_OUT, response.error)
  }

  @Test
  def testHandleJoinGroupRequestAuthorizationFailed(): Unit = {
    val joinGroupRequest = new JoinGroupRequestData()
      .setGroupId("group")
      .setMemberId("member")
      .setProtocolType("consumer")
      .setRebalanceTimeoutMs(1000)
      .setSessionTimeoutMs(2000)

    val requestChannelRequest = buildRequest(new JoinGroupRequest.Builder(joinGroupRequest).build())

    val authorizer: Authorizer = mock(classOf[Authorizer])
    when(authorizer.authorize(any[RequestContext], any[util.List[Action]]))
      .thenReturn(Seq(AuthorizationResult.DENIED).asJava)
    kafkaApis = createKafkaApis(authorizer = Some(authorizer))
    kafkaApis.handleJoinGroupRequest(
      requestChannelRequest,
      RequestLocal.NoCaching
    )

    val response = verifyNoThrottling[JoinGroupResponse](requestChannelRequest)
    assertEquals(Errors.GROUP_AUTHORIZATION_FAILED, response.error)
  }

  @Test
  def testHandleJoinGroupRequestUnexpectedException(): Unit = {
    val joinGroupRequest = new JoinGroupRequestData()
      .setGroupId("group")
      .setMemberId("member")
      .setProtocolType("consumer")
      .setRebalanceTimeoutMs(1000)
      .setSessionTimeoutMs(2000)

    val requestChannelRequest = buildRequest(new JoinGroupRequest.Builder(joinGroupRequest).build())

    val future = new CompletableFuture[JoinGroupResponseData]()
    when(groupCoordinator.joinGroup(
      requestChannelRequest.context,
      joinGroupRequest,
      RequestLocal.NoCaching.bufferSupplier
    )).thenReturn(future)

    var response: JoinGroupResponse = null
    when(requestChannel.sendResponse(any(), any(), any())).thenAnswer { _ =>
      throw new Exception("Something went wrong")
    }.thenAnswer { invocation =>
      response = invocation.getArgument(1, classOf[JoinGroupResponse])
    }
    kafkaApis = createKafkaApis()
    kafkaApis.handle(
      requestChannelRequest,
      RequestLocal.NoCaching
    )

    future.completeExceptionally(Errors.NOT_COORDINATOR.exception)

    // The exception expected here is the one thrown by `sendResponse`. As
    // `Exception` is not a Kafka errors, `UNKNOWN_SERVER_ERROR` is returned.
    assertEquals(Errors.UNKNOWN_SERVER_ERROR, response.error)
  }

  @ParameterizedTest
  @ApiKeyVersionsSource(apiKey = ApiKeys.SYNC_GROUP)
  def testHandleSyncGroupRequest(version: Short): Unit = {
    val syncGroupRequest = new SyncGroupRequestData()
      .setGroupId("group")
      .setMemberId("member")
      .setProtocolType("consumer")
      .setProtocolName("range")

    val requestChannelRequest = buildRequest(new SyncGroupRequest.Builder(syncGroupRequest).build(version))

    val expectedSyncGroupRequest = new SyncGroupRequestData()
      .setGroupId("group")
      .setMemberId("member")
      .setProtocolType(if (version >= 5) "consumer" else null)
      .setProtocolName(if (version >= 5) "range" else null)

    val future = new CompletableFuture[SyncGroupResponseData]()
    when(groupCoordinator.syncGroup(
      requestChannelRequest.context,
      expectedSyncGroupRequest,
      RequestLocal.NoCaching.bufferSupplier
    )).thenReturn(future)
    kafkaApis = createKafkaApis()
    kafkaApis.handleSyncGroupRequest(
      requestChannelRequest,
      RequestLocal.NoCaching
    )

    val expectedSyncGroupResponse = new SyncGroupResponseData()
      .setProtocolType(if (version >= 5 ) "consumer" else null)
      .setProtocolName(if (version >= 5 ) "range" else null)

    future.complete(expectedSyncGroupResponse)
    val response = verifyNoThrottling[SyncGroupResponse](requestChannelRequest)
    assertEquals(expectedSyncGroupResponse, response.data)
  }

  @Test
  def testHandleSyncGroupRequestFutureFailed(): Unit = {
    val syncGroupRequest = new SyncGroupRequestData()
      .setGroupId("group")
      .setMemberId("member")
      .setProtocolType("consumer")
      .setProtocolName("range")

    val requestChannelRequest = buildRequest(new SyncGroupRequest.Builder(syncGroupRequest).build())

    val expectedSyncGroupRequest = new SyncGroupRequestData()
      .setGroupId("group")
      .setMemberId("member")
      .setProtocolType("consumer")
      .setProtocolName("range")

    val future = new CompletableFuture[SyncGroupResponseData]()
    when(groupCoordinator.syncGroup(
      requestChannelRequest.context,
      expectedSyncGroupRequest,
      RequestLocal.NoCaching.bufferSupplier
    )).thenReturn(future)
    kafkaApis = createKafkaApis()
    kafkaApis.handleSyncGroupRequest(
      requestChannelRequest,
      RequestLocal.NoCaching
    )

    future.completeExceptionally(Errors.UNKNOWN_SERVER_ERROR.exception)
    val response = verifyNoThrottling[SyncGroupResponse](requestChannelRequest)
    assertEquals(Errors.UNKNOWN_SERVER_ERROR, response.error)
  }

  @Test
  def testHandleSyncGroupRequestAuthenticationFailed(): Unit = {
    val syncGroupRequest = new SyncGroupRequestData()
      .setGroupId("group")
      .setMemberId("member")
      .setProtocolType("consumer")
      .setProtocolName("range")

    val requestChannelRequest = buildRequest(new SyncGroupRequest.Builder(syncGroupRequest).build())

    val authorizer: Authorizer = mock(classOf[Authorizer])
    when(authorizer.authorize(any[RequestContext], any[util.List[Action]]))
      .thenReturn(Seq(AuthorizationResult.DENIED).asJava)
    kafkaApis = createKafkaApis(authorizer = Some(authorizer))
    kafkaApis.handleSyncGroupRequest(
      requestChannelRequest,
      RequestLocal.NoCaching
    )

    val response = verifyNoThrottling[SyncGroupResponse](requestChannelRequest)
    assertEquals(Errors.GROUP_AUTHORIZATION_FAILED, response.error)
  }

  @ParameterizedTest
  @ApiKeyVersionsSource(apiKey = ApiKeys.SYNC_GROUP)
  def testSyncGroupProtocolTypeAndNameAreMandatorySinceV5(version: Short): Unit = {
    val syncGroupRequest = new SyncGroupRequestData()
      .setGroupId("group")
      .setMemberId("member")

    val requestChannelRequest = buildRequest(new SyncGroupRequest.Builder(syncGroupRequest).build(version))

    val expectedSyncGroupRequest = new SyncGroupRequestData()
      .setGroupId("group")
      .setMemberId("member")

    val future = new CompletableFuture[SyncGroupResponseData]()
    when(groupCoordinator.syncGroup(
      requestChannelRequest.context,
      expectedSyncGroupRequest,
      RequestLocal.NoCaching.bufferSupplier
    )).thenReturn(future)
    kafkaApis = createKafkaApis()
    kafkaApis.handleSyncGroupRequest(
      requestChannelRequest,
      RequestLocal.NoCaching
    )

    if (version < 5) {
      future.complete(new SyncGroupResponseData()
        .setProtocolType("consumer")
        .setProtocolName("range"))
    }

    val response = verifyNoThrottling[SyncGroupResponse](requestChannelRequest)

    if (version < 5) {
      assertEquals(Errors.NONE, response.error)
    } else {
      assertEquals(Errors.INCONSISTENT_GROUP_PROTOCOL, response.error)
    }
  }

  @ParameterizedTest
  @ApiKeyVersionsSource(apiKey = ApiKeys.HEARTBEAT)
  def testHandleHeartbeatRequest(version: Short): Unit = {
    val heartbeatRequest = new HeartbeatRequestData()
      .setGroupId("group")
      .setMemberId("member")
      .setGenerationId(0)

    val requestChannelRequest = buildRequest(new HeartbeatRequest.Builder(heartbeatRequest).build(version))

    val expectedHeartbeatRequest = new HeartbeatRequestData()
      .setGroupId("group")
      .setMemberId("member")
      .setGenerationId(0)

    val future = new CompletableFuture[HeartbeatResponseData]()
    when(groupCoordinator.heartbeat(
      requestChannelRequest.context,
      expectedHeartbeatRequest
    )).thenReturn(future)
    kafkaApis = createKafkaApis()
    kafkaApis.handleHeartbeatRequest(requestChannelRequest)

    val expectedHeartbeatResponse = new HeartbeatResponseData()
    future.complete(expectedHeartbeatResponse)
    val response = verifyNoThrottling[HeartbeatResponse](requestChannelRequest)
    assertEquals(expectedHeartbeatResponse, response.data)
  }

  @Test
  def testHandleHeartbeatRequestFutureFailed(): Unit = {
    val heartbeatRequest = new HeartbeatRequestData()
      .setGroupId("group")
      .setMemberId("member")
      .setGenerationId(0)

    val requestChannelRequest = buildRequest(new HeartbeatRequest.Builder(heartbeatRequest).build())

    val expectedHeartbeatRequest = new HeartbeatRequestData()
      .setGroupId("group")
      .setMemberId("member")
      .setGenerationId(0)

    val future = new CompletableFuture[HeartbeatResponseData]()
    when(groupCoordinator.heartbeat(
      requestChannelRequest.context,
      expectedHeartbeatRequest
    )).thenReturn(future)
    kafkaApis = createKafkaApis()
    kafkaApis.handleHeartbeatRequest(requestChannelRequest)

    future.completeExceptionally(Errors.UNKNOWN_SERVER_ERROR.exception)
    val response = verifyNoThrottling[HeartbeatResponse](requestChannelRequest)
    assertEquals(Errors.UNKNOWN_SERVER_ERROR, response.error)
  }

  @Test
  def testHandleHeartbeatRequestAuthenticationFailed(): Unit = {
    val heartbeatRequest = new HeartbeatRequestData()
      .setGroupId("group")
      .setMemberId("member")
      .setGenerationId(0)

    val requestChannelRequest = buildRequest(new HeartbeatRequest.Builder(heartbeatRequest).build())

    val authorizer: Authorizer = mock(classOf[Authorizer])
    when(authorizer.authorize(any[RequestContext], any[util.List[Action]]))
      .thenReturn(Seq(AuthorizationResult.DENIED).asJava)
    kafkaApis = createKafkaApis(authorizer = Some(authorizer))
    kafkaApis.handleHeartbeatRequest(
      requestChannelRequest
    )

    val response = verifyNoThrottling[HeartbeatResponse](requestChannelRequest)
    assertEquals(Errors.GROUP_AUTHORIZATION_FAILED, response.error)
  }

  @Test
  def rejectJoinGroupRequestWhenStaticMembershipNotSupported(): Unit = {
    val joinGroupRequest = new JoinGroupRequest.Builder(
      new JoinGroupRequestData()
        .setGroupId("test")
        .setMemberId("test")
        .setGroupInstanceId("instanceId")
        .setProtocolType("consumer")
        .setProtocols(new JoinGroupRequestData.JoinGroupRequestProtocolCollection)
    ).build()

    val requestChannelRequest = buildRequest(joinGroupRequest)
    kafkaApis = createKafkaApis(IBP_2_2_IV1)
    kafkaApis.handleJoinGroupRequest(requestChannelRequest, RequestLocal.withThreadConfinedCaching)

    val response = verifyNoThrottling[JoinGroupResponse](requestChannelRequest)
    assertEquals(Errors.UNSUPPORTED_VERSION, response.error())
  }

  @Test
  def rejectSyncGroupRequestWhenStaticMembershipNotSupported(): Unit = {
    val syncGroupRequest = new SyncGroupRequest.Builder(
      new SyncGroupRequestData()
        .setGroupId("test")
        .setMemberId("test")
        .setGroupInstanceId("instanceId")
        .setGenerationId(1)
    ).build()

    val requestChannelRequest = buildRequest(syncGroupRequest)
    kafkaApis = createKafkaApis(IBP_2_2_IV1)
    kafkaApis.handleSyncGroupRequest(requestChannelRequest, RequestLocal.withThreadConfinedCaching)

    val response = verifyNoThrottling[SyncGroupResponse](requestChannelRequest)
    assertEquals(Errors.UNSUPPORTED_VERSION, response.error)
  }

  @Test
  def rejectHeartbeatRequestWhenStaticMembershipNotSupported(): Unit = {
    val heartbeatRequest = new HeartbeatRequest.Builder(
      new HeartbeatRequestData()
        .setGroupId("test")
        .setMemberId("test")
        .setGroupInstanceId("instanceId")
        .setGenerationId(1)
    ).build()
    val requestChannelRequest = buildRequest(heartbeatRequest)
    kafkaApis = createKafkaApis(IBP_2_2_IV1)
    kafkaApis.handleHeartbeatRequest(requestChannelRequest)

    val response = verifyNoThrottling[HeartbeatResponse](requestChannelRequest)
    assertEquals(Errors.UNSUPPORTED_VERSION, response.error())
  }

  @Test
  def rejectOffsetCommitRequestWhenStaticMembershipNotSupported(): Unit = {
    val offsetCommitRequest = new OffsetCommitRequest.Builder(
      new OffsetCommitRequestData()
        .setGroupId("test")
        .setMemberId("test")
        .setGroupInstanceId("instanceId")
        .setGenerationIdOrMemberEpoch(100)
        .setTopics(Collections.singletonList(
          new OffsetCommitRequestData.OffsetCommitRequestTopic()
            .setName("test")
            .setPartitions(Collections.singletonList(
              new OffsetCommitRequestData.OffsetCommitRequestPartition()
                .setPartitionIndex(0)
                .setCommittedOffset(100)
                .setCommittedLeaderEpoch(RecordBatch.NO_PARTITION_LEADER_EPOCH)
                .setCommittedMetadata("")
            ))
        ))
    ).build()

    val requestChannelRequest = buildRequest(offsetCommitRequest)
    kafkaApis = createKafkaApis(IBP_2_2_IV1)
    kafkaApis.handleOffsetCommitRequest(requestChannelRequest, RequestLocal.withThreadConfinedCaching)

    val expectedTopicErrors = Collections.singletonList(
      new OffsetCommitResponseData.OffsetCommitResponseTopic()
        .setName("test")
        .setPartitions(Collections.singletonList(
          new OffsetCommitResponseData.OffsetCommitResponsePartition()
            .setPartitionIndex(0)
            .setErrorCode(Errors.UNSUPPORTED_VERSION.code)
        ))
    )
    val response = verifyNoThrottling[OffsetCommitResponse](requestChannelRequest)
    assertEquals(expectedTopicErrors, response.data.topics())
  }

  @ParameterizedTest
  @ApiKeyVersionsSource(apiKey = ApiKeys.LEAVE_GROUP)
  def testHandleLeaveGroupWithMultipleMembers(version: Short): Unit = {
    def makeRequest(version: Short): RequestChannel.Request = {
      buildRequest(new LeaveGroupRequest.Builder(
        "group",
        List(
          new MemberIdentity()
            .setMemberId("member-1")
            .setGroupInstanceId("instance-1"),
          new MemberIdentity()
            .setMemberId("member-2")
            .setGroupInstanceId("instance-2")
        ).asJava
      ).build(version))
    }

    if (version < 3) {
      // Request version earlier than version 3 do not support batching members.
      assertThrows(classOf[UnsupportedVersionException], () => makeRequest(version))
    } else {
      val requestChannelRequest = makeRequest(version)

      val expectedLeaveGroupRequest = new LeaveGroupRequestData()
        .setGroupId("group")
        .setMembers(List(
          new MemberIdentity()
            .setMemberId("member-1")
            .setGroupInstanceId("instance-1"),
          new MemberIdentity()
            .setMemberId("member-2")
            .setGroupInstanceId("instance-2")
        ).asJava)

      val future = new CompletableFuture[LeaveGroupResponseData]()
      when(groupCoordinator.leaveGroup(
        requestChannelRequest.context,
        expectedLeaveGroupRequest
      )).thenReturn(future)
      kafkaApis = createKafkaApis()
      kafkaApis.handleLeaveGroupRequest(requestChannelRequest)

      val expectedLeaveResponse = new LeaveGroupResponseData()
        .setErrorCode(Errors.NONE.code)
        .setMembers(List(
          new LeaveGroupResponseData.MemberResponse()
            .setMemberId("member-1")
            .setGroupInstanceId("instance-1"),
          new LeaveGroupResponseData.MemberResponse()
            .setMemberId("member-2")
            .setGroupInstanceId("instance-2"),
        ).asJava)

      future.complete(expectedLeaveResponse)
      val response = verifyNoThrottling[LeaveGroupResponse](requestChannelRequest)
      assertEquals(expectedLeaveResponse, response.data)
    }
  }

  @ParameterizedTest
  @ApiKeyVersionsSource(apiKey = ApiKeys.LEAVE_GROUP)
  def testHandleLeaveGroupWithSingleMember(version: Short): Unit = {
    val requestChannelRequest = buildRequest(new LeaveGroupRequest.Builder(
      "group",
      List(
        new MemberIdentity()
          .setMemberId("member-1")
          .setGroupInstanceId("instance-1")
      ).asJava
    ).build(version))

    val expectedLeaveGroupRequest = new LeaveGroupRequestData()
      .setGroupId("group")
      .setMembers(List(
        new MemberIdentity()
          .setMemberId("member-1")
          .setGroupInstanceId(if (version >= 3) "instance-1" else null)
      ).asJava)

    val future = new CompletableFuture[LeaveGroupResponseData]()
    when(groupCoordinator.leaveGroup(
      requestChannelRequest.context,
      expectedLeaveGroupRequest
    )).thenReturn(future)
    kafkaApis = createKafkaApis()
    kafkaApis.handleLeaveGroupRequest(requestChannelRequest)

    val leaveGroupResponse = new LeaveGroupResponseData()
      .setErrorCode(Errors.NONE.code)
      .setMembers(List(
        new LeaveGroupResponseData.MemberResponse()
          .setMemberId("member-1")
          .setGroupInstanceId("instance-1")
      ).asJava)

    val expectedLeaveResponse = if (version >= 3) {
      new LeaveGroupResponseData()
        .setErrorCode(Errors.NONE.code)
        .setMembers(List(
          new LeaveGroupResponseData.MemberResponse()
            .setMemberId("member-1")
            .setGroupInstanceId("instance-1")
        ).asJava)
    } else {
      new LeaveGroupResponseData()
        .setErrorCode(Errors.NONE.code)
    }

    future.complete(leaveGroupResponse)
    val response = verifyNoThrottling[LeaveGroupResponse](requestChannelRequest)
    assertEquals(expectedLeaveResponse, response.data)
  }

  @Test
  def testHandleLeaveGroupFutureFailed(): Unit = {
    val requestChannelRequest = buildRequest(new LeaveGroupRequest.Builder(
      "group",
      List(
        new MemberIdentity()
          .setMemberId("member-1")
          .setGroupInstanceId("instance-1")
      ).asJava
    ).build(ApiKeys.LEAVE_GROUP.latestVersion))

    val expectedLeaveGroupRequest = new LeaveGroupRequestData()
      .setGroupId("group")
      .setMembers(List(
        new MemberIdentity()
          .setMemberId("member-1")
          .setGroupInstanceId("instance-1")
      ).asJava)

    val future = new CompletableFuture[LeaveGroupResponseData]()
    when(groupCoordinator.leaveGroup(
      requestChannelRequest.context,
      expectedLeaveGroupRequest
    )).thenReturn(future)
    kafkaApis = createKafkaApis()
    kafkaApis.handleLeaveGroupRequest(requestChannelRequest)

    future.completeExceptionally(Errors.UNKNOWN_SERVER_ERROR.exception)
    val response = verifyNoThrottling[LeaveGroupResponse](requestChannelRequest)
    assertEquals(Errors.UNKNOWN_SERVER_ERROR, response.error)
  }

  @Test
  def testHandleLeaveGroupAuthenticationFailed(): Unit = {
    val requestChannelRequest = buildRequest(new LeaveGroupRequest.Builder(
      "group",
      List(
        new MemberIdentity()
          .setMemberId("member-1")
          .setGroupInstanceId("instance-1")
      ).asJava
    ).build(ApiKeys.LEAVE_GROUP.latestVersion))

    val expectedLeaveGroupRequest = new LeaveGroupRequestData()
      .setGroupId("group")
      .setMembers(List(
        new MemberIdentity()
          .setMemberId("member-1")
          .setGroupInstanceId("instance-1")
      ).asJava)

    val future = new CompletableFuture[LeaveGroupResponseData]()
    when(groupCoordinator.leaveGroup(
      requestChannelRequest.context,
      expectedLeaveGroupRequest
    )).thenReturn(future)

    val authorizer: Authorizer = mock(classOf[Authorizer])
    when(authorizer.authorize(any[RequestContext], any[util.List[Action]]))
      .thenReturn(Seq(AuthorizationResult.DENIED).asJava)
    kafkaApis = createKafkaApis(authorizer = Some(authorizer))
    kafkaApis.handleLeaveGroupRequest(requestChannelRequest)

    val response = verifyNoThrottling[LeaveGroupResponse](requestChannelRequest)
    assertEquals(Errors.GROUP_AUTHORIZATION_FAILED, response.error)
  }

  @ParameterizedTest
  @ApiKeyVersionsSource(apiKey = ApiKeys.OFFSET_FETCH)
  def testHandleOffsetFetchWithMultipleGroups(version: Short): Unit = {
    // Version 0 gets offsets from Zookeeper. We are not interested
    // in testing this here.
    if (version == 0) return

    def makeRequest(version: Short): RequestChannel.Request = {
      val groups = Map(
        "group-1" -> List(
          new TopicPartition("foo", 0),
          new TopicPartition("foo", 1)
        ).asJava,
        "group-2" -> null,
        "group-3" -> null,
        "group-4" -> null,
      ).asJava
      buildRequest(new OffsetFetchRequest.Builder(groups, false, false).build(version))
    }

    if (version < 8) {
      // Request version earlier than version 8 do not support batching groups.
      assertThrows(classOf[UnsupportedVersionException], () => makeRequest(version))
    } else {
      val requestChannelRequest = makeRequest(version)

      val group1Future = new CompletableFuture[OffsetFetchResponseData.OffsetFetchResponseGroup]()
      when(groupCoordinator.fetchOffsets(
        requestChannelRequest.context,
        new OffsetFetchRequestData.OffsetFetchRequestGroup()
          .setGroupId("group-1")
          .setTopics(List(
            new OffsetFetchRequestData.OffsetFetchRequestTopics()
              .setName("foo")
              .setPartitionIndexes(List[Integer](0, 1).asJava)).asJava),
        false
      )).thenReturn(group1Future)

      val group2Future = new CompletableFuture[OffsetFetchResponseData.OffsetFetchResponseGroup]()
      when(groupCoordinator.fetchAllOffsets(
        requestChannelRequest.context,
        new OffsetFetchRequestData.OffsetFetchRequestGroup()
          .setGroupId("group-2")
          .setTopics(null),
        false
      )).thenReturn(group2Future)

      val group3Future = new CompletableFuture[OffsetFetchResponseData.OffsetFetchResponseGroup]()
      when(groupCoordinator.fetchAllOffsets(
        requestChannelRequest.context,
        new OffsetFetchRequestData.OffsetFetchRequestGroup()
          .setGroupId("group-3")
          .setTopics(null),
        false
      )).thenReturn(group3Future)

      val group4Future = new CompletableFuture[OffsetFetchResponseData.OffsetFetchResponseGroup]()
      when(groupCoordinator.fetchAllOffsets(
        requestChannelRequest.context,
        new OffsetFetchRequestData.OffsetFetchRequestGroup()
          .setGroupId("group-4")
          .setTopics(null),
        false
      )).thenReturn(group4Future)
      kafkaApis = createKafkaApis()
      kafkaApis.handleOffsetFetchRequest(requestChannelRequest)

      val group1Response = new OffsetFetchResponseData.OffsetFetchResponseGroup()
        .setGroupId("group-1")
        .setTopics(List(
          new OffsetFetchResponseData.OffsetFetchResponseTopics()
            .setName("foo")
            .setPartitions(List(
              new OffsetFetchResponseData.OffsetFetchResponsePartitions()
                .setPartitionIndex(0)
                .setCommittedOffset(100)
                .setCommittedLeaderEpoch(1),
              new OffsetFetchResponseData.OffsetFetchResponsePartitions()
                .setPartitionIndex(1)
                .setCommittedOffset(200)
                .setCommittedLeaderEpoch(2)
            ).asJava)
        ).asJava)

      val group2Response = new OffsetFetchResponseData.OffsetFetchResponseGroup()
        .setGroupId("group-2")
        .setTopics(List(
          new OffsetFetchResponseData.OffsetFetchResponseTopics()
            .setName("bar")
            .setPartitions(List(
              new OffsetFetchResponseData.OffsetFetchResponsePartitions()
                .setPartitionIndex(0)
                .setCommittedOffset(100)
                .setCommittedLeaderEpoch(1),
              new OffsetFetchResponseData.OffsetFetchResponsePartitions()
                .setPartitionIndex(1)
                .setCommittedOffset(200)
                .setCommittedLeaderEpoch(2),
              new OffsetFetchResponseData.OffsetFetchResponsePartitions()
                .setPartitionIndex(2)
                .setCommittedOffset(300)
                .setCommittedLeaderEpoch(3)
            ).asJava)
        ).asJava)

      val group3Response = new OffsetFetchResponseData.OffsetFetchResponseGroup()
        .setGroupId("group-3")
        .setErrorCode(Errors.INVALID_GROUP_ID.code)

      val group4Response = new OffsetFetchResponseData.OffsetFetchResponseGroup()
        .setGroupId("group-4")
        .setErrorCode(Errors.INVALID_GROUP_ID.code)

      val expectedGroups = List(group1Response, group2Response, group3Response, group4Response)

      group1Future.complete(group1Response)
      group2Future.complete(group2Response)
      group3Future.completeExceptionally(Errors.INVALID_GROUP_ID.exception)
      group4Future.complete(group4Response)

      val response = verifyNoThrottling[OffsetFetchResponse](requestChannelRequest)
      assertEquals(expectedGroups.toSet, response.data.groups().asScala.toSet)
    }
  }

  @ParameterizedTest
  @ApiKeyVersionsSource(apiKey = ApiKeys.OFFSET_FETCH)
  def testHandleOffsetFetchWithSingleGroup(version: Short): Unit = {
    // Version 0 gets offsets from Zookeeper. We are not interested
    // in testing this here.
    if (version == 0) return

    def makeRequest(version: Short): RequestChannel.Request = {
      buildRequest(new OffsetFetchRequest.Builder(
        "group-1",
        false,
        List(
          new TopicPartition("foo", 0),
          new TopicPartition("foo", 1)
        ).asJava,
        false
      ).build(version))
    }

    val requestChannelRequest = makeRequest(version)

    val future = new CompletableFuture[OffsetFetchResponseData.OffsetFetchResponseGroup]()
    when(groupCoordinator.fetchOffsets(
      requestChannelRequest.context,
      new OffsetFetchRequestData.OffsetFetchRequestGroup()
        .setGroupId("group-1")
        .setTopics(List(new OffsetFetchRequestData.OffsetFetchRequestTopics()
          .setName("foo")
          .setPartitionIndexes(List[Integer](0, 1).asJava)).asJava),
      false
    )).thenReturn(future)
    kafkaApis = createKafkaApis()
    kafkaApis.handleOffsetFetchRequest(requestChannelRequest)

    val group1Response = new OffsetFetchResponseData.OffsetFetchResponseGroup()
      .setGroupId("group-1")
      .setTopics(List(
        new OffsetFetchResponseData.OffsetFetchResponseTopics()
          .setName("foo")
          .setPartitions(List(
            new OffsetFetchResponseData.OffsetFetchResponsePartitions()
              .setPartitionIndex(0)
              .setCommittedOffset(100)
              .setCommittedLeaderEpoch(1),
            new OffsetFetchResponseData.OffsetFetchResponsePartitions()
              .setPartitionIndex(1)
              .setCommittedOffset(200)
              .setCommittedLeaderEpoch(2)
          ).asJava)
      ).asJava)

    val expectedOffsetFetchResponse = if (version >= 8) {
      new OffsetFetchResponseData()
        .setGroups(List(group1Response).asJava)
    } else {
      new OffsetFetchResponseData()
        .setTopics(List(
          new OffsetFetchResponseData.OffsetFetchResponseTopic()
            .setName("foo")
            .setPartitions(List(
              new OffsetFetchResponseData.OffsetFetchResponsePartition()
                .setPartitionIndex(0)
                .setCommittedOffset(100)
                .setCommittedLeaderEpoch(if (version >= 5) 1 else -1),
              new OffsetFetchResponseData.OffsetFetchResponsePartition()
                .setPartitionIndex(1)
                .setCommittedOffset(200)
                .setCommittedLeaderEpoch(if (version >= 5) 2 else -1)
            ).asJava)
        ).asJava)
    }

    future.complete(group1Response)

    val response = verifyNoThrottling[OffsetFetchResponse](requestChannelRequest)
    assertEquals(expectedOffsetFetchResponse, response.data)
  }

  @ParameterizedTest
  @ApiKeyVersionsSource(apiKey = ApiKeys.OFFSET_FETCH)
  def testHandleOffsetFetchAllOffsetsWithSingleGroup(version: Short): Unit = {
    // Version 0 gets offsets from Zookeeper. Version 1 does not support fetching all
    // offsets request. We are not interested in testing these here.
    if (version < 2) return

    def makeRequest(version: Short): RequestChannel.Request = {
      buildRequest(new OffsetFetchRequest.Builder(
        "group-1",
        false,
        null, // all offsets.
        false
      ).build(version))
    }

    val requestChannelRequest = makeRequest(version)

    val future = new CompletableFuture[OffsetFetchResponseData.OffsetFetchResponseGroup]()
    when(groupCoordinator.fetchAllOffsets(
      requestChannelRequest.context,
      new OffsetFetchRequestData.OffsetFetchRequestGroup()
        .setGroupId("group-1")
        .setTopics(null),
      false
    )).thenReturn(future)
    kafkaApis = createKafkaApis()
    kafkaApis.handleOffsetFetchRequest(requestChannelRequest)

    val group1Response = new OffsetFetchResponseData.OffsetFetchResponseGroup()
      .setGroupId("group-1")
      .setTopics(List(
        new OffsetFetchResponseData.OffsetFetchResponseTopics()
          .setName("foo")
          .setPartitions(List(
            new OffsetFetchResponseData.OffsetFetchResponsePartitions()
              .setPartitionIndex(0)
              .setCommittedOffset(100)
              .setCommittedLeaderEpoch(1),
            new OffsetFetchResponseData.OffsetFetchResponsePartitions()
              .setPartitionIndex(1)
              .setCommittedOffset(200)
              .setCommittedLeaderEpoch(2)
          ).asJava)
      ).asJava)

    val expectedOffsetFetchResponse = if (version >= 8) {
      new OffsetFetchResponseData()
        .setGroups(List(group1Response).asJava)
    } else {
      new OffsetFetchResponseData()
        .setTopics(List(
          new OffsetFetchResponseData.OffsetFetchResponseTopic()
            .setName("foo")
            .setPartitions(List(
              new OffsetFetchResponseData.OffsetFetchResponsePartition()
                .setPartitionIndex(0)
                .setCommittedOffset(100)
                .setCommittedLeaderEpoch(if (version >= 5) 1 else -1),
              new OffsetFetchResponseData.OffsetFetchResponsePartition()
                .setPartitionIndex(1)
                .setCommittedOffset(200)
                .setCommittedLeaderEpoch(if (version >= 5) 2 else -1)
            ).asJava)
        ).asJava)
    }

    future.complete(group1Response)

    val response = verifyNoThrottling[OffsetFetchResponse](requestChannelRequest)
    assertEquals(expectedOffsetFetchResponse, response.data)
  }

  @Test
  def testHandleOffsetFetchAuthorization(): Unit = {
    def makeRequest(version: Short): RequestChannel.Request = {
      val groups = Map(
        "group-1" -> List(
          new TopicPartition("foo", 0),
          new TopicPartition("bar", 0)
        ).asJava,
        "group-2" -> List(
          new TopicPartition("foo", 0),
          new TopicPartition("bar", 0)
        ).asJava,
        "group-3" -> null,
        "group-4" -> null,
      ).asJava
      buildRequest(new OffsetFetchRequest.Builder(groups, false, false).build(version))
    }

    val requestChannelRequest = makeRequest(ApiKeys.OFFSET_FETCH.latestVersion)

    val authorizer: Authorizer = mock(classOf[Authorizer])

    val acls = Map(
      "group-1" -> AuthorizationResult.ALLOWED,
      "group-2" -> AuthorizationResult.DENIED,
      "group-3" -> AuthorizationResult.ALLOWED,
      "group-4" -> AuthorizationResult.DENIED,
      "foo" -> AuthorizationResult.DENIED,
      "bar" -> AuthorizationResult.ALLOWED
    )

    when(authorizer.authorize(
      any[RequestContext],
      any[util.List[Action]]
    )).thenAnswer { invocation =>
      val actions = invocation.getArgument(1, classOf[util.List[Action]])
      actions.asScala.map { action =>
        acls.getOrElse(action.resourcePattern.name, AuthorizationResult.DENIED)
      }.asJava
    }

    // group-1 is allowed and bar is allowed.
    val group1Future = new CompletableFuture[OffsetFetchResponseData.OffsetFetchResponseGroup]()
    when(groupCoordinator.fetchOffsets(
      requestChannelRequest.context,
      new OffsetFetchRequestData.OffsetFetchRequestGroup()
        .setGroupId("group-1")
        .setTopics(List(new OffsetFetchRequestData.OffsetFetchRequestTopics()
          .setName("bar")
          .setPartitionIndexes(List[Integer](0).asJava)).asJava),
      false
    )).thenReturn(group1Future)

    // group-3 is allowed and bar is allowed.
    val group3Future = new CompletableFuture[OffsetFetchResponseData.OffsetFetchResponseGroup]()
    when(groupCoordinator.fetchAllOffsets(
      requestChannelRequest.context,
      new OffsetFetchRequestData.OffsetFetchRequestGroup()
        .setGroupId("group-3")
        .setTopics(null),
      false
    )).thenReturn(group3Future)
    kafkaApis = createKafkaApis(authorizer = Some(authorizer))
    kafkaApis.handle(requestChannelRequest, RequestLocal.NoCaching)

    val group1ResponseFromCoordinator = new OffsetFetchResponseData.OffsetFetchResponseGroup()
      .setGroupId("group-1")
      .setTopics(List(
        new OffsetFetchResponseData.OffsetFetchResponseTopics()
          .setName("bar")
          .setPartitions(List(
            new OffsetFetchResponseData.OffsetFetchResponsePartitions()
              .setPartitionIndex(0)
              .setCommittedOffset(100)
              .setCommittedLeaderEpoch(1)
          ).asJava)
      ).asJava)

    val group3ResponseFromCoordinator = new OffsetFetchResponseData.OffsetFetchResponseGroup()
      .setGroupId("group-3")
      .setTopics(List(
        // foo should be filtered out.
        new OffsetFetchResponseData.OffsetFetchResponseTopics()
          .setName("foo")
          .setPartitions(List(
            new OffsetFetchResponseData.OffsetFetchResponsePartitions()
              .setPartitionIndex(0)
              .setCommittedOffset(100)
              .setCommittedLeaderEpoch(1)
          ).asJava),
        new OffsetFetchResponseData.OffsetFetchResponseTopics()
          .setName("bar")
          .setPartitions(List(
            new OffsetFetchResponseData.OffsetFetchResponsePartitions()
              .setPartitionIndex(0)
              .setCommittedOffset(100)
              .setCommittedLeaderEpoch(1)
          ).asJava)
      ).asJava)

    val expectedOffsetFetchResponse = new OffsetFetchResponseData()
      .setGroups(List(
        // group-1 is authorized but foo is not.
        new OffsetFetchResponseData.OffsetFetchResponseGroup()
          .setGroupId("group-1")
          .setTopics(List(
            new OffsetFetchResponseData.OffsetFetchResponseTopics()
              .setName("bar")
              .setPartitions(List(
                new OffsetFetchResponseData.OffsetFetchResponsePartitions()
                  .setPartitionIndex(0)
                  .setCommittedOffset(100)
                  .setCommittedLeaderEpoch(1)
              ).asJava),
            new OffsetFetchResponseData.OffsetFetchResponseTopics()
              .setName("foo")
              .setPartitions(List(
                new OffsetFetchResponseData.OffsetFetchResponsePartitions()
                  .setPartitionIndex(0)
                  .setErrorCode(Errors.TOPIC_AUTHORIZATION_FAILED.code)
                  .setCommittedOffset(-1)
              ).asJava)
          ).asJava),
        // group-2 is not authorized.
        new OffsetFetchResponseData.OffsetFetchResponseGroup()
          .setGroupId("group-2")
          .setErrorCode(Errors.GROUP_AUTHORIZATION_FAILED.code),
        // group-3 is authorized but foo is not.
        new OffsetFetchResponseData.OffsetFetchResponseGroup()
          .setGroupId("group-3")
          .setTopics(List(
            new OffsetFetchResponseData.OffsetFetchResponseTopics()
              .setName("bar")
              .setPartitions(List(
                new OffsetFetchResponseData.OffsetFetchResponsePartitions()
                  .setPartitionIndex(0)
                  .setCommittedOffset(100)
                  .setCommittedLeaderEpoch(1)
              ).asJava)
          ).asJava),
        // group-4 is not authorized.
        new OffsetFetchResponseData.OffsetFetchResponseGroup()
          .setGroupId("group-4")
          .setErrorCode(Errors.GROUP_AUTHORIZATION_FAILED.code),
      ).asJava)

    group1Future.complete(group1ResponseFromCoordinator)
    group3Future.complete(group3ResponseFromCoordinator)

    val response = verifyNoThrottling[OffsetFetchResponse](requestChannelRequest)
    assertEquals(expectedOffsetFetchResponse, response.data)
  }

  @Test
  def testHandleOffsetFetchWithUnauthorizedTopicAndTopLevelError(): Unit = {
    def makeRequest(version: Short): RequestChannel.Request = {
      val groups = Map(
        "group-1" -> List(
          new TopicPartition("foo", 0),
          new TopicPartition("bar", 0)
        ).asJava,
        "group-2" -> List(
          new TopicPartition("foo", 0),
          new TopicPartition("bar", 0)
        ).asJava
      ).asJava
      buildRequest(new OffsetFetchRequest.Builder(groups, false, false).build(version))
    }

    val requestChannelRequest = makeRequest(ApiKeys.OFFSET_FETCH.latestVersion)

    val authorizer: Authorizer = mock(classOf[Authorizer])

    val acls = Map(
      "group-1" -> AuthorizationResult.ALLOWED,
      "group-2" -> AuthorizationResult.ALLOWED,
      "foo" -> AuthorizationResult.DENIED,
      "bar" -> AuthorizationResult.ALLOWED
    )

    when(authorizer.authorize(
      any[RequestContext],
      any[util.List[Action]]
    )).thenAnswer { invocation =>
      val actions = invocation.getArgument(1, classOf[util.List[Action]])
      actions.asScala.map { action =>
        acls.getOrElse(action.resourcePattern.name, AuthorizationResult.DENIED)
      }.asJava
    }

    // group-1 and group-2 are allowed and bar is allowed.
    val group1Future = new CompletableFuture[OffsetFetchResponseData.OffsetFetchResponseGroup]()
    when(groupCoordinator.fetchOffsets(
      requestChannelRequest.context,
      new OffsetFetchRequestData.OffsetFetchRequestGroup()
        .setGroupId("group-1")
        .setTopics(List(new OffsetFetchRequestData.OffsetFetchRequestTopics()
          .setName("bar")
          .setPartitionIndexes(List[Integer](0).asJava)).asJava),
      false
    )).thenReturn(group1Future)

    val group2Future = new CompletableFuture[OffsetFetchResponseData.OffsetFetchResponseGroup]()
    when(groupCoordinator.fetchOffsets(
      requestChannelRequest.context,
      new OffsetFetchRequestData.OffsetFetchRequestGroup()
        .setGroupId("group-2")
        .setTopics(List(new OffsetFetchRequestData.OffsetFetchRequestTopics()
          .setName("bar")
          .setPartitionIndexes(List[Integer](0).asJava)).asJava),
      false
    )).thenReturn(group1Future)
    kafkaApis = createKafkaApis(authorizer = Some(authorizer))
    kafkaApis.handle(requestChannelRequest, RequestLocal.NoCaching)

    // group-2 mocks using the new group coordinator.
    // When the coordinator is not active, a response with top-level error code is returned
    // despite that the requested topic is not authorized and fails.
    val group2ResponseFromCoordinator = new OffsetFetchResponseData.OffsetFetchResponseGroup()
      .setGroupId("group-2")
      .setErrorCode(Errors.COORDINATOR_NOT_AVAILABLE.code)

    val expectedOffsetFetchResponse = new OffsetFetchResponseData()
      .setGroups(List(
        new OffsetFetchResponseData.OffsetFetchResponseGroup()
          .setGroupId("group-1")
          .setErrorCode(Errors.COORDINATOR_NOT_AVAILABLE.code),
        group2ResponseFromCoordinator
      ).asJava)

    group1Future.completeExceptionally(Errors.COORDINATOR_NOT_AVAILABLE.exception)
    group2Future.complete(group2ResponseFromCoordinator)

    val response = verifyNoThrottling[OffsetFetchResponse](requestChannelRequest)
    assertEquals(expectedOffsetFetchResponse, response.data)
  }

  @Test
  def testReassignmentAndReplicationBytesOutRateWhenReassigning(): Unit = {
    assertReassignmentAndReplicationBytesOutPerSec(true)
  }

  @Test
  def testReassignmentAndReplicationBytesOutRateWhenNotReassigning(): Unit = {
    assertReassignmentAndReplicationBytesOutPerSec(false)
  }

  private def assertReassignmentAndReplicationBytesOutPerSec(isReassigning: Boolean): Unit = {
    val leaderEpoch = 0
    val tp0 = new TopicPartition("tp", 0)
    val topicId = Uuid.randomUuid()
    val tidp0 = new TopicIdPartition(topicId, tp0)

    setupBasicMetadataCache(tp0.topic, numPartitions = 1, 1, topicId)
    val hw = 3

    val fetchDataBuilder = Collections.singletonMap(tp0, new FetchRequest.PartitionData(Uuid.ZERO_UUID, 0, 0, Int.MaxValue, Optional.of(leaderEpoch)))
    val fetchData = Collections.singletonMap(tidp0, new FetchRequest.PartitionData(Uuid.ZERO_UUID, 0, 0, Int.MaxValue, Optional.of(leaderEpoch)))
    val fetchFromFollower = buildRequest(new FetchRequest.Builder(
      ApiKeys.FETCH.oldestVersion(), ApiKeys.FETCH.latestVersion(), 1, 1, 1000, 0, fetchDataBuilder).build())

    val records = MemoryRecords.withRecords(CompressionType.NONE,
      new SimpleRecord(1000, "foo".getBytes(StandardCharsets.UTF_8)))
    when(replicaManager.fetchMessages(
      any[FetchParams],
      any[Seq[(TopicIdPartition, FetchRequest.PartitionData)]],
      any[ReplicaQuota],
      any[Seq[(TopicIdPartition, FetchPartitionData)] => Unit]()
    )).thenAnswer(invocation => {
      val callback = invocation.getArgument(3).asInstanceOf[Seq[(TopicIdPartition, FetchPartitionData)] => Unit]
      callback(Seq(tidp0 -> new FetchPartitionData(Errors.NONE, hw, 0, records,
        Optional.empty(), OptionalLong.empty(), Optional.empty(), OptionalInt.empty(), isReassigning)))
    })

    val fetchMetadata = new JFetchMetadata(0, 0)
    val fetchContext = new FullFetchContext(time, new FetchSessionCache(1000, 100),
      fetchMetadata, fetchData, true, true)
    when(fetchManager.newContext(
      any[Short],
      any[JFetchMetadata],
      any[Boolean],
      any[util.Map[TopicIdPartition, FetchRequest.PartitionData]],
      any[util.List[TopicIdPartition]],
      any[util.Map[Uuid, String]])).thenReturn(fetchContext)

    when(replicaManager.getLogConfig(ArgumentMatchers.eq(tp0))).thenReturn(None)
    when(replicaManager.isAddingReplica(any(), anyInt)).thenReturn(isReassigning)
    kafkaApis = createKafkaApis()
    kafkaApis.handle(fetchFromFollower, RequestLocal.withThreadConfinedCaching)
    verify(replicaQuotaManager).record(anyLong)

    if (isReassigning)
      assertEquals(records.sizeInBytes(), brokerTopicStats.allTopicsStats.reassignmentBytesOutPerSec.get.count())
    else
      assertEquals(0, brokerTopicStats.allTopicsStats.reassignmentBytesOutPerSec.get.count())
    assertEquals(records.sizeInBytes(), brokerTopicStats.allTopicsStats.replicationBytesOutRate.get.count())
  }

  @Test
  def rejectInitProducerIdWhenIdButNotEpochProvided(): Unit = {
    val initProducerIdRequest = new InitProducerIdRequest.Builder(
      new InitProducerIdRequestData()
        .setTransactionalId("known")
        .setTransactionTimeoutMs(TimeUnit.MINUTES.toMillis(15).toInt)
        .setProducerId(10)
        .setProducerEpoch(RecordBatch.NO_PRODUCER_EPOCH)
    ).build()

    val requestChannelRequest = buildRequest(initProducerIdRequest)
    kafkaApis = createKafkaApis(IBP_2_2_IV1)
    kafkaApis.handleInitProducerIdRequest(requestChannelRequest, RequestLocal.withThreadConfinedCaching)

    val response = verifyNoThrottling[InitProducerIdResponse](requestChannelRequest)
    assertEquals(Errors.INVALID_REQUEST, response.error)
  }

  @Test
  def rejectInitProducerIdWhenEpochButNotIdProvided(): Unit = {
    val initProducerIdRequest = new InitProducerIdRequest.Builder(
      new InitProducerIdRequestData()
        .setTransactionalId("known")
        .setTransactionTimeoutMs(TimeUnit.MINUTES.toMillis(15).toInt)
        .setProducerId(RecordBatch.NO_PRODUCER_ID)
        .setProducerEpoch(2)
    ).build()
    val requestChannelRequest = buildRequest(initProducerIdRequest)
    kafkaApis = createKafkaApis(IBP_2_2_IV1)
    kafkaApis.handleInitProducerIdRequest(requestChannelRequest, RequestLocal.withThreadConfinedCaching)

    val response = verifyNoThrottling[InitProducerIdResponse](requestChannelRequest)
    assertEquals(Errors.INVALID_REQUEST, response.error)
  }

  @Test
  def testUpdateMetadataRequestWithCurrentBrokerEpoch(): Unit = {
    val currentBrokerEpoch = 1239875L
    testUpdateMetadataRequest(currentBrokerEpoch, currentBrokerEpoch, Errors.NONE)
  }

  @Test
  def testUpdateMetadataRequestWithNewerBrokerEpochIsValid(): Unit = {
    val currentBrokerEpoch = 1239875L
    testUpdateMetadataRequest(currentBrokerEpoch, currentBrokerEpoch + 1, Errors.NONE)
  }

  @Test
  def testUpdateMetadataRequestWithStaleBrokerEpochIsRejected(): Unit = {
    val currentBrokerEpoch = 1239875L
    testUpdateMetadataRequest(currentBrokerEpoch, currentBrokerEpoch - 1, Errors.STALE_BROKER_EPOCH)
  }

  def testUpdateMetadataRequest(currentBrokerEpoch: Long, brokerEpochInRequest: Long, expectedError: Errors): Unit = {
    val updateMetadataRequest = createBasicMetadataRequest("topicA", 1, brokerEpochInRequest, 1)
    val request = buildRequest(updateMetadataRequest)

    val capturedResponse: ArgumentCaptor[UpdateMetadataResponse] = ArgumentCaptor.forClass(classOf[UpdateMetadataResponse])

    when(controller.brokerEpoch).thenReturn(currentBrokerEpoch)
    when(replicaManager.maybeUpdateMetadataCache(
      ArgumentMatchers.eq(request.context.correlationId),
      any()
    )).thenReturn(
      Seq()
    )
    kafkaApis = createKafkaApis()
    kafkaApis.handleUpdateMetadataRequest(request, RequestLocal.withThreadConfinedCaching)
    verify(requestChannel).sendResponse(
      ArgumentMatchers.eq(request),
      capturedResponse.capture(),
      ArgumentMatchers.eq(None)
    )
    val updateMetadataResponse = capturedResponse.getValue
    assertEquals(expectedError, updateMetadataResponse.error())
    if (expectedError == Errors.NONE) {
      verify(replicaManager).maybeUpdateMetadataCache(
        ArgumentMatchers.eq(request.context.correlationId),
        any()
      )
    }
  }

  @Test
  def testLeaderAndIsrRequestWithCurrentBrokerEpoch(): Unit = {
    val currentBrokerEpoch = 1239875L
    testLeaderAndIsrRequest(currentBrokerEpoch, currentBrokerEpoch, Errors.NONE)
  }

  @Test
  def testLeaderAndIsrRequestWithNewerBrokerEpochIsValid(): Unit = {
    val currentBrokerEpoch = 1239875L
    testLeaderAndIsrRequest(currentBrokerEpoch, currentBrokerEpoch + 1, Errors.NONE)
  }

  @Test
  def testLeaderAndIsrRequestWithStaleBrokerEpochIsRejected(): Unit = {
    val currentBrokerEpoch = 1239875L
    testLeaderAndIsrRequest(currentBrokerEpoch, currentBrokerEpoch - 1, Errors.STALE_BROKER_EPOCH)
  }

  def testLeaderAndIsrRequest(currentBrokerEpoch: Long, brokerEpochInRequest: Long, expectedError: Errors): Unit = {
    val controllerId = 2
    val controllerEpoch = 6
    val capturedResponse: ArgumentCaptor[LeaderAndIsrResponse] = ArgumentCaptor.forClass(classOf[LeaderAndIsrResponse])
    val partitionStates = Seq(
      new LeaderAndIsrRequestData.LeaderAndIsrPartitionState()
        .setTopicName("topicW")
        .setPartitionIndex(1)
        .setControllerEpoch(1)
        .setLeader(0)
        .setLeaderEpoch(1)
        .setIsr(asList(0, 1))
        .setPartitionEpoch(2)
        .setReplicas(asList(0, 1, 2))
        .setIsNew(false)
    ).asJava
    val leaderAndIsrRequest = new LeaderAndIsrRequest.Builder(
      ApiKeys.LEADER_AND_ISR.latestVersion,
      controllerId,
      controllerEpoch,
      brokerEpochInRequest,
      partitionStates,
      Collections.singletonMap("topicW", Uuid.randomUuid()),
      asList(new Node(0, "host0", 9090), new Node(1, "host1", 9091))
    ).build()
    val request = buildRequest(leaderAndIsrRequest)
    val response = new LeaderAndIsrResponse(new LeaderAndIsrResponseData()
      .setErrorCode(Errors.NONE.code)
      .setPartitionErrors(asList()), leaderAndIsrRequest.version())

    when(controller.brokerEpoch).thenReturn(currentBrokerEpoch)
    when(replicaManager.becomeLeaderOrFollower(
      ArgumentMatchers.eq(request.context.correlationId),
      any(),
      any()
    )).thenReturn(
      response
    )
    kafkaApis = createKafkaApis()
    kafkaApis.handleLeaderAndIsrRequest(request)
    verify(requestChannel).sendResponse(
      ArgumentMatchers.eq(request),
      capturedResponse.capture(),
      ArgumentMatchers.eq(None)
    )
    val leaderAndIsrResponse = capturedResponse.getValue
    assertEquals(expectedError, leaderAndIsrResponse.error())
  }

  @Test
  def testStopReplicaRequestWithCurrentBrokerEpoch(): Unit = {
    val currentBrokerEpoch = 1239875L
    testStopReplicaRequest(currentBrokerEpoch, currentBrokerEpoch, Errors.NONE)
  }

  @Test
  def testStopReplicaRequestWithNewerBrokerEpochIsValid(): Unit = {
    val currentBrokerEpoch = 1239875L
    testStopReplicaRequest(currentBrokerEpoch, currentBrokerEpoch + 1, Errors.NONE)
  }

  @Test
  def testStopReplicaRequestWithStaleBrokerEpochIsRejected(): Unit = {
    val currentBrokerEpoch = 1239875L
    testStopReplicaRequest(currentBrokerEpoch, currentBrokerEpoch - 1, Errors.STALE_BROKER_EPOCH)
  }

  def testStopReplicaRequest(currentBrokerEpoch: Long, brokerEpochInRequest: Long, expectedError: Errors): Unit = {
    val controllerId = 0
    val controllerEpoch = 5
    val capturedResponse: ArgumentCaptor[StopReplicaResponse] = ArgumentCaptor.forClass(classOf[StopReplicaResponse])
    val fooPartition = new TopicPartition("foo", 0)
    val topicStates = Seq(
      new StopReplicaTopicState()
        .setTopicName(fooPartition.topic)
        .setPartitionStates(Seq(new StopReplicaPartitionState()
          .setPartitionIndex(fooPartition.partition)
          .setLeaderEpoch(1)
          .setDeletePartition(false)).asJava)
    ).asJava
    val stopReplicaRequest = new StopReplicaRequest.Builder(
      ApiKeys.STOP_REPLICA.latestVersion,
      controllerId,
      controllerEpoch,
      brokerEpochInRequest,
      false,
      topicStates
    ).build()
    val request = buildRequest(stopReplicaRequest)

    when(controller.brokerEpoch).thenReturn(currentBrokerEpoch)
    when(replicaManager.stopReplicas(
      ArgumentMatchers.eq(request.context.correlationId),
      ArgumentMatchers.eq(controllerId),
      ArgumentMatchers.eq(controllerEpoch),
      ArgumentMatchers.eq(stopReplicaRequest.partitionStates().asScala)
    )).thenReturn(
      (mutable.Map(
        fooPartition -> Errors.NONE
      ), Errors.NONE)
    )
    kafkaApis = createKafkaApis()
    kafkaApis.handleStopReplicaRequest(request)
    verify(requestChannel).sendResponse(
      ArgumentMatchers.eq(request),
      capturedResponse.capture(),
      ArgumentMatchers.eq(None)
    )
    val stopReplicaResponse = capturedResponse.getValue
    assertEquals(expectedError, stopReplicaResponse.error())
    if (expectedError != Errors.STALE_BROKER_EPOCH) {
      verify(replicaManager).stopReplicas(
        ArgumentMatchers.eq(request.context.correlationId),
        ArgumentMatchers.eq(controllerId),
        ArgumentMatchers.eq(controllerEpoch),
        ArgumentMatchers.eq(stopReplicaRequest.partitionStates().asScala)
      )
    }
  }

  @ParameterizedTest
  @ApiKeyVersionsSource(apiKey = ApiKeys.LIST_GROUPS)
  def testListGroupsRequest(version: Short): Unit = {
    val listGroupsRequest = new ListGroupsRequestData()
      .setStatesFilter(if (version >= 4) List("Stable", "Empty").asJava else List.empty.asJava)

    val requestChannelRequest = buildRequest(new ListGroupsRequest.Builder(listGroupsRequest).build(version))

    val expectedListGroupsRequest = new ListGroupsRequestData()
      .setStatesFilter(if (version >= 4) List("Stable", "Empty").asJava else List.empty.asJava)

    val future = new CompletableFuture[ListGroupsResponseData]()
    when(groupCoordinator.listGroups(
      requestChannelRequest.context,
      expectedListGroupsRequest
    )).thenReturn(future)
    kafkaApis = createKafkaApis()
    kafkaApis.handleListGroupsRequest(requestChannelRequest)

    val expectedListGroupsResponse = new ListGroupsResponseData()
      .setGroups(List(
        new ListGroupsResponseData.ListedGroup()
          .setGroupId("group1")
          .setGroupState(if (version >= 4) "Stable" else "")
          .setProtocolType("protocol1"),
        new ListGroupsResponseData.ListedGroup()
          .setGroupId("group2")
          .setGroupState(if (version >= 4) "Empty" else "")
          .setProtocolType("qwerty")
      ).asJava)

    future.complete(expectedListGroupsResponse)
    val response = verifyNoThrottling[ListGroupsResponse](requestChannelRequest)
    assertEquals(expectedListGroupsResponse, response.data)
  }

  @Test
  def testListGroupsRequestFutureFailed(): Unit = {
    val listGroupsRequest = new ListGroupsRequestData()
      .setStatesFilter(List("Stable", "Empty").asJava)

    val requestChannelRequest = buildRequest(new ListGroupsRequest.Builder(listGroupsRequest).build())

    val expectedListGroupsRequest = new ListGroupsRequestData()
      .setStatesFilter(List("Stable", "Empty").asJava)

    val future = new CompletableFuture[ListGroupsResponseData]()
    when(groupCoordinator.listGroups(
      requestChannelRequest.context,
      expectedListGroupsRequest
    )).thenReturn(future)
    kafkaApis = createKafkaApis()
    kafkaApis.handleListGroupsRequest(requestChannelRequest)

    future.completeExceptionally(Errors.UNKNOWN_SERVER_ERROR.exception)
    val response = verifyNoThrottling[ListGroupsResponse](requestChannelRequest)
    assertEquals(Errors.UNKNOWN_SERVER_ERROR.code, response.data.errorCode)
  }

  @Test
  def testListGroupsRequestFiltersUnauthorizedGroupsWithDescribeCluster(): Unit = {
    val authorizer: Authorizer = mock(classOf[Authorizer])

    authorizeResource(
      authorizer,
      AclOperation.DESCRIBE,
      ResourceType.GROUP,
      "group1",
      AuthorizationResult.DENIED,
      logIfDenied = false
    )
    authorizeResource(
      authorizer,
      AclOperation.DESCRIBE,
      ResourceType.GROUP,
      "group2",
      AuthorizationResult.DENIED,
      logIfDenied = false
    )
    authorizeResource(
      authorizer,
      AclOperation.DESCRIBE,
      ResourceType.CLUSTER,
      Resource.CLUSTER_NAME,
      AuthorizationResult.ALLOWED,
      logIfDenied = false
    )

    testListGroupsRequestFiltersUnauthorizedGroups(
      authorizer,
      List("group1", "group2"),
      List("group1", "group2")
    )
  }

  @Test
  def testListGroupsRequestFiltersUnauthorizedGroupsWithDescribeGroups(): Unit = {
    val authorizer: Authorizer = mock(classOf[Authorizer])

    authorizeResource(
      authorizer,
      AclOperation.DESCRIBE,
      ResourceType.GROUP,
      "group1",
      AuthorizationResult.DENIED,
      logIfDenied = false
    )
    authorizeResource(
      authorizer,
      AclOperation.DESCRIBE,
      ResourceType.GROUP,
      "group2",
      AuthorizationResult.ALLOWED,
      logIfDenied = false
    )
    authorizeResource(
      authorizer,
      AclOperation.DESCRIBE,
      ResourceType.CLUSTER,
      Resource.CLUSTER_NAME,
      AuthorizationResult.DENIED,
      logIfDenied = false
    )

    testListGroupsRequestFiltersUnauthorizedGroups(
      authorizer,
      List("group1", "group2"),
      List("group2")
    )
  }

  def testListGroupsRequestFiltersUnauthorizedGroups(
    authorizer: Authorizer,
    groups: List[String],
    expectedGroups: List[String],
  ): Unit = {
    val listGroupsRequest = new ListGroupsRequestData()

    val requestChannelRequest = buildRequest(new ListGroupsRequest.Builder(listGroupsRequest).build())

    val expectedListGroupsRequest = new ListGroupsRequestData()

    val future = new CompletableFuture[ListGroupsResponseData]()
    when(groupCoordinator.listGroups(
      requestChannelRequest.context,
      expectedListGroupsRequest
    )).thenReturn(future)
    kafkaApis = createKafkaApis(authorizer = Some(authorizer))
    kafkaApis.handleListGroupsRequest(requestChannelRequest)

    val listGroupsResponse = new ListGroupsResponseData()
    groups.foreach { groupId =>
      listGroupsResponse.groups.add(new ListGroupsResponseData.ListedGroup()
        .setGroupId(groupId)
      )
    }

    val expectedListGroupsResponse = new ListGroupsResponseData()
    expectedGroups.foreach { groupId =>
      expectedListGroupsResponse.groups.add(new ListGroupsResponseData.ListedGroup()
        .setGroupId(groupId)
      )
    }

    future.complete(listGroupsResponse)
    val response = verifyNoThrottling[ListGroupsResponse](requestChannelRequest)
    assertEquals(expectedListGroupsResponse, response.data)
  }

  @Test
  def testDescribeClusterRequest(): Unit = {
    val plaintextListener = ListenerName.forSecurityProtocol(SecurityProtocol.PLAINTEXT)
    val brokers = Seq(
      new UpdateMetadataBroker()
        .setId(0)
        .setRack("rack")
        .setEndpoints(Seq(
          new UpdateMetadataEndpoint()
            .setHost("broker0")
            .setPort(9092)
            .setSecurityProtocol(SecurityProtocol.PLAINTEXT.id)
            .setListener(plaintextListener.value)
        ).asJava),
      new UpdateMetadataBroker()
        .setId(1)
        .setRack("rack")
        .setEndpoints(Seq(
          new UpdateMetadataEndpoint()
            .setHost("broker1")
            .setPort(9092)
            .setSecurityProtocol(SecurityProtocol.PLAINTEXT.id)
            .setListener(plaintextListener.value)).asJava)
    )
    val updateMetadataRequest = new UpdateMetadataRequest.Builder(ApiKeys.UPDATE_METADATA.latestVersion, 0,
      0, 0, Seq.empty[UpdateMetadataPartitionState].asJava, brokers.asJava, Collections.emptyMap()).build()
    MetadataCacheTest.updateCache(metadataCache, updateMetadataRequest)

    val describeClusterRequest = new DescribeClusterRequest.Builder(new DescribeClusterRequestData()
      .setIncludeClusterAuthorizedOperations(true)).build()

    val request = buildRequest(describeClusterRequest, plaintextListener)
    kafkaApis = createKafkaApis()
    kafkaApis.handleDescribeCluster(request)

    val describeClusterResponse = verifyNoThrottling[DescribeClusterResponse](request)

    assertEquals(metadataCache.getControllerId.get.id, describeClusterResponse.data.controllerId)
    assertEquals(clusterId, describeClusterResponse.data.clusterId)
    assertEquals(8096, describeClusterResponse.data.clusterAuthorizedOperations)
    assertEquals(metadataCache.getAliveBrokerNodes(plaintextListener).toSet,
      describeClusterResponse.nodes.asScala.values.toSet)
  }

  /**
   * Return pair of listener names in the metadataCache: PLAINTEXT and LISTENER2 respectively.
   */
  private def updateMetadataCacheWithInconsistentListeners(): (ListenerName, ListenerName) = {
    val plaintextListener = ListenerName.forSecurityProtocol(SecurityProtocol.PLAINTEXT)
    val anotherListener = new ListenerName("LISTENER2")
    val brokers = Seq(
      new UpdateMetadataBroker()
        .setId(0)
        .setRack("rack")
        .setEndpoints(Seq(
          new UpdateMetadataEndpoint()
            .setHost("broker0")
            .setPort(9092)
            .setSecurityProtocol(SecurityProtocol.PLAINTEXT.id)
            .setListener(plaintextListener.value),
          new UpdateMetadataEndpoint()
            .setHost("broker0")
            .setPort(9093)
            .setSecurityProtocol(SecurityProtocol.PLAINTEXT.id)
            .setListener(anotherListener.value)
        ).asJava),
      new UpdateMetadataBroker()
        .setId(1)
        .setRack("rack")
        .setEndpoints(Seq(
          new UpdateMetadataEndpoint()
            .setHost("broker1")
            .setPort(9092)
            .setSecurityProtocol(SecurityProtocol.PLAINTEXT.id)
            .setListener(plaintextListener.value)).asJava)
    )
    val updateMetadataRequest = new UpdateMetadataRequest.Builder(ApiKeys.UPDATE_METADATA.latestVersion, 0,
      0, 0, Seq.empty[UpdateMetadataPartitionState].asJava, brokers.asJava, Collections.emptyMap()).build()
    MetadataCacheTest.updateCache(metadataCache, updateMetadataRequest)
    (plaintextListener, anotherListener)
  }

  private def sendMetadataRequestWithInconsistentListeners(requestListener: ListenerName): MetadataResponse = {
    val metadataRequest = MetadataRequest.Builder.allTopics.build()
    val requestChannelRequest = buildRequest(metadataRequest, requestListener)
    kafkaApis = createKafkaApis()
    kafkaApis.handleTopicMetadataRequest(requestChannelRequest)

    verifyNoThrottling[MetadataResponse](requestChannelRequest)
  }

  private def testConsumerListOffsetLatest(isolationLevel: IsolationLevel): Unit = {
    val tp = new TopicPartition("foo", 0)
    val latestOffset = 15L
    val currentLeaderEpoch = Optional.empty[Integer]()

    when(replicaManager.fetchOffsetForTimestamp(
      ArgumentMatchers.eq(tp),
      ArgumentMatchers.eq(ListOffsetsRequest.LATEST_TIMESTAMP),
      ArgumentMatchers.eq(Some(isolationLevel)),
      ArgumentMatchers.eq(currentLeaderEpoch),
      fetchOnlyFromLeader = ArgumentMatchers.eq(true))
    ).thenReturn(Some(new TimestampAndOffset(ListOffsetsResponse.UNKNOWN_TIMESTAMP, latestOffset, currentLeaderEpoch)))

    val targetTimes = List(new ListOffsetsTopic()
      .setName(tp.topic)
      .setPartitions(List(new ListOffsetsPartition()
        .setPartitionIndex(tp.partition)
        .setTimestamp(ListOffsetsRequest.LATEST_TIMESTAMP)).asJava)).asJava
    val listOffsetRequest = ListOffsetsRequest.Builder.forConsumer(true, isolationLevel, false)
      .setTargetTimes(targetTimes).build()
    val request = buildRequest(listOffsetRequest)
    kafkaApis = createKafkaApis()
    kafkaApis.handleListOffsetRequest(request)

    val response = verifyNoThrottling[ListOffsetsResponse](request)
    val partitionDataOptional = response.topics.asScala.find(_.name == tp.topic).get
      .partitions.asScala.find(_.partitionIndex == tp.partition)
    assertTrue(partitionDataOptional.isDefined)

    val partitionData = partitionDataOptional.get
    assertEquals(Errors.NONE.code, partitionData.errorCode)
    assertEquals(latestOffset, partitionData.offset)
    assertEquals(ListOffsetsResponse.UNKNOWN_TIMESTAMP, partitionData.timestamp)
  }

  private def createWriteTxnMarkersRequest(partitions: util.List[TopicPartition]) = {
    val writeTxnMarkersRequest = new WriteTxnMarkersRequest.Builder(ApiKeys.WRITE_TXN_MARKERS.latestVersion(),
      asList(new TxnMarkerEntry(1, 1.toShort, 0, TransactionResult.COMMIT, partitions))).build()
    (writeTxnMarkersRequest, buildRequest(writeTxnMarkersRequest))
  }

  private def buildRequest(request: AbstractRequest,
                           listenerName: ListenerName = ListenerName.forSecurityProtocol(SecurityProtocol.PLAINTEXT),
                           fromPrivilegedListener: Boolean = false,
                           requestHeader: Option[RequestHeader] = None,
                           requestMetrics: RequestChannel.Metrics = requestChannelMetrics): RequestChannel.Request = {
    val buffer = request.serializeWithHeader(
      requestHeader.getOrElse(new RequestHeader(request.apiKey, request.version, clientId, 0)))

    // read the header from the buffer first so that the body can be read next from the Request constructor
    val header = RequestHeader.parse(buffer)
    // DelegationTokens require the context authenticated to be non SecurityProtocol.PLAINTEXT
    // and have a non KafkaPrincipal.ANONYMOUS principal. This test is done before the check
    // for forwarding because after forwarding the context will have a different context. 
    // We validate the context authenticated failure case in other integration tests.
    val context = new RequestContext(header, "1", InetAddress.getLocalHost, new KafkaPrincipal(KafkaPrincipal.USER_TYPE, "Alice"),
      listenerName, SecurityProtocol.SSL, ClientInformation.EMPTY, fromPrivilegedListener,
      Optional.of(kafkaPrincipalSerde))
    new RequestChannel.Request(processor = 1, context = context, startTimeNanos = 0, MemoryPool.NONE, buffer,
      requestMetrics, envelope = None)
  }

  private def verifyNoThrottling[T <: AbstractResponse](
    request: RequestChannel.Request
  ): T = {
    val capturedResponse: ArgumentCaptor[AbstractResponse] = ArgumentCaptor.forClass(classOf[AbstractResponse])
    verify(requestChannel).sendResponse(
      ArgumentMatchers.eq(request),
      capturedResponse.capture(),
      any()
    )
    val response = capturedResponse.getValue
    val buffer = MessageUtil.toByteBuffer(
      response.data,
      request.context.header.apiVersion
    )
    AbstractResponse.parseResponse(
      request.context.header.apiKey,
      buffer,
      request.context.header.apiVersion,
    ).asInstanceOf[T]
  }

  private def verifyNoThrottlingAndUpdateMetrics[T <: AbstractResponse](
    request: RequestChannel.Request
  ): T = {
    val capturedResponse: ArgumentCaptor[AbstractResponse] = ArgumentCaptor.forClass(classOf[AbstractResponse])
    verify(requestChannel).sendResponse(
      ArgumentMatchers.eq(request),
      capturedResponse.capture(),
      any()
    )
    val response = capturedResponse.getValue
    val buffer = MessageUtil.toByteBuffer(
      response.data,
      request.context.header.apiVersion
    )

    // Create the RequestChannel.Response that is created when sendResponse is called in order to update the metrics.
    val sendResponse = new RequestChannel.SendResponse(
      request,
      request.buildResponseSend(response),
      request.responseNode(response),
      None
    )
    request.updateRequestMetrics(time.milliseconds(), sendResponse)

    AbstractResponse.parseResponse(
      request.context.header.apiKey,
      buffer,
      request.context.header.apiVersion,
    ).asInstanceOf[T]
  }

  private def createBasicMetadataRequest(topic: String,
                                         numPartitions: Int,
                                         brokerEpoch: Long,
                                         numBrokers: Int,
                                         topicId: Uuid = Uuid.ZERO_UUID): UpdateMetadataRequest = {
    val replicas = List(0.asInstanceOf[Integer]).asJava

    def createPartitionState(partition: Int) = new UpdateMetadataPartitionState()
      .setTopicName(topic)
      .setPartitionIndex(partition)
      .setControllerEpoch(1)
      .setLeader(0)
      .setLeaderEpoch(1)
      .setReplicas(replicas)
      .setZkVersion(0)
      .setIsr(replicas)

    val plaintextListener = ListenerName.forSecurityProtocol(SecurityProtocol.PLAINTEXT)
    val partitionStates = (0 until numPartitions).map(createPartitionState)
    val liveBrokers = (0 until numBrokers).map(
      brokerId => createMetadataBroker(brokerId, plaintextListener))
    new UpdateMetadataRequest.Builder(ApiKeys.UPDATE_METADATA.latestVersion, 0,
      0, brokerEpoch, partitionStates.asJava, liveBrokers.asJava, Collections.singletonMap(topic, topicId)).build()
  }

  private def setupBasicMetadataCache(topic: String, numPartitions: Int, numBrokers: Int, topicId: Uuid): Unit = {
    val updateMetadataRequest = createBasicMetadataRequest(topic, numPartitions, 0, numBrokers, topicId)
    MetadataCacheTest.updateCache(metadataCache, updateMetadataRequest)
  }

  private def addTopicToMetadataCache(topic: String, numPartitions: Int, numBrokers: Int = 1, topicId: Uuid = Uuid.ZERO_UUID): Unit = {
    val updateMetadataRequest = createBasicMetadataRequest(topic, numPartitions, 0, numBrokers, topicId)
    MetadataCacheTest.updateCache(metadataCache, updateMetadataRequest)
  }

  private def createMetadataBroker(brokerId: Int,
                                   listener: ListenerName): UpdateMetadataBroker = {
    new UpdateMetadataBroker()
      .setId(brokerId)
      .setRack("rack")
      .setEndpoints(Seq(new UpdateMetadataEndpoint()
        .setHost("broker" + brokerId)
        .setPort(9092)
        .setSecurityProtocol(SecurityProtocol.PLAINTEXT.id)
        .setListener(listener.value)).asJava)
  }

  @Test
  def testAlterReplicaLogDirs(): Unit = {
    val data = new AlterReplicaLogDirsRequestData()
    val dir = new AlterReplicaLogDirsRequestData.AlterReplicaLogDir()
      .setPath("/foo")
    dir.topics().add(new AlterReplicaLogDirsRequestData.AlterReplicaLogDirTopic().setName("t0").setPartitions(asList(0, 1, 2)))
    data.dirs().add(dir)
    val alterReplicaLogDirsRequest = new AlterReplicaLogDirsRequest.Builder(
      data
    ).build()
    val request = buildRequest(alterReplicaLogDirsRequest)

    reset(replicaManager, clientRequestQuotaManager, requestChannel)

    when(clientRequestQuotaManager.maybeRecordAndGetThrottleTimeMs(any[RequestChannel.Request](),
      any[Long])).thenReturn(0)
    val t0p0 = new TopicPartition("t0", 0)
    val t0p1 = new TopicPartition("t0", 1)
    val t0p2 = new TopicPartition("t0", 2)
    val partitionResults = Map(
      t0p0 -> Errors.NONE,
      t0p1 -> Errors.LOG_DIR_NOT_FOUND,
      t0p2 -> Errors.INVALID_TOPIC_EXCEPTION)
    when(replicaManager.alterReplicaLogDirs(ArgumentMatchers.eq(Map(
      t0p0 -> "/foo",
      t0p1 -> "/foo",
      t0p2 -> "/foo"))))
    .thenReturn(partitionResults)
    kafkaApis = createKafkaApis()
    kafkaApis.handleAlterReplicaLogDirsRequest(request)

    val response = verifyNoThrottling[AlterReplicaLogDirsResponse](request)
    assertEquals(partitionResults, response.data.results.asScala.flatMap { tr =>
      tr.partitions().asScala.map { pr =>
        new TopicPartition(tr.topicName, pr.partitionIndex) -> Errors.forCode(pr.errorCode)
      }
    }.toMap)
    assertEquals(Map(Errors.NONE -> 1,
      Errors.LOG_DIR_NOT_FOUND -> 1,
      Errors.INVALID_TOPIC_EXCEPTION -> 1).asJava, response.errorCounts)
  }

  @Test
  def testSizeOfThrottledPartitions(): Unit = {
    val topicNames = new util.HashMap[Uuid, String]
    val topicIds = new util.HashMap[String, Uuid]()
    def fetchResponse(data: Map[TopicIdPartition, String]): FetchResponse = {
      val responseData = new util.LinkedHashMap[TopicIdPartition, FetchResponseData.PartitionData](
        data.map { case (tp, raw) =>
          tp -> new FetchResponseData.PartitionData()
            .setPartitionIndex(tp.topicPartition.partition)
            .setHighWatermark(105)
            .setLastStableOffset(105)
            .setLogStartOffset(0)
            .setRecords(MemoryRecords.withRecords(CompressionType.NONE, new SimpleRecord(100, raw.getBytes(StandardCharsets.UTF_8))))
      }.toMap.asJava)

      data.foreach{case (tp, _) =>
        topicIds.put(tp.topicPartition.topic, tp.topicId)
        topicNames.put(tp.topicId, tp.topicPartition.topic)
      }
      FetchResponse.of(Errors.NONE, 100, 100, responseData)
    }

    val throttledPartition = new TopicIdPartition(Uuid.randomUuid(), new TopicPartition("throttledData", 0))
    val throttledData = Map(throttledPartition -> "throttledData")
    val expectedSize = FetchResponse.sizeOf(FetchResponseData.HIGHEST_SUPPORTED_VERSION,
      fetchResponse(throttledData).responseData(topicNames, FetchResponseData.HIGHEST_SUPPORTED_VERSION).entrySet.asScala.map( entry =>
      (new TopicIdPartition(Uuid.ZERO_UUID, entry.getKey), entry.getValue)).toMap.asJava.entrySet.iterator)

    val response = fetchResponse(throttledData ++ Map(new TopicIdPartition(Uuid.randomUuid(), new TopicPartition("nonThrottledData", 0)) -> "nonThrottledData"))

    val quota = Mockito.mock(classOf[ReplicationQuotaManager])
    Mockito.when(quota.isThrottled(ArgumentMatchers.any(classOf[TopicPartition])))
      .thenAnswer(invocation => throttledPartition.topicPartition == invocation.getArgument(0).asInstanceOf[TopicPartition])

    assertEquals(expectedSize, KafkaApis.sizeOfThrottledPartitions(FetchResponseData.HIGHEST_SUPPORTED_VERSION, response, quota))
  }

  @Test
  def testDescribeProducers(): Unit = {
    val tp1 = new TopicPartition("foo", 0)
    val tp2 = new TopicPartition("bar", 3)
    val tp3 = new TopicPartition("baz", 1)
    val tp4 = new TopicPartition("invalid;topic", 1)

    val authorizer: Authorizer = mock(classOf[Authorizer])
    val data = new DescribeProducersRequestData().setTopics(List(
      new DescribeProducersRequestData.TopicRequest()
        .setName(tp1.topic)
        .setPartitionIndexes(List(Int.box(tp1.partition)).asJava),
      new DescribeProducersRequestData.TopicRequest()
        .setName(tp2.topic)
        .setPartitionIndexes(List(Int.box(tp2.partition)).asJava),
      new DescribeProducersRequestData.TopicRequest()
        .setName(tp3.topic)
        .setPartitionIndexes(List(Int.box(tp3.partition)).asJava),
      new DescribeProducersRequestData.TopicRequest()
        .setName(tp4.topic)
        .setPartitionIndexes(List(Int.box(tp4.partition)).asJava)
    ).asJava)

    def buildExpectedActions(topic: String): util.List[Action] = {
      val pattern = new ResourcePattern(ResourceType.TOPIC, topic, PatternType.LITERAL)
      val action = new Action(AclOperation.READ, pattern, 1, true, true)
      Collections.singletonList(action)
    }

    // Topic `foo` is authorized and present in the metadata
    addTopicToMetadataCache(tp1.topic, 4) // We will only access the first topic
    when(authorizer.authorize(any[RequestContext], ArgumentMatchers.eq(buildExpectedActions(tp1.topic))))
      .thenReturn(Seq(AuthorizationResult.ALLOWED).asJava)

    // Topic `bar` is not authorized
    when(authorizer.authorize(any[RequestContext], ArgumentMatchers.eq(buildExpectedActions(tp2.topic))))
      .thenReturn(Seq(AuthorizationResult.DENIED).asJava)

    // Topic `baz` is authorized, but not present in the metadata
    when(authorizer.authorize(any[RequestContext], ArgumentMatchers.eq(buildExpectedActions(tp3.topic))))
      .thenReturn(Seq(AuthorizationResult.ALLOWED).asJava)

    when(replicaManager.activeProducerState(tp1))
      .thenReturn(new DescribeProducersResponseData.PartitionResponse()
        .setErrorCode(Errors.NONE.code)
        .setPartitionIndex(tp1.partition)
        .setActiveProducers(List(
          new DescribeProducersResponseData.ProducerState()
            .setProducerId(12345L)
            .setProducerEpoch(15)
            .setLastSequence(100)
            .setLastTimestamp(time.milliseconds())
            .setCurrentTxnStartOffset(-1)
            .setCoordinatorEpoch(200)
        ).asJava))

    val describeProducersRequest = new DescribeProducersRequest.Builder(data).build()
    val request = buildRequest(describeProducersRequest)
    when(clientRequestQuotaManager.maybeRecordAndGetThrottleTimeMs(any[RequestChannel.Request](),
      any[Long])).thenReturn(0)
    kafkaApis = createKafkaApis(authorizer = Some(authorizer))
    kafkaApis.handleDescribeProducersRequest(request)

    val response = verifyNoThrottling[DescribeProducersResponse](request)
    assertEquals(Set("foo", "bar", "baz", "invalid;topic"), response.data.topics.asScala.map(_.name).toSet)

    def assertPartitionError(
      topicPartition: TopicPartition,
      error: Errors
    ): DescribeProducersResponseData.PartitionResponse = {
      val topicData = response.data.topics.asScala.find(_.name == topicPartition.topic).get
      val partitionData = topicData.partitions.asScala.find(_.partitionIndex == topicPartition.partition).get
      assertEquals(error, Errors.forCode(partitionData.errorCode))
      partitionData
    }

    val fooPartition = assertPartitionError(tp1, Errors.NONE)
    assertEquals(Errors.NONE, Errors.forCode(fooPartition.errorCode))
    assertEquals(1, fooPartition.activeProducers.size)
    val fooProducer = fooPartition.activeProducers.get(0)
    assertEquals(12345L, fooProducer.producerId)
    assertEquals(15, fooProducer.producerEpoch)
    assertEquals(100, fooProducer.lastSequence)
    assertEquals(time.milliseconds(), fooProducer.lastTimestamp)
    assertEquals(-1, fooProducer.currentTxnStartOffset)
    assertEquals(200, fooProducer.coordinatorEpoch)

    assertPartitionError(tp2, Errors.TOPIC_AUTHORIZATION_FAILED)
    assertPartitionError(tp3, Errors.UNKNOWN_TOPIC_OR_PARTITION)
    assertPartitionError(tp4, Errors.INVALID_TOPIC_EXCEPTION)
  }

  @Test
  def testDescribeTransactions(): Unit = {
    val authorizer: Authorizer = mock(classOf[Authorizer])
    val data = new DescribeTransactionsRequestData()
      .setTransactionalIds(List("foo", "bar").asJava)
    val describeTransactionsRequest = new DescribeTransactionsRequest.Builder(data).build()
    val request = buildRequest(describeTransactionsRequest)
    when(clientRequestQuotaManager.maybeRecordAndGetThrottleTimeMs(any[RequestChannel.Request](),
      any[Long])).thenReturn(0)

    def buildExpectedActions(transactionalId: String): util.List[Action] = {
      val pattern = new ResourcePattern(ResourceType.TRANSACTIONAL_ID, transactionalId, PatternType.LITERAL)
      val action = new Action(AclOperation.DESCRIBE, pattern, 1, true, true)
      Collections.singletonList(action)
    }

    when(txnCoordinator.handleDescribeTransactions("foo"))
      .thenReturn(new DescribeTransactionsResponseData.TransactionState()
        .setErrorCode(Errors.NONE.code)
        .setTransactionalId("foo")
        .setProducerId(12345L)
        .setProducerEpoch(15)
        .setTransactionStartTimeMs(time.milliseconds())
        .setTransactionState("CompleteCommit")
        .setTransactionTimeoutMs(10000))

    when(authorizer.authorize(any[RequestContext], ArgumentMatchers.eq(buildExpectedActions("foo"))))
      .thenReturn(Seq(AuthorizationResult.ALLOWED).asJava)

    when(authorizer.authorize(any[RequestContext], ArgumentMatchers.eq(buildExpectedActions("bar"))))
      .thenReturn(Seq(AuthorizationResult.DENIED).asJava)
    kafkaApis = createKafkaApis(authorizer = Some(authorizer))
    kafkaApis.handleDescribeTransactionsRequest(request)

    val response = verifyNoThrottling[DescribeTransactionsResponse](request)
    assertEquals(2, response.data.transactionStates.size)

    val fooState = response.data.transactionStates.asScala.find(_.transactionalId == "foo").get
    assertEquals(Errors.NONE.code, fooState.errorCode)
    assertEquals(12345L, fooState.producerId)
    assertEquals(15, fooState.producerEpoch)
    assertEquals(time.milliseconds(), fooState.transactionStartTimeMs)
    assertEquals("CompleteCommit", fooState.transactionState)
    assertEquals(10000, fooState.transactionTimeoutMs)
    assertEquals(List.empty, fooState.topics.asScala.toList)

    val barState = response.data.transactionStates.asScala.find(_.transactionalId == "bar").get
    assertEquals(Errors.TRANSACTIONAL_ID_AUTHORIZATION_FAILED.code, barState.errorCode)
  }

  @Test
  def testDescribeTransactionsFiltersUnauthorizedTopics(): Unit = {
    val authorizer: Authorizer = mock(classOf[Authorizer])
    val transactionalId = "foo"
    val data = new DescribeTransactionsRequestData()
      .setTransactionalIds(List(transactionalId).asJava)
    val describeTransactionsRequest = new DescribeTransactionsRequest.Builder(data).build()
    val request = buildRequest(describeTransactionsRequest)
    when(clientRequestQuotaManager.maybeRecordAndGetThrottleTimeMs(any[RequestChannel.Request](),
      any[Long])).thenReturn(0)

    def expectDescribe(
      resourceType: ResourceType,
      transactionalId: String,
      result: AuthorizationResult
    ): Unit = {
      val pattern = new ResourcePattern(resourceType, transactionalId, PatternType.LITERAL)
      val action = new Action(AclOperation.DESCRIBE, pattern, 1, true, true)
      val actions = Collections.singletonList(action)

      when(authorizer.authorize(any[RequestContext], ArgumentMatchers.eq(actions)))
        .thenReturn(Seq(result).asJava)
    }

    // Principal is authorized to one of the two topics. The second topic should be
    // filtered from the result.
    expectDescribe(ResourceType.TRANSACTIONAL_ID, transactionalId, AuthorizationResult.ALLOWED)
    expectDescribe(ResourceType.TOPIC, "foo", AuthorizationResult.ALLOWED)
    expectDescribe(ResourceType.TOPIC, "bar", AuthorizationResult.DENIED)

    def mkTopicData(
      topic: String,
      partitions: Seq[Int]
    ): DescribeTransactionsResponseData.TopicData = {
      new DescribeTransactionsResponseData.TopicData()
        .setTopic(topic)
        .setPartitions(partitions.map(Int.box).asJava)
    }

    val describeTransactionsResponse = new DescribeTransactionsResponseData.TransactionState()
      .setErrorCode(Errors.NONE.code)
      .setTransactionalId(transactionalId)
      .setProducerId(12345L)
      .setProducerEpoch(15)
      .setTransactionStartTimeMs(time.milliseconds())
      .setTransactionState("Ongoing")
      .setTransactionTimeoutMs(10000)

    describeTransactionsResponse.topics.add(mkTopicData(topic = "foo", Seq(1, 2)))
    describeTransactionsResponse.topics.add(mkTopicData(topic = "bar", Seq(3, 4)))

    when(txnCoordinator.handleDescribeTransactions("foo"))
      .thenReturn(describeTransactionsResponse)
    kafkaApis = createKafkaApis(authorizer = Some(authorizer))
    kafkaApis.handleDescribeTransactionsRequest(request)

    val response = verifyNoThrottling[DescribeTransactionsResponse](request)
    assertEquals(1, response.data.transactionStates.size)

    val fooState = response.data.transactionStates.asScala.find(_.transactionalId == "foo").get
    assertEquals(Errors.NONE.code, fooState.errorCode)
    assertEquals(12345L, fooState.producerId)
    assertEquals(15, fooState.producerEpoch)
    assertEquals(time.milliseconds(), fooState.transactionStartTimeMs)
    assertEquals("Ongoing", fooState.transactionState)
    assertEquals(10000, fooState.transactionTimeoutMs)
    assertEquals(List(mkTopicData(topic = "foo", Seq(1, 2))), fooState.topics.asScala.toList)
  }

  @Test
  def testListTransactionsErrorResponse(): Unit = {
    val data = new ListTransactionsRequestData()
    val listTransactionsRequest = new ListTransactionsRequest.Builder(data).build()
    val request = buildRequest(listTransactionsRequest)
    when(clientRequestQuotaManager.maybeRecordAndGetThrottleTimeMs(any[RequestChannel.Request](),
      any[Long])).thenReturn(0)

    when(txnCoordinator.handleListTransactions(Set.empty[Long], Set.empty[String]))
      .thenReturn(new ListTransactionsResponseData()
        .setErrorCode(Errors.COORDINATOR_LOAD_IN_PROGRESS.code))
    kafkaApis = createKafkaApis()
    kafkaApis.handleListTransactionsRequest(request)

    val response = verifyNoThrottling[ListTransactionsResponse](request)
    assertEquals(0, response.data.transactionStates.size)
    assertEquals(Errors.COORDINATOR_LOAD_IN_PROGRESS, Errors.forCode(response.data.errorCode))
  }

  @Test
  def testListTransactionsAuthorization(): Unit = {
    val authorizer: Authorizer = mock(classOf[Authorizer])
    val data = new ListTransactionsRequestData()
    val listTransactionsRequest = new ListTransactionsRequest.Builder(data).build()
    val request = buildRequest(listTransactionsRequest)
    when(clientRequestQuotaManager.maybeRecordAndGetThrottleTimeMs(any[RequestChannel.Request](),
      any[Long])).thenReturn(0)

    val transactionStates = new util.ArrayList[ListTransactionsResponseData.TransactionState]()
    transactionStates.add(new ListTransactionsResponseData.TransactionState()
      .setTransactionalId("foo")
      .setProducerId(12345L)
      .setTransactionState("Ongoing"))
    transactionStates.add(new ListTransactionsResponseData.TransactionState()
      .setTransactionalId("bar")
      .setProducerId(98765)
      .setTransactionState("PrepareAbort"))

    when(txnCoordinator.handleListTransactions(Set.empty[Long], Set.empty[String]))
      .thenReturn(new ListTransactionsResponseData()
        .setErrorCode(Errors.NONE.code)
        .setTransactionStates(transactionStates))

    def buildExpectedActions(transactionalId: String): util.List[Action] = {
      val pattern = new ResourcePattern(ResourceType.TRANSACTIONAL_ID, transactionalId, PatternType.LITERAL)
      val action = new Action(AclOperation.DESCRIBE, pattern, 1, true, true)
      Collections.singletonList(action)
    }

    when(authorizer.authorize(any[RequestContext], ArgumentMatchers.eq(buildExpectedActions("foo"))))
      .thenReturn(Seq(AuthorizationResult.ALLOWED).asJava)

    when(authorizer.authorize(any[RequestContext], ArgumentMatchers.eq(buildExpectedActions("bar"))))
      .thenReturn(Seq(AuthorizationResult.DENIED).asJava)
    kafkaApis = createKafkaApis(authorizer = Some(authorizer))
    kafkaApis.handleListTransactionsRequest(request)

    val response = verifyNoThrottling[ListTransactionsResponse](request)
    assertEquals(1, response.data.transactionStates.size())
    val transactionState = response.data.transactionStates.get(0)
    assertEquals("foo", transactionState.transactionalId)
    assertEquals(12345L, transactionState.producerId)
    assertEquals("Ongoing", transactionState.transactionState)
  }

  @Test
  def testDeleteTopicsByIdAuthorization(): Unit = {
    val authorizer: Authorizer = mock(classOf[Authorizer])
    val controllerContext: ControllerContext = mock(classOf[ControllerContext])

    when(clientControllerQuotaManager.newQuotaFor(
      any[RequestChannel.Request],
      anyShort
    )).thenReturn(UnboundedControllerMutationQuota)
    when(controller.isActive).thenReturn(true)
    when(controller.controllerContext).thenReturn(controllerContext)

    val topicResults = Map(
      AclOperation.DESCRIBE -> Map(
        "foo" -> AuthorizationResult.DENIED,
        "bar" -> AuthorizationResult.ALLOWED
      ),
      AclOperation.DELETE -> Map(
        "foo" -> AuthorizationResult.DENIED,
        "bar" -> AuthorizationResult.DENIED
      )
    )
    when(authorizer.authorize(any[RequestContext], isNotNull[util.List[Action]])).thenAnswer(invocation => {
      val actions = invocation.getArgument(1).asInstanceOf[util.List[Action]]
      actions.asScala.map { action =>
        val topic = action.resourcePattern.name
        val ops = action.operation()
        topicResults(ops)(topic)
      }.asJava
    })

    // Try to delete three topics:
    // 1. One without describe permission
    // 2. One without delete permission
    // 3. One which is authorized, but doesn't exist
    val topicIdsMap = Map(
      Uuid.randomUuid() -> Some("foo"),
      Uuid.randomUuid() -> Some("bar"),
      Uuid.randomUuid() -> None
    )

    topicIdsMap.foreach { case (topicId, topicNameOpt) =>
      when(controllerContext.topicName(topicId)).thenReturn(topicNameOpt)
    }

    val topicDatas = topicIdsMap.keys.map { topicId =>
      new DeleteTopicsRequestData.DeleteTopicState().setTopicId(topicId)
    }.toList
    val deleteRequest = new DeleteTopicsRequest.Builder(new DeleteTopicsRequestData()
      .setTopics(topicDatas.asJava))
      .build(ApiKeys.DELETE_TOPICS.latestVersion)

    val request = buildRequest(deleteRequest)
    when(clientRequestQuotaManager.maybeRecordAndGetThrottleTimeMs(any[RequestChannel.Request](),
      any[Long])).thenReturn(0)
    kafkaApis = createKafkaApis(authorizer = Some(authorizer))
    kafkaApis.handleDeleteTopicsRequest(request)
    verify(authorizer, times(2)).authorize(any(), any())

    val deleteResponse = verifyNoThrottling[DeleteTopicsResponse](request)

    topicIdsMap.foreach { case (topicId, nameOpt) =>
      val response = deleteResponse.data.responses.asScala.find(_.topicId == topicId).get
      nameOpt match {
        case Some("foo") =>
          assertNull(response.name)
          assertEquals(Errors.TOPIC_AUTHORIZATION_FAILED, Errors.forCode(response.errorCode))
        case Some("bar") =>
          assertEquals("bar", response.name)
          assertEquals(Errors.TOPIC_AUTHORIZATION_FAILED, Errors.forCode(response.errorCode))
        case None =>
          assertNull(response.name)
          assertEquals(Errors.UNKNOWN_TOPIC_ID, Errors.forCode(response.errorCode))
        case _ =>
          fail("Unexpected topic id/name mapping")
      }
    }
  }

  @ParameterizedTest
  @ValueSource(booleans = Array(true, false))
  def testDeleteTopicsByNameAuthorization(usePrimitiveTopicNameArray: Boolean): Unit = {
    val authorizer: Authorizer = mock(classOf[Authorizer])

    when(clientControllerQuotaManager.newQuotaFor(
      any[RequestChannel.Request],
      anyShort
    )).thenReturn(UnboundedControllerMutationQuota)
    when(controller.isActive).thenReturn(true)

    // Try to delete three topics:
    // 1. One without describe permission
    // 2. One without delete permission
    // 3. One which is authorized, but doesn't exist

    val topicResults = Map(
      AclOperation.DESCRIBE -> Map(
        "foo" -> AuthorizationResult.DENIED,
        "bar" -> AuthorizationResult.ALLOWED,
        "baz" -> AuthorizationResult.ALLOWED
      ),
      AclOperation.DELETE -> Map(
        "foo" -> AuthorizationResult.DENIED,
        "bar" -> AuthorizationResult.DENIED,
        "baz" -> AuthorizationResult.ALLOWED
      )
    )
    when(authorizer.authorize(any[RequestContext], isNotNull[util.List[Action]])).thenAnswer(invocation => {
      val actions = invocation.getArgument(1).asInstanceOf[util.List[Action]]
      actions.asScala.map { action =>
        val topic = action.resourcePattern.name
        val ops = action.operation()
        topicResults(ops)(topic)
      }.asJava
    })

    val deleteRequest = if (usePrimitiveTopicNameArray) {
      new DeleteTopicsRequest.Builder(new DeleteTopicsRequestData()
        .setTopicNames(List("foo", "bar", "baz").asJava))
        .build(5.toShort)
    } else {
      val topicDatas = List(
        new DeleteTopicsRequestData.DeleteTopicState().setName("foo"),
        new DeleteTopicsRequestData.DeleteTopicState().setName("bar"),
        new DeleteTopicsRequestData.DeleteTopicState().setName("baz")
      )
      new DeleteTopicsRequest.Builder(new DeleteTopicsRequestData()
        .setTopics(topicDatas.asJava))
        .build(ApiKeys.DELETE_TOPICS.latestVersion)
    }

    val request = buildRequest(deleteRequest)
    when(clientRequestQuotaManager.maybeRecordAndGetThrottleTimeMs(any[RequestChannel.Request](),
      any[Long])).thenReturn(0)
    kafkaApis = createKafkaApis(authorizer = Some(authorizer))
    kafkaApis.handleDeleteTopicsRequest(request)
    verify(authorizer, times(2)).authorize(any(), any())

    val deleteResponse = verifyNoThrottling[DeleteTopicsResponse](request)

    def lookupErrorCode(topic: String): Option[Errors] = {
      Option(deleteResponse.data.responses().find(topic))
        .map(result => Errors.forCode(result.errorCode))
    }

    assertEquals(Some(Errors.TOPIC_AUTHORIZATION_FAILED), lookupErrorCode("foo"))
    assertEquals(Some(Errors.TOPIC_AUTHORIZATION_FAILED), lookupErrorCode("bar"))
    assertEquals(Some(Errors.UNKNOWN_TOPIC_OR_PARTITION), lookupErrorCode("baz"))
  }

  private def createMockRequest(): RequestChannel.Request = {
    val request: RequestChannel.Request = mock(classOf[RequestChannel.Request])
    val requestHeader: RequestHeader = mock(classOf[RequestHeader])
    when(request.header).thenReturn(requestHeader)
    when(requestHeader.apiKey()).thenReturn(ApiKeys.values().head)
    request
  }

  private def verifyShouldNeverHandleErrorMessage(handler: RequestChannel.Request => Unit): Unit = {
    val request = createMockRequest()
    val e = assertThrows(classOf[UnsupportedVersionException], () => handler(request))
    assertEquals(KafkaApis.shouldNeverReceive(request).getMessage, e.getMessage)
  }

  private def verifyShouldAlwaysForwardErrorMessage(handler: RequestChannel.Request => Unit): Unit = {
    val request = createMockRequest()
    val e = assertThrows(classOf[UnsupportedVersionException], () => handler(request))
    assertEquals(KafkaApis.shouldAlwaysForward(request).getMessage, e.getMessage)
  }

  @Test
  def testRaftShouldNeverHandleLeaderAndIsrRequest(): Unit = {
    metadataCache = MetadataCache.kRaftMetadataCache(brokerId)
    verifyShouldNeverHandleErrorMessage(createKafkaApis(raftSupport = true).handleLeaderAndIsrRequest)
  }

  @Test
  def testRaftShouldNeverHandleStopReplicaRequest(): Unit = {
    metadataCache = MetadataCache.kRaftMetadataCache(brokerId)
    verifyShouldNeverHandleErrorMessage(createKafkaApis(raftSupport = true).handleStopReplicaRequest)
  }

  @Test
  def testRaftShouldNeverHandleUpdateMetadataRequest(): Unit = {
    metadataCache = MetadataCache.kRaftMetadataCache(brokerId)
    verifyShouldNeverHandleErrorMessage(createKafkaApis(raftSupport = true).handleUpdateMetadataRequest(_, RequestLocal.withThreadConfinedCaching))
  }

  @Test
  def testRaftShouldNeverHandleControlledShutdownRequest(): Unit = {
    metadataCache = MetadataCache.kRaftMetadataCache(brokerId)
    verifyShouldNeverHandleErrorMessage(createKafkaApis(raftSupport = true).handleControlledShutdownRequest)
  }

  @Test
  def testRaftShouldNeverHandleAlterPartitionRequest(): Unit = {
    metadataCache = MetadataCache.kRaftMetadataCache(brokerId)
    verifyShouldNeverHandleErrorMessage(createKafkaApis(raftSupport = true).handleAlterPartitionRequest)
  }

  @Test
  def testRaftShouldNeverHandleEnvelope(): Unit = {
    metadataCache = MetadataCache.kRaftMetadataCache(brokerId)
    verifyShouldNeverHandleErrorMessage(createKafkaApis(raftSupport = true).handleEnvelope(_, RequestLocal.withThreadConfinedCaching))
  }

  @Test
  def testRaftShouldAlwaysForwardCreateTopicsRequest(): Unit = {
    metadataCache = MetadataCache.kRaftMetadataCache(brokerId)
    verifyShouldAlwaysForwardErrorMessage(createKafkaApis(raftSupport = true).handleCreateTopicsRequest)
  }

  @Test
  def testRaftShouldAlwaysForwardCreatePartitionsRequest(): Unit = {
    metadataCache = MetadataCache.kRaftMetadataCache(brokerId)
    verifyShouldAlwaysForwardErrorMessage(createKafkaApis(raftSupport = true).handleCreatePartitionsRequest)
  }

  @Test
  def testRaftShouldAlwaysForwardDeleteTopicsRequest(): Unit = {
    metadataCache = MetadataCache.kRaftMetadataCache(brokerId)
    verifyShouldAlwaysForwardErrorMessage(createKafkaApis(raftSupport = true).handleDeleteTopicsRequest)
  }

  @Test
  def testRaftShouldAlwaysForwardCreateAcls(): Unit = {
    metadataCache = MetadataCache.kRaftMetadataCache(brokerId)
    verifyShouldAlwaysForwardErrorMessage(createKafkaApis(raftSupport = true).handleCreateAcls)
  }

  @Test
  def testRaftShouldAlwaysForwardDeleteAcls(): Unit = {
    metadataCache = MetadataCache.kRaftMetadataCache(brokerId)
    verifyShouldAlwaysForwardErrorMessage(createKafkaApis(raftSupport = true).handleDeleteAcls)
  }

  @Test
  def testEmptyLegacyAlterConfigsRequestWithKRaft(): Unit = {
    val request = buildRequest(new AlterConfigsRequest(new AlterConfigsRequestData(), 1.toShort))
    metadataCache = MetadataCache.kRaftMetadataCache(brokerId)
    when(clientRequestQuotaManager.maybeRecordAndGetThrottleTimeMs(any[RequestChannel.Request](),
      any[Long])).thenReturn(0)
    kafkaApis = createKafkaApis(raftSupport = true)
    kafkaApis.handleAlterConfigsRequest(request)
    val response = verifyNoThrottling[AlterConfigsResponse](request)
    assertEquals(new AlterConfigsResponseData(), response.data())
  }

  @Test
  def testInvalidLegacyAlterConfigsRequestWithKRaft(): Unit = {
    val request = buildRequest(new AlterConfigsRequest(new AlterConfigsRequestData().
      setValidateOnly(true).
      setResources(new LAlterConfigsResourceCollection(asList(
        new LAlterConfigsResource().
          setResourceName(brokerId.toString).
          setResourceType(BROKER.id()).
          setConfigs(new LAlterableConfigCollection(asList(new LAlterableConfig().
            setName("foo").
            setValue(null)).iterator()))).iterator())), 1.toShort))
    metadataCache = MetadataCache.kRaftMetadataCache(brokerId)
    when(clientRequestQuotaManager.maybeRecordAndGetThrottleTimeMs(any[RequestChannel.Request](),
      any[Long])).thenReturn(0)
    kafkaApis = createKafkaApis(raftSupport = true)
    kafkaApis.handleAlterConfigsRequest(request)
    val response = verifyNoThrottling[AlterConfigsResponse](request)
    assertEquals(new AlterConfigsResponseData().setResponses(asList(
      new LAlterConfigsResourceResponse().
        setErrorCode(Errors.INVALID_REQUEST.code()).
        setErrorMessage("Null value not supported for : foo").
        setResourceName(brokerId.toString).
        setResourceType(BROKER.id()))),
      response.data())
  }

  @Test
  def testRaftShouldAlwaysForwardAlterPartitionReassignmentsRequest(): Unit = {
    metadataCache = MetadataCache.kRaftMetadataCache(brokerId)
    verifyShouldAlwaysForwardErrorMessage(createKafkaApis(raftSupport = true).handleAlterPartitionReassignmentsRequest)
  }

  @Test
  def testEmptyIncrementalAlterConfigsRequestWithKRaft(): Unit = {
    val request = buildRequest(new IncrementalAlterConfigsRequest(new IncrementalAlterConfigsRequestData(), 1.toShort))
    metadataCache = MetadataCache.kRaftMetadataCache(brokerId)
    when(clientRequestQuotaManager.maybeRecordAndGetThrottleTimeMs(any[RequestChannel.Request](),
      any[Long])).thenReturn(0)
    kafkaApis = createKafkaApis(raftSupport = true)
    kafkaApis.handleIncrementalAlterConfigsRequest(request)
    val response = verifyNoThrottling[IncrementalAlterConfigsResponse](request)
    assertEquals(new IncrementalAlterConfigsResponseData(), response.data())
  }

  @Test
  def testLog4jIncrementalAlterConfigsRequestWithKRaft(): Unit = {
    val request = buildRequest(new IncrementalAlterConfigsRequest(new IncrementalAlterConfigsRequestData().
      setValidateOnly(true).
      setResources(new IAlterConfigsResourceCollection(asList(new IAlterConfigsResource().
        setResourceName(brokerId.toString).
        setResourceType(BROKER_LOGGER.id()).
        setConfigs(new IAlterableConfigCollection(asList(new IAlterableConfig().
          setName(Log4jController.ROOT_LOGGER).
          setValue("TRACE")).iterator()))).iterator())),
        1.toShort))
    metadataCache = MetadataCache.kRaftMetadataCache(brokerId)
    when(clientRequestQuotaManager.maybeRecordAndGetThrottleTimeMs(any[RequestChannel.Request](),
      any[Long])).thenReturn(0)
    kafkaApis = createKafkaApis(raftSupport = true)
    kafkaApis.handleIncrementalAlterConfigsRequest(request)
    val response = verifyNoThrottling[IncrementalAlterConfigsResponse](request)
    assertEquals(new IncrementalAlterConfigsResponseData().setResponses(asList(
      new IAlterConfigsResourceResponse().
        setErrorCode(0.toShort).
        setErrorMessage(null).
        setResourceName(brokerId.toString).
        setResourceType(BROKER_LOGGER.id()))),
      response.data())
  }

  @Test
  // Test that in KRaft mode, a request that isn't forwarded gets the correct error message.
  // We skip the pre-forward checks in handleCreateTokenRequest 
  def testRaftShouldAlwaysForwardCreateTokenRequest(): Unit = {
    metadataCache = MetadataCache.kRaftMetadataCache(brokerId)
    verifyShouldAlwaysForwardErrorMessage(createKafkaApis(raftSupport = true).handleCreateTokenRequestZk)
  }

  @Test
  // Test that in KRaft mode, a request that isn't forwarded gets the correct error message.
  // We skip the pre-forward checks in handleRenewTokenRequest 
  def testRaftShouldAlwaysForwardRenewTokenRequest(): Unit = {
    metadataCache = MetadataCache.kRaftMetadataCache(brokerId)
    verifyShouldAlwaysForwardErrorMessage(createKafkaApis(raftSupport = true).handleRenewTokenRequestZk)
  }

  @Test
  // Test that in KRaft mode, a request that isn't forwarded gets the correct error message.
  // We skip the pre-forward checks in handleExpireTokenRequest 
  def testRaftShouldAlwaysForwardExpireTokenRequest(): Unit = {
    metadataCache = MetadataCache.kRaftMetadataCache(brokerId)
    verifyShouldAlwaysForwardErrorMessage(createKafkaApis(raftSupport = true).handleExpireTokenRequestZk)
  }

  @Test
  def testRaftShouldAlwaysForwardAlterClientQuotasRequest(): Unit = {
    metadataCache = MetadataCache.kRaftMetadataCache(brokerId)
    verifyShouldAlwaysForwardErrorMessage(createKafkaApis(raftSupport = true).handleAlterClientQuotasRequest)
  }

  @Test
  def testRaftShouldAlwaysForwardAlterUserScramCredentialsRequest(): Unit = {
    metadataCache = MetadataCache.kRaftMetadataCache(brokerId)
    verifyShouldAlwaysForwardErrorMessage(createKafkaApis(raftSupport = true).handleAlterUserScramCredentialsRequest)
  }

  @Test
  def testRaftShouldAlwaysForwardUpdateFeatures(): Unit = {
    metadataCache = MetadataCache.kRaftMetadataCache(brokerId)
    verifyShouldAlwaysForwardErrorMessage(createKafkaApis(raftSupport = true).handleUpdateFeatures)
  }

  @Test
  def testRaftShouldAlwaysForwardElectLeaders(): Unit = {
    metadataCache = MetadataCache.kRaftMetadataCache(brokerId)
    verifyShouldAlwaysForwardErrorMessage(createKafkaApis(raftSupport = true).handleElectLeaders)
  }

  @Test
  def testRaftShouldAlwaysForwardListPartitionReassignments(): Unit = {
    metadataCache = MetadataCache.kRaftMetadataCache(brokerId)
    verifyShouldAlwaysForwardErrorMessage(createKafkaApis(raftSupport = true).handleListPartitionReassignmentsRequest)
  }

  @Test
  def testConsumerGroupHeartbeatReturnsUnsupportedVersion(): Unit = {
    val consumerGroupHeartbeatRequest = new ConsumerGroupHeartbeatRequestData().setGroupId("group")

    val requestChannelRequest = buildRequest(new ConsumerGroupHeartbeatRequest.Builder(consumerGroupHeartbeatRequest, true).build())
    kafkaApis = createKafkaApis()
    kafkaApis.handle(requestChannelRequest, RequestLocal.NoCaching)

    val expectedHeartbeatResponse = new ConsumerGroupHeartbeatResponseData()
      .setErrorCode(Errors.UNSUPPORTED_VERSION.code)
    val response = verifyNoThrottling[ConsumerGroupHeartbeatResponse](requestChannelRequest)
    assertEquals(expectedHeartbeatResponse, response.data)
  }

  @Test
  def testConsumerGroupHeartbeatRequest(): Unit = {
    val consumerGroupHeartbeatRequest = new ConsumerGroupHeartbeatRequestData().setGroupId("group")

    val requestChannelRequest = buildRequest(new ConsumerGroupHeartbeatRequest.Builder(consumerGroupHeartbeatRequest, true).build())

    val future = new CompletableFuture[ConsumerGroupHeartbeatResponseData]()
    when(groupCoordinator.consumerGroupHeartbeat(
      requestChannelRequest.context,
      consumerGroupHeartbeatRequest
    )).thenReturn(future)
    kafkaApis = createKafkaApis(overrideProperties = Map(
      KafkaConfig.NewGroupCoordinatorEnableProp -> "true"
    ))
    kafkaApis.handle(requestChannelRequest, RequestLocal.NoCaching)

    val consumerGroupHeartbeatResponse = new ConsumerGroupHeartbeatResponseData()
      .setMemberId("member")

    future.complete(consumerGroupHeartbeatResponse)
    val response = verifyNoThrottling[ConsumerGroupHeartbeatResponse](requestChannelRequest)
    assertEquals(consumerGroupHeartbeatResponse, response.data)
  }

  @Test
  def testConsumerGroupHeartbeatRequestFutureFailed(): Unit = {
    val consumerGroupHeartbeatRequest = new ConsumerGroupHeartbeatRequestData().setGroupId("group")

    val requestChannelRequest = buildRequest(new ConsumerGroupHeartbeatRequest.Builder(consumerGroupHeartbeatRequest, true).build())

    val future = new CompletableFuture[ConsumerGroupHeartbeatResponseData]()
    when(groupCoordinator.consumerGroupHeartbeat(
      requestChannelRequest.context,
      consumerGroupHeartbeatRequest
    )).thenReturn(future)
    kafkaApis = createKafkaApis(overrideProperties = Map(
      KafkaConfig.NewGroupCoordinatorEnableProp -> "true"
    ))
    kafkaApis.handle(requestChannelRequest, RequestLocal.NoCaching)

    future.completeExceptionally(Errors.FENCED_MEMBER_EPOCH.exception)
    val response = verifyNoThrottling[ConsumerGroupHeartbeatResponse](requestChannelRequest)
    assertEquals(Errors.FENCED_MEMBER_EPOCH.code, response.data.errorCode)
  }

  @Test
  def testConsumerGroupHeartbeatRequestAuthorizationFailed(): Unit = {
    val consumerGroupHeartbeatRequest = new ConsumerGroupHeartbeatRequestData().setGroupId("group")

    val requestChannelRequest = buildRequest(new ConsumerGroupHeartbeatRequest.Builder(consumerGroupHeartbeatRequest, true).build())

    val authorizer: Authorizer = mock(classOf[Authorizer])
    when(authorizer.authorize(any[RequestContext], any[util.List[Action]]))
      .thenReturn(Seq(AuthorizationResult.DENIED).asJava)
    kafkaApis = createKafkaApis(
      authorizer = Some(authorizer),
      overrideProperties = Map(KafkaConfig.NewGroupCoordinatorEnableProp -> "true")
    )
    kafkaApis.handle(requestChannelRequest, RequestLocal.NoCaching)

    val response = verifyNoThrottling[ConsumerGroupHeartbeatResponse](requestChannelRequest)
    assertEquals(Errors.GROUP_AUTHORIZATION_FAILED.code, response.data.errorCode)
  }

  @Test
  def testConsumerGroupDescribe(): Unit = {
    val groupIds = List("group-id-0", "group-id-1", "group-id-2").asJava
    val consumerGroupDescribeRequestData = new ConsumerGroupDescribeRequestData()
    consumerGroupDescribeRequestData.groupIds.addAll(groupIds)
    val requestChannelRequest = buildRequest(new ConsumerGroupDescribeRequest.Builder(consumerGroupDescribeRequestData, true).build())

    val future = new CompletableFuture[util.List[ConsumerGroupDescribeResponseData.DescribedGroup]]()
    when(groupCoordinator.consumerGroupDescribe(
      any[RequestContext],
      any[util.List[String]]
    )).thenReturn(future)
    kafkaApis = createKafkaApis(
      overrideProperties = Map(KafkaConfig.NewGroupCoordinatorEnableProp -> "true")
    )
    kafkaApis.handle(requestChannelRequest, RequestLocal.NoCaching)

    val describedGroups = List(
      new DescribedGroup().setGroupId(groupIds.get(0)),
      new DescribedGroup().setGroupId(groupIds.get(1)),
      new DescribedGroup().setGroupId(groupIds.get(2))
    ).asJava

    future.complete(describedGroups)
    val expectedConsumerGroupDescribeResponseData = new ConsumerGroupDescribeResponseData()
      .setGroups(describedGroups)

    val response = verifyNoThrottling[ConsumerGroupDescribeResponse](requestChannelRequest)

    assertEquals(expectedConsumerGroupDescribeResponseData, response.data)
  }

  @Test
  def testConsumerGroupDescribeReturnsUnsupportedVersion(): Unit = {
    val groupId = "group0"
    val consumerGroupDescribeRequestData = new ConsumerGroupDescribeRequestData()
    consumerGroupDescribeRequestData.groupIds.add(groupId)
    val requestChannelRequest = buildRequest(new ConsumerGroupDescribeRequest.Builder(consumerGroupDescribeRequestData, true).build())

    val errorCode = Errors.UNSUPPORTED_VERSION.code
    val expectedDescribedGroup = new DescribedGroup().setGroupId(groupId).setErrorCode(errorCode)
    val expectedResponse = new ConsumerGroupDescribeResponseData()
    expectedResponse.groups.add(expectedDescribedGroup)
    kafkaApis = createKafkaApis()
    kafkaApis.handle(requestChannelRequest, RequestLocal.NoCaching)
    val response = verifyNoThrottling[ConsumerGroupDescribeResponse](requestChannelRequest)

    assertEquals(expectedResponse, response.data)
  }

  @Test
  def testConsumerGroupDescribeAuthorizationFailed(): Unit = {
    val consumerGroupDescribeRequestData = new ConsumerGroupDescribeRequestData()
    consumerGroupDescribeRequestData.groupIds.add("group-id")
    val requestChannelRequest = buildRequest(new ConsumerGroupDescribeRequest.Builder(consumerGroupDescribeRequestData, true).build())

    val authorizer: Authorizer = mock(classOf[Authorizer])
    when(authorizer.authorize(any[RequestContext], any[util.List[Action]]))
      .thenReturn(Seq(AuthorizationResult.DENIED).asJava)

    val future = new CompletableFuture[util.List[ConsumerGroupDescribeResponseData.DescribedGroup]]()
    when(groupCoordinator.consumerGroupDescribe(
      any[RequestContext],
      any[util.List[String]]
    )).thenReturn(future)
    future.complete(List().asJava)
    kafkaApis = createKafkaApis(
      authorizer = Some(authorizer),
      overrideProperties = Map(KafkaConfig.NewGroupCoordinatorEnableProp -> "true")
    )
    kafkaApis.handle(requestChannelRequest, RequestLocal.NoCaching)

    val response = verifyNoThrottling[ConsumerGroupDescribeResponse](requestChannelRequest)
    assertEquals(Errors.GROUP_AUTHORIZATION_FAILED.code, response.data.groups.get(0).errorCode)
  }

  @Test
  def testConsumerGroupDescribeFutureFailed(): Unit = {
    val consumerGroupDescribeRequestData = new ConsumerGroupDescribeRequestData()
    consumerGroupDescribeRequestData.groupIds.add("group-id")
    val requestChannelRequest = buildRequest(new ConsumerGroupDescribeRequest.Builder(consumerGroupDescribeRequestData, true).build())

    val future = new CompletableFuture[util.List[ConsumerGroupDescribeResponseData.DescribedGroup]]()
    when(groupCoordinator.consumerGroupDescribe(
      any[RequestContext],
      any[util.List[String]]
    )).thenReturn(future)
    kafkaApis = createKafkaApis(overrideProperties = Map(
      KafkaConfig.NewGroupCoordinatorEnableProp -> "true"
    ))
    kafkaApis.handle(requestChannelRequest, RequestLocal.NoCaching)

    future.completeExceptionally(Errors.FENCED_MEMBER_EPOCH.exception)
    val response = verifyNoThrottling[ConsumerGroupDescribeResponse](requestChannelRequest)
    assertEquals(Errors.FENCED_MEMBER_EPOCH.code, response.data.groups.get(0).errorCode)
  }

  @Test
  def testGetTelemetrySubscriptionsNotAllowedForZkClusters(): Unit = {
    val data = new GetTelemetrySubscriptionsRequestData()

    val request = buildRequest(new GetTelemetrySubscriptionsRequest.Builder(data, true).build())
    kafkaApis = createKafkaApis(enableForwarding = true)
    kafkaApis.handle(request, RequestLocal.NoCaching)

    val response = verifyNoThrottling[GetTelemetrySubscriptionsResponse](request)
    assertEquals(Errors.UNKNOWN_SERVER_ERROR, Errors.forCode(response.data.errorCode))
  }

  @Test
  def testGetTelemetrySubscriptions(): Unit = {
    val request = buildRequest(new GetTelemetrySubscriptionsRequest.Builder(
      new GetTelemetrySubscriptionsRequestData(), true).build())

    when(clientMetricsManager.isTelemetryReceiverConfigured).thenReturn(true)
    when(clientMetricsManager.processGetTelemetrySubscriptionRequest(any[GetTelemetrySubscriptionsRequest](),
      any[RequestContext]())).thenReturn(new GetTelemetrySubscriptionsResponse(
      new GetTelemetrySubscriptionsResponseData()))

    metadataCache = MetadataCache.kRaftMetadataCache(brokerId)
    kafkaApis = createKafkaApis(raftSupport = true)
    kafkaApis.handle(request, RequestLocal.NoCaching)

    val response = verifyNoThrottling[GetTelemetrySubscriptionsResponse](request)

    val expectedResponse = new GetTelemetrySubscriptionsResponseData()
    assertEquals(expectedResponse, response.data)
  }

  @Test
  def testGetTelemetrySubscriptionsWithException(): Unit = {
    val request = buildRequest(new GetTelemetrySubscriptionsRequest.Builder(
      new GetTelemetrySubscriptionsRequestData(), true).build())

    when(clientMetricsManager.isTelemetryReceiverConfigured).thenReturn(true)
    when(clientMetricsManager.processGetTelemetrySubscriptionRequest(any[GetTelemetrySubscriptionsRequest](),
      any[RequestContext]())).thenThrow(new RuntimeException("test"))

    metadataCache = MetadataCache.kRaftMetadataCache(brokerId)
    kafkaApis = createKafkaApis(raftSupport = true)
    kafkaApis.handle(request, RequestLocal.NoCaching)

    val response = verifyNoThrottling[GetTelemetrySubscriptionsResponse](request)

    val expectedResponse = new GetTelemetrySubscriptionsResponseData().setErrorCode(Errors.INVALID_REQUEST.code)
    assertEquals(expectedResponse, response.data)
  }

  @Test
  def testPushTelemetryNotAllowedForZkClusters(): Unit = {
    val data = new PushTelemetryRequestData()

    val request = buildRequest(new PushTelemetryRequest.Builder(data, true).build())
    kafkaApis = createKafkaApis(enableForwarding = true)
    kafkaApis.handle(request, RequestLocal.NoCaching)

    val response = verifyNoThrottling[PushTelemetryResponse](request)
    assertEquals(Errors.UNKNOWN_SERVER_ERROR, Errors.forCode(response.data.errorCode))
  }

  @Test
  def testPushTelemetry(): Unit = {
    val request = buildRequest(new PushTelemetryRequest.Builder(new PushTelemetryRequestData(), true).build())

    when(clientMetricsManager.isTelemetryReceiverConfigured).thenReturn(true)
    when(clientMetricsManager.processPushTelemetryRequest(any[PushTelemetryRequest](), any[RequestContext]()))
      .thenReturn(new PushTelemetryResponse(new PushTelemetryResponseData()))

    metadataCache = MetadataCache.kRaftMetadataCache(brokerId)
    kafkaApis = createKafkaApis(raftSupport = true)
    kafkaApis.handle(request, RequestLocal.NoCaching)
    val response = verifyNoThrottling[PushTelemetryResponse](request)

    val expectedResponse = new PushTelemetryResponseData().setErrorCode(Errors.NONE.code)
    assertEquals(expectedResponse, response.data)
  }

  @Test
  def testPushTelemetryWithException(): Unit = {
    val request = buildRequest(new PushTelemetryRequest.Builder(new PushTelemetryRequestData(), true).build())

    when(clientMetricsManager.isTelemetryReceiverConfigured()).thenReturn(true)
    when(clientMetricsManager.processPushTelemetryRequest(any[PushTelemetryRequest](), any[RequestContext]()))
      .thenThrow(new RuntimeException("test"))

    metadataCache = MetadataCache.kRaftMetadataCache(brokerId)
    kafkaApis = createKafkaApis(raftSupport = true)
    kafkaApis.handle(request, RequestLocal.NoCaching)
    val response = verifyNoThrottling[PushTelemetryResponse](request)

    val expectedResponse = new PushTelemetryResponseData().setErrorCode(Errors.INVALID_REQUEST.code)
    assertEquals(expectedResponse, response.data)
  }

  @Test
  def testListClientMetricsResourcesNotAllowedForZkClusters(): Unit = {
    val request = buildRequest(new ListClientMetricsResourcesRequest.Builder(new ListClientMetricsResourcesRequestData()).build())
    kafkaApis = createKafkaApis(enableForwarding = true)
    kafkaApis.handle(request, RequestLocal.NoCaching)

    val response = verifyNoThrottling[ListClientMetricsResourcesResponse](request)
    assertEquals(Errors.UNKNOWN_SERVER_ERROR, Errors.forCode(response.data.errorCode))
  }

  @Test
  def testListClientMetricsResources(): Unit = {
    val request = buildRequest(new ListClientMetricsResourcesRequest.Builder(new ListClientMetricsResourcesRequestData()).build())
    metadataCache = MetadataCache.kRaftMetadataCache(brokerId)

    val resources = new mutable.HashSet[String]
    resources.add("test1")
    resources.add("test2")
    when(clientMetricsManager.listClientMetricsResources).thenReturn(resources.asJava)
    kafkaApis = createKafkaApis(raftSupport = true)
    kafkaApis.handle(request, RequestLocal.NoCaching)
    val response = verifyNoThrottling[ListClientMetricsResourcesResponse](request)
    val expectedResponse = new ListClientMetricsResourcesResponseData().setClientMetricsResources(
      resources.map(resource => new ClientMetricsResource().setName(resource)).toBuffer.asJava)
    assertEquals(expectedResponse, response.data)
  }

  @Test
  def testListClientMetricsResourcesEmptyResponse(): Unit = {
    val request = buildRequest(new ListClientMetricsResourcesRequest.Builder(new ListClientMetricsResourcesRequestData()).build())
    metadataCache = MetadataCache.kRaftMetadataCache(brokerId)

    val resources = new mutable.HashSet[String]
    when(clientMetricsManager.listClientMetricsResources).thenReturn(resources.asJava)
    kafkaApis = createKafkaApis(raftSupport = true)
    kafkaApis.handle(request, RequestLocal.NoCaching)
    val response = verifyNoThrottling[ListClientMetricsResourcesResponse](request)
    val expectedResponse = new ListClientMetricsResourcesResponseData()
    assertEquals(expectedResponse, response.data)
  }

  @Test
  def testListClientMetricsResourcesWithException(): Unit = {
    val request = buildRequest(new ListClientMetricsResourcesRequest.Builder(new ListClientMetricsResourcesRequestData()).build())
    metadataCache = MetadataCache.kRaftMetadataCache(brokerId)

    when(clientMetricsManager.listClientMetricsResources).thenThrow(new RuntimeException("test"))
    kafkaApis = createKafkaApis(raftSupport = true)
    kafkaApis.handle(request, RequestLocal.NoCaching)
    val response = verifyNoThrottling[ListClientMetricsResourcesResponse](request)

    val expectedResponse = new ListClientMetricsResourcesResponseData().setErrorCode(Errors.UNKNOWN_SERVER_ERROR.code)
    assertEquals(expectedResponse, response.data)
  }
}<|MERGE_RESOLUTION|>--- conflicted
+++ resolved
@@ -2708,16 +2708,8 @@
         .build(version.toShort)
       val request = buildRequest(produceRequest)
 
-<<<<<<< HEAD
-      val kafkaApis = createKafkaApis()
-
-      val requestLocal = RequestLocal.withThreadConfinedCaching
-
-      kafkaApis.handleProduceRequest(request, requestLocal)
-=======
       kafkaApis = createKafkaApis()
       kafkaApis.handleProduceRequest(request, RequestLocal.withThreadConfinedCaching)
->>>>>>> e6875f37
       
       verify(replicaManager).handleProduceAppend(anyLong,
         anyShort,
