--- conflicted
+++ resolved
@@ -2480,28 +2480,6 @@
     val protocolType = "consumer"
     val rebalanceTimeoutMs = 10
     val sessionTimeoutMs = 5
-<<<<<<< HEAD
-    val capturedProtocols = EasyMock.newCapture[List[(String, Array[Byte])]]()
-
-    EasyMock.expect(groupCoordinator.handleJoinGroup(
-      EasyMock.eq(groupId),
-      EasyMock.eq(memberId),
-      EasyMock.eq(None),
-      EasyMock.eq(true),
-      EasyMock.eq(true),
-      EasyMock.eq(clientId),
-      EasyMock.eq(InetAddress.getLocalHost.toString),
-      EasyMock.eq(rebalanceTimeoutMs),
-      EasyMock.eq(sessionTimeoutMs),
-      EasyMock.eq(protocolType),
-      EasyMock.capture(capturedProtocols),
-      anyObject(),
-      anyObject(),
-      anyObject()
-    ))
-=======
->>>>>>> 076648e2
-
     val capturedProtocols: ArgumentCaptor[List[(String, Array[Byte])]] = ArgumentCaptor.forClass(classOf[List[(String, Array[Byte])]])
 
     createKafkaApis().handleJoinGroupRequest(
@@ -2526,6 +2504,7 @@
       ArgumentMatchers.eq(memberId),
       ArgumentMatchers.eq(None),
       ArgumentMatchers.eq(true),
+      ArgumentMatchers.eq(true),
       ArgumentMatchers.eq(clientId),
       ArgumentMatchers.eq(InetAddress.getLocalHost.toString),
       ArgumentMatchers.eq(rebalanceTimeoutMs),
@@ -2560,28 +2539,7 @@
     val rebalanceTimeoutMs = 10
     val sessionTimeoutMs = 5
 
-<<<<<<< HEAD
-    val capturedCallback = EasyMock.newCapture[JoinGroupCallback]()
-
-    EasyMock.expect(groupCoordinator.handleJoinGroup(
-      EasyMock.eq(groupId),
-      EasyMock.eq(memberId),
-      EasyMock.eq(None),
-      EasyMock.eq(if (version >= 4) true else false),
-      EasyMock.eq(if (version >= 8) true else false),
-      EasyMock.eq(clientId),
-      EasyMock.eq(InetAddress.getLocalHost.toString),
-      EasyMock.eq(if (version >= 1) rebalanceTimeoutMs else sessionTimeoutMs),
-      EasyMock.eq(sessionTimeoutMs),
-      EasyMock.eq(protocolType),
-      EasyMock.eq(List.empty),
-      EasyMock.capture(capturedCallback),
-      EasyMock.anyObject(),
-      EasyMock.anyObject()
-    ))
-=======
     val capturedCallback: ArgumentCaptor[JoinGroupCallback] = ArgumentCaptor.forClass(classOf[JoinGroupCallback])
->>>>>>> 076648e2
 
     val joinGroupRequest = new JoinGroupRequest.Builder(
       new JoinGroupRequestData()
@@ -2601,6 +2559,7 @@
       ArgumentMatchers.eq(memberId),
       ArgumentMatchers.eq(None),
       ArgumentMatchers.eq(if (version >= 4) true else false),
+      ArgumentMatchers.eq(if (version >= 9) true else false),
       ArgumentMatchers.eq(clientId),
       ArgumentMatchers.eq(InetAddress.getLocalHost.toString),
       ArgumentMatchers.eq(if (version >= 1) rebalanceTimeoutMs else sessionTimeoutMs),
@@ -2647,28 +2606,7 @@
     val rebalanceTimeoutMs = 10
     val sessionTimeoutMs = 5
 
-<<<<<<< HEAD
-    val capturedCallback = EasyMock.newCapture[JoinGroupCallback]()
-
-    EasyMock.expect(groupCoordinator.handleJoinGroup(
-      EasyMock.eq(groupId),
-      EasyMock.eq(memberId),
-      EasyMock.eq(None),
-      EasyMock.eq(if (version >= 4) true else false),
-      EasyMock.eq(if (version >= 8) true else false),
-      EasyMock.eq(clientId),
-      EasyMock.eq(InetAddress.getLocalHost.toString),
-      EasyMock.eq(if (version >= 1) rebalanceTimeoutMs else sessionTimeoutMs),
-      EasyMock.eq(sessionTimeoutMs),
-      EasyMock.eq(protocolType),
-      EasyMock.eq(List.empty),
-      EasyMock.capture(capturedCallback),
-      EasyMock.anyObject(),
-      EasyMock.anyObject()
-    ))
-=======
     val capturedCallback: ArgumentCaptor[JoinGroupCallback] = ArgumentCaptor.forClass(classOf[JoinGroupCallback])
->>>>>>> 076648e2
 
     val joinGroupRequest = new JoinGroupRequest.Builder(
       new JoinGroupRequestData()
@@ -2688,6 +2626,7 @@
       ArgumentMatchers.eq(memberId),
       ArgumentMatchers.eq(None),
       ArgumentMatchers.eq(if (version >= 4) true else false),
+      ArgumentMatchers.eq(if (version >= 9) true else false),
       ArgumentMatchers.eq(clientId),
       ArgumentMatchers.eq(InetAddress.getLocalHost.toString),
       ArgumentMatchers.eq(if (version >= 1) rebalanceTimeoutMs else sessionTimeoutMs),
@@ -2718,12 +2657,7 @@
     assertEquals(memberId, response.data.leader)
     assertEquals(protocolName, response.data.protocolName)
     assertEquals(protocolType, response.data.protocolType)
-<<<<<<< HEAD
     assertTrue(response.data.skipAssignment)
-
-    EasyMock.verify(clientRequestQuotaManager, requestChannel)
-=======
->>>>>>> 076648e2
   }
 
   @Test
