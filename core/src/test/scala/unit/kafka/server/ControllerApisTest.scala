--- conflicted
+++ resolved
@@ -155,15 +155,11 @@
       new KafkaConfig(props),
       MetaProperties("JgxuGe9URy-E-ceaL04lEw", nodeId = nodeId),
       Seq.empty,
-<<<<<<< HEAD
-      new SimpleApiVersionManager(ListenerType.CONTROLLER, true, false)
-=======
       new SimpleApiVersionManager(
         ListenerType.CONTROLLER,
         true,
         false,
         () => Features.fromKRaftVersion(MetadataVersion.latest()))
->>>>>>> fd5b300b
     )
   }
 
