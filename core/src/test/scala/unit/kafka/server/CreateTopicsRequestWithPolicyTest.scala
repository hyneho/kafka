/**
  * Licensed to the Apache Software Foundation (ASF) under one or more
  * contributor license agreements.  See the NOTICE file distributed with
  * this work for additional information regarding copyright ownership.
  * The ASF licenses this file to You under the Apache License, Version 2.0
  * (the "License"); you may not use this file except in compliance with
  * the License.  You may obtain a copy of the License at
  *
  *    http://www.apache.org/licenses/LICENSE-2.0
  *
  * Unless required by applicable law or agreed to in writing, software
  * distributed under the License is distributed on an "AS IS" BASIS,
  * WITHOUT WARRANTIES OR CONDITIONS OF ANY KIND, either express or implied.
  * See the License for the specific language governing permissions and
  * limitations under the License.
  */

package kafka.server

import java.util
import java.util.Properties
import org.apache.kafka.common.config.TopicConfig
import org.apache.kafka.common.errors.PolicyViolationException
import org.apache.kafka.common.internals.Topic
import org.apache.kafka.common.protocol.Errors
import org.apache.kafka.server.config.ServerLogConfigs.CREATE_TOPIC_POLICY_CLASS_NAME_CONFIG
import org.apache.kafka.server.policy.CreateTopicPolicy
import org.apache.kafka.server.policy.CreateTopicPolicy.RequestMetadata
import org.junit.jupiter.api.TestInfo
import org.junit.jupiter.params.ParameterizedTest
import org.junit.jupiter.params.provider.ValueSource

import scala.jdk.CollectionConverters._

class CreateTopicsRequestWithPolicyTest extends AbstractCreateTopicsRequestTest {
  import CreateTopicsRequestWithPolicyTest._

  override def brokerPropertyOverrides(properties: Properties): Unit = {
    super.brokerPropertyOverrides(properties)
    properties.put(CREATE_TOPIC_POLICY_CLASS_NAME_CONFIG, classOf[Policy].getName)
  }

  override def kraftControllerConfigs(testInfo: TestInfo): Seq[Properties] = {
    val properties = new Properties()
    properties.put(CREATE_TOPIC_POLICY_CLASS_NAME_CONFIG, classOf[Policy].getName)
    Seq(properties)
  }

  @ParameterizedTest
  @ValueSource(strings = Array("kraft"))
  def testValidCreateTopicsRequests(quorum: String): Unit = {
    validateValidCreateTopicsRequests(topicsReq(Seq(topicReq("topic1",
      numPartitions = 5))))

    validateValidCreateTopicsRequests(topicsReq(Seq(topicReq("topic2",
      numPartitions = 5, replicationFactor = 3)),
      validateOnly = true))

    validateValidCreateTopicsRequests(topicsReq(Seq(topicReq("topic3",
      numPartitions = 11, replicationFactor = 2,
      config = Map(TopicConfig.RETENTION_MS_CONFIG -> 4999.toString))),
      validateOnly = true))

    validateValidCreateTopicsRequests(topicsReq(Seq(topicReq("topic4",
      assignment = Map(0 -> List(1, 0), 1 -> List(0, 1))))))
  }

  @ParameterizedTest
  @ValueSource(strings = Array("kraft"))
  def testErrorCreateTopicsRequests(quorum: String): Unit = {
    val existingTopic = "existing-topic"
    createTopic(existingTopic, 5)

    // Policy violations
    validateErrorCreateTopicsRequests(topicsReq(Seq(topicReq("policy-topic1",
      numPartitions = 4, replicationFactor = 1))),
      Map("policy-topic1" -> error(Errors.POLICY_VIOLATION, Some("Topics should have at least 5 partitions, received 4"))))

    validateErrorCreateTopicsRequests(topicsReq(Seq(topicReq("policy-topic2",
      numPartitions = 4, replicationFactor = 3)), validateOnly = true),
      Map("policy-topic2" -> error(Errors.POLICY_VIOLATION, Some("Topics should have at least 5 partitions, received 4"))))

    validateErrorCreateTopicsRequests(topicsReq(Seq(topicReq("policy-topic3",
      numPartitions = 11, replicationFactor = 2,
      config = Map(TopicConfig.RETENTION_MS_CONFIG -> 5001.toString))), validateOnly = true),
      Map("policy-topic3" -> error(Errors.POLICY_VIOLATION,
        Some("RetentionMs should be less than 5000ms if replicationFactor > 5"))))

    validateErrorCreateTopicsRequests(topicsReq(Seq(topicReq("policy-topic4",
      numPartitions = 11, replicationFactor = 3,
      config = Map(TopicConfig.RETENTION_MS_CONFIG -> 5001.toString))), validateOnly = true),
      Map("policy-topic4" -> error(Errors.POLICY_VIOLATION,
        Some("RetentionMs should be less than 5000ms if replicationFactor > 5"))))

    validateErrorCreateTopicsRequests(topicsReq(Seq(topicReq("policy-topic5",
      assignment = Map(0 -> List(1), 1 -> List(0)),
      config = Map(TopicConfig.RETENTION_MS_CONFIG -> 5001.toString))), validateOnly = true),
      Map("policy-topic5" -> error(Errors.POLICY_VIOLATION,
        Some("Topic partitions should have at least 2 partitions, received 1 for partition 0"))))

    // Check that basic errors still work
    validateErrorCreateTopicsRequests(topicsReq(Seq(topicReq(existingTopic,
      numPartitions = 5, replicationFactor = 1))),
      Map(existingTopic -> error(Errors.TOPIC_ALREADY_EXISTS,
        Some("Topic 'existing-topic' already exists."))))

    var errorMsg = "Unable to replicate the partition 4 time(s): The target replication factor of 4 cannot be reached because only 3 broker(s) are registered."
<<<<<<< HEAD

=======
>>>>>>> 2e445f63
    validateErrorCreateTopicsRequests(topicsReq(Seq(topicReq("error-replication",
      numPartitions = 10, replicationFactor = brokerCount + 1)), validateOnly = true),
      Map("error-replication" -> error(Errors.INVALID_REPLICATION_FACTOR,
        Some(errorMsg))))

    errorMsg = "Replication factor must be larger than 0, or -1 to use the default value."
<<<<<<< HEAD

=======
>>>>>>> 2e445f63
    validateErrorCreateTopicsRequests(topicsReq(Seq(topicReq("error-replication2",
      numPartitions = 10, replicationFactor = -2)), validateOnly = true),
      Map("error-replication2" -> error(Errors.INVALID_REPLICATION_FACTOR,
        Some(errorMsg))))

    errorMsg = "Number of partitions was set to an invalid non-positive value."
<<<<<<< HEAD

=======
>>>>>>> 2e445f63
    validateErrorCreateTopicsRequests(topicsReq(Seq(topicReq("error-partitions",
      numPartitions = -2, replicationFactor = 1)), validateOnly = true),
      Map("error-partitions" -> error(Errors.INVALID_PARTITIONS,
        Some(errorMsg))))
  }

}

object CreateTopicsRequestWithPolicyTest {

  class Policy extends CreateTopicPolicy {

    var configs: Map[String, _] = _
    var closed = false

    def configure(configs: util.Map[String, _]): Unit = {
      this.configs = configs.asScala.toMap
    }

    def validate(requestMetadata: RequestMetadata): Unit = {
      if (Topic.isInternal(requestMetadata.topic())) {
        // Do not verify internal topics
        return
      }
      require(!closed, "Policy should not be closed")
      require(configs.nonEmpty, "configure should have been called with non empty configs")

      import requestMetadata._
      if (numPartitions != null || replicationFactor != null) {
        require(numPartitions != null, s"numPartitions should not be null, but it is $numPartitions")
        require(replicationFactor != null, s"replicationFactor should not be null, but it is $replicationFactor")
        require(replicasAssignments == null, s"replicaAssignments should be null, but it is $replicasAssignments")

        if (numPartitions < 5)
          throw new PolicyViolationException(s"Topics should have at least 5 partitions, received $numPartitions")

        if (numPartitions > 10) {
          if (requestMetadata.configs.asScala.get(TopicConfig.RETENTION_MS_CONFIG).fold(true)(_.toInt > 5000))
            throw new PolicyViolationException("RetentionMs should be less than 5000ms if replicationFactor > 5")
        } else
          require(requestMetadata.configs.isEmpty, s"Topic configs should be empty, but it is ${requestMetadata.configs}")

      } else {
        require(numPartitions == null, s"numPartitions should be null, but it is $numPartitions")
        require(replicationFactor == null, s"replicationFactor should be null, but it is $replicationFactor")
        require(replicasAssignments != null, s"replicaAssignments should not be null, but it is $replicasAssignments")

        replicasAssignments.asScala.toSeq.sortBy { case (tp, _) => tp }.foreach { case (partitionId, assignment) =>
          if (assignment.size < 2)
            throw new PolicyViolationException("Topic partitions should have at least 2 partitions, received " +
              s"${assignment.size} for partition $partitionId")
        }
      }

    }

    def close(): Unit = closed = true

  }
}<|MERGE_RESOLUTION|>--- conflicted
+++ resolved
@@ -105,30 +105,18 @@
         Some("Topic 'existing-topic' already exists."))))
 
     var errorMsg = "Unable to replicate the partition 4 time(s): The target replication factor of 4 cannot be reached because only 3 broker(s) are registered."
-<<<<<<< HEAD
-
-=======
->>>>>>> 2e445f63
     validateErrorCreateTopicsRequests(topicsReq(Seq(topicReq("error-replication",
       numPartitions = 10, replicationFactor = brokerCount + 1)), validateOnly = true),
       Map("error-replication" -> error(Errors.INVALID_REPLICATION_FACTOR,
         Some(errorMsg))))
 
     errorMsg = "Replication factor must be larger than 0, or -1 to use the default value."
-<<<<<<< HEAD
-
-=======
->>>>>>> 2e445f63
     validateErrorCreateTopicsRequests(topicsReq(Seq(topicReq("error-replication2",
       numPartitions = 10, replicationFactor = -2)), validateOnly = true),
       Map("error-replication2" -> error(Errors.INVALID_REPLICATION_FACTOR,
         Some(errorMsg))))
 
     errorMsg = "Number of partitions was set to an invalid non-positive value."
-<<<<<<< HEAD
-
-=======
->>>>>>> 2e445f63
     validateErrorCreateTopicsRequests(topicsReq(Seq(topicReq("error-partitions",
       numPartitions = -2, replicationFactor = 1)), validateOnly = true),
       Map("error-partitions" -> error(Errors.INVALID_PARTITIONS,
