/**
 * Licensed to the Apache Software Foundation (ASF) under one or more
 * contributor license agreements.  See the NOTICE file distributed with
 * this work for additional information regarding copyright ownership.
 * The ASF licenses this file to You under the Apache License, Version 2.0
 * (the "License"); you may not use this file except in compliance with
 * the License.  You may obtain a copy of the License at
 *
 * http://www.apache.org/licenses/LICENSE-2.0
 *
 * Unless required by applicable law or agreed to in writing, software
 * distributed under the License is distributed on an "AS IS" BASIS,
 * WITHOUT WARRANTIES OR CONDITIONS OF ANY KIND, either express or implied.
 * See the License for the specific language governing permissions and
 * limitations under the License.
 */
package kafka.server

import kafka.test.ClusterInstance
import kafka.test.annotation.{ClusterConfigProperty, ClusterTest, ClusterTestDefaults, Type}
import kafka.test.junit.ClusterTestExtensions
import org.apache.kafka.common.message.ListGroupsResponseData
import org.apache.kafka.common.protocol.{ApiKeys, Errors}
import org.apache.kafka.coordinator.common.runtime.CoordinatorCommonConfig
import org.apache.kafka.coordinator.group.{Group, GroupCoordinatorConfig}
import org.apache.kafka.coordinator.group.classic.ClassicGroupState
import org.apache.kafka.coordinator.group.modern.consumer.ConsumerGroup.ConsumerGroupState
import org.junit.jupiter.api.Assertions.assertEquals
import org.junit.jupiter.api.Timeout
import org.junit.jupiter.api.extension.ExtendWith

@Timeout(120)
@ExtendWith(value = Array(classOf[ClusterTestExtensions]))
@ClusterTestDefaults(types = Array(Type.KRAFT))
class ConsumerProtocolMigrationTest(cluster: ClusterInstance) extends GroupCoordinatorBaseRequestTest(cluster) {
  @ClusterTest(
    serverProperties = Array(
<<<<<<< HEAD
      new ClusterConfigProperty(key = GroupCoordinatorConfig.NEW_GROUP_COORDINATOR_ENABLE_CONFIG, value = "true"),
      new ClusterConfigProperty(key = CoordinatorCommonConfig.GROUP_COORDINATOR_REBALANCE_PROTOCOLS_CONFIG, value = "classic,consumer"),
=======
>>>>>>> a9f3ea2d
      new ClusterConfigProperty(key = GroupCoordinatorConfig.OFFSETS_TOPIC_PARTITIONS_CONFIG, value = "1"),
      new ClusterConfigProperty(key = GroupCoordinatorConfig.OFFSETS_TOPIC_REPLICATION_FACTOR_CONFIG, value = "1")
    )
  )
  def testUpgradeFromEmptyClassicToConsumerGroup(): Unit = {
    // Creates the __consumer_offsets topics because it won't be created automatically
    // in this test because it does not use FindCoordinator API.
    createOffsetsTopic()

    // Create the topic.
    createTopic(
      topic = "foo",
      numPartitions = 3
    )

    // Create a classic group by joining a member.
    val groupId = "grp"
    val (memberId, _) = joinDynamicConsumerGroupWithOldProtocol(groupId)

    // The member leaves the group.
    leaveGroup(
      groupId = groupId,
      memberId = memberId,
      useNewProtocol = false,
      version = ApiKeys.LEAVE_GROUP.latestVersion(isUnstableApiEnabled)
    )

    // Verify that the group is empty.
    assertEquals(
      List(
        new ListGroupsResponseData.ListedGroup()
          .setGroupId(groupId)
          .setProtocolType("consumer")
          .setGroupState(ClassicGroupState.EMPTY.toString)
          .setGroupType(Group.GroupType.CLASSIC.toString)
      ),
      listGroups(
        statesFilter = List.empty,
        typesFilter = List(Group.GroupType.CLASSIC.toString)
      )
    )

    // The joining request with a consumer group member is accepted.
    consumerGroupHeartbeat(
      groupId = groupId,
      memberId = memberId,
      rebalanceTimeoutMs = 5 * 60 * 1000,
      subscribedTopicNames = List("foo"),
      topicPartitions = List.empty,
      expectedError = Errors.NONE
    )

    // The group has become a consumer group.
    assertEquals(
      List(
        new ListGroupsResponseData.ListedGroup()
          .setGroupId(groupId)
          .setProtocolType("consumer")
          .setGroupState(ConsumerGroupState.STABLE.toString)
          .setGroupType(Group.GroupType.CONSUMER.toString)
      ),
      listGroups(
        statesFilter = List.empty,
        typesFilter = List(Group.GroupType.CONSUMER.toString)
      )
    )
  }

  @ClusterTest(
    serverProperties = Array(
<<<<<<< HEAD
      new ClusterConfigProperty(key = GroupCoordinatorConfig.NEW_GROUP_COORDINATOR_ENABLE_CONFIG, value = "true"),
      new ClusterConfigProperty(key = CoordinatorCommonConfig.GROUP_COORDINATOR_REBALANCE_PROTOCOLS_CONFIG, value = "classic,consumer"),
=======
>>>>>>> a9f3ea2d
      new ClusterConfigProperty(key = GroupCoordinatorConfig.OFFSETS_TOPIC_PARTITIONS_CONFIG, value = "1"),
      new ClusterConfigProperty(key = GroupCoordinatorConfig.OFFSETS_TOPIC_REPLICATION_FACTOR_CONFIG, value = "1")
    )
  )
  def testDowngradeFromEmptyConsumerToClassicGroup(): Unit = {
    // Creates the __consumer_offsets topics because it won't be created automatically
    // in this test because it does not use FindCoordinator API.
    createOffsetsTopic()

    // Create the topic.
    createTopic(
      topic = "foo",
      numPartitions = 3
    )

    // Create a consumer group by joining a member.
    val groupId = "grp"
    val (memberId, _) = joinConsumerGroupWithNewProtocol(groupId)

    // The member leaves the group.
    leaveGroup(
      groupId = groupId,
      memberId = memberId,
      useNewProtocol = true,
      version = ApiKeys.CONSUMER_GROUP_HEARTBEAT.latestVersion(isUnstableApiEnabled)
    )

    // Verify that the group is empty.
    assertEquals(
      List(
        new ListGroupsResponseData.ListedGroup()
          .setGroupId(groupId)
          .setProtocolType("consumer")
          .setGroupState(ClassicGroupState.EMPTY.toString)
          .setGroupType(Group.GroupType.CONSUMER.toString)
      ),
      listGroups(
        statesFilter = List.empty,
        typesFilter = List(Group.GroupType.CONSUMER.toString)
      )
    )

    // The joining request with a classic group member is accepted.
    joinDynamicConsumerGroupWithOldProtocol(groupId = groupId)

    // The group has become a classic group.
    assertEquals(
      List(
        new ListGroupsResponseData.ListedGroup()
          .setGroupId(groupId)
          .setProtocolType("consumer")
          .setGroupState(ClassicGroupState.STABLE.toString)
          .setGroupType(Group.GroupType.CLASSIC.toString)
      ),
      listGroups(
        statesFilter = List.empty,
        typesFilter = List(Group.GroupType.CLASSIC.toString)
      )
    )
  }

  @ClusterTest(
    serverProperties = Array(
<<<<<<< HEAD
      new ClusterConfigProperty(key = GroupCoordinatorConfig.NEW_GROUP_COORDINATOR_ENABLE_CONFIG, value = "true"),
      new ClusterConfigProperty(key = CoordinatorCommonConfig.GROUP_COORDINATOR_REBALANCE_PROTOCOLS_CONFIG, value = "classic,consumer"),
=======
>>>>>>> a9f3ea2d
      new ClusterConfigProperty(key = GroupCoordinatorConfig.OFFSETS_TOPIC_PARTITIONS_CONFIG, value = "1"),
      new ClusterConfigProperty(key = GroupCoordinatorConfig.OFFSETS_TOPIC_REPLICATION_FACTOR_CONFIG, value = "1")
    )
  )
  def testUpgradeFromSimpleGroupToConsumerGroup(): Unit = {
    // Creates the __consumer_offsets topics because it won't be created automatically
    // in this test because it does not use FindCoordinator API.
    createOffsetsTopic()

    val topicName = "foo"
    // Create the topic.
    createTopic(
      topic = topicName,
      numPartitions = 3
    )

    // An admin client commits offsets and creates the simple group.
    val groupId = "group-id"
    commitOffset(
      groupId = groupId,
      memberId = "member-id",
      memberEpoch = -1,
      topic = topicName,
      partition = 0,
      offset = 1000L,
      expectedError = Errors.NONE,
      version = ApiKeys.OFFSET_COMMIT.latestVersion(isUnstableApiEnabled)
    )

    // Verify that the simple group is created.
    assertEquals(
      List(
        new ListGroupsResponseData.ListedGroup()
          .setGroupId(groupId)
          .setGroupState(ClassicGroupState.EMPTY.toString)
          .setGroupType(Group.GroupType.CLASSIC.toString)
      ),
      listGroups(
        statesFilter = List.empty,
        typesFilter = List(Group.GroupType.CLASSIC.toString)
      )
    )

    // The joining request with a consumer group member is accepted.
    consumerGroupHeartbeat(
      groupId = groupId,
      rebalanceTimeoutMs = 5 * 60 * 1000,
      subscribedTopicNames = List(topicName),
      topicPartitions = List.empty,
      expectedError = Errors.NONE
    )

    // The group has become a consumer group.
    assertEquals(
      List(
        new ListGroupsResponseData.ListedGroup()
          .setGroupId(groupId)
          .setProtocolType("consumer")
          .setGroupState(ConsumerGroupState.STABLE.toString)
          .setGroupType(Group.GroupType.CONSUMER.toString)
      ),
      listGroups(
        statesFilter = List.empty,
        typesFilter = List(Group.GroupType.CONSUMER.toString)
      )
    )
  }
}<|MERGE_RESOLUTION|>--- conflicted
+++ resolved
@@ -21,8 +21,8 @@
 import kafka.test.junit.ClusterTestExtensions
 import org.apache.kafka.common.message.ListGroupsResponseData
 import org.apache.kafka.common.protocol.{ApiKeys, Errors}
-import org.apache.kafka.coordinator.common.runtime.CoordinatorCommonConfig
-import org.apache.kafka.coordinator.group.{Group, GroupCoordinatorConfig}
+import org.apache.kafka.coordinator.common.runtime.GroupType;
+import org.apache.kafka.coordinator.group.GroupCoordinatorConfig
 import org.apache.kafka.coordinator.group.classic.ClassicGroupState
 import org.apache.kafka.coordinator.group.modern.consumer.ConsumerGroup.ConsumerGroupState
 import org.junit.jupiter.api.Assertions.assertEquals
@@ -35,11 +35,6 @@
 class ConsumerProtocolMigrationTest(cluster: ClusterInstance) extends GroupCoordinatorBaseRequestTest(cluster) {
   @ClusterTest(
     serverProperties = Array(
-<<<<<<< HEAD
-      new ClusterConfigProperty(key = GroupCoordinatorConfig.NEW_GROUP_COORDINATOR_ENABLE_CONFIG, value = "true"),
-      new ClusterConfigProperty(key = CoordinatorCommonConfig.GROUP_COORDINATOR_REBALANCE_PROTOCOLS_CONFIG, value = "classic,consumer"),
-=======
->>>>>>> a9f3ea2d
       new ClusterConfigProperty(key = GroupCoordinatorConfig.OFFSETS_TOPIC_PARTITIONS_CONFIG, value = "1"),
       new ClusterConfigProperty(key = GroupCoordinatorConfig.OFFSETS_TOPIC_REPLICATION_FACTOR_CONFIG, value = "1")
     )
@@ -74,11 +69,11 @@
           .setGroupId(groupId)
           .setProtocolType("consumer")
           .setGroupState(ClassicGroupState.EMPTY.toString)
-          .setGroupType(Group.GroupType.CLASSIC.toString)
-      ),
-      listGroups(
-        statesFilter = List.empty,
-        typesFilter = List(Group.GroupType.CLASSIC.toString)
+          .setGroupType(GroupType.CLASSIC.toString)
+      ),
+      listGroups(
+        statesFilter = List.empty,
+        typesFilter = List(GroupType.CLASSIC.toString)
       )
     )
 
@@ -99,22 +94,17 @@
           .setGroupId(groupId)
           .setProtocolType("consumer")
           .setGroupState(ConsumerGroupState.STABLE.toString)
-          .setGroupType(Group.GroupType.CONSUMER.toString)
-      ),
-      listGroups(
-        statesFilter = List.empty,
-        typesFilter = List(Group.GroupType.CONSUMER.toString)
+          .setGroupType(GroupType.CONSUMER.toString)
+      ),
+      listGroups(
+        statesFilter = List.empty,
+        typesFilter = List(GroupType.CONSUMER.toString)
       )
     )
   }
 
   @ClusterTest(
     serverProperties = Array(
-<<<<<<< HEAD
-      new ClusterConfigProperty(key = GroupCoordinatorConfig.NEW_GROUP_COORDINATOR_ENABLE_CONFIG, value = "true"),
-      new ClusterConfigProperty(key = CoordinatorCommonConfig.GROUP_COORDINATOR_REBALANCE_PROTOCOLS_CONFIG, value = "classic,consumer"),
-=======
->>>>>>> a9f3ea2d
       new ClusterConfigProperty(key = GroupCoordinatorConfig.OFFSETS_TOPIC_PARTITIONS_CONFIG, value = "1"),
       new ClusterConfigProperty(key = GroupCoordinatorConfig.OFFSETS_TOPIC_REPLICATION_FACTOR_CONFIG, value = "1")
     )
@@ -149,11 +139,11 @@
           .setGroupId(groupId)
           .setProtocolType("consumer")
           .setGroupState(ClassicGroupState.EMPTY.toString)
-          .setGroupType(Group.GroupType.CONSUMER.toString)
-      ),
-      listGroups(
-        statesFilter = List.empty,
-        typesFilter = List(Group.GroupType.CONSUMER.toString)
+          .setGroupType(GroupType.CONSUMER.toString)
+      ),
+      listGroups(
+        statesFilter = List.empty,
+        typesFilter = List(GroupType.CONSUMER.toString)
       )
     )
 
@@ -167,22 +157,17 @@
           .setGroupId(groupId)
           .setProtocolType("consumer")
           .setGroupState(ClassicGroupState.STABLE.toString)
-          .setGroupType(Group.GroupType.CLASSIC.toString)
-      ),
-      listGroups(
-        statesFilter = List.empty,
-        typesFilter = List(Group.GroupType.CLASSIC.toString)
+          .setGroupType(GroupType.CLASSIC.toString)
+      ),
+      listGroups(
+        statesFilter = List.empty,
+        typesFilter = List(GroupType.CLASSIC.toString)
       )
     )
   }
 
   @ClusterTest(
     serverProperties = Array(
-<<<<<<< HEAD
-      new ClusterConfigProperty(key = GroupCoordinatorConfig.NEW_GROUP_COORDINATOR_ENABLE_CONFIG, value = "true"),
-      new ClusterConfigProperty(key = CoordinatorCommonConfig.GROUP_COORDINATOR_REBALANCE_PROTOCOLS_CONFIG, value = "classic,consumer"),
-=======
->>>>>>> a9f3ea2d
       new ClusterConfigProperty(key = GroupCoordinatorConfig.OFFSETS_TOPIC_PARTITIONS_CONFIG, value = "1"),
       new ClusterConfigProperty(key = GroupCoordinatorConfig.OFFSETS_TOPIC_REPLICATION_FACTOR_CONFIG, value = "1")
     )
@@ -218,11 +203,11 @@
         new ListGroupsResponseData.ListedGroup()
           .setGroupId(groupId)
           .setGroupState(ClassicGroupState.EMPTY.toString)
-          .setGroupType(Group.GroupType.CLASSIC.toString)
-      ),
-      listGroups(
-        statesFilter = List.empty,
-        typesFilter = List(Group.GroupType.CLASSIC.toString)
+          .setGroupType(GroupType.CLASSIC.toString)
+      ),
+      listGroups(
+        statesFilter = List.empty,
+        typesFilter = List(GroupType.CLASSIC.toString)
       )
     )
 
@@ -242,11 +227,11 @@
           .setGroupId(groupId)
           .setProtocolType("consumer")
           .setGroupState(ConsumerGroupState.STABLE.toString)
-          .setGroupType(Group.GroupType.CONSUMER.toString)
-      ),
-      listGroups(
-        statesFilter = List.empty,
-        typesFilter = List(Group.GroupType.CONSUMER.toString)
+          .setGroupType(GroupType.CONSUMER.toString)
+      ),
+      listGroups(
+        statesFilter = List.empty,
+        typesFilter = List(GroupType.CONSUMER.toString)
       )
     )
   }
