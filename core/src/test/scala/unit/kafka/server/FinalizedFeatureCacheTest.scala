--- conflicted
+++ resolved
@@ -18,13 +18,8 @@
 package kafka.server
 
 import org.apache.kafka.common.feature.{Features, FinalizedVersionRange, SupportedVersionRange}
-<<<<<<< HEAD
-import org.junit.Assert.{assertEquals, assertThrows, assertTrue}
-import org.junit.Test
-=======
 import org.junit.jupiter.api.Assertions.{assertEquals, assertThrows, assertTrue}
 import org.junit.jupiter.api.Test
->>>>>>> 62e88657
 
 import scala.jdk.CollectionConverters._
 
@@ -52,13 +47,7 @@
     assertEquals(finalizedFeatures, cache.get.get.features)
     assertEquals(10, cache.get.get.epoch)
 
-<<<<<<< HEAD
-    assertThrows(
-      classOf[FeatureCacheUpdateException],
-      () => cache.updateOrThrow(finalizedFeatures, 9))
-=======
     assertThrows(classOf[FeatureCacheUpdateException], () => cache.updateOrThrow(finalizedFeatures, 9))
->>>>>>> 62e88657
 
     // Check that the failed updateOrThrow call did not make any mutations.
     assertTrue(cache.get.isDefined)
@@ -78,13 +67,7 @@
     val finalizedFeatures = Features.finalizedFeatures(features.asJava)
 
     val cache = new FinalizedFeatureCache(brokerFeatures)
-<<<<<<< HEAD
-    assertThrows(
-      classOf[FeatureCacheUpdateException],
-      () => cache.updateOrThrow(finalizedFeatures, 12))
-=======
     assertThrows(classOf[FeatureCacheUpdateException], () => cache.updateOrThrow(finalizedFeatures, 12))
->>>>>>> 62e88657
 
     // Check that the failed updateOrThrow call did not make any mutations.
     assertTrue(cache.isEmpty)
