/**
 * Licensed to the Apache Software Foundation (ASF) under one or more
 * contributor license agreements.  See the NOTICE file distributed with
 * this work for additional information regarding copyright ownership.
 * The ASF licenses this file to You under the Apache License, Version 2.0
 * (the "License"); you may not use this file except in compliance with
 * the License.  You may obtain a copy of the License at
 *
 *    http://www.apache.org/licenses/LICENSE-2.0
 *
 * Unless required by applicable law or agreed to in writing, software
 * distributed under the License is distributed on an "AS IS" BASIS,
 * WITHOUT WARRANTIES OR CONDITIONS OF ANY KIND, either express or implied.
 * See the License for the specific language governing permissions and
 * limitations under the License.
 */
package kafka.server

import kafka.zk.ZooKeeperTestHarness
import kafka.consumer.SimpleConsumer
import kafka.producer._
import kafka.utils.{IntEncoder, TestUtils, CoreUtils}
import kafka.utils.TestUtils._
import kafka.api.FetchRequestBuilder
import kafka.message.ByteBufferMessageSet
import kafka.serializer.StringEncoder

import java.io.File

import org.junit.{Before, Test}
import org.junit.Assert._

class ServerShutdownTest extends ZooKeeperTestHarness {
  var config: KafkaConfig = null
  val host = "localhost"
  val topic = "test"
  val sent1 = List("hello", "there")
  val sent2 = List("more", "messages")

  @Before
  override def setUp() {
    super.setUp()
    val props = TestUtils.createBrokerConfig(0, zkConnect)
    config = KafkaConfig.fromProps(props)
  }

  @Test
  def testCleanShutdown() {
    var server = new KafkaServer(config, threadNamePrefix = Option(this.getClass.getName))
    server.startup()
    var producer = TestUtils.createProducer[Int, String](TestUtils.getBrokerListStrFromServers(Seq(server)),
      encoder = classOf[StringEncoder].getName,
      keyEncoder = classOf[IntEncoder].getName)

    // create topic
    createTopic(zkClient, topic, numPartitions = 1, replicationFactor = 1, servers = Seq(server))

    // send some messages
    producer.send(sent1.map(m => new KeyedMessage[Int, String](topic, 0, m)):_*)

    // do a clean shutdown and check that offset checkpoint file exists
    server.shutdown()
    for(logDir <- config.logDirs) {
      val OffsetCheckpointFile = new File(logDir, server.logManager.RecoveryPointCheckpointFile)
      assertTrue(OffsetCheckpointFile.exists)
      assertTrue(OffsetCheckpointFile.length() > 0)
    }
    producer.close()
    
    /* now restart the server and check that the written data is still readable and everything still works */
    server = new KafkaServer(config)
    server.startup()

    // wait for the broker to receive the update metadata request after startup
    TestUtils.waitUntilMetadataIsPropagated(Seq(server), topic, 0)

    producer = TestUtils.createProducer[Int, String](TestUtils.getBrokerListStrFromServers(Seq(server)),
      encoder = classOf[StringEncoder].getName,
      keyEncoder = classOf[IntEncoder].getName)
    val consumer = new SimpleConsumer(host, server.boundPort(), 1000000, 64*1024, "")

    var fetchedMessage: ByteBufferMessageSet = null
    while(fetchedMessage == null || fetchedMessage.validBytes == 0) {
      val fetched = consumer.fetch(new FetchRequestBuilder().addFetch(topic, 0, 0, 10000).maxWait(0).build())
      fetchedMessage = fetched.messageSet(topic, 0)
    }
    assertEquals(sent1, fetchedMessage.map(m => TestUtils.readString(m.message.payload)))
    val newOffset = fetchedMessage.last.nextOffset

    // send some more messages
    producer.send(sent2.map(m => new KeyedMessage[Int, String](topic, 0, m)):_*)

    fetchedMessage = null
    while(fetchedMessage == null || fetchedMessage.validBytes == 0) {
      val fetched = consumer.fetch(new FetchRequestBuilder().addFetch(topic, 0, newOffset, 10000).build())
      fetchedMessage = fetched.messageSet(topic, 0)
    }
    assertEquals(sent2, fetchedMessage.map(m => TestUtils.readString(m.message.payload)))

    consumer.close()
    producer.close()
    server.shutdown()
    CoreUtils.rm(server.config.logDirs)
    verifyNonDaemonThreadsStatus
  }

  @Test
  def testCleanShutdownWithDeleteTopicEnabled() {
    val newProps = TestUtils.createBrokerConfig(0, zkConnect)
    newProps.setProperty("delete.topic.enable", "true")
    val newConfig = KafkaConfig.fromProps(newProps)
    val server = new KafkaServer(newConfig, threadNamePrefix = Option(this.getClass.getName))
    server.startup()
    server.shutdown()
    server.awaitShutdown()
    CoreUtils.rm(server.config.logDirs)
    verifyNonDaemonThreadsStatus
  }

  @Test
  def testCleanShutdownAfterFailedStartup() {
    val newProps = TestUtils.createBrokerConfig(0, zkConnect)
    newProps.setProperty("zookeeper.connect", "fakehostthatwontresolve:65535")
    val newConfig = KafkaConfig.fromProps(newProps)
    val server = new KafkaServer(newConfig, threadNamePrefix = Option(this.getClass.getName))
    try {
      server.startup()
      fail("Expected KafkaServer setup to fail, throw exception")
    }
    catch {
      // Try to clean up carefully without hanging even if the test fails. This means trying to accurately
      // identify the correct exception, making sure the server was shutdown, and cleaning up if anything
      // goes wrong so that awaitShutdown doesn't hang
      case e: org.I0Itec.zkclient.exception.ZkException =>
        assertEquals(NotRunning.state, server.brokerState.currentState)
      case e: Throwable =>
        fail("Expected ZkException during Kafka server starting up but caught a different exception %s".format(e.toString))
    }
    finally {
      if (server.brokerState.currentState != NotRunning.state)
        server.shutdown()
      server.awaitShutdown()
    }
    CoreUtils.rm(server.config.logDirs)
    verifyNonDaemonThreadsStatus
  }

  private[this] def isNonDaemonKafkaThread(t: Thread): Boolean = {
<<<<<<< HEAD
    val threadName = Option(t.getClass.getCanonicalName)
      .getOrElse(t.getClass.getName())
      .toLowerCase
      
    !t.isDaemon && t.isAlive && threadName.startsWith("kafka")
=======
    !t.isDaemon && t.isAlive && t.getName.startsWith(this.getClass.getName)
>>>>>>> 4833d8a8
  }

  def verifyNonDaemonThreadsStatus() {
    assertEquals(0, Thread.getAllStackTraces.keySet().toArray
      .map{ _.asInstanceOf[Thread] }
      .count(isNonDaemonKafkaThread))
  }

  @Test
  def testConsecutiveShutdown(){
    val server = new KafkaServer(config)
    try {
      server.startup()
      server.shutdown()
      server.awaitShutdown()
      server.shutdown()
      assertTrue(true)
    }
    catch{
      case ex: Throwable => fail()
    }
  }
}<|MERGE_RESOLUTION|>--- conflicted
+++ resolved
@@ -146,15 +146,7 @@
   }
 
   private[this] def isNonDaemonKafkaThread(t: Thread): Boolean = {
-<<<<<<< HEAD
-    val threadName = Option(t.getClass.getCanonicalName)
-      .getOrElse(t.getClass.getName())
-      .toLowerCase
-      
-    !t.isDaemon && t.isAlive && threadName.startsWith("kafka")
-=======
     !t.isDaemon && t.isAlive && t.getName.startsWith(this.getClass.getName)
->>>>>>> 4833d8a8
   }
 
   def verifyNonDaemonThreadsStatus() {
