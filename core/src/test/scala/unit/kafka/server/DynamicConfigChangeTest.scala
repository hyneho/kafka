/**
  * Licensed to the Apache Software Foundation (ASF) under one or more
  * contributor license agreements.  See the NOTICE file distributed with
  * this work for additional information regarding copyright ownership.
  * The ASF licenses this file to You under the Apache License, Version 2.0
  * (the "License"); you may not use this file except in compliance with
  * the License.  You may obtain a copy of the License at
  *
  *    http://www.apache.org/licenses/LICENSE-2.0
  *
  * Unless required by applicable law or agreed to in writing, software
  * distributed under the License is distributed on an "AS IS" BASIS,
  * WITHOUT WARRANTIES OR CONDITIONS OF ANY KIND, either express or implied.
  * See the License for the specific language governing permissions and
  * limitations under the License.
  */
package kafka.server

import java.net.InetAddress
import java.nio.charset.StandardCharsets
import java.util
import java.util.Collections.{singletonList, singletonMap}
import java.util.{Collections, Properties}
import java.util.concurrent.ExecutionException

import kafka.integration.KafkaServerTestHarness
import kafka.log.LogConfig._
import kafka.metrics.ClientMetricsTestUtils
import kafka.metrics.clientmetrics.ClientMetricsConfig.ClientMatchingParams.{CLIENT_SOFTWARE_NAME, CLIENT_SOFTWARE_VERSION}
import kafka.metrics.clientmetrics.ClientMetricsConfig
import kafka.utils._
import kafka.server.Constants._
import kafka.zk.ConfigEntityChangeNotificationZNode
import org.apache.kafka.clients.CommonClientConfigs
import org.apache.kafka.clients.admin.AlterConfigOp.OpType.SET
import org.apache.kafka.clients.admin.{Admin, AlterConfigOp, Config, ConfigEntry}
import org.apache.kafka.common.TopicPartition
import org.apache.kafka.common.config.ConfigResource
import org.apache.kafka.common.config.internals.QuotaConfigs
import org.apache.kafka.common.errors.{InvalidRequestException, UnknownTopicOrPartitionException}
import org.apache.kafka.common.metrics.Quota
import org.apache.kafka.common.quota.ClientQuotaAlteration.Op
import org.apache.kafka.common.quota.ClientQuotaEntity.{CLIENT_ID, IP, USER}
import org.apache.kafka.common.quota.{ClientQuotaAlteration, ClientQuotaEntity}
import org.apache.kafka.common.record.{CompressionType, RecordVersion}
import org.apache.kafka.common.security.auth.KafkaPrincipal
import org.apache.kafka.server.common.MetadataVersion.IBP_3_0_IV1
import org.junit.jupiter.api.Assertions._
import org.junit.jupiter.api.Test
import org.junit.jupiter.params.ParameterizedTest
import org.junit.jupiter.params.provider.ValueSource
import org.mockito.ArgumentMatchers.{any, anyString}
import org.mockito.Mockito.{mock, verify}

import scala.annotation.nowarn
import scala.collection.{Map, Seq}
import scala.jdk.CollectionConverters._

class DynamicConfigChangeTest extends KafkaServerTestHarness {
  def generateConfigs = List(KafkaConfig.fromProps(TestUtils.createBrokerConfig(0, zkConnectOrNull)))

  @ParameterizedTest(name = TestInfoUtils.TestWithParameterizedQuorumName)
  @ValueSource(strings = Array("zk", "kraft"))
  def testConfigChange(quorum: String): Unit = {
    if (!isKRaftTest()) {
      assertTrue(this.servers.head.dynamicConfigHandlers.contains(ConfigType.Topic),
        "Should contain a ConfigHandler for topics")
    }
    val oldVal: java.lang.Long = 100000L
    val newVal: java.lang.Long = 200000L
    val tp = new TopicPartition("test", 0)
    val logProps = new Properties()
    logProps.put(FlushMessagesProp, oldVal.toString)
    createTopic(tp.topic, 1, 1, logProps)
    TestUtils.retry(10000) {
      val logOpt = this.brokers.head.logManager.getLog(tp)
      assertTrue(logOpt.isDefined)
      assertEquals(oldVal, logOpt.get.config.flushInterval)
    }
    if (isKRaftTest()) {
      val admin = createAdminClient()
      try {
        val resource = new ConfigResource(ConfigResource.Type.TOPIC, tp.topic())
        val op = new AlterConfigOp(new ConfigEntry(FlushMessagesProp, newVal.toString()),
          SET)
        val resource2 = new ConfigResource(ConfigResource.Type.BROKER, "")
        val op2 = new AlterConfigOp(new ConfigEntry(KafkaConfig.LogFlushIntervalMsProp, newVal.toString()),
          SET)
        admin.incrementalAlterConfigs(Map(
          resource -> List(op).asJavaCollection,
          resource2 -> List(op2).asJavaCollection,
        ).asJava).all.get
      } finally {
        admin.close()
      }
    } else {
      val newProps = new Properties()
      newProps.setProperty(FlushMessagesProp, newVal.toString())
      adminZkClient.changeTopicConfig(tp.topic, newProps)
    }
    TestUtils.retry(10000) {
      assertEquals(newVal, this.brokers.head.logManager.getLog(tp).get.config.flushInterval)
    }
  }

  @ParameterizedTest(name = TestInfoUtils.TestWithParameterizedQuorumName)
  @ValueSource(strings = Array("zk", "kraft"))
  def testDynamicTopicConfigChange(quorum: String): Unit = {
    val tp = new TopicPartition("test", 0)
    val oldSegmentSize = 1000
    val logProps = new Properties()
    logProps.put(SegmentBytesProp, oldSegmentSize.toString)
    createTopic(tp.topic, 1, 1, logProps)
    TestUtils.retry(10000) {
      val logOpt = this.brokers.head.logManager.getLog(tp)
      assertTrue(logOpt.isDefined)
      assertEquals(oldSegmentSize, logOpt.get.config.segmentSize)
    }

    val newSegmentSize = 2000
    if (isKRaftTest()) {
      val admin = createAdminClient()
      try {
        val resource = new ConfigResource(ConfigResource.Type.TOPIC, tp.topic())
        val op = new AlterConfigOp(new ConfigEntry(SegmentBytesProp, newSegmentSize.toString()),
          SET)
        admin.incrementalAlterConfigs(Map(resource -> List(op).asJavaCollection).asJava).all.get
      } finally {
        admin.close()
      }
    } else {
      val newProps = new Properties()
      newProps.put(SegmentBytesProp, newSegmentSize.toString)
      adminZkClient.changeTopicConfig(tp.topic, newProps)
    }

    val log = brokers.head.logManager.getLog(tp).get
    TestUtils.retry(10000) {
      assertEquals(newSegmentSize, log.config.segmentSize)
    }

    (1 to 50).foreach(i => TestUtils.produceMessage(brokers, tp.topic, i.toString))
    // Verify that the new config is used for all segments
    assertTrue(log.logSegments.forall(_.size > 1000), "Log segment size change not applied")
  }

  @nowarn("cat=deprecation")
  @ParameterizedTest(name = TestInfoUtils.TestWithParameterizedQuorumName)
  @ValueSource(strings = Array("zk"))
  def testMessageFormatVersionChange(quorum: String): Unit = {
    val tp = new TopicPartition("test", 0)
    val logProps = new Properties()
    logProps.put(MessageFormatVersionProp, "0.10.2")
    createTopic(tp.topic, 1, 1, logProps)
    val server = servers.head
    TestUtils.waitUntilTrue(() => server.logManager.getLog(tp).isDefined,
      "Topic metadata propagation failed")
    val log = server.logManager.getLog(tp).get
    // message format version should always be 3.0 if inter-broker protocol is 3.0 or higher
    assertEquals(IBP_3_0_IV1, log.config.messageFormatVersion)
    assertEquals(RecordVersion.V2, log.config.recordVersion)

    val compressionType = CompressionType.LZ4.name
    logProps.put(MessageFormatVersionProp, "0.11.0")
    // set compression type so that we can detect when the config change has propagated
    logProps.put(CompressionTypeProp, compressionType)
    adminZkClient.changeTopicConfig(tp.topic, logProps)
    TestUtils.waitUntilTrue(() =>
      server.logManager.getLog(tp).get.config.compressionType == compressionType,
      "Topic config change propagation failed")
    assertEquals(IBP_3_0_IV1, log.config.messageFormatVersion)
    assertEquals(RecordVersion.V2, log.config.recordVersion)
  }

  private def testQuotaConfigChange(entity: ClientQuotaEntity,
                                    user: KafkaPrincipal,
                                    clientId: String): Unit = {
    val admin = createAdminClient()
    try {
      val alterations = util.Arrays.asList(
        new ClientQuotaAlteration(entity, util.Arrays.asList(
          new Op(QuotaConfigs.PRODUCER_BYTE_RATE_OVERRIDE_CONFIG, 1000),
          new Op(QuotaConfigs.CONSUMER_BYTE_RATE_OVERRIDE_CONFIG, 2000))))
      admin.alterClientQuotas(alterations).all().get()

      val quotaManagers = brokers.head.dataPlaneRequestProcessor.quotas
      TestUtils.retry(10000) {
        val overrideProducerQuota = quotaManagers.produce.quota(user, clientId)
        val overrideConsumerQuota = quotaManagers.fetch.quota(user, clientId)
        assertEquals(Quota.upperBound(1000),
          overrideProducerQuota, s"User $user clientId $clientId must have overridden producer quota of 1000")
        assertEquals(Quota.upperBound(2000),
          overrideConsumerQuota, s"User $user clientId $clientId must have overridden consumer quota of 2000")
      }

      val defaultProducerQuota = Long.MaxValue.asInstanceOf[Double]
      val defaultConsumerQuota = Long.MaxValue.asInstanceOf[Double]

      val removals = util.Arrays.asList(
        new ClientQuotaAlteration(entity, util.Arrays.asList(
          new Op(QuotaConfigs.PRODUCER_BYTE_RATE_OVERRIDE_CONFIG, null),
          new Op(QuotaConfigs.CONSUMER_BYTE_RATE_OVERRIDE_CONFIG, null))))
      admin.alterClientQuotas(removals).all().get()
      TestUtils.retry(10000) {
        val producerQuota = quotaManagers.produce.quota(user, clientId)
        val consumerQuota = quotaManagers.fetch.quota(user, clientId)

        assertEquals(Quota.upperBound(defaultProducerQuota),
          producerQuota, s"User $user clientId $clientId must have reset producer quota to " + defaultProducerQuota)
        assertEquals(Quota.upperBound(defaultConsumerQuota),
          consumerQuota, s"User $user clientId $clientId must have reset consumer quota to " + defaultConsumerQuota)
      }
    } finally {
      admin.close()
    }
  }

  @ParameterizedTest(name = TestInfoUtils.TestWithParameterizedQuorumName)
  @ValueSource(strings = Array("zk", "kraft"))
  def testClientIdQuotaConfigChange(quorum: String): Unit = {
    val m = new util.HashMap[String, String]
    m.put(CLIENT_ID, "testClient")
    testQuotaConfigChange(new ClientQuotaEntity(m), KafkaPrincipal.ANONYMOUS, "testClient")
  }

  @ParameterizedTest(name = TestInfoUtils.TestWithParameterizedQuorumName)
  @ValueSource(strings = Array("zk", "kraft"))
  def testUserQuotaConfigChange(quorum: String): Unit = {
    val m = new util.HashMap[String, String]
    m.put(USER, "ANONYMOUS")
    testQuotaConfigChange(new ClientQuotaEntity(m), KafkaPrincipal.ANONYMOUS, "testClient")
  }

  @ParameterizedTest(name = TestInfoUtils.TestWithParameterizedQuorumName)
  @ValueSource(strings = Array("zk", "kraft"))
  def testUserClientIdQuotaChange(quorum: String): Unit = {
    val m = new util.HashMap[String, String]
    m.put(USER, "ANONYMOUS")
    m.put(CLIENT_ID, "testClient")
    testQuotaConfigChange(new ClientQuotaEntity(m), KafkaPrincipal.ANONYMOUS, "testClient")
  }

  @ParameterizedTest(name = TestInfoUtils.TestWithParameterizedQuorumName)
  @ValueSource(strings = Array("zk", "kraft"))
  def testDefaultClientIdQuotaConfigChange(quorum: String): Unit = {
    val m = new util.HashMap[String, String]
    m.put(CLIENT_ID, null)
    testQuotaConfigChange(new ClientQuotaEntity(m), KafkaPrincipal.ANONYMOUS, "testClient")
  }

  @ParameterizedTest(name = TestInfoUtils.TestWithParameterizedQuorumName)
  @ValueSource(strings = Array("zk", "kraft"))
  def testDefaultUserQuotaConfigChange(quorum: String): Unit = {
    val m = new util.HashMap[String, String]
    m.put(USER, null)
    testQuotaConfigChange(new ClientQuotaEntity(m), KafkaPrincipal.ANONYMOUS, "testClient")
  }

  @ParameterizedTest(name = TestInfoUtils.TestWithParameterizedQuorumName)
  @ValueSource(strings = Array("zk", "kraft"))
  def testDefaultUserClientIdQuotaConfigChange(quorum: String): Unit = {
    val m = new util.HashMap[String, String]
    m.put(USER, null)
    m.put(CLIENT_ID, null)
    testQuotaConfigChange(new ClientQuotaEntity(m), KafkaPrincipal.ANONYMOUS, "testClient")
  }

  @ParameterizedTest(name = TestInfoUtils.TestWithParameterizedQuorumName)
  @ValueSource(strings = Array("zk"))
  def testQuotaInitialization(quorum: String): Unit = {
    val server = servers.head
    val clientIdProps = new Properties()
    server.shutdown()
    clientIdProps.put(QuotaConfigs.PRODUCER_BYTE_RATE_OVERRIDE_CONFIG, "1000")
    clientIdProps.put(QuotaConfigs.CONSUMER_BYTE_RATE_OVERRIDE_CONFIG, "2000")
    val userProps = new Properties()
    userProps.put(QuotaConfigs.PRODUCER_BYTE_RATE_OVERRIDE_CONFIG, "10000")
    userProps.put(QuotaConfigs.CONSUMER_BYTE_RATE_OVERRIDE_CONFIG, "20000")
    val userClientIdProps = new Properties()
    userClientIdProps.put(QuotaConfigs.PRODUCER_BYTE_RATE_OVERRIDE_CONFIG, "100000")
    userClientIdProps.put(QuotaConfigs.CONSUMER_BYTE_RATE_OVERRIDE_CONFIG, "200000")

    adminZkClient.changeClientIdConfig("overriddenClientId", clientIdProps)
    adminZkClient.changeUserOrUserClientIdConfig("overriddenUser", userProps)
    adminZkClient.changeUserOrUserClientIdConfig("ANONYMOUS/clients/overriddenUserClientId", userClientIdProps)

    // Remove config change znodes to force quota initialization only through loading of user/client quotas
    zkClient.getChildren(ConfigEntityChangeNotificationZNode.path).foreach { p => zkClient.deletePath(ConfigEntityChangeNotificationZNode.path + "/" + p) }
    server.startup()
    val quotaManagers = server.dataPlaneRequestProcessor.quotas

    assertEquals(Quota.upperBound(1000),  quotaManagers.produce.quota("someuser", "overriddenClientId"))
    assertEquals(Quota.upperBound(2000),  quotaManagers.fetch.quota("someuser", "overriddenClientId"))
    assertEquals(Quota.upperBound(10000),  quotaManagers.produce.quota("overriddenUser", "someclientId"))
    assertEquals(Quota.upperBound(20000),  quotaManagers.fetch.quota("overriddenUser", "someclientId"))
    assertEquals(Quota.upperBound(100000),  quotaManagers.produce.quota("ANONYMOUS", "overriddenUserClientId"))
    assertEquals(Quota.upperBound(200000),  quotaManagers.fetch.quota("ANONYMOUS", "overriddenUserClientId"))
  }

  @ParameterizedTest(name = TestInfoUtils.TestWithParameterizedQuorumName)
  @ValueSource(strings = Array("zk", "kraft"))
  def testIpQuotaInitialization(quorum: String): Unit = {
    val broker = brokers.head
    if (isKRaftTest()) {
      val admin = createAdminClient()
      try {
        val alterations = util.Arrays.asList(
          new ClientQuotaAlteration(new ClientQuotaEntity(singletonMap(IP, null)),
            singletonList(new Op(QuotaConfigs.IP_CONNECTION_RATE_OVERRIDE_CONFIG, 20))),
          new ClientQuotaAlteration(new ClientQuotaEntity(singletonMap(IP, "1.2.3.4")),
            singletonList(new Op(QuotaConfigs.IP_CONNECTION_RATE_OVERRIDE_CONFIG, 10))))
        admin.alterClientQuotas(alterations).all().get()
      } finally {
        admin.close()
      }
    } else {
      broker.shutdown()

      val ipDefaultProps = new Properties()
      ipDefaultProps.put(QuotaConfigs.IP_CONNECTION_RATE_OVERRIDE_CONFIG, "20")
      adminZkClient.changeIpConfig(ConfigEntityName.Default, ipDefaultProps)

      val ipOverrideProps = new Properties()
      ipOverrideProps.put(QuotaConfigs.IP_CONNECTION_RATE_OVERRIDE_CONFIG, "10")
      adminZkClient.changeIpConfig("1.2.3.4", ipOverrideProps)

      // Remove config change znodes to force quota initialization only through loading of ip quotas
      zkClient.getChildren(ConfigEntityChangeNotificationZNode.path).foreach { p =>
        zkClient.deletePath(ConfigEntityChangeNotificationZNode.path + "/" + p)
      }
      broker.startup()
    }
    TestUtils.retry(10000) {
      val connectionQuotas = broker.socketServer.connectionQuotas
      assertEquals(10L, connectionQuotas.connectionRateForIp(InetAddress.getByName("1.2.3.4")))
      assertEquals(20L, connectionQuotas.connectionRateForIp(InetAddress.getByName("2.4.6.8")))
    }
  }

  @ParameterizedTest(name = TestInfoUtils.TestWithParameterizedQuorumName)
  @ValueSource(strings = Array("zk", "kraft"))
  def testIpQuotaConfigChange(quorum: String): Unit = {
    val admin = createAdminClient()
    try {
      val alterations = util.Arrays.asList(
        new ClientQuotaAlteration(new ClientQuotaEntity(singletonMap(IP, null)),
          singletonList(new Op(QuotaConfigs.IP_CONNECTION_RATE_OVERRIDE_CONFIG, 20))),
        new ClientQuotaAlteration(new ClientQuotaEntity(singletonMap(IP, "1.2.3.4")),
          singletonList(new Op(QuotaConfigs.IP_CONNECTION_RATE_OVERRIDE_CONFIG, 10))))
      admin.alterClientQuotas(alterations).all().get()

      def verifyConnectionQuota(ip: InetAddress, expectedQuota: Integer) = {
        val connectionQuotas = brokers.head.socketServer.connectionQuotas
        TestUtils.retry(10000) {
          val quota = connectionQuotas.connectionRateForIp(ip)
          assertEquals(expectedQuota, quota, s"Unexpected quota for IP $ip")
        }
      }

      val overrideQuotaIp = InetAddress.getByName("1.2.3.4")
      verifyConnectionQuota(overrideQuotaIp, 10)

      val defaultQuotaIp = InetAddress.getByName("2.3.4.5")
      verifyConnectionQuota(defaultQuotaIp, 20)

      val deletions1 = util.Arrays.asList(
        new ClientQuotaAlteration(new ClientQuotaEntity(singletonMap(IP, "1.2.3.4")),
          singletonList(new Op(QuotaConfigs.IP_CONNECTION_RATE_OVERRIDE_CONFIG, null))))
      admin.alterClientQuotas(deletions1).all().get()
      verifyConnectionQuota(overrideQuotaIp, 20)

      val deletions2 = util.Arrays.asList(
        new ClientQuotaAlteration(new ClientQuotaEntity(singletonMap(IP, null)),
          singletonList(new Op(QuotaConfigs.IP_CONNECTION_RATE_OVERRIDE_CONFIG, null))))
      admin.alterClientQuotas(deletions2).all().get()
      verifyConnectionQuota(overrideQuotaIp, QuotaConfigs.IP_CONNECTION_RATE_DEFAULT)
    } finally {
      admin.close()
    }
  }

  @ParameterizedTest(name = TestInfoUtils.TestWithParameterizedQuorumName)
  @ValueSource(strings = Array("zk"))
  def testConfigChangeOnNonExistingTopic(quorum: String): Unit = {
    val topic = TestUtils.tempTopic()
    val logProps = new Properties()
    logProps.put(FlushMessagesProp, 10000: java.lang.Integer)
    assertThrows(classOf[UnknownTopicOrPartitionException], () => adminZkClient.changeTopicConfig(topic, logProps))
  }

<<<<<<< HEAD
  private def updateClientSubscription(subscriptionId :String,
                                       properties: Properties, waitingCondition: () => Boolean): Unit = {
    // Update the properties.
    adminZkClient.changeClientMetricsConfig(subscriptionId, properties)

    // Wait until notification is delivered and processed
    val maxWaitTime = 60 * 1000 // 1 minute wait time
    TestUtils.waitUntilTrue(waitingCondition, "Failed to update the client metrics subscription", maxWaitTime)
  }

  @Test
  def testClientMetricsConfigChange(): Unit = {
    assertTrue(this.servers.head.dynamicConfigHandlers.contains(ConfigType.ClientMetrics),
      "Should contain a ConfigHandler for " + ConfigType.ClientMetrics)

    val configEntityName: String = "subscription-2"
    val metrics =
      "org.apache.kafka/client.producer.partition.queue.,org.apache.kafka/client.producer.partition.latency"
    val pushInterval = 30 * 1000 // 30 seconds
    val pattern1 = CLIENT_SOFTWARE_NAME + " = Java       "
    val pattern2 = CLIENT_SOFTWARE_VERSION + " =     11.*   "
    val patternsList = List(pattern1, pattern2)

    val props = ClientMetricsTestUtils.getDefaultProperties()

    // ********  Test Create the new client subscription with multiple client matching patterns *********
    updateClientSubscription(configEntityName, props,
      () =>  ClientMetricsConfig.getClientSubscriptionInfo(configEntityName) != null)
    val cmSubscription = ClientMetricsConfig.getClientSubscriptionInfo(configEntityName)
    assertTrue(cmSubscription.getPushIntervalMs == pushInterval)
    assertTrue(cmSubscription.getSubscribedMetrics.size == 2 &&
      cmSubscription.getSubscribedMetrics.mkString(",").equals(metrics))
    assertTrue(cmSubscription.getClientMatchingPatterns.size == patternsList.size)
  }

  @Test
  def testClientMetricsConfigMultipleUpdates(): Unit = {
    assertTrue(this.servers.head.dynamicConfigHandlers.contains(ConfigType.ClientMetrics),
      "Should contain a ConfigHandler for " + ConfigType.ClientMetrics)

    val configEntityName: String = "subscription-1"
    val metrics =
      "org.apache.kafka/client.producer.partition.queue.,org.apache.kafka/client.producer.partition.latency"
    val clientMatchingPattern = "client_instance_id=b69cc35a-7a54-4790-aa69-cc2bd4ee4538"
    val pushInterval = 30 * 1000 // 30 seconds

    val props = ClientMetricsTestUtils.getDefaultProperties()
    props.put(ClientMetricsConfig.ClientMetrics.ClientMatchPattern, clientMatchingPattern)

    // ********  Test-1 Create the new client subscription *********
    updateClientSubscription(configEntityName, props,
      () => ClientMetricsConfig.getClientSubscriptionInfo(configEntityName) != null)
    val cmSubscription = ClientMetricsConfig.getClientSubscriptionInfo(configEntityName)
    assertTrue(cmSubscription.getPushIntervalMs == pushInterval)
    assertTrue(cmSubscription.getSubscribedMetrics.size == 2 &&
      cmSubscription.getSubscribedMetrics.mkString(",").equals(metrics))
    val res = cmSubscription.getClientMatchingPatterns.mkString(",").replace(" -> ", "=")
    assertTrue(cmSubscription.getClientMatchingPatterns.size == 1 && res.equals(clientMatchingPattern))

    // *******  Test-2 Update the existing metric subscriptions  *********
    val updatedMetrics = "org.apache.kafka/client.producer.partition.latency"
    props.put(ClientMetricsConfig.ClientMetrics.SubscriptionMetrics, updatedMetrics)
    updateClientSubscription(configEntityName, props,
      () => ClientMetricsConfig.getClientSubscriptionInfo(configEntityName).getSubscribedMetrics.size == 1)
    assertTrue(ClientMetricsConfig.getClientSubscriptionInfo(configEntityName)
      .getSubscribedMetrics.mkString(",").equals(updatedMetrics))

    // ****** Test-3 restart the server and make sure that client metric subscription data is intact
    ClientMetricsConfig.clearClientSubscriptions()
    assertTrue(ClientMetricsConfig.getSubscriptionsCount == 0)

    val server = servers.head
    server.shutdown()
    server.startup()
    assertTrue(ClientMetricsConfig.getSubscriptionsCount != 0)
    assertTrue(ClientMetricsConfig.getClientSubscriptionInfo(configEntityName) != null)
    assertTrue(ClientMetricsConfig.getClientSubscriptionInfo(configEntityName)
      .getSubscribedMetrics.mkString(",").equals(updatedMetrics))

    // *******  Test-4 Delete the metric subscriptions  *********
    props.put(ClientMetricsConfig.ClientMetrics.DeleteSubscription, "true")
    updateClientSubscription(configEntityName, props,
      () => ClientMetricsConfig.getClientSubscriptionInfo(configEntityName) == null)
    assertTrue(ClientMetricsConfig.getClientSubscriptionInfo(configEntityName) == null)
  }

  @ParameterizedTest
=======
  @ParameterizedTest(name = TestInfoUtils.TestWithParameterizedQuorumName)
>>>>>>> 4eef5bda
  @ValueSource(strings = Array("zk", "kraft"))
  def testConfigChangeOnNonExistingTopicWithAdminClient(quorum: String): Unit = {
    val topic = TestUtils.tempTopic()
    val admin = createAdminClient()
    try {
      val resource = new ConfigResource(ConfigResource.Type.TOPIC, topic)
      val op = new AlterConfigOp(new ConfigEntry(FlushMessagesProp, "10000"), SET)
      admin.incrementalAlterConfigs(Map(resource -> List(op).asJavaCollection).asJava).all.get
      fail("Should fail with UnknownTopicOrPartitionException for topic doesn't exist")
    } catch {
      case e: ExecutionException =>
        assertTrue(e.getCause.isInstanceOf[UnknownTopicOrPartitionException])
    } finally {
      admin.close()
    }
  }

  @ParameterizedTest(name = TestInfoUtils.TestWithParameterizedQuorumName)
  @ValueSource(strings = Array("zk"))
  def testProcessNotification(quorum: String): Unit = {
    val props = new Properties()
    props.put("a.b", "10")

    // Create a mock ConfigHandler to record config changes it is asked to process
    val handler: ConfigHandler = mock(classOf[ConfigHandler])

    val configManager = new ZkConfigManager(zkClient, Map(ConfigType.Topic -> handler))
    // Notifications created using the old TopicConfigManager are ignored.
    configManager.ConfigChangedNotificationHandler.processNotification("not json".getBytes(StandardCharsets.UTF_8))

    // Incorrect Map. No version
    var jsonMap: Map[String, Any] = Map("v" -> 1, "x" -> 2)

    assertThrows(classOf[Throwable], () => configManager.ConfigChangedNotificationHandler.processNotification(Json.encodeAsBytes(jsonMap.asJava)))
    // Version is provided. EntityType is incorrect
    jsonMap = Map("version" -> 1, "entity_type" -> "garbage", "entity_name" -> "x")
    assertThrows(classOf[Throwable], () => configManager.ConfigChangedNotificationHandler.processNotification(Json.encodeAsBytes(jsonMap.asJava)))

    // EntityName isn't provided
    jsonMap = Map("version" -> 1, "entity_type" -> ConfigType.Topic)
    assertThrows(classOf[Throwable], () => configManager.ConfigChangedNotificationHandler.processNotification(Json.encodeAsBytes(jsonMap.asJava)))

    // Everything is provided
    jsonMap = Map("version" -> 1, "entity_type" -> ConfigType.Topic, "entity_name" -> "x")
    configManager.ConfigChangedNotificationHandler.processNotification(Json.encodeAsBytes(jsonMap.asJava))

    // Verify that processConfigChanges was only called once
    verify(handler).processConfigChanges(anyString, any[Properties])
  }

  @ParameterizedTest(name = TestInfoUtils.TestWithParameterizedQuorumName)
  @ValueSource(strings = Array("zk", "kraft"))
  def testIncrementalAlterDefaultTopicConfig(quorum: String): Unit = {
    val admin = createAdminClient()
    try {
      val resource = new ConfigResource(ConfigResource.Type.TOPIC, "")
      val op = new AlterConfigOp(new ConfigEntry(FlushMessagesProp, "200000"), SET)
      val future = admin.incrementalAlterConfigs(Map(resource -> List(op).asJavaCollection).asJava).all
      TestUtils.assertFutureExceptionTypeEquals(future, classOf[InvalidRequestException])
    } finally {
      admin.close()
    }
  }

  @nowarn("cat=deprecation")
  @ParameterizedTest(name = TestInfoUtils.TestWithParameterizedQuorumName)
  @ValueSource(strings = Array("zk", "kraft"))
  def testAlterDefaultTopicConfig(quorum: String): Unit = {
    val admin = createAdminClient()
    try {
      val resource = new ConfigResource(ConfigResource.Type.TOPIC, "")
      val config = new Config(Collections.singleton(new ConfigEntry(FlushMessagesProp, "200000")))
      val future = admin.alterConfigs(Map(resource -> config).asJava).all
      TestUtils.assertFutureExceptionTypeEquals(future, classOf[InvalidRequestException])
    } finally {
      admin.close()
    }
  }

  private def createAdminClient(): Admin = {
    val props = new Properties()
    props.put(CommonClientConfigs.BOOTSTRAP_SERVERS_CONFIG, bootstrapServers())
    Admin.create(props)
  }
}

class DynamicConfigChangeUnitTest {
  @Test
  def testIpHandlerUnresolvableAddress(): Unit = {
    val configHandler = new IpConfigHandler(null)
    val props: Properties = new Properties()
    props.put(QuotaConfigs.IP_CONNECTION_RATE_OVERRIDE_CONFIG, "1")

    assertThrows(classOf[IllegalArgumentException], () => configHandler.processConfigChanges("illegal-hostname", props))
  }

  @Test
  def shouldParseReplicationQuotaProperties(): Unit = {
    val configHandler: TopicConfigHandler = new TopicConfigHandler(null, null, null, null)
    val props: Properties = new Properties()

    //Given
    props.put(LeaderReplicationThrottledReplicasProp, "0:101,0:102,1:101,1:102")

    //When/Then
    assertEquals(Seq(0,1), configHandler.parseThrottledPartitions(props, 102, LeaderReplicationThrottledReplicasProp))
    assertEquals(Seq(), configHandler.parseThrottledPartitions(props, 103, LeaderReplicationThrottledReplicasProp))
  }

  @Test
  def shouldParseWildcardReplicationQuotaProperties(): Unit = {
    val configHandler: TopicConfigHandler = new TopicConfigHandler(null, null, null, null)
    val props: Properties = new Properties()

    //Given
    props.put(LeaderReplicationThrottledReplicasProp, "*")

    //When
    val result = configHandler.parseThrottledPartitions(props, 102, LeaderReplicationThrottledReplicasProp)

    //Then
    assertEquals(AllReplicas, result)
  }

  @Test
  def shouldParseRegardlessOfWhitespaceAroundValues(): Unit = {
    def parse(configHandler: TopicConfigHandler, value: String): Seq[Int] = {
      configHandler.parseThrottledPartitions(
        CoreUtils.propsWith(LeaderReplicationThrottledReplicasProp, value),
        102, LeaderReplicationThrottledReplicasProp)
    }
    val configHandler: TopicConfigHandler = new TopicConfigHandler(null, null, null, null)
    assertEquals(AllReplicas, parse(configHandler, "* "))
    assertEquals(Seq(), parse(configHandler, " "))
    assertEquals(Seq(6), parse(configHandler, "6:102"))
    assertEquals(Seq(6), parse(configHandler, "6:102 "))
    assertEquals(Seq(6), parse(configHandler, " 6:102"))
  }

  @Test
  def shouldParseReplicationQuotaReset(): Unit = {
    val configHandler: TopicConfigHandler = new TopicConfigHandler(null, null, null, null)
    val props: Properties = new Properties()

    //Given
    props.put(FollowerReplicationThrottledReplicasProp, "")

    //When
    val result = configHandler.parseThrottledPartitions(props, 102, FollowerReplicationThrottledReplicasProp)

    //Then
    assertEquals(Seq(), result)
  }
}<|MERGE_RESOLUTION|>--- conflicted
+++ resolved
@@ -388,7 +388,6 @@
     assertThrows(classOf[UnknownTopicOrPartitionException], () => adminZkClient.changeTopicConfig(topic, logProps))
   }
 
-<<<<<<< HEAD
   private def updateClientSubscription(subscriptionId :String,
                                        properties: Properties, waitingCondition: () => Boolean): Unit = {
     // Update the properties.
@@ -475,10 +474,7 @@
     assertTrue(ClientMetricsConfig.getClientSubscriptionInfo(configEntityName) == null)
   }
 
-  @ParameterizedTest
-=======
-  @ParameterizedTest(name = TestInfoUtils.TestWithParameterizedQuorumName)
->>>>>>> 4eef5bda
+  @ParameterizedTest(name = TestInfoUtils.TestWithParameterizedQuorumName)
   @ValueSource(strings = Array("zk", "kraft"))
   def testConfigChangeOnNonExistingTopicWithAdminClient(quorum: String): Unit = {
     val topic = TestUtils.tempTopic()
