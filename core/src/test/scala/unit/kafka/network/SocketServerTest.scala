--- conflicted
+++ resolved
@@ -78,12 +78,8 @@
   // Clean-up any metrics left around by previous tests
   TestUtils.clearYammerMetrics()
 
-<<<<<<< HEAD
-  private val apiVersionManager = new SimpleApiVersionManager(ListenerType.ZK_BROKER, true, false)
-=======
   private val apiVersionManager = new SimpleApiVersionManager(ListenerType.BROKER, true, false,
     () => new Features(MetadataVersion.latest(), Collections.emptyMap[String, java.lang.Short], 0, true))
->>>>>>> fd5b300b
   val server = new SocketServer(config, metrics, Time.SYSTEM, credentialProvider, apiVersionManager)
   server.enableRequestProcessing(Map.empty).get(1, TimeUnit.MINUTES)
   val sockets = new ArrayBuffer[Socket]
