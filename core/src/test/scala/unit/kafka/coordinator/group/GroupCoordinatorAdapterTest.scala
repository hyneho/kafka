--- conflicted
+++ resolved
@@ -19,14 +19,9 @@
 import kafka.common.OffsetAndMetadata
 import kafka.coordinator.group.GroupCoordinatorConcurrencyTest.{JoinGroupCallback, SyncGroupCallback}
 import kafka.server.RequestLocal
-<<<<<<< HEAD
 import kafka.utils.MockTime
 import org.apache.kafka.common.TopicPartition
-import org.apache.kafka.common.message.{DeleteGroupsResponseData, DescribeGroupsResponseData, HeartbeatRequestData, HeartbeatResponseData, JoinGroupRequestData, JoinGroupResponseData, LeaveGroupRequestData, LeaveGroupResponseData, ListGroupsRequestData, ListGroupsResponseData, OffsetCommitRequestData, OffsetCommitResponseData, SyncGroupRequestData, SyncGroupResponseData}
-=======
-import org.apache.kafka.common.TopicPartition
-import org.apache.kafka.common.message.{DeleteGroupsResponseData, DescribeGroupsResponseData, HeartbeatRequestData, HeartbeatResponseData, JoinGroupRequestData, JoinGroupResponseData, LeaveGroupRequestData, LeaveGroupResponseData, ListGroupsRequestData, ListGroupsResponseData, OffsetFetchRequestData, OffsetFetchResponseData, SyncGroupRequestData, SyncGroupResponseData}
->>>>>>> 78d4458b
+import org.apache.kafka.common.message.{DeleteGroupsResponseData, DescribeGroupsResponseData, HeartbeatRequestData, HeartbeatResponseData, JoinGroupRequestData, JoinGroupResponseData, LeaveGroupRequestData, LeaveGroupResponseData, ListGroupsRequestData, ListGroupsResponseData, OffsetCommitRequestData, OffsetCommitResponseData, OffsetFetchRequestData, OffsetFetchResponseData, SyncGroupRequestData, SyncGroupResponseData}
 import org.apache.kafka.common.message.JoinGroupRequestData.JoinGroupRequestProtocol
 import org.apache.kafka.common.message.JoinGroupResponseData.JoinGroupResponseMember
 import org.apache.kafka.common.network.{ClientInformation, ListenerName}
@@ -446,76 +441,6 @@
     assertEquals(expectedResults, future.get())
   }
 
-<<<<<<< HEAD
-  @ParameterizedTest
-  @ApiKeyVersionsSource(apiKey = ApiKeys.OFFSET_COMMIT)
-  def testCommitOffsets(version: Short): Unit = {
-    val groupCoordinator = mock(classOf[GroupCoordinator])
-    val time = new MockTime()
-    val adapter = new GroupCoordinatorAdapter(groupCoordinator, time)
-    val now = time.milliseconds()
-
-    val ctx = makeContext(ApiKeys.OFFSET_COMMIT, version)
-    val data = new OffsetCommitRequestData()
-      .setGroupId("group")
-      .setMemberId("member")
-      .setGenerationId(10)
-      .setRetentionTimeMs(1000)
-      .setTopics(List(
-        new OffsetCommitRequestData.OffsetCommitRequestTopic()
-          .setName("foo")
-          .setPartitions(List(
-            new OffsetCommitRequestData.OffsetCommitRequestPartition()
-              .setPartitionIndex(0)
-              .setCommittedOffset(100)
-              .setCommitTimestamp(now)
-              .setCommittedLeaderEpoch(1)
-          ).asJava)
-      ).asJava)
-    val bufferSupplier = BufferSupplier.create()
-
-    val future = adapter.commitOffsets(ctx, data, bufferSupplier)
-    assertFalse(future.isDone)
-
-    val capturedCallback: ArgumentCaptor[Map[TopicPartition, Errors] => Unit] =
-      ArgumentCaptor.forClass(classOf[Map[TopicPartition, Errors] => Unit])
-
-    verify(groupCoordinator).handleCommitOffsets(
-      ArgumentMatchers.eq(data.groupId),
-      ArgumentMatchers.eq(data.memberId),
-      ArgumentMatchers.eq(None),
-      ArgumentMatchers.eq(data.generationId),
-      ArgumentMatchers.eq(Map(
-        new TopicPartition("foo", 0) -> new OffsetAndMetadata(
-          offset = 100,
-          leaderEpoch = Optional.of[Integer](1),
-          metadata = "",
-          commitTimestamp = now,
-          expireTimestamp = Some(now + 1000L)
-        )
-      )),
-      capturedCallback.capture(),
-      ArgumentMatchers.eq(RequestLocal(bufferSupplier))
-    )
-
-    capturedCallback.getValue.apply(Map(
-      new TopicPartition("foo", 0) -> Errors.NONE
-    ))
-
-    val expectedResponseData = new OffsetCommitResponseData()
-      .setTopics(List(
-        new OffsetCommitResponseData.OffsetCommitResponseTopic()
-          .setName("foo")
-          .setPartitions(List(
-            new OffsetCommitResponseData.OffsetCommitResponsePartition()
-              .setPartitionIndex(0)
-              .setErrorCode(Errors.NONE.code)
-          ).asJava)
-      ).asJava)
-
-    assertTrue(future.isDone)
-    assertEquals(expectedResponseData, future.get())
-=======
   @Test
   def testFetchAllOffsets(): Unit = {
     val foo0 = new TopicPartition("foo", 0)
@@ -523,7 +448,7 @@
     val bar1 = new TopicPartition("bar", 1)
 
     val groupCoordinator = mock(classOf[GroupCoordinator])
-    val adapter = new GroupCoordinatorAdapter(groupCoordinator)
+    val adapter = new GroupCoordinatorAdapter(groupCoordinator, Time.SYSTEM)
 
     when(groupCoordinator.handleFetchOffsets(
       "group",
@@ -604,7 +529,7 @@
     val bar1 = new TopicPartition("bar", 1)
 
     val groupCoordinator = mock(classOf[GroupCoordinator])
-    val adapter = new GroupCoordinatorAdapter(groupCoordinator)
+    val adapter = new GroupCoordinatorAdapter(groupCoordinator, Time.SYSTEM)
 
     when(groupCoordinator.handleFetchOffsets(
       "group",
@@ -684,6 +609,75 @@
       expectedResponse.sortWith(_.name > _.name),
       future.get().asScala.toList.sortWith(_.name > _.name)
     )
->>>>>>> 78d4458b
+  }
+
+  @ParameterizedTest
+  @ApiKeyVersionsSource(apiKey = ApiKeys.OFFSET_COMMIT)
+  def testCommitOffsets(version: Short): Unit = {
+    val groupCoordinator = mock(classOf[GroupCoordinator])
+    val time = new MockTime()
+    val adapter = new GroupCoordinatorAdapter(groupCoordinator, time)
+    val now = time.milliseconds()
+
+    val ctx = makeContext(ApiKeys.OFFSET_COMMIT, version)
+    val data = new OffsetCommitRequestData()
+      .setGroupId("group")
+      .setMemberId("member")
+      .setGenerationId(10)
+      .setRetentionTimeMs(1000)
+      .setTopics(List(
+        new OffsetCommitRequestData.OffsetCommitRequestTopic()
+          .setName("foo")
+          .setPartitions(List(
+            new OffsetCommitRequestData.OffsetCommitRequestPartition()
+              .setPartitionIndex(0)
+              .setCommittedOffset(100)
+              .setCommitTimestamp(now)
+              .setCommittedLeaderEpoch(1)
+          ).asJava)
+      ).asJava)
+    val bufferSupplier = BufferSupplier.create()
+
+    val future = adapter.commitOffsets(ctx, data, bufferSupplier)
+    assertFalse(future.isDone)
+
+    val capturedCallback: ArgumentCaptor[Map[TopicPartition, Errors] => Unit] =
+      ArgumentCaptor.forClass(classOf[Map[TopicPartition, Errors] => Unit])
+
+    verify(groupCoordinator).handleCommitOffsets(
+      ArgumentMatchers.eq(data.groupId),
+      ArgumentMatchers.eq(data.memberId),
+      ArgumentMatchers.eq(None),
+      ArgumentMatchers.eq(data.generationId),
+      ArgumentMatchers.eq(Map(
+        new TopicPartition("foo", 0) -> new OffsetAndMetadata(
+          offset = 100,
+          leaderEpoch = Optional.of[Integer](1),
+          metadata = "",
+          commitTimestamp = now,
+          expireTimestamp = Some(now + 1000L)
+        )
+      )),
+      capturedCallback.capture(),
+      ArgumentMatchers.eq(RequestLocal(bufferSupplier))
+    )
+
+    capturedCallback.getValue.apply(Map(
+      new TopicPartition("foo", 0) -> Errors.NONE
+    ))
+
+    val expectedResponseData = new OffsetCommitResponseData()
+      .setTopics(List(
+        new OffsetCommitResponseData.OffsetCommitResponseTopic()
+          .setName("foo")
+          .setPartitions(List(
+            new OffsetCommitResponseData.OffsetCommitResponsePartition()
+              .setPartitionIndex(0)
+              .setErrorCode(Errors.NONE.code)
+          ).asJava)
+      ).asJava)
+
+    assertTrue(future.isDone)
+    assertEquals(expectedResponseData, future.get())
   }
 }