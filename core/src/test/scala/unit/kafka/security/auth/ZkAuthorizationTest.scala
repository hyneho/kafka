--- conflicted
+++ resolved
@@ -22,11 +22,7 @@
 import kafka.admin.ZkSecurityMigrator
 import kafka.utils.{Logging, TestUtils}
 import kafka.zk._
-<<<<<<< HEAD
-import org.apache.kafka.common.{KafkaException, TopicPartition, UUID}
-=======
 import org.apache.kafka.common.{KafkaException, TopicPartition, Uuid}
->>>>>>> 6054837c
 import org.apache.kafka.common.security.JaasUtils
 import org.apache.zookeeper.data.{ACL, Stat}
 import org.junit.Assert._
@@ -114,11 +110,7 @@
 
     // Test that creates persistent nodes
     val topic1 = "topic1"
-<<<<<<< HEAD
-    val topicId = Some(UUID.randomUUID())
-=======
     val topicId = Uuid.randomUuid()
->>>>>>> 6054837c
     val assignment = Map(
       new TopicPartition(topic1, 0) -> Seq(0, 1),
       new TopicPartition(topic1, 1) -> Seq(0, 1),
