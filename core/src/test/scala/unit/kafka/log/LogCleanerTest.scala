/**
 * Licensed to the Apache Software Foundation (ASF) under one or more
 * contributor license agreements.  See the NOTICE file distributed with
 * this work for additional information regarding copyright ownership.
 * The ASF licenses this file to You under the Apache License, Version 2.0
 * (the "License"); you may not use this file except in compliance with
 * the License.  You may obtain a copy of the License at
 *
 *    http://www.apache.org/licenses/LICENSE-2.0
 *
 * Unless required by applicable law or agreed to in writing, software
 * distributed under the License is distributed on an "AS IS" BASIS,
 * WITHOUT WARRANTIES OR CONDITIONS OF ANY KIND, either express or implied.
 * See the License for the specific language governing permissions and
 * limitations under the License.
 */

package kafka.log

import java.io.File
import java.nio._
import java.nio.file.{Files, Paths}
import java.util.{Properties, UUID}

import kafka.common._
import kafka.server.{BrokerTopicStats, LogDirFailureChannel}
import kafka.utils._
import org.apache.kafka.common.TopicPartition
import org.apache.kafka.common.record._
import org.apache.kafka.common.utils.Utils
import org.junit.Assert._
import org.junit.{After, Test}
import org.scalatest.junit.JUnitSuite

import scala.collection.JavaConverters._
import scala.collection._

/**
 * Unit tests for the log cleaning logic
 */
class LogCleanerTest extends JUnitSuite {

  val tmpdir = TestUtils.tempDir()
  val dir = TestUtils.randomPartitionLogDir(tmpdir)
  val logProps = new Properties()
  logProps.put(LogConfig.SegmentBytesProp, 1024: java.lang.Integer)
  logProps.put(LogConfig.SegmentIndexBytesProp, 1024: java.lang.Integer)
  logProps.put(LogConfig.CleanupPolicyProp, LogConfig.Compact)
  logProps.put(LogConfig.MessageTimestampDifferenceMaxMsProp, Long.MaxValue.toString)
  val logConfig = LogConfig(logProps)
  val time = new MockTime()
  val throttler = new Throttler(desiredRatePerSec = Double.MaxValue, checkIntervalMs = Long.MaxValue, time = time)

  @After
  def teardown(): Unit = {
    Utils.delete(tmpdir)
  }

  /**
   * Test simple log cleaning
   */
  @Test
  def testCleanSegments(): Unit = {
    val cleaner = makeCleaner(Int.MaxValue)
    val logProps = new Properties()
    logProps.put(LogConfig.SegmentBytesProp, 1024: java.lang.Integer)

    val log = makeLog(config = LogConfig.fromProps(logConfig.originals, logProps))

    // append messages to the log until we have four segments
    while(log.numberOfSegments < 4)
      log.appendAsLeader(record(log.logEndOffset.toInt, log.logEndOffset.toInt), leaderEpoch = 0)
    val keysFound = keysInLog(log)
    assertEquals(0L until log.logEndOffset, keysFound)

    // pretend we have the following keys
    val keys = immutable.ListSet(1, 3, 5, 7, 9)
    val map = new FakeOffsetMap(Int.MaxValue)
    keys.foreach(k => map.put(key(k), Long.MaxValue))

    // clean the log
    val segments = log.logSegments.take(3).toSeq
    val stats = new CleanerStats()
    val expectedBytesRead = segments.map(_.size).sum
    cleaner.cleanSegments(log, segments, map, 0L, stats)
    val shouldRemain = keysInLog(log).filter(!keys.contains(_))
    assertEquals(shouldRemain, keysInLog(log))
    assertEquals(expectedBytesRead, stats.bytesRead)

    time.sleep(log.config.fileDeleteDelayMs + 1)
    log.close()
  }

  @Test
  def testSizeTrimmedForPreallocatedAndCompactedTopic(): Unit = {
    val originalMaxFileSize = 1024;
    val cleaner = makeCleaner(2)
    val logProps = new Properties()
    logProps.put(LogConfig.SegmentBytesProp, originalMaxFileSize: java.lang.Integer)
    logProps.put(LogConfig.CleanupPolicyProp, "compact": java.lang.String)
    logProps.put(LogConfig.PreAllocateEnableProp, "true": java.lang.String)
    val log = makeLog(config = LogConfig.fromProps(logConfig.originals, logProps))

    log.appendAsLeader(record(0,0), leaderEpoch = 0) // offset 0
    log.appendAsLeader(record(1,1), leaderEpoch = 0) // offset 1
    log.appendAsLeader(record(0,0), leaderEpoch = 0) // offset 2
    log.appendAsLeader(record(1,1), leaderEpoch = 0) // offset 3
    log.appendAsLeader(record(0,0), leaderEpoch = 0) // offset 4
    // roll the segment, so we can clean the messages already appended
    log.roll()

    // clean the log with only one message removed
    cleaner.clean(LogToClean(new TopicPartition("test", 0), log, 2, log.activeSegment.baseOffset))

    assertTrue("Cleaned segment file should be trimmed to its real size.",
      log.logSegments.iterator.next.log.channel().size() < originalMaxFileSize)
  }

  @Test
  def testDuplicateCheckAfterCleaning(): Unit = {
    val cleaner = makeCleaner(Int.MaxValue)
    val logProps = new Properties()
    logProps.put(LogConfig.SegmentBytesProp, 2048: java.lang.Integer)
    var log = makeLog(config = LogConfig.fromProps(logConfig.originals, logProps))

    val producerEpoch = 0.toShort
    val pid1 = 1
    val pid2 = 2
    val pid3 = 3
    val pid4 = 4

    appendIdempotentAsLeader(log, pid1, producerEpoch)(Seq(1, 2, 3))
    appendIdempotentAsLeader(log, pid2, producerEpoch)(Seq(3, 1, 4))
    appendIdempotentAsLeader(log, pid3, producerEpoch)(Seq(1, 4))

    log.roll()
    cleaner.clean(LogToClean(new TopicPartition("test", 0), log, 0L, log.activeSegment.baseOffset))
    assertEquals(List(2, 5, 7), lastOffsetsPerBatchInLog(log))
    assertEquals(Map(pid1 -> 2, pid2 -> 2, pid3 -> 1), lastSequencesInLog(log))
    assertEquals(List(2, 3, 1, 4), keysInLog(log))
    assertEquals(List(1, 3, 6, 7), offsetsInLog(log))

    // we have to reload the log to validate that the cleaner maintained sequence numbers correctly
    def reloadLog(): Unit = {
      time.sleep(log.config.fileDeleteDelayMs + 1)
      log.close()
      log = makeLog(config = LogConfig.fromProps(logConfig.originals, logProps), recoveryPoint = 0L)
    }

    reloadLog()

    // check duplicate append from producer 1
    var logAppendInfo = appendIdempotentAsLeader(log, pid1, producerEpoch)(Seq(1, 2, 3))
    assertEquals(0L, logAppendInfo.firstOffset)
    assertEquals(2L, logAppendInfo.lastOffset)

    // check duplicate append from producer 3
    logAppendInfo = appendIdempotentAsLeader(log, pid3, producerEpoch)(Seq(1, 4))
    assertEquals(6L, logAppendInfo.firstOffset)
    assertEquals(7L, logAppendInfo.lastOffset)

    // check duplicate append from producer 2
    logAppendInfo = appendIdempotentAsLeader(log, pid2, producerEpoch)(Seq(3, 1, 4))
    assertEquals(3L, logAppendInfo.firstOffset)
    assertEquals(5L, logAppendInfo.lastOffset)

    // do one more append and a round of cleaning to force another deletion from producer 1's batch
    appendIdempotentAsLeader(log, pid4, producerEpoch)(Seq(2))
    log.roll()
    cleaner.clean(LogToClean(new TopicPartition("test", 0), log, 0L, log.activeSegment.baseOffset))
    assertEquals(Map(pid1 -> 2, pid2 -> 2, pid3 -> 1, pid4 -> 0), lastSequencesInLog(log))
    assertEquals(List(2, 5, 7, 8), lastOffsetsPerBatchInLog(log))
    assertEquals(List(3, 1, 4, 2), keysInLog(log))
    assertEquals(List(3, 6, 7, 8), offsetsInLog(log))

    reloadLog()

    // duplicate append from producer1 should still be fine
    logAppendInfo = appendIdempotentAsLeader(log, pid1, producerEpoch)(Seq(1, 2, 3))
    assertEquals(0L, logAppendInfo.firstOffset)
    assertEquals(2L, logAppendInfo.lastOffset)

    time.sleep(log.config.fileDeleteDelayMs + 1)
    log.close()
  }

  @Test
  def testBasicTransactionAwareCleaning(): Unit = {
    val cleaner = makeCleaner(Int.MaxValue)
    val logProps = new Properties()
    logProps.put(LogConfig.SegmentBytesProp, 2048: java.lang.Integer)
    val log = makeLog(config = LogConfig.fromProps(logConfig.originals, logProps))

    val producerEpoch = 0.toShort
    val pid1 = 1
    val pid2 = 2

    val appendProducer1 = appendTransactionalAsLeader(log, pid1, producerEpoch)
    val appendProducer2 = appendTransactionalAsLeader(log, pid2, producerEpoch)

    appendProducer1(Seq(1, 2))
    appendProducer2(Seq(2, 3))
    appendProducer1(Seq(3, 4))
    log.appendAsLeader(abortMarker(pid1, producerEpoch), leaderEpoch = 0, isFromClient = false)
    log.appendAsLeader(commitMarker(pid2, producerEpoch), leaderEpoch = 0, isFromClient = false)
    appendProducer1(Seq(2))
    log.appendAsLeader(commitMarker(pid1, producerEpoch), leaderEpoch = 0, isFromClient = false)

    val abortedTransactions = log.collectAbortedTransactions(log.logStartOffset, log.logEndOffset)

    log.roll()
    cleaner.clean(LogToClean(new TopicPartition("test", 0), log, 0L, log.activeSegment.baseOffset))
    assertEquals(List(3, 2), keysInLog(log))
    assertEquals(List(3, 6, 7, 8, 9), offsetsInLog(log))

    // ensure the transaction index is still correct
    assertEquals(abortedTransactions, log.collectAbortedTransactions(log.logStartOffset, log.logEndOffset))

    time.sleep(log.config.fileDeleteDelayMs + 1)
    log.close()
  }

  @Test
  def testCleanWithTransactionsSpanningSegments(): Unit = {
    val cleaner = makeCleaner(Int.MaxValue)
    val logProps = new Properties()
    logProps.put(LogConfig.SegmentBytesProp, 1024: java.lang.Integer)
    val log = makeLog(config = LogConfig.fromProps(logConfig.originals, logProps))

    val producerEpoch = 0.toShort
    val pid1 = 1
    val pid2 = 2
    val pid3 = 3

    val appendProducer1 = appendTransactionalAsLeader(log, pid1, producerEpoch)
    val appendProducer2 = appendTransactionalAsLeader(log, pid2, producerEpoch)
    val appendProducer3 = appendTransactionalAsLeader(log, pid3, producerEpoch)

    appendProducer1(Seq(1, 2))
    appendProducer3(Seq(2, 3))
    appendProducer2(Seq(3, 4))

    log.roll()

    appendProducer2(Seq(5, 6))
    appendProducer3(Seq(6, 7))
    appendProducer1(Seq(7, 8))
    log.appendAsLeader(abortMarker(pid2, producerEpoch), leaderEpoch = 0, isFromClient = false)
    appendProducer3(Seq(8, 9))
    log.appendAsLeader(commitMarker(pid3, producerEpoch), leaderEpoch = 0, isFromClient = false)
    appendProducer1(Seq(9, 10))
    log.appendAsLeader(abortMarker(pid1, producerEpoch), leaderEpoch = 0, isFromClient = false)

    // we have only cleaned the records in the first segment
    val dirtyOffset = cleaner.clean(LogToClean(new TopicPartition("test", 0), log, 0L, log.activeSegment.baseOffset))._1
    assertEquals(List(2, 3, 5, 6, 6, 7, 7, 8, 8, 9, 9, 10), keysInLog(log))

    log.roll()

    // append a couple extra segments in the new segment to ensure we have sequence numbers
    appendProducer2(Seq(11))
    appendProducer1(Seq(12))

    // finally only the keys from pid3 should remain
    cleaner.clean(LogToClean(new TopicPartition("test", 0), log, dirtyOffset, log.activeSegment.baseOffset))
    assertEquals(List(2, 3, 6, 7, 8, 9, 11, 12), keysInLog(log))

    time.sleep(log.config.fileDeleteDelayMs + 1)
    log.close()
  }

  @Test
  def testCommitMarkerRemoval(): Unit = {
    val tp = new TopicPartition("test", 0)
    val cleaner = makeCleaner(Int.MaxValue)
    val logProps = new Properties()
    logProps.put(LogConfig.SegmentBytesProp, 256: java.lang.Integer)
    val log = makeLog(config = LogConfig.fromProps(logConfig.originals, logProps))

    val producerEpoch = 0.toShort
    val producerId = 1L
    val appendProducer = appendTransactionalAsLeader(log, producerId, producerEpoch)

    appendProducer(Seq(1))
    appendProducer(Seq(2, 3))
    log.appendAsLeader(commitMarker(producerId, producerEpoch), leaderEpoch = 0, isFromClient = false)
    appendProducer(Seq(2))
    log.appendAsLeader(commitMarker(producerId, producerEpoch), leaderEpoch = 0, isFromClient = false)
    log.roll()

    // cannot remove the marker in this pass because there are still valid records
    var dirtyOffset = cleaner.doClean(LogToClean(tp, log, 0L, 100L), deleteHorizonMs = Long.MaxValue)._1
    assertEquals(List(1, 3, 2), keysInLog(log))
    assertEquals(List(0, 2, 3, 4, 5), offsetsInLog(log))

    appendProducer(Seq(1, 3))
    log.appendAsLeader(commitMarker(producerId, producerEpoch), leaderEpoch = 0, isFromClient = false)
    log.roll()

    // the first cleaning preserves the commit marker (at offset 3) since there were still records for the transaction
    dirtyOffset = cleaner.doClean(LogToClean(tp, log, dirtyOffset, 100L), deleteHorizonMs = Long.MaxValue)._1
    assertEquals(List(2, 1, 3), keysInLog(log))
    assertEquals(List(3, 4, 5, 6, 7, 8), offsetsInLog(log))

    // delete horizon forced to 0 to verify marker is not removed early
    dirtyOffset = cleaner.doClean(LogToClean(tp, log, dirtyOffset, 100L), deleteHorizonMs = 0L)._1
    assertEquals(List(2, 1, 3), keysInLog(log))
    assertEquals(List(3, 4, 5, 6, 7, 8), offsetsInLog(log))

    // clean again with large delete horizon and verify the marker is removed
    dirtyOffset = cleaner.doClean(LogToClean(tp, log, dirtyOffset, 100L), deleteHorizonMs = Long.MaxValue)._1
    assertEquals(List(2, 1, 3), keysInLog(log))
    assertEquals(List(4, 5, 6, 7, 8), offsetsInLog(log))

    time.sleep(log.config.fileDeleteDelayMs + 1)
    log.close()
  }

  @Test
  def testCommitMarkerRetentionWithEmptyBatch(): Unit = {
    val tp = new TopicPartition("test", 0)
    val cleaner = makeCleaner(Int.MaxValue)
    val logProps = new Properties()
    logProps.put(LogConfig.SegmentBytesProp, 256: java.lang.Integer)
    val log = makeLog(config = LogConfig.fromProps(logConfig.originals, logProps))

    val producerEpoch = 0.toShort
    val producerId = 1L
    val appendProducer = appendTransactionalAsLeader(log, producerId, producerEpoch)

    appendProducer(Seq(2, 3)) // batch last offset is 1
    log.appendAsLeader(commitMarker(producerId, producerEpoch), leaderEpoch = 0, isFromClient = false)
    log.roll()

    log.appendAsLeader(record(2, 2), leaderEpoch = 0)
    log.appendAsLeader(record(3, 3), leaderEpoch = 0)
    log.roll()

    // first time through the records are removed
    var dirtyOffset = cleaner.doClean(LogToClean(tp, log, 0L, 100L), deleteHorizonMs = Long.MaxValue)._1
    assertEquals(List(2, 3), keysInLog(log))
    assertEquals(List(2, 3, 4), offsetsInLog(log)) // commit marker is retained
    assertEquals(List(1, 2, 3, 4), lastOffsetsPerBatchInLog(log)) // empty batch is retained

    // the empty batch remains if cleaned again because it still holds the last sequence
    dirtyOffset = cleaner.doClean(LogToClean(tp, log, dirtyOffset, 100L), deleteHorizonMs = Long.MaxValue)._1
    assertEquals(List(2, 3), keysInLog(log))
    assertEquals(List(2, 3, 4), offsetsInLog(log)) // commit marker is still retained
    assertEquals(List(1, 2, 3, 4), lastOffsetsPerBatchInLog(log)) // empty batch is retained

    // append a new record from the producer to allow cleaning of the empty batch
    appendProducer(Seq(1))
    log.roll()

    dirtyOffset = cleaner.doClean(LogToClean(tp, log, dirtyOffset, 100L), deleteHorizonMs = Long.MaxValue)._1
    assertEquals(List(2, 3, 1), keysInLog(log))
    assertEquals(List(2, 3, 4, 5), offsetsInLog(log)) // commit marker is still retained
    assertEquals(List(2, 3, 4, 5), lastOffsetsPerBatchInLog(log)) // empty batch should be gone

    dirtyOffset = cleaner.doClean(LogToClean(tp, log, dirtyOffset, 100L), deleteHorizonMs = Long.MaxValue)._1
    assertEquals(List(2, 3, 1), keysInLog(log))
    assertEquals(List(3, 4, 5), offsetsInLog(log)) // commit marker is gone
    assertEquals(List(3, 4, 5), lastOffsetsPerBatchInLog(log)) // empty batch is gone

    time.sleep(log.config.fileDeleteDelayMs + 1)
    log.close()
  }

  @Test
  def testAbortMarkerRemoval(): Unit = {
    val tp = new TopicPartition("test", 0)
    val cleaner = makeCleaner(Int.MaxValue)
    val logProps = new Properties()
    logProps.put(LogConfig.SegmentBytesProp, 256: java.lang.Integer)
    val log = makeLog(config = LogConfig.fromProps(logConfig.originals, logProps))

    val producerEpoch = 0.toShort
    val producerId = 1L
    val appendProducer = appendTransactionalAsLeader(log, producerId, producerEpoch)

    appendProducer(Seq(1))
    appendProducer(Seq(2, 3))
    log.appendAsLeader(abortMarker(producerId, producerEpoch), leaderEpoch = 0, isFromClient = false)
    appendProducer(Seq(3))
    log.appendAsLeader(commitMarker(producerId, producerEpoch), leaderEpoch = 0, isFromClient = false)
    log.roll()

    // delete horizon set to 0 to verify marker is not removed early
    val dirtyOffset = cleaner.doClean(LogToClean(tp, log, 0L, 100L), deleteHorizonMs = 0L)._1
    assertEquals(List(3), keysInLog(log))
    assertEquals(List(3, 4, 5), offsetsInLog(log))

    // clean again with large delete horizon and verify the marker is removed
    cleaner.doClean(LogToClean(tp, log, dirtyOffset, 100L), deleteHorizonMs = Long.MaxValue)
    assertEquals(List(3), keysInLog(log))
    assertEquals(List(4, 5), offsetsInLog(log))

    time.sleep(log.config.fileDeleteDelayMs + 1)
    log.close()
  }

  @Test
  def testAbortMarkerRetentionWithEmptyBatch(): Unit = {
    val tp = new TopicPartition("test", 0)
    val cleaner = makeCleaner(Int.MaxValue)
    val logProps = new Properties()
    logProps.put(LogConfig.SegmentBytesProp, 256: java.lang.Integer)
    val log = makeLog(config = LogConfig.fromProps(logConfig.originals, logProps))

    val producerEpoch = 0.toShort
    val producerId = 1L
    val appendProducer = appendTransactionalAsLeader(log, producerId, producerEpoch)

    appendProducer(Seq(2, 3)) // batch last offset is 1
    log.appendAsLeader(abortMarker(producerId, producerEpoch), leaderEpoch = 0, isFromClient = false)
    log.roll()

    def assertAbortedTransactionIndexed(): Unit = {
      val abortedTxns = log.collectAbortedTransactions(0L, 100L)
      assertEquals(1, abortedTxns.size)
      assertEquals(producerId, abortedTxns.head.producerId)
      assertEquals(0, abortedTxns.head.firstOffset)
      assertEquals(2, abortedTxns.head.lastOffset)
    }

    assertAbortedTransactionIndexed()

    // first time through the records are removed
    var dirtyOffset = cleaner.doClean(LogToClean(tp, log, 0L, 100L), deleteHorizonMs = Long.MaxValue)._1
    assertAbortedTransactionIndexed()
    assertEquals(List(), keysInLog(log))
    assertEquals(List(2), offsetsInLog(log)) // abort marker is retained
    assertEquals(List(1, 2), lastOffsetsPerBatchInLog(log)) // empty batch is retained

    // the empty batch remains if cleaned again because it still holds the last sequence
    dirtyOffset = cleaner.doClean(LogToClean(tp, log, dirtyOffset, 100L), deleteHorizonMs = Long.MaxValue)._1
    assertAbortedTransactionIndexed()
    assertEquals(List(), keysInLog(log))
    assertEquals(List(2), offsetsInLog(log)) // abort marker is still retained
    assertEquals(List(1, 2), lastOffsetsPerBatchInLog(log)) // empty batch is retained

    // now update the last sequence so that the empty batch can be removed
    appendProducer(Seq(1))
    log.roll()

    dirtyOffset = cleaner.doClean(LogToClean(tp, log, dirtyOffset, 100L), deleteHorizonMs = Long.MaxValue)._1
    assertAbortedTransactionIndexed()
    assertEquals(List(1), keysInLog(log))
    assertEquals(List(2, 3), offsetsInLog(log)) // abort marker is not yet gone because we read the empty batch
    assertEquals(List(2, 3), lastOffsetsPerBatchInLog(log)) // but we do not preserve the empty batch

    dirtyOffset = cleaner.doClean(LogToClean(tp, log, dirtyOffset, 100L), deleteHorizonMs = Long.MaxValue)._1
    assertEquals(List(1), keysInLog(log))
    assertEquals(List(3), offsetsInLog(log)) // abort marker is gone
    assertEquals(List(3), lastOffsetsPerBatchInLog(log))

    // we do not bother retaining the aborted transaction in the index
    assertEquals(0, log.collectAbortedTransactions(0L, 100L).size)

    time.sleep(log.config.fileDeleteDelayMs + 1)
    log.close()
  }

  /**
   * Test log cleaning with logs containing messages larger than default message size
   */
  @Test
  def testLargeMessage() {
    val largeMessageSize = 1024 * 1024
    // Create cleaner with very small default max message size
    val cleaner = makeCleaner(Int.MaxValue, maxMessageSize=1024)
    val logProps = new Properties()
    logProps.put(LogConfig.SegmentBytesProp, largeMessageSize * 16: java.lang.Integer)
    logProps.put(LogConfig.MaxMessageBytesProp, largeMessageSize * 2: java.lang.Integer)

    val log = makeLog(config = LogConfig.fromProps(logConfig.originals, logProps))

    while(log.numberOfSegments < 2)
      log.appendAsLeader(record(log.logEndOffset.toInt, Array.fill(largeMessageSize)(0: Byte)), leaderEpoch = 0)
    val keysFound = keysInLog(log)
    assertEquals(0L until log.logEndOffset, keysFound)

    // pretend we have the following keys
    val keys = immutable.ListSet(1, 3, 5, 7, 9)
    val map = new FakeOffsetMap(Int.MaxValue)
    keys.foreach(k => map.put(key(k), Long.MaxValue))

    // clean the log
    val stats = new CleanerStats()
    cleaner.cleanSegments(log, Seq(log.logSegments.head), map, 0L, stats)
    val shouldRemain = keysInLog(log).filter(!keys.contains(_))
    assertEquals(shouldRemain, keysInLog(log))

    time.sleep(log.config.fileDeleteDelayMs + 1)
    log.close()
  }

  @Test
  def testCleaningWithDeletes(): Unit = {
    val cleaner = makeCleaner(Int.MaxValue)
    val logProps = new Properties()
    logProps.put(LogConfig.SegmentBytesProp, 1024: java.lang.Integer)

    val log = makeLog(config = LogConfig.fromProps(logConfig.originals, logProps))

    // append messages with the keys 0 through N
    while(log.numberOfSegments < 2)
      log.appendAsLeader(record(log.logEndOffset.toInt, log.logEndOffset.toInt), leaderEpoch = 0)

    // delete all even keys between 0 and N
    val leo = log.logEndOffset
    for(key <- 0 until leo.toInt by 2)
      log.appendAsLeader(tombstoneRecord(key), leaderEpoch = 0)

    // append some new unique keys to pad out to a new active segment
    while(log.numberOfSegments < 4)
      log.appendAsLeader(record(log.logEndOffset.toInt, log.logEndOffset.toInt), leaderEpoch = 0)

    cleaner.clean(LogToClean(new TopicPartition("test", 0), log, 0, log.activeSegment.baseOffset))
    val keys = keysInLog(log).toSet
    assertTrue("None of the keys we deleted should still exist.",
               (0 until leo.toInt by 2).forall(!keys.contains(_)))

    time.sleep(log.config.fileDeleteDelayMs + 1)
    log.close()
  }

  def testLogCleanerStats(): Unit = {
    // because loadFactor is 0.75, this means we can fit 2 messages in the map
    val cleaner = makeCleaner(2)
    val logProps = new Properties()
    logProps.put(LogConfig.SegmentBytesProp, 1024: java.lang.Integer)

    val log = makeLog(config = LogConfig.fromProps(logConfig.originals, logProps))

    log.appendAsLeader(record(0,0), leaderEpoch = 0) // offset 0
    log.appendAsLeader(record(1,1), leaderEpoch = 0) // offset 1
    log.appendAsLeader(record(0,0), leaderEpoch = 0) // offset 2
    log.appendAsLeader(record(1,1), leaderEpoch = 0) // offset 3
    log.appendAsLeader(record(0,0), leaderEpoch = 0) // offset 4
    // roll the segment, so we can clean the messages already appended
    log.roll()

    val initialLogSize = log.size

    val (endOffset, stats) = cleaner.clean(LogToClean(new TopicPartition("test", 0), log, 2, log.activeSegment.baseOffset))
    assertEquals(5, endOffset)
    assertEquals(5, stats.messagesRead)
    assertEquals(initialLogSize, stats.bytesRead)
    assertEquals(2, stats.messagesWritten)
    assertEquals(log.size, stats.bytesWritten)
    assertEquals(0, stats.invalidMessagesRead)
    assertTrue(stats.endTime >= stats.startTime)
  }

  @Test
  def testLogCleanerRetainsProducerLastSequence(): Unit = {
    val cleaner = makeCleaner(10)
    val logProps = new Properties()
    logProps.put(LogConfig.SegmentBytesProp, 1024: java.lang.Integer)

    val log = makeLog(config = LogConfig.fromProps(logConfig.originals, logProps))
    log.appendAsLeader(record(0, 0), leaderEpoch = 0) // offset 0
    log.appendAsLeader(record(0, 1, producerId = 1, producerEpoch = 0, sequence = 0), leaderEpoch = 0) // offset 1
    log.appendAsLeader(record(0, 2, producerId = 2, producerEpoch = 0, sequence = 0), leaderEpoch = 0) // offset 2
    log.appendAsLeader(record(0, 3, producerId = 3, producerEpoch = 0, sequence = 0), leaderEpoch = 0) // offset 3
    log.appendAsLeader(record(1, 1, producerId = 2, producerEpoch = 0, sequence = 1), leaderEpoch = 0) // offset 4

    // roll the segment, so we can clean the messages already appended
    log.roll()

    cleaner.clean(LogToClean(new TopicPartition("test", 0), log, 0L, log.activeSegment.baseOffset))
    assertEquals(List(1, 3, 4), lastOffsetsPerBatchInLog(log))
    assertEquals(Map(1L -> 0, 2L -> 1, 3L -> 0), lastSequencesInLog(log))
    assertEquals(List(0, 1), keysInLog(log))
    assertEquals(List(3, 4), offsetsInLog(log))

    time.sleep(log.config.fileDeleteDelayMs + 1)
    log.close()
  }

  @Test
  def testLogCleanerRetainsLastSequenceEvenIfTransactionAborted(): Unit = {
    val cleaner = makeCleaner(10)
    val logProps = new Properties()
    logProps.put(LogConfig.SegmentBytesProp, 1024: java.lang.Integer)
    val log = makeLog(config = LogConfig.fromProps(logConfig.originals, logProps))

    val producerEpoch = 0.toShort
    val producerId = 1L
    val appendProducer = appendTransactionalAsLeader(log, producerId, producerEpoch)

    appendProducer(Seq(1))
    appendProducer(Seq(2, 3))
    log.appendAsLeader(abortMarker(producerId, producerEpoch), leaderEpoch = 0, isFromClient = false)
    log.roll()

    cleaner.clean(LogToClean(new TopicPartition("test", 0), log, 0L, log.activeSegment.baseOffset))
    assertEquals(List(2, 3), lastOffsetsPerBatchInLog(log))
    assertEquals(Map(producerId -> 2), lastSequencesInLog(log))
    assertEquals(List(), keysInLog(log))
    assertEquals(List(3), offsetsInLog(log))

    // Append a new entry from the producer and verify that the empty batch is cleaned up
    appendProducer(Seq(1, 5))
    log.roll()
    cleaner.clean(LogToClean(new TopicPartition("test", 0), log, 0L, log.activeSegment.baseOffset))

    assertEquals(List(3, 5), lastOffsetsPerBatchInLog(log))
    assertEquals(Map(producerId -> 4), lastSequencesInLog(log))
    assertEquals(List(1, 5), keysInLog(log))
    assertEquals(List(3, 4, 5), offsetsInLog(log))

    time.sleep(log.config.fileDeleteDelayMs + 1)
    log.close()
  }

  @Test
  def testPartialSegmentClean(): Unit = {
    // because loadFactor is 0.75, this means we can fit 2 messages in the map
    val cleaner = makeCleaner(2)
    val logProps = new Properties()
    logProps.put(LogConfig.SegmentBytesProp, 1024: java.lang.Integer)

    val log = makeLog(config = LogConfig.fromProps(logConfig.originals, logProps))

    log.appendAsLeader(record(0,0), leaderEpoch = 0) // offset 0
    log.appendAsLeader(record(1,1), leaderEpoch = 0) // offset 1
    log.appendAsLeader(record(0,0), leaderEpoch = 0) // offset 2
    log.appendAsLeader(record(1,1), leaderEpoch = 0) // offset 3
    log.appendAsLeader(record(0,0), leaderEpoch = 0) // offset 4
    // roll the segment, so we can clean the messages already appended
    log.roll()

    // clean the log with only one message removed
    cleaner.clean(LogToClean(new TopicPartition("test", 0), log, 2, log.activeSegment.baseOffset))
    assertEquals(List(1,0,1,0), keysInLog(log))
    assertEquals(List(1,2,3,4), offsetsInLog(log))

    // continue to make progress, even though we can only clean one message at a time
    cleaner.clean(LogToClean(new TopicPartition("test", 0), log, 3, log.activeSegment.baseOffset))
    assertEquals(List(0,1,0), keysInLog(log))
    assertEquals(List(2,3,4), offsetsInLog(log))

    cleaner.clean(LogToClean(new TopicPartition("test", 0), log, 4, log.activeSegment.baseOffset))
    assertEquals(List(1,0), keysInLog(log))
    assertEquals(List(3,4), offsetsInLog(log))

    time.sleep(log.config.fileDeleteDelayMs + 1)
    log.close()
  }

  @Test
  def testCleaningWithUncleanableSection(): Unit = {
    val cleaner = makeCleaner(Int.MaxValue)
    val logProps = new Properties()
    logProps.put(LogConfig.SegmentBytesProp, 1024: java.lang.Integer)

    val log = makeLog(config = LogConfig.fromProps(logConfig.originals, logProps))

    // Number of distinct keys. For an effective test this should be small enough such that each log segment contains some duplicates.
    val N = 10
    val numCleanableSegments = 2
    val numTotalSegments = 7

    // append messages with the keys 0 through N-1, values equal offset
    while(log.numberOfSegments <= numCleanableSegments)
      log.appendAsLeader(record(log.logEndOffset.toInt % N, log.logEndOffset.toInt), leaderEpoch = 0)

    // at this point one message past the cleanable segments has been added
    // the entire segment containing the first uncleanable offset should not be cleaned.
    val firstUncleanableOffset = log.logEndOffset + 1  // +1  so it is past the baseOffset

    while(log.numberOfSegments < numTotalSegments - 1)
      log.appendAsLeader(record(log.logEndOffset.toInt % N, log.logEndOffset.toInt), leaderEpoch = 0)

    // the last (active) segment has just one message

    def distinctValuesBySegment = log.logSegments.map(s => s.log.records.asScala.map(record => TestUtils.readString(record.value)).toSet.size).toSeq

    val disctinctValuesBySegmentBeforeClean = distinctValuesBySegment
    assertTrue("Test is not effective unless each segment contains duplicates. Increase segment size or decrease number of keys.",
      distinctValuesBySegment.reverse.tail.forall(_ > N))

    cleaner.clean(LogToClean(new TopicPartition("test", 0), log, 0, firstUncleanableOffset))

    val distinctValuesBySegmentAfterClean = distinctValuesBySegment

    assertTrue("The cleanable segments should have fewer number of values after cleaning",
      disctinctValuesBySegmentBeforeClean.zip(distinctValuesBySegmentAfterClean).take(numCleanableSegments).forall { case (before, after) => after < before })
    assertTrue("The uncleanable segments should have the same number of values after cleaning", disctinctValuesBySegmentBeforeClean.zip(distinctValuesBySegmentAfterClean)
      .slice(numCleanableSegments, numTotalSegments).forall { x => x._1 == x._2 })

    time.sleep(log.config.fileDeleteDelayMs + 1)
    log.close()
  }

  @Test
  def testLogToClean(): Unit = {
    // create a log with small segment size
    val logProps = new Properties()
    logProps.put(LogConfig.SegmentBytesProp, 100: java.lang.Integer)
    val log = makeLog(config = LogConfig.fromProps(logConfig.originals, logProps))

    // create 6 segments with only one message in each segment
    def createRecorcs = TestUtils.singletonRecords(value = Array.fill[Byte](25)(0), key = 1.toString.getBytes)
    for (_ <- 0 until 6)
      log.appendAsLeader(createRecorcs, leaderEpoch = 0)

    val logToClean = LogToClean(new TopicPartition("test", 0), log, log.activeSegment.baseOffset, log.activeSegment.baseOffset)

    assertEquals("Total bytes of LogToClean should equal size of all segments excluding the active segment",
      logToClean.totalBytes, log.size - log.activeSegment.size)

    time.sleep(log.config.fileDeleteDelayMs + 1)
    log.close()
  }

  @Test
  def testLogToCleanWithUncleanableSection(): Unit = {
    // create a log with small segment size
    val logProps = new Properties()
    logProps.put(LogConfig.SegmentBytesProp, 100: java.lang.Integer)
    val log = makeLog(config = LogConfig.fromProps(logConfig.originals, logProps))

    // create 6 segments with only one message in each segment
    def createRecords = TestUtils.singletonRecords(value = Array.fill[Byte](25)(0), key = 1.toString.getBytes)
    for (_ <- 0 until 6)
      log.appendAsLeader(createRecords, leaderEpoch = 0)

    // segments [0,1] are clean; segments [2, 3] are cleanable; segments [4,5] are uncleanable
    val segs = log.logSegments.toSeq
    val logToClean = LogToClean(new TopicPartition("test", 0), log, segs(2).baseOffset, segs(4).baseOffset)

    val expectedCleanSize = segs.take(2).map(_.size).sum
    val expectedCleanableSize = segs.slice(2, 4).map(_.size).sum

    assertEquals("Uncleanable bytes of LogToClean should equal size of all segments prior the one containing first dirty",
      logToClean.cleanBytes, expectedCleanSize)
    assertEquals("Cleanable bytes of LogToClean should equal size of all segments from the one containing first dirty offset" +
      " to the segment prior to the one with the first uncleanable offset",
      logToClean.cleanableBytes, expectedCleanableSize)
    assertEquals("Total bytes should be the sum of the clean and cleanable segments", logToClean.totalBytes, expectedCleanSize + expectedCleanableSize)
    assertEquals("Total cleanable ratio should be the ratio of cleanable size to clean plus cleanable", logToClean.cleanableRatio,
      expectedCleanableSize / (expectedCleanSize + expectedCleanableSize).toDouble, 1.0e-6d)

    time.sleep(log.config.fileDeleteDelayMs + 1)
    log.close()
  }

  @Test
  def testCleaningWithUnkeyedMessages(): Unit = {
    val cleaner = makeCleaner(Int.MaxValue)

    // create a log with compaction turned off so we can append unkeyed messages
    val logProps = new Properties()
    logProps.put(LogConfig.SegmentBytesProp, 1024: java.lang.Integer)
    logProps.put(LogConfig.CleanupPolicyProp, LogConfig.Delete)

    val log = makeLog(config = LogConfig.fromProps(logConfig.originals, logProps))

    // append unkeyed messages
    while(log.numberOfSegments < 2)
      log.appendAsLeader(unkeyedRecord(log.logEndOffset.toInt), leaderEpoch = 0)
    val numInvalidMessages = unkeyedMessageCountInLog(log)

    val sizeWithUnkeyedMessages = log.size

    // append keyed messages
    while(log.numberOfSegments < 3)
      log.appendAsLeader(record(log.logEndOffset.toInt, log.logEndOffset.toInt), leaderEpoch = 0)

    val expectedSizeAfterCleaning = log.size - sizeWithUnkeyedMessages
    val (_, stats) = cleaner.clean(LogToClean(new TopicPartition("test", 0), log, 0, log.activeSegment.baseOffset))

    assertEquals("Log should only contain keyed messages after cleaning.", 0, unkeyedMessageCountInLog(log))
    assertEquals("Log should only contain keyed messages after cleaning.", expectedSizeAfterCleaning, log.size)
    assertEquals("Cleaner should have seen %d invalid messages.", numInvalidMessages, stats.invalidMessagesRead)

    time.sleep(log.config.fileDeleteDelayMs + 1)
    log.close()
  }

  /* extract all the keys from a log */
  def keysInLog(log: Log): Iterable[Int] = {
    for (segment <- log.logSegments;
         batch <- segment.log.batches.asScala if !batch.isControlBatch;
         record <- batch.asScala if record.hasValue && record.hasKey)
      yield TestUtils.readString(record.key).toInt
  }

  def lastOffsetsPerBatchInLog(log: Log): Iterable[Long] = {
    for (segment <- log.logSegments; batch <- segment.log.batches.asScala)
      yield batch.lastOffset
  }

  def lastSequencesInLog(log: Log): Map[Long, Int] = {
    (for (segment <- log.logSegments;
          batch <- segment.log.batches.asScala if !batch.isControlBatch && batch.hasProducerId)
      yield batch.producerId -> batch.lastSequence).toMap
  }

  /* extract all the offsets from a log */
  def offsetsInLog(log: Log): Iterable[Long] =
    log.logSegments.flatMap(s => s.log.records.asScala.filter(_.hasValue).filter(_.hasKey).map(m => m.offset))

  def unkeyedMessageCountInLog(log: Log) =
    log.logSegments.map(s => s.log.records.asScala.filter(_.hasValue).count(m => !m.hasKey)).sum

  def abortCheckDone(topicPartition: TopicPartition): Unit = {
    throw new LogCleaningAbortedException()
  }

  /**
   * Test that abortion during cleaning throws a LogCleaningAbortedException
   */
  @Test
  def testCleanSegmentsWithAbort(): Unit = {
    val cleaner = makeCleaner(Int.MaxValue, abortCheckDone)
    val logProps = new Properties()
    logProps.put(LogConfig.SegmentBytesProp, 1024: java.lang.Integer)

    val log = makeLog(config = LogConfig.fromProps(logConfig.originals, logProps))

    // append messages to the log until we have four segments
    while(log.numberOfSegments < 4)
      log.appendAsLeader(record(log.logEndOffset.toInt, log.logEndOffset.toInt), leaderEpoch = 0)

    val keys = keysInLog(log)
    val map = new FakeOffsetMap(Int.MaxValue)
    keys.foreach(k => map.put(key(k), Long.MaxValue))
    intercept[LogCleaningAbortedException] {
      cleaner.cleanSegments(log, log.logSegments.take(3).toSeq, map, 0L, new CleanerStats())
    }

    time.sleep(log.config.fileDeleteDelayMs + 1)
    log.close()
  }

  /**
   * Validate the logic for grouping log segments together for cleaning
   */
  @Test
  def testSegmentGrouping(): Unit = {
    val cleaner = makeCleaner(Int.MaxValue)
    val logProps = new Properties()
    logProps.put(LogConfig.SegmentBytesProp, 300: java.lang.Integer)
    logProps.put(LogConfig.IndexIntervalBytesProp, 1: java.lang.Integer)

    val log = makeLog(config = LogConfig.fromProps(logConfig.originals, logProps))

    // append some messages to the log
    var i = 0
    while(log.numberOfSegments < 10) {
      log.appendAsLeader(TestUtils.singletonRecords(value = "hello".getBytes, key = "hello".getBytes), leaderEpoch = 0)
      i += 1
    }

    // grouping by very large values should result in a single group with all the segments in it
    var groups = cleaner.groupSegmentsBySize(log.logSegments, maxSize = Int.MaxValue, maxIndexSize = Int.MaxValue, log.logEndOffset)
    assertEquals(1, groups.size)
    assertEquals(log.numberOfSegments, groups.head.size)
    checkSegmentOrder(groups)

    // grouping by very small values should result in all groups having one entry
    groups = cleaner.groupSegmentsBySize(log.logSegments, maxSize = 1, maxIndexSize = Int.MaxValue, log.logEndOffset)
    assertEquals(log.numberOfSegments, groups.size)
    assertTrue("All groups should be singletons.", groups.forall(_.size == 1))
    checkSegmentOrder(groups)
    groups = cleaner.groupSegmentsBySize(log.logSegments, maxSize = Int.MaxValue, maxIndexSize = 1, log.logEndOffset)
    assertEquals(log.numberOfSegments, groups.size)
    assertTrue("All groups should be singletons.", groups.forall(_.size == 1))
    checkSegmentOrder(groups)

    val groupSize = 3

    // check grouping by log size
    val logSize = log.logSegments.take(groupSize).map(_.size).sum.toInt + 1
    groups = cleaner.groupSegmentsBySize(log.logSegments, maxSize = logSize, maxIndexSize = Int.MaxValue, log.logEndOffset)
    checkSegmentOrder(groups)
    assertTrue("All but the last group should be the target size.", groups.dropRight(1).forall(_.size == groupSize))

    // check grouping by index size
    val indexSize = log.logSegments.take(groupSize).map(_.offsetIndex.sizeInBytes).sum + 1
    groups = cleaner.groupSegmentsBySize(log.logSegments, maxSize = Int.MaxValue, maxIndexSize = indexSize, log.logEndOffset)
    checkSegmentOrder(groups)
    assertTrue("All but the last group should be the target size.", groups.dropRight(1).forall(_.size == groupSize))

    time.sleep(log.config.fileDeleteDelayMs + 1)
    log.close()
  }

  /**
   * Validate the logic for grouping log segments together for cleaning when only a small number of
   * messages are retained, but the range of offsets is greater than Int.MaxValue. A group should not
   * contain a range of offsets greater than Int.MaxValue to ensure that relative offsets can be
   * stored in 4 bytes.
   */
  @Test
  def testSegmentGroupingWithSparseOffsets(): Unit = {
    val cleaner = makeCleaner(Int.MaxValue)

    val logProps = new Properties()
    logProps.put(LogConfig.SegmentBytesProp, 400: java.lang.Integer)
    logProps.put(LogConfig.IndexIntervalBytesProp, 1: java.lang.Integer)

    val log = makeLog(config = LogConfig.fromProps(logConfig.originals, logProps))

    // fill up first segment
    while (log.numberOfSegments == 1)
      log.appendAsLeader(TestUtils.singletonRecords(value = "hello".getBytes, key = "hello".getBytes), leaderEpoch = 0)

    // forward offset and append message to next segment at offset Int.MaxValue
    val records = messageWithOffset("hello".getBytes, "hello".getBytes, Int.MaxValue - 1)
    log.appendAsFollower(records)
    log.appendAsLeader(TestUtils.singletonRecords(value = "hello".getBytes, key = "hello".getBytes), leaderEpoch = 0)
    assertEquals(Int.MaxValue, log.activeSegment.offsetIndex.lastOffset)

    // grouping should result in a single group with maximum relative offset of Int.MaxValue
    var groups = cleaner.groupSegmentsBySize(log.logSegments, maxSize = Int.MaxValue, maxIndexSize = Int.MaxValue, log.logEndOffset)
    assertEquals(1, groups.size)

    // append another message, making last offset of second segment > Int.MaxValue
    log.appendAsLeader(TestUtils.singletonRecords(value = "hello".getBytes, key = "hello".getBytes), leaderEpoch = 0)

    // grouping should not group the two segments to ensure that maximum relative offset in each group <= Int.MaxValue
    groups = cleaner.groupSegmentsBySize(log.logSegments, maxSize = Int.MaxValue, maxIndexSize = Int.MaxValue, log.logEndOffset)
    assertEquals(2, groups.size)
    checkSegmentOrder(groups)

    // append more messages, creating new segments, further grouping should still occur
    while (log.numberOfSegments < 4)
      log.appendAsLeader(TestUtils.singletonRecords(value = "hello".getBytes, key = "hello".getBytes), leaderEpoch = 0)

    groups = cleaner.groupSegmentsBySize(log.logSegments, maxSize = Int.MaxValue, maxIndexSize = Int.MaxValue, log.logEndOffset)
    assertEquals(log.numberOfSegments - 1, groups.size)
    for (group <- groups)
      assertTrue("Relative offset greater than Int.MaxValue", group.last.offsetIndex.lastOffset - group.head.offsetIndex.baseOffset <= Int.MaxValue)
    checkSegmentOrder(groups)

    time.sleep(log.config.fileDeleteDelayMs + 1)
    log.close()
  }

  /**
   * Following the loading of a log segment where the index file is zero sized,
   * the index returned would be the base offset.  Sometimes the log file would
   * contain data with offsets in excess of the baseOffset which would cause
   * the log cleaner to group together segments with a range of > Int.MaxValue
   * this test replicates that scenario to ensure that the segments are grouped
   * correctly.
   */
  @Test
  def testSegmentGroupingFollowingLoadOfZeroIndex(): Unit = {
    val cleaner = makeCleaner(Int.MaxValue)

    val logProps = new Properties()
    logProps.put(LogConfig.SegmentBytesProp, 400: java.lang.Integer)

    //mimic the effect of loading an empty index file
    logProps.put(LogConfig.IndexIntervalBytesProp, 400: java.lang.Integer)

    val log = makeLog(config = LogConfig.fromProps(logConfig.originals, logProps))

    val record1 = messageWithOffset("hello".getBytes, "hello".getBytes, 0)
    log.appendAsFollower(record1)
    val record2 = messageWithOffset("hello".getBytes, "hello".getBytes, 1)
    log.appendAsFollower(record2)
    log.roll(Int.MaxValue/2) // starting a new log segment at offset Int.MaxValue/2
    val record3 = messageWithOffset("hello".getBytes, "hello".getBytes, Int.MaxValue/2)
    log.appendAsFollower(record3)
    val record4 = messageWithOffset("hello".getBytes, "hello".getBytes, Int.MaxValue.toLong + 1)
    log.appendAsFollower(record4)

    assertTrue("Actual offset range should be > Int.MaxValue", log.logEndOffset - 1 - log.logStartOffset > Int.MaxValue)
    assertTrue("index.lastOffset is reporting the wrong last offset", log.logSegments.last.offsetIndex.lastOffset - log.logStartOffset <= Int.MaxValue)

    // grouping should result in two groups because the second segment takes the offset range > MaxInt
    val groups = cleaner.groupSegmentsBySize(log.logSegments, maxSize = Int.MaxValue, maxIndexSize = Int.MaxValue, log.logEndOffset)
    assertEquals(2, groups.size)

    for (group <- groups)
      assertTrue("Relative offset greater than Int.MaxValue", group.last.readNextOffset - 1 - group.head.baseOffset <= Int.MaxValue)
    checkSegmentOrder(groups)

    log.close()
  }

  private def checkSegmentOrder(groups: Seq[Seq[LogSegment]]): Unit = {
    val offsets = groups.flatMap(_.map(_.baseOffset))
    assertEquals("Offsets should be in increasing order.", offsets.sorted, offsets)
  }

  /**
   * Test building an offset map off the log
   */
  @Test
  def testBuildOffsetMap(): Unit = {
    val map = new FakeOffsetMap(1000)
    val log = makeLog()
    val cleaner = makeCleaner(Int.MaxValue)
    val start = 0
    val end = 500
    writeToLog(log, (start until end) zip (start until end))

    def checkRange(map: FakeOffsetMap, start: Int, end: Int) {
      val stats = new CleanerStats()
      cleaner.buildOffsetMap(log, start, end, map, stats)
      val endOffset = map.latestOffset + 1
      assertEquals("Last offset should be the end offset.", end, endOffset)
      assertEquals("Should have the expected number of messages in the map.", end-start, map.size)
      for(i <- start until end)
        assertEquals("Should find all the keys", i.toLong, map.get(key(i)))
      assertEquals("Should not find a value too small", -1L, map.get(key(start - 1)))
      assertEquals("Should not find a value too large", -1L, map.get(key(end)))
      assertEquals(end - start, stats.mapMessagesRead)
    }

    val segments = log.logSegments.toSeq
    checkRange(map, 0, segments(1).baseOffset.toInt)
    checkRange(map, segments(1).baseOffset.toInt, segments(3).baseOffset.toInt)
    checkRange(map, segments(3).baseOffset.toInt, log.logEndOffset.toInt)

    time.sleep(log.config.fileDeleteDelayMs + 1)
    log.close()
  }

  /**
   * Tests recovery if broker crashes at the following stages during the cleaning sequence
   * <ol>
   *   <li> Cleaner has created .cleaned log containing multiple segments, swap sequence not yet started
   *   <li> .cleaned log renamed to .swap, old segment files not yet renamed to .deleted
   *   <li> .cleaned log renamed to .swap, old segment files renamed to .deleted, but not yet deleted
   *   <li> .swap suffix removed, completing the swap, but async delete of .deleted files not yet complete
   * </ol>
   */
  @Test
  def testRecoveryAfterCrash(): Unit = {
    def replaceDeletedFileSuffix(s: String, newSuffix: String): String = {
      val deletedIndex = s.lastIndexOf(Log.DeletedFileSuffix)
      if (-1 == deletedIndex)
        throw new IllegalArgumentException("Expected string to end with '%s' but string is '%s'".format(Log.DeletedFileSuffix, s))

      val uniquifierIndex = s.lastIndexOf('.', deletedIndex - 1)
      if (-1 == uniquifierIndex)
        throw new IllegalArgumentException("Expected string to contain a uniqueifier but string is '%s'".format(s))

      s.substring(0, uniquifierIndex) + newSuffix
    }

    val cleaner = makeCleaner(Int.MaxValue)
    val logProps = new Properties()
    logProps.put(LogConfig.SegmentBytesProp, 300: java.lang.Integer)
    logProps.put(LogConfig.IndexIntervalBytesProp, 1: java.lang.Integer)
    logProps.put(LogConfig.FileDeleteDelayMsProp, 10: java.lang.Integer)

    val config = LogConfig.fromProps(logConfig.originals, logProps)

    def recoverAndCheck(config: LogConfig, expectedKeys: Iterable[Int]): Log = {
      // Recover log file and check that after recovery, keys are as expected
      // and all temporary files have been deleted
      val recoveredLog = makeLog(config = config)
      time.sleep(config.fileDeleteDelayMs + 1)
      for (file <- dir.listFiles) {
        assertFalse("Unexpected .deleted file after recovery", file.getName.endsWith(Log.DeletedFileSuffix))
        assertFalse("Unexpected .cleaned file after recovery", file.getName.endsWith(Log.CleanedFileSuffix))
        assertFalse("Unexpected .swap file after recovery", file.getName.endsWith(Log.SwapFileSuffix))
      }
      assertEquals(expectedKeys, keysInLog(recoveredLog))
      recoveredLog
    }

    // create a log and append some messages
    var log = makeLog(config = config)
    var messageCount = 0
    while (log.numberOfSegments < 10) {
      log.appendAsLeader(record(log.logEndOffset.toInt, log.logEndOffset.toInt), leaderEpoch = 0)
      messageCount += 1
    }
    val allKeys = keysInLog(log)

    // pretend we have odd-numbered keys
    val offsetMap = new FakeOffsetMap(Int.MaxValue)
    for (k <- 1 until messageCount by 2)
      offsetMap.put(key(k), Long.MaxValue)

    // clean the log
    cleaner.cleanSegments(log, log.logSegments.take(9).toSeq, offsetMap, 0L, new CleanerStats())
    // clear scheduler so that async deletes don't run
    time.scheduler.clear()
    var cleanedKeys = keysInLog(log)
    log.close()

    // 1) Simulate recovery just after .cleaned file is created, before rename to .swap
    //    On recovery, clean operation is aborted. All messages should be present in the log
    log.logSegments.head.changeFileSuffixes("", Log.CleanedFileSuffix)
    log.close()
    for (file <- dir.listFiles if file.getName.endsWith(Log.DeletedFileSuffix)) {
      Files.copy(file.toPath, Paths.get(replaceDeletedFileSuffix(file.getPath, "")))
    }
    time.sleep(log.config.fileDeleteDelayMs + 1)
    log = recoverAndCheck(config, allKeys)

    // clean again
    cleaner.cleanSegments(log, log.logSegments.take(9).toSeq, offsetMap, 0L, new CleanerStats())
    // clear scheduler so that async deletes don't run
    time.scheduler.clear()
    cleanedKeys = keysInLog(log)
    log.close()

    // 2) Simulate recovery just after swap file is created, before old segment files are
    //    renamed to .deleted. Clean operation is resumed during recovery.
    log.logSegments.head.changeFileSuffixes("", Log.SwapFileSuffix)
    log.close()
    for (file <- dir.listFiles if file.getName.endsWith(Log.DeletedFileSuffix)) {
      Files.copy(file.toPath, Paths.get(replaceDeletedFileSuffix(file.getPath, "")))
    }
    time.sleep(log.config.fileDeleteDelayMs + 1)
    log = recoverAndCheck(config, cleanedKeys)

    // add some more messages and clean the log again
    while (log.numberOfSegments < 10) {
      log.appendAsLeader(record(log.logEndOffset.toInt, log.logEndOffset.toInt), leaderEpoch = 0)
      messageCount += 1
    }
    for (k <- 1 until messageCount by 2)
      offsetMap.put(key(k), Long.MaxValue)
    cleaner.cleanSegments(log, log.logSegments.take(9).toSeq, offsetMap, 0L, new CleanerStats())
    // clear scheduler so that async deletes don't run
    time.scheduler.clear()
    cleanedKeys = keysInLog(log)

    // 3) Simulate recovery after swap file is created and old segments files are renamed
    //    to .deleted. Clean operation is resumed during recovery.
    log.logSegments.head.changeFileSuffixes("", Log.SwapFileSuffix)
    log.close()
    // Copy .deleted files to a .bak suffix, run the delete timer to close them out and delete them,
    // then rename them back to .deleted.  This is needed on Windows to avoid errors attempting to
    // rename the memory mapped index files while they are open.
    for (file <- dir.listFiles if file.getName.endsWith(Log.DeletedFileSuffix)) {
      Files.copy(file.toPath, Paths.get(replaceDeletedFileSuffix(file.getPath, ".bak")))
    }
    time.sleep(log.config.fileDeleteDelayMs + 1)
    for (file <- dir.listFiles if file.getName.endsWith(".bak")) {
      val deletedFileSuffix = UUID.randomUUID().toString + Log.DeletedFileSuffix
      Files.move(file.toPath, Paths.get(CoreUtils.replaceSuffix(file.getPath, ".bak", deletedFileSuffix)))
    }
    log = recoverAndCheck(config, cleanedKeys)

    // add some more messages and clean the log again
    while (log.numberOfSegments < 10) {
      log.appendAsLeader(record(log.logEndOffset.toInt, log.logEndOffset.toInt), leaderEpoch = 0)
      messageCount += 1
    }
    for (k <- 1 until messageCount by 2)
      offsetMap.put(key(k), Long.MaxValue)
    cleaner.cleanSegments(log, log.logSegments.take(9).toSeq, offsetMap, 0L, new CleanerStats())
    // clear scheduler so that async deletes don't run
    time.scheduler.clear()
    cleanedKeys = keysInLog(log)
    log.close()

    // 4) Simulate recovery after swap is complete, but async deletion
    //    is not yet complete. Clean operation is resumed during recovery.
<<<<<<< HEAD
    log.close()
    for (file <- dir.listFiles if file.getName.endsWith(Log.DeletedFileSuffix)) {
      Files.copy(file.toPath, Paths.get(replaceDeletedFileSuffix(file.getPath, ".bak")))
    }
    time.sleep(log.config.fileDeleteDelayMs + 1)
    for (file <- dir.listFiles if file.getName.endsWith(".bak")) {
      val deletedFileSuffix = UUID.randomUUID().toString + Log.DeletedFileSuffix
      Files.move(file.toPath, Paths.get(CoreUtils.replaceSuffix(file.getPath, ".bak", deletedFileSuffix)))
    }

    log = recoverAndCheck(config, cleanedKeys)
    log.close()
    time.sleep(log.config.fileDeleteDelayMs + 1)
=======
    log = recoverAndCheck(config, cleanedKeys)
    log.close()
>>>>>>> 5d816399
  }

  @Test
  def testBuildOffsetMapFakeLarge(): Unit = {
    val map = new FakeOffsetMap(1000)
    val logProps = new Properties()
    logProps.put(LogConfig.SegmentBytesProp, 120: java.lang.Integer)
    logProps.put(LogConfig.SegmentIndexBytesProp, 120: java.lang.Integer)
    logProps.put(LogConfig.CleanupPolicyProp, LogConfig.Compact)
    val logConfig = LogConfig(logProps)
    val log = makeLog(config = logConfig)
    val cleaner = makeCleaner(Int.MaxValue)
    val start = 0
    val end = 2
    val offsetSeq = Seq(0L, 7206178L)
    writeToLog(log, (start until end) zip (start until end), offsetSeq)
    cleaner.buildOffsetMap(log, start, end, map, new CleanerStats())
    val endOffset = map.latestOffset
    assertEquals("Last offset should be the end offset.", 7206178L, endOffset)
    assertEquals("Should have the expected number of messages in the map.", end - start, map.size)
    assertEquals("Map should contain first value", 0L, map.get(key(0)))
    assertEquals("Map should contain second value", 7206178L, map.get(key(1)))

    time.sleep(log.config.fileDeleteDelayMs + 1)
    log.close()
  }

  /**
   * Test building a partial offset map of part of a log segment
   */
  @Test
  def testBuildPartialOffsetMap(): Unit = {
    // because loadFactor is 0.75, this means we can fit 2 messages in the map
    val map = new FakeOffsetMap(3)
    val log = makeLog()
    val cleaner = makeCleaner(2)

    log.appendAsLeader(record(0,0), leaderEpoch = 0)
    log.appendAsLeader(record(1,1), leaderEpoch = 0)
    log.appendAsLeader(record(2,2), leaderEpoch = 0)
    log.appendAsLeader(record(3,3), leaderEpoch = 0)
    log.appendAsLeader(record(4,4), leaderEpoch = 0)
    log.roll()

    val stats = new CleanerStats()
    cleaner.buildOffsetMap(log, 2, Int.MaxValue, map, stats)
    assertEquals(2, map.size)
    assertEquals(-1, map.get(key(0)))
    assertEquals(2, map.get(key(2)))
    assertEquals(3, map.get(key(3)))
    assertEquals(-1, map.get(key(4)))
    assertEquals(4, stats.mapMessagesRead)

    time.sleep(log.config.fileDeleteDelayMs + 1)
    log.close()
  }

  /**
   * This test verifies that messages corrupted by KAFKA-4298 are fixed by the cleaner
   */
  @Test
  def testCleanCorruptMessageSet() {
    val codec = CompressionType.GZIP

    val logProps = new Properties()
    logProps.put(LogConfig.CompressionTypeProp, codec.name)
    val logConfig = LogConfig(logProps)

    val log = makeLog(config = logConfig)
    val cleaner = makeCleaner(10)

    // messages are constructed so that the payload matches the expecting offset to
    // make offset validation easier after cleaning

    // one compressed log entry with duplicates
    val dupSetKeys = (0 until 2) ++ (0 until 2)
    val dupSetOffset = 25
    val dupSet = dupSetKeys zip (dupSetOffset until dupSetOffset + dupSetKeys.size)

    // and one without (should still be fixed by the cleaner)
    val noDupSetKeys = 3 until 5
    val noDupSetOffset = 50
    val noDupSet = noDupSetKeys zip (noDupSetOffset until noDupSetOffset + noDupSetKeys.size)

    log.appendAsFollower(invalidCleanedMessage(dupSetOffset, dupSet, codec))
    log.appendAsFollower(invalidCleanedMessage(noDupSetOffset, noDupSet, codec))

    log.roll()

    cleaner.clean(LogToClean(new TopicPartition("test", 0), log, 0, log.activeSegment.baseOffset))

    for (segment <- log.logSegments; batch <- segment.log.batches.asScala; record <- batch.asScala) {
      assertTrue(record.hasMagic(batch.magic))
      val value = TestUtils.readString(record.value).toLong
      assertEquals(record.offset, value)
    }

    time.sleep(log.config.fileDeleteDelayMs + 1)
    log.close()
  }

  /**
   * Verify that the client can handle corrupted messages. Located here for now since the client
   * does not support writing messages with the old magic.
   */
  @Test
  def testClientHandlingOfCorruptMessageSet(): Unit = {
    import JavaConverters._

    val keys = 1 until 10
    val offset = 50
    val set = keys zip (offset until offset + keys.size)

    val corruptedMessage = invalidCleanedMessage(offset, set)
    val records = MemoryRecords.readableRecords(corruptedMessage.buffer)

    for (logEntry <- records.records.asScala) {
      val offset = logEntry.offset
      val value = TestUtils.readString(logEntry.value).toLong
      assertEquals(offset, value)
    }
  }

  @Test
  def testCleanTombstone(): Unit = {
    val logConfig = LogConfig(new Properties())

    val log = makeLog(config = logConfig)
    val cleaner = makeCleaner(10)

    // Append a message with a large timestamp.
    log.appendAsLeader(TestUtils.singletonRecords(value = "0".getBytes,
                                          key = "0".getBytes,
                                          timestamp = time.milliseconds() + logConfig.deleteRetentionMs + 10000), leaderEpoch = 0)
    log.roll()
    cleaner.clean(LogToClean(new TopicPartition("test", 0), log, 0, log.activeSegment.baseOffset))
    // Append a tombstone with a small timestamp and roll out a new log segment.
    log.appendAsLeader(TestUtils.singletonRecords(value = null,
                                          key = "0".getBytes,
                                          timestamp = time.milliseconds() - logConfig.deleteRetentionMs - 10000), leaderEpoch = 0)
    log.roll()
    cleaner.clean(LogToClean(new TopicPartition("test", 0), log, 1, log.activeSegment.baseOffset))
    assertEquals("The tombstone should be retained.", 1, log.logSegments.head.log.batches.iterator.next().lastOffset)
    // Append a message and roll out another log segment.
    log.appendAsLeader(TestUtils.singletonRecords(value = "1".getBytes,
                                          key = "1".getBytes,
                                          timestamp = time.milliseconds()), leaderEpoch = 0)
    log.roll()
    cleaner.clean(LogToClean(new TopicPartition("test", 0), log, 2, log.activeSegment.baseOffset))
    assertEquals("The tombstone should be retained.", 1, log.logSegments.head.log.batches.iterator.next().lastOffset)

    time.sleep(log.config.fileDeleteDelayMs + 1)
    log.close()
  }

  private def writeToLog(log: Log, keysAndValues: Iterable[(Int, Int)], offsetSeq: Iterable[Long]): Iterable[Long] = {
    for(((key, value), offset) <- keysAndValues.zip(offsetSeq))
      yield log.appendAsFollower(messageWithOffset(key, value, offset)).lastOffset
  }

  private def invalidCleanedMessage(initialOffset: Long,
                                    keysAndValues: Iterable[(Int, Int)],
                                    codec: CompressionType = CompressionType.GZIP): MemoryRecords = {
    // this function replicates the old versions of the cleaner which under some circumstances
    // would write invalid compressed message sets with the outer magic set to 1 and the inner
    // magic set to 0
    val records = keysAndValues.map(kv =>
      LegacyRecord.create(RecordBatch.MAGIC_VALUE_V0,
        RecordBatch.NO_TIMESTAMP,
        kv._1.toString.getBytes,
        kv._2.toString.getBytes))

    val buffer = ByteBuffer.allocate(math.min(math.max(records.map(_.sizeInBytes()).sum / 2, 1024), 1 << 16))
    val builder = MemoryRecords.builder(buffer, RecordBatch.MAGIC_VALUE_V1, codec, TimestampType.CREATE_TIME, initialOffset)

    var offset = initialOffset
    records.foreach { record =>
      builder.appendUncheckedWithOffset(offset, record)
      offset += 1
    }

    builder.build()
  }

  private def messageWithOffset(key: Array[Byte], value: Array[Byte], offset: Long): MemoryRecords =
    MemoryRecords.withRecords(offset, CompressionType.NONE, 0, new SimpleRecord(key, value))

  private def messageWithOffset(key: Int, value: Int, offset: Long): MemoryRecords =
    messageWithOffset(key.toString.getBytes, value.toString.getBytes, offset)

  private def makeLog(dir: File = dir, config: LogConfig = logConfig, recoveryPoint: Long = 0L) =
    Log(dir = dir, config = config, logStartOffset = 0L, recoveryPoint = recoveryPoint, scheduler = time.scheduler,
      time = time, brokerTopicStats = new BrokerTopicStats, maxProducerIdExpirationMs = 60 * 60 * 1000,
      producerIdExpirationCheckIntervalMs = LogManager.ProducerIdExpirationCheckIntervalMs,
      logDirFailureChannel = new LogDirFailureChannel(10))

  private def makeCleaner(capacity: Int, checkDone: TopicPartition => Unit = _ => (), maxMessageSize: Int = 64*1024) =
    new Cleaner(id = 0,
                offsetMap = new FakeOffsetMap(capacity),
                ioBufferSize = maxMessageSize,
                maxIoBufferSize = maxMessageSize,
                dupBufferLoadFactor = 0.75,
                throttler = throttler,
                time = time,
                checkDone = checkDone)

  private def writeToLog(log: Log, seq: Iterable[(Int, Int)]): Iterable[Long] = {
    for ((key, value) <- seq) yield log.appendAsLeader(record(key, value), leaderEpoch = 0).firstOffset
  }

  private def key(id: Int) = ByteBuffer.wrap(id.toString.getBytes)

  private def record(key: Int, value: Int,
             producerId: Long = RecordBatch.NO_PRODUCER_ID,
             producerEpoch: Short = RecordBatch.NO_PRODUCER_EPOCH,
             sequence: Int = RecordBatch.NO_SEQUENCE,
             partitionLeaderEpoch: Int = RecordBatch.NO_PARTITION_LEADER_EPOCH): MemoryRecords = {
    MemoryRecords.withIdempotentRecords(RecordBatch.CURRENT_MAGIC_VALUE, 0L, CompressionType.NONE, producerId, producerEpoch, sequence,
      partitionLeaderEpoch, new SimpleRecord(key.toString.getBytes, value.toString.getBytes))
  }

  private def appendTransactionalAsLeader(log: Log, producerId: Long, producerEpoch: Short): Seq[Int] => LogAppendInfo = {
    appendIdempotentAsLeader(log, producerId, producerEpoch, isTransactional = true)
  }

  private def appendIdempotentAsLeader(log: Log, producerId: Long,
                                       producerEpoch: Short,
                                       isTransactional: Boolean = false): Seq[Int] => LogAppendInfo = {
    var sequence = 0
    keys: Seq[Int] => {
      val simpleRecords = keys.map { key =>
        val keyBytes = key.toString.getBytes
        new SimpleRecord(time.milliseconds(), keyBytes, keyBytes) // the value doesn't matter since we validate offsets
      }
      val records = if (isTransactional)
        MemoryRecords.withTransactionalRecords(CompressionType.NONE, producerId, producerEpoch, sequence, simpleRecords: _*)
      else
        MemoryRecords.withIdempotentRecords(CompressionType.NONE, producerId, producerEpoch, sequence, simpleRecords: _*)
      sequence += simpleRecords.size
      log.appendAsLeader(records, leaderEpoch = 0)
    }
  }

  private def commitMarker(producerId: Long, producerEpoch: Short, timestamp: Long = time.milliseconds()): MemoryRecords =
    endTxnMarker(producerId, producerEpoch, ControlRecordType.COMMIT, 0L, timestamp)

  private def abortMarker(producerId: Long, producerEpoch: Short, timestamp: Long = time.milliseconds()): MemoryRecords =
    endTxnMarker(producerId, producerEpoch, ControlRecordType.ABORT, 0L, timestamp)

  private def endTxnMarker(producerId: Long, producerEpoch: Short, controlRecordType: ControlRecordType,
                   offset: Long, timestamp: Long): MemoryRecords = {
    val endTxnMarker = new EndTransactionMarker(controlRecordType, 0)
    MemoryRecords.withEndTransactionMarker(offset, timestamp, RecordBatch.NO_PARTITION_LEADER_EPOCH,
      producerId, producerEpoch, endTxnMarker)
  }

  private def record(key: Int, value: Array[Byte]): MemoryRecords =
    TestUtils.singletonRecords(key = key.toString.getBytes, value = value)

  private def unkeyedRecord(value: Int): MemoryRecords =
    TestUtils.singletonRecords(value = value.toString.getBytes)

  private def tombstoneRecord(key: Int): MemoryRecords = record(key, null)

}

class FakeOffsetMap(val slots: Int) extends OffsetMap {
  val map = new java.util.HashMap[String, Long]()
  var lastOffset = -1L

  private def keyFor(key: ByteBuffer) =
    new String(Utils.readBytes(key.duplicate), "UTF-8")

  override def put(key: ByteBuffer, offset: Long): Unit = {
    lastOffset = offset
    map.put(keyFor(key), offset)
  }

  override def get(key: ByteBuffer): Long = {
    val k = keyFor(key)
    if(map.containsKey(k))
      map.get(k)
    else
      -1L
  }

  override def clear(): Unit = map.clear()

  override def size: Int = map.size

  override def latestOffset: Long = lastOffset

  override def updateLatestOffset(offset: Long): Unit = {
    lastOffset = offset
  }

  override def toString: String = map.toString
}<|MERGE_RESOLUTION|>--- conflicted
+++ resolved
@@ -1162,24 +1162,9 @@
 
     // 4) Simulate recovery after swap is complete, but async deletion
     //    is not yet complete. Clean operation is resumed during recovery.
-<<<<<<< HEAD
-    log.close()
-    for (file <- dir.listFiles if file.getName.endsWith(Log.DeletedFileSuffix)) {
-      Files.copy(file.toPath, Paths.get(replaceDeletedFileSuffix(file.getPath, ".bak")))
-    }
-    time.sleep(log.config.fileDeleteDelayMs + 1)
-    for (file <- dir.listFiles if file.getName.endsWith(".bak")) {
-      val deletedFileSuffix = UUID.randomUUID().toString + Log.DeletedFileSuffix
-      Files.move(file.toPath, Paths.get(CoreUtils.replaceSuffix(file.getPath, ".bak", deletedFileSuffix)))
-    }
-
     log = recoverAndCheck(config, cleanedKeys)
     log.close()
     time.sleep(log.config.fileDeleteDelayMs + 1)
-=======
-    log = recoverAndCheck(config, cleanedKeys)
-    log.close()
->>>>>>> 5d816399
   }
 
   @Test
