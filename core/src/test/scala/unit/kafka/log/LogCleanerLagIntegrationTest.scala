/**
  * Licensed to the Apache Software Foundation (ASF) under one or more
  * contributor license agreements.  See the NOTICE file distributed with
  * this work for additional information regarding copyright ownership.
  * The ASF licenses this file to You under the Apache License, Version 2.0
  * (the "License"); you may not use this file except in compliance with
  * the License.  You may obtain a copy of the License at
  *
  *    http://www.apache.org/licenses/LICENSE-2.0
  *
  * Unless required by applicable law or agreed to in writing, software
  * distributed under the License is distributed on an "AS IS" BASIS,
  * WITHOUT WARRANTIES OR CONDITIONS OF ANY KIND, either express or implied.
  * See the License for the specific language governing permissions and
  * limitations under the License.
  */

package kafka.log

<<<<<<< HEAD
import java.io.File
import java.util.Properties

import kafka.server.BrokerState
=======
>>>>>>> b1542217
import kafka.utils._
import org.apache.kafka.common.TopicPartition
import org.apache.kafka.common.record.CompressionType
import org.junit.Assert._
import org.junit._
import org.junit.runner.RunWith
import org.junit.runners.Parameterized
import org.junit.runners.Parameterized.Parameters

import scala.collection._

/**
  * This is an integration test that tests the fully integrated log cleaner
  */
@RunWith(value = classOf[Parameterized])
class LogCleanerLagIntegrationTest(compressionCodecName: String) extends AbstractLogCleanerIntegrationTest with Logging {
  val msPerHour = 60 * 60 * 1000

  val compactionLag = 1 * msPerHour
  assertTrue("compactionLag must be divisible by 2 for this test", compactionLag % 2 == 0)

  val time = new MockTime(1400000000000L, 1000L)  // Tue May 13 16:53:20 UTC 2014 for `currentTimeMs`
  val cleanerBackOffMs = 200L
  val segmentSize = 512
  var counter = 0
  val topicPartitions = Array(new TopicPartition("log", 0), new TopicPartition("log", 1), new TopicPartition("log", 2))
  val compressionCodec = CompressionType.forName(compressionCodecName)

  @Test
  def cleanerTest(): Unit = {
    cleaner = makeCleaner(partitions = topicPartitions,
      backOffMs = cleanerBackOffMs,
      compactionLag = compactionLag,
      segmentSize = segmentSize)
    val log = cleaner.logs.get(topicPartitions(0))

    // t = T0
    val T0 = time.milliseconds
    val appends0 = writeDups(numKeys = 100, numDups = 3, log, compressionCodec, timestamp = T0)
    val startSizeBlock0 = log.size
    debug(s"total log size at T0: $startSizeBlock0")

    val activeSegAtT0 = log.activeSegment
    debug(s"active segment at T0 has base offset: ${activeSegAtT0.baseOffset}")
    val sizeUpToActiveSegmentAtT0 = log.logSegments(0L, activeSegAtT0.baseOffset).map(_.size).sum
    debug(s"log size up to base offset of active segment at T0: $sizeUpToActiveSegmentAtT0")

    cleaner.startup()

    // T0 < t < T1
    // advance to a time still less than one compaction lag from start
    time.sleep(compactionLag/2)
    Thread.sleep(5 * cleanerBackOffMs) // give cleaning thread a chance to _not_ clean
    assertEquals("There should be no cleaning until the compaction lag has passed", startSizeBlock0, log.size)

    // t = T1 > T0 + compactionLag
    // advance to time a bit more than one compaction lag from start
    time.sleep(compactionLag/2 + 1)
    val T1 = time.milliseconds

    // write another block of data
    val appends1 = appends0 ++ writeDups(numKeys = 100, numDups = 3, log, compressionCodec, timestamp = T1)
    val firstBlock1SegmentBaseOffset = activeSegAtT0.baseOffset

    // the first block should get cleaned
    cleaner.awaitCleaned(new TopicPartition("log", 0), activeSegAtT0.baseOffset)

    // check the data is the same
    val read1 = readFromLog(log)
    assertEquals("Contents of the map shouldn't change.", appends1.toMap, read1.toMap)

    val compactedSize = log.logSegments(0L, activeSegAtT0.baseOffset).map(_.size).sum
    debug(s"after cleaning the compacted size up to active segment at T0: $compactedSize")
    val lastCleaned = cleaner.cleanerManager.allCleanerCheckpoints(new TopicPartition("log", 0))
    assertTrue(s"log cleaner should have processed up to offset $firstBlock1SegmentBaseOffset, but lastCleaned=$lastCleaned", lastCleaned >= firstBlock1SegmentBaseOffset)
    assertTrue(s"log should have been compacted: size up to offset of active segment at T0=$sizeUpToActiveSegmentAtT0 compacted size=$compactedSize",
      sizeUpToActiveSegmentAtT0 > compactedSize)
  }

  private def readFromLog(log: Log): Iterable[(Int, Int)] = {
    import JavaConverters._

    for (segment <- log.logSegments; record <- segment.log.records.asScala) yield {
      val key = TestUtils.readString(record.key).toInt
      val value = TestUtils.readString(record.value).toInt
      key -> value
    }
  }

  private def writeDups(numKeys: Int, numDups: Int, log: Log, codec: CompressionType, timestamp: Long): Seq[(Int, Int)] = {
    for (_ <- 0 until numDups; key <- 0 until numKeys) yield {
      val count = counter
      log.appendAsLeader(TestUtils.singletonRecords(value = counter.toString.getBytes, codec = codec, key = key.toString.getBytes, timestamp = timestamp), leaderEpoch = 0)
      counter += 1
      (key, count)
    }
  }

<<<<<<< HEAD
  @After
  def teardown(): Unit = {
    time.scheduler.shutdown()
    Utils.delete(logDir)
  }

  /* create a cleaner instance and logs with the given parameters */
  private def makeCleaner(parts: Int,
                  minCleanableDirtyRatio: Float = 0.0F,
                  numThreads: Int = 1,
                  backOffMs: Long = 200L,
                  defaultPolicy: String = "compact",
                  policyOverrides: Map[String, String] = Map()): LogCleaner = {

    // create partitions and add them to the pool
    val logs = new Pool[TopicPartition, Log]()
    for(i <- 0 until parts) {
      val dir = new File(logDir, "log-" + i)
      dir.mkdirs()
      val logProps = new Properties()
      logProps.put(LogConfig.SegmentBytesProp, segmentSize: java.lang.Integer)
      logProps.put(LogConfig.SegmentIndexBytesProp, 100*1024: java.lang.Integer)
      logProps.put(LogConfig.FileDeleteDelayMsProp, deleteDelay: java.lang.Integer)
      logProps.put(LogConfig.MinCompactionLagMsProp, compactionLag: java.lang.Integer)
      logProps.put(LogConfig.CleanupPolicyProp, LogConfig.Compact)
      logProps.put(LogConfig.MinCleanableDirtyRatioProp, minCleanableDirtyRatio: java.lang.Float)

      val brokerState = new BrokerState()
      val log = new Log(dir,
        LogConfig(logProps),
        logStartOffset = 0L,
        recoveryPoint = 0L,
        scheduler = time.scheduler,
        time = time,
        brokerState = brokerState)
      logs.put(new TopicPartition("log", i), log)
    }

    new LogCleaner(CleanerConfig(numThreads = numThreads, backOffMs = backOffMs),
      logDirs = Array(logDir),
      logs = logs,
      time = time)
  }

=======
>>>>>>> b1542217
}

object LogCleanerLagIntegrationTest {
  def oneParameter: java.util.Collection[Array[String]] = {
    val l = new java.util.ArrayList[Array[String]]()
    l.add(Array("NONE"))
    l
  }

  @Parameters
  def parameters: java.util.Collection[Array[String]] = {
    val list = new java.util.ArrayList[Array[String]]()
    for (codec <- CompressionType.values)
      list.add(Array(codec.name))
    list
  }
}<|MERGE_RESOLUTION|>--- conflicted
+++ resolved
@@ -17,13 +17,6 @@
 
 package kafka.log
 
-<<<<<<< HEAD
-import java.io.File
-import java.util.Properties
-
-import kafka.server.BrokerState
-=======
->>>>>>> b1542217
 import kafka.utils._
 import org.apache.kafka.common.TopicPartition
 import org.apache.kafka.common.record.CompressionType
@@ -121,54 +114,6 @@
       (key, count)
     }
   }
-
-<<<<<<< HEAD
-  @After
-  def teardown(): Unit = {
-    time.scheduler.shutdown()
-    Utils.delete(logDir)
-  }
-
-  /* create a cleaner instance and logs with the given parameters */
-  private def makeCleaner(parts: Int,
-                  minCleanableDirtyRatio: Float = 0.0F,
-                  numThreads: Int = 1,
-                  backOffMs: Long = 200L,
-                  defaultPolicy: String = "compact",
-                  policyOverrides: Map[String, String] = Map()): LogCleaner = {
-
-    // create partitions and add them to the pool
-    val logs = new Pool[TopicPartition, Log]()
-    for(i <- 0 until parts) {
-      val dir = new File(logDir, "log-" + i)
-      dir.mkdirs()
-      val logProps = new Properties()
-      logProps.put(LogConfig.SegmentBytesProp, segmentSize: java.lang.Integer)
-      logProps.put(LogConfig.SegmentIndexBytesProp, 100*1024: java.lang.Integer)
-      logProps.put(LogConfig.FileDeleteDelayMsProp, deleteDelay: java.lang.Integer)
-      logProps.put(LogConfig.MinCompactionLagMsProp, compactionLag: java.lang.Integer)
-      logProps.put(LogConfig.CleanupPolicyProp, LogConfig.Compact)
-      logProps.put(LogConfig.MinCleanableDirtyRatioProp, minCleanableDirtyRatio: java.lang.Float)
-
-      val brokerState = new BrokerState()
-      val log = new Log(dir,
-        LogConfig(logProps),
-        logStartOffset = 0L,
-        recoveryPoint = 0L,
-        scheduler = time.scheduler,
-        time = time,
-        brokerState = brokerState)
-      logs.put(new TopicPartition("log", i), log)
-    }
-
-    new LogCleaner(CleanerConfig(numThreads = numThreads, backOffMs = backOffMs),
-      logDirs = Array(logDir),
-      logs = logs,
-      time = time)
-  }
-
-=======
->>>>>>> b1542217
 }
 
 object LogCleanerLagIntegrationTest {
