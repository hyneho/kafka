--- conflicted
+++ resolved
@@ -72,16 +72,11 @@
 
 public class DelayedShareFetchTest {
     private static final int MAX_WAIT_MS = 5000;
-<<<<<<< HEAD
+    private static final int MAX_FETCH_RECORDS = 100;
     private static final FetchParams FETCH_PARAMS = new FetchParams(ApiKeys.SHARE_FETCH.latestVersion(),
         FetchRequest.ORDINARY_CONSUMER_ID, -1, 500, 1, 1024 * 1024, FetchIsolation.HIGH_WATERMARK,
         Optional.empty(), true);
     private Timer mockTimer;
-=======
-    private static final int MAX_FETCH_RECORDS = 100;
-
-    private static Timer mockTimer;
->>>>>>> 553e6b4c
 
     @BeforeEach
     public void setUp() {
@@ -114,15 +109,8 @@
         when(sharePartitionManager.sharePartition(groupId, tp0)).thenReturn(sp0);
         when(sharePartitionManager.sharePartition(groupId, tp1)).thenReturn(sp1);
 
-<<<<<<< HEAD
         ShareFetchData shareFetchData = new ShareFetchData(FETCH_PARAMS, groupId, Uuid.randomUuid().toString(),
-            new CompletableFuture<>(), partitionMaxBytes);
-=======
-        ShareFetchData shareFetchData = new ShareFetchData(
-                new FetchParams(ApiKeys.SHARE_FETCH.latestVersion(), FetchRequest.ORDINARY_CONSUMER_ID, -1, MAX_WAIT_MS,
-                        1, 1024 * 1024, FetchIsolation.HIGH_WATERMARK, Optional.empty()), groupId, Uuid.randomUuid().toString(),
-                new CompletableFuture<>(), partitionMaxBytes, MAX_FETCH_RECORDS);
->>>>>>> 553e6b4c
+            new CompletableFuture<>(), partitionMaxBytes, MAX_FETCH_RECORDS);
 
         when(sp0.canAcquireRecords()).thenReturn(false);
         when(sp1.canAcquireRecords()).thenReturn(false);
@@ -157,15 +145,8 @@
         when(sharePartitionManager.sharePartition(groupId, tp0)).thenReturn(sp0);
         when(sharePartitionManager.sharePartition(groupId, tp1)).thenReturn(sp1);
 
-<<<<<<< HEAD
         ShareFetchData shareFetchData = new ShareFetchData(FETCH_PARAMS, groupId, Uuid.randomUuid().toString(),
-            new CompletableFuture<>(), partitionMaxBytes);
-=======
-        ShareFetchData shareFetchData = new ShareFetchData(
-                new FetchParams(ApiKeys.SHARE_FETCH.latestVersion(), FetchRequest.ORDINARY_CONSUMER_ID, -1, MAX_WAIT_MS,
-                        1, 1024 * 1024, FetchIsolation.HIGH_WATERMARK, Optional.empty()), groupId, Uuid.randomUuid().toString(),
-                new CompletableFuture<>(), partitionMaxBytes, MAX_FETCH_RECORDS);
->>>>>>> 553e6b4c
+            new CompletableFuture<>(), partitionMaxBytes, MAX_FETCH_RECORDS);
 
         when(sp0.canAcquireRecords()).thenReturn(true);
         when(sp1.canAcquireRecords()).thenReturn(false);
@@ -206,15 +187,8 @@
         when(sharePartitionManager.sharePartition(groupId, tp0)).thenReturn(sp0);
         when(sharePartitionManager.sharePartition(groupId, tp1)).thenReturn(sp1);
 
-<<<<<<< HEAD
         ShareFetchData shareFetchData = new ShareFetchData(FETCH_PARAMS, groupId, Uuid.randomUuid().toString(),
-            new CompletableFuture<>(), partitionMaxBytes);
-=======
-        ShareFetchData shareFetchData = new ShareFetchData(
-                new FetchParams(ApiKeys.SHARE_FETCH.latestVersion(), FetchRequest.ORDINARY_CONSUMER_ID, -1, MAX_WAIT_MS,
-                        1, 1024 * 1024, FetchIsolation.HIGH_WATERMARK, Optional.empty()), groupId, Uuid.randomUuid().toString(),
-                new CompletableFuture<>(), partitionMaxBytes, MAX_FETCH_RECORDS);
->>>>>>> 553e6b4c
+            new CompletableFuture<>(), partitionMaxBytes, MAX_FETCH_RECORDS);
 
         when(sp0.canAcquireRecords()).thenReturn(false);
         when(sp1.canAcquireRecords()).thenReturn(false);
@@ -254,15 +228,8 @@
         when(sharePartitionManager.sharePartition(groupId, tp0)).thenReturn(sp0);
         when(sharePartitionManager.sharePartition(groupId, tp1)).thenReturn(sp1);
 
-<<<<<<< HEAD
         ShareFetchData shareFetchData = new ShareFetchData(FETCH_PARAMS, groupId, Uuid.randomUuid().toString(),
-            new CompletableFuture<>(), partitionMaxBytes);
-=======
-        ShareFetchData shareFetchData = new ShareFetchData(
-                new FetchParams(ApiKeys.SHARE_FETCH.latestVersion(), FetchRequest.ORDINARY_CONSUMER_ID, -1, MAX_WAIT_MS,
-                        1, 1024 * 1024, FetchIsolation.HIGH_WATERMARK, Optional.empty()), groupId, Uuid.randomUuid().toString(),
-                new CompletableFuture<>(), partitionMaxBytes, MAX_FETCH_RECORDS);
->>>>>>> 553e6b4c
+            new CompletableFuture<>(), partitionMaxBytes, MAX_FETCH_RECORDS);
 
         when(sp0.canAcquireRecords()).thenReturn(true);
         when(sp1.canAcquireRecords()).thenReturn(false);
@@ -300,15 +267,8 @@
         when(sharePartitionManager.sharePartition(groupId, tp0)).thenReturn(sp0);
 
         CompletableFuture<Map<TopicIdPartition, ShareFetchResponseData.PartitionData>> future = new CompletableFuture<>();
-<<<<<<< HEAD
         ShareFetchData shareFetchData = new ShareFetchData(FETCH_PARAMS, groupId, Uuid.randomUuid().toString(),
-            future, partitionMaxBytes);
-=======
-        ShareFetchData shareFetchData = new ShareFetchData(
-                new FetchParams(ApiKeys.SHARE_FETCH.latestVersion(), FetchRequest.ORDINARY_CONSUMER_ID, -1, MAX_WAIT_MS,
-                        1, 1024 * 1024, FetchIsolation.HIGH_WATERMARK, Optional.empty()), groupId, Uuid.randomUuid().toString(),
-                future, partitionMaxBytes, MAX_FETCH_RECORDS);
->>>>>>> 553e6b4c
+            future, partitionMaxBytes, MAX_FETCH_RECORDS);
 
         when(sp0.maybeAcquireFetchLock()).thenReturn(true);
         when(sp0.canAcquireRecords()).thenReturn(false);
@@ -360,15 +320,8 @@
         when(sharePartitionManager1.sharePartition(groupId, tp1)).thenReturn(sp1);
         when(sharePartitionManager1.sharePartition(groupId, tp2)).thenReturn(sp2);
 
-<<<<<<< HEAD
         ShareFetchData shareFetchData1 = new ShareFetchData(FETCH_PARAMS, groupId, Uuid.randomUuid().toString(),
-            new CompletableFuture<>(), partitionMaxBytes1);
-=======
-        ShareFetchData shareFetchData1 = new ShareFetchData(
-            new FetchParams(ApiKeys.SHARE_FETCH.latestVersion(), FetchRequest.ORDINARY_CONSUMER_ID, -1, MAX_WAIT_MS,
-                1, 1024 * 1024, FetchIsolation.HIGH_WATERMARK, Optional.empty()), groupId, Uuid.randomUuid().toString(),
             new CompletableFuture<>(), partitionMaxBytes1, MAX_FETCH_RECORDS);
->>>>>>> 553e6b4c
 
         DelayedOperationPurgatory<DelayedShareFetch> delayedShareFetchPurgatory = new DelayedOperationPurgatory<>(
             "TestShareFetch", mockTimer, replicaManager.localBrokerId(),
@@ -394,15 +347,8 @@
         Map<TopicIdPartition, Integer> partitionMaxBytes2 = new HashMap<>();
         partitionMaxBytes2.put(tp1, PARTITION_MAX_BYTES);
         partitionMaxBytes2.put(tp2, PARTITION_MAX_BYTES);
-<<<<<<< HEAD
         ShareFetchData shareFetchData2 = new ShareFetchData(FETCH_PARAMS, groupId, Uuid.randomUuid().toString(),
-            new CompletableFuture<>(), partitionMaxBytes2);
-=======
-        ShareFetchData shareFetchData2 = new ShareFetchData(
-            new FetchParams(ApiKeys.SHARE_FETCH.latestVersion(), FetchRequest.ORDINARY_CONSUMER_ID, -1, MAX_WAIT_MS,
-                1, 1024 * 1024, FetchIsolation.HIGH_WATERMARK, Optional.empty()), groupId, Uuid.randomUuid().toString(),
             new CompletableFuture<>(), partitionMaxBytes2, MAX_FETCH_RECORDS);
->>>>>>> 553e6b4c
 
         doAnswer(invocation -> buildLogReadResult(Collections.singleton(tp1))).when(replicaManager).readFromLog(any(), any(), any(ReplicaQuota.class), anyBoolean());
 
