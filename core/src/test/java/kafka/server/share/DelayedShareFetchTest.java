--- conflicted
+++ resolved
@@ -75,16 +75,10 @@
     private static final int MAX_WAIT_MS = 5000;
     private static final int MAX_FETCH_RECORDS = 100;
     private static final FetchParams FETCH_PARAMS = new FetchParams(ApiKeys.SHARE_FETCH.latestVersion(),
-<<<<<<< HEAD
-        FetchRequest.ORDINARY_CONSUMER_ID, -1, 500, 1, 1024 * 1024, FetchIsolation.HIGH_WATERMARK,
+        FetchRequest.ORDINARY_CONSUMER_ID, -1, MAX_WAIT_MS, 1, 1024 * 1024, FetchIsolation.HIGH_WATERMARK,
         Optional.empty(), true);
+
     private Timer mockTimer;
-=======
-        FetchRequest.ORDINARY_CONSUMER_ID, -1, MAX_WAIT_MS, 1, 1024 * 1024, FetchIsolation.HIGH_WATERMARK,
-        Optional.empty());
-
-    private static Timer mockTimer;
->>>>>>> 5a2d44ff
 
     @BeforeEach
     public void setUp() {
