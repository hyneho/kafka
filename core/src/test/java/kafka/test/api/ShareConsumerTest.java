/*
 * Licensed to the Apache Software Foundation (ASF) under one or more
 * contributor license agreements. See the NOTICE file distributed with
 * this work for additional information regarding copyright ownership.
 * The ASF licenses this file to You under the Apache License, Version 2.0
 * (the "License"); you may not use this file except in compliance with
 * the License. You may obtain a copy of the License at
 *
 *    http://www.apache.org/licenses/LICENSE-2.0
 *
 * Unless required by applicable law or agreed to in writing, software
 * distributed under the License is distributed on an "AS IS" BASIS,
 * WITHOUT WARRANTIES OR CONDITIONS OF ANY KIND, either express or implied.
 * See the License for the specific language governing permissions and
 * limitations under the License.
 */
package kafka.test.api;

import kafka.api.BaseConsumerTest;

import org.apache.kafka.clients.admin.Admin;
import org.apache.kafka.clients.admin.NewTopic;
import org.apache.kafka.clients.admin.RecordsToDelete;
import org.apache.kafka.clients.consumer.AcknowledgeType;
import org.apache.kafka.clients.consumer.AcknowledgementCommitCallback;
import org.apache.kafka.clients.consumer.ConsumerConfig;
import org.apache.kafka.clients.consumer.ConsumerRecord;
import org.apache.kafka.clients.consumer.ConsumerRecords;
import org.apache.kafka.clients.consumer.KafkaShareConsumer;
import org.apache.kafka.clients.producer.KafkaProducer;
import org.apache.kafka.clients.producer.ProducerConfig;
import org.apache.kafka.clients.producer.ProducerRecord;
import org.apache.kafka.clients.producer.RecordMetadata;
import org.apache.kafka.common.KafkaException;
import org.apache.kafka.common.TopicIdPartition;
import org.apache.kafka.common.TopicPartition;
import org.apache.kafka.common.errors.InterruptException;
import org.apache.kafka.common.errors.InvalidRecordStateException;
import org.apache.kafka.common.errors.InvalidTopicException;
import org.apache.kafka.common.errors.WakeupException;
import org.apache.kafka.common.header.Header;
import org.apache.kafka.common.network.ListenerName;
import org.apache.kafka.common.record.TimestampType;
import org.apache.kafka.common.serialization.ByteArrayDeserializer;
import org.apache.kafka.common.serialization.ByteArraySerializer;
import org.apache.kafka.common.serialization.Deserializer;
import org.apache.kafka.common.serialization.Serializer;
import org.apache.kafka.common.test.KafkaClusterTestKit;
import org.apache.kafka.common.test.TestKitNodes;
import org.apache.kafka.test.TestUtils;

import org.junit.jupiter.api.AfterEach;
import org.junit.jupiter.api.BeforeEach;
import org.junit.jupiter.api.Tag;
import org.junit.jupiter.api.TestInfo;
import org.junit.jupiter.api.Timeout;
import org.junit.jupiter.params.ParameterizedTest;
import org.junit.jupiter.params.provider.ValueSource;

import java.time.Duration;
import java.util.ArrayList;
import java.util.Arrays;
import java.util.Collections;
import java.util.HashMap;
import java.util.HashSet;
import java.util.Iterator;
import java.util.List;
import java.util.Map;
import java.util.Optional;
import java.util.Properties;
import java.util.Set;
import java.util.concurrent.CompletableFuture;
import java.util.concurrent.ConcurrentLinkedQueue;
import java.util.concurrent.CountDownLatch;
import java.util.concurrent.ExecutionException;
import java.util.concurrent.ExecutorService;
import java.util.concurrent.Executors;
import java.util.concurrent.Future;
import java.util.concurrent.TimeUnit;
import java.util.concurrent.TimeoutException;
import java.util.concurrent.atomic.AtomicInteger;

import static org.apache.kafka.test.TestUtils.DEFAULT_MAX_WAIT_MS;
import static org.junit.jupiter.api.Assertions.assertDoesNotThrow;
import static org.junit.jupiter.api.Assertions.assertEquals;
import static org.junit.jupiter.api.Assertions.assertFalse;
import static org.junit.jupiter.api.Assertions.assertInstanceOf;
import static org.junit.jupiter.api.Assertions.assertNotEquals;
import static org.junit.jupiter.api.Assertions.assertNull;
import static org.junit.jupiter.api.Assertions.assertThrows;
import static org.junit.jupiter.api.Assertions.assertTrue;
import static org.junit.jupiter.api.Assertions.fail;

@Timeout(1200)
@Tag("integration")
public class ShareConsumerTest {
    private KafkaClusterTestKit cluster;
    private final TopicPartition tp = new TopicPartition("topic", 0);
    private final TopicPartition warmupTp = new TopicPartition("warmup", 0);
    private static final String DEFAULT_STATE_PERSISTER = "org.apache.kafka.server.share.persister.DefaultStatePersister";
    private static final String NO_OP_PERSISTER = "org.apache.kafka.server.share.persister.NoOpShareStatePersister";

    @BeforeEach
    public void createCluster(TestInfo testInfo) throws Exception {
        String persisterClassName = NO_OP_PERSISTER;
        if (testInfo.getDisplayName().contains(".persister=")) {
            persisterClassName = testInfo.getDisplayName().split("=")[1];
        }
        cluster = new KafkaClusterTestKit.Builder(
            new TestKitNodes.Builder()
                .setNumBrokerNodes(1)
                .setNumControllerNodes(1)
                .build())
            .setConfigProp("auto.create.topics.enable", "false")
            .setConfigProp("group.coordinator.rebalance.protocols", "classic,consumer,share")
            .setConfigProp("group.share.enable", "true")
            .setConfigProp("group.share.partition.max.record.locks", "10000")
            .setConfigProp("group.share.persister.class.name", persisterClassName)
            .setConfigProp("group.share.record.lock.duration.ms", "15000")
            .setConfigProp("offsets.topic.replication.factor", "1")
            .setConfigProp("share.coordinator.state.topic.min.isr", "1")
            .setConfigProp("share.coordinator.state.topic.replication.factor", "1")
            .setConfigProp("transaction.state.log.min.isr", "1")
            .setConfigProp("transaction.state.log.replication.factor", "1")
            .setConfigProp("unstable.api.versions.enable", "true")
            .build();
        cluster.format();
        cluster.startup();
        cluster.waitForActiveController();
        cluster.waitForReadyBrokers();
        createTopic("topic");
        warmup();
    }

    @AfterEach
    public void destroyCluster() throws Exception {
        cluster.close();
    }

    @ParameterizedTest(name = "{displayName}.persister={0}")
    @ValueSource(strings = {NO_OP_PERSISTER, DEFAULT_STATE_PERSISTER})
    public void testPollNoSubscribeFails(String persister) {
        KafkaShareConsumer<byte[], byte[]> shareConsumer = createShareConsumer(new ByteArrayDeserializer(), new ByteArrayDeserializer(), "group1");
        assertEquals(Collections.emptySet(), shareConsumer.subscription());
        // "Consumer is not subscribed to any topics."
        assertThrows(IllegalStateException.class, () -> shareConsumer.poll(Duration.ofMillis(500)));
        shareConsumer.close();
    }

    @ParameterizedTest(name = "{displayName}.persister={0}")
    @ValueSource(strings = {NO_OP_PERSISTER, DEFAULT_STATE_PERSISTER})
    public void testSubscribeAndPollNoRecords(String persister) {
        KafkaShareConsumer<byte[], byte[]> shareConsumer = createShareConsumer(new ByteArrayDeserializer(), new ByteArrayDeserializer(), "group1");
        Set<String> subscription = Collections.singleton(tp.topic());
        shareConsumer.subscribe(subscription);
        assertEquals(subscription, shareConsumer.subscription());
        ConsumerRecords<byte[], byte[]> records = shareConsumer.poll(Duration.ofMillis(500));
        shareConsumer.close();
        assertEquals(0, records.count());
    }

    @ParameterizedTest(name = "{displayName}.persister={0}")
    @ValueSource(strings = {NO_OP_PERSISTER, DEFAULT_STATE_PERSISTER})
    public void testSubscribePollUnsubscribe(String persister) {
        KafkaShareConsumer<byte[], byte[]> shareConsumer = createShareConsumer(new ByteArrayDeserializer(), new ByteArrayDeserializer(), "group1");
        Set<String> subscription = Collections.singleton(tp.topic());
        shareConsumer.subscribe(subscription);
        assertEquals(subscription, shareConsumer.subscription());
        ConsumerRecords<byte[], byte[]> records = shareConsumer.poll(Duration.ofMillis(500));
        shareConsumer.unsubscribe();
        assertEquals(Collections.emptySet(), shareConsumer.subscription());
        shareConsumer.close();
        assertEquals(0, records.count());
    }

    @ParameterizedTest(name = "{displayName}.persister={0}")
    @ValueSource(strings = {NO_OP_PERSISTER, DEFAULT_STATE_PERSISTER})
    public void testSubscribePollSubscribe(String persister) {
        KafkaShareConsumer<byte[], byte[]> shareConsumer = createShareConsumer(new ByteArrayDeserializer(), new ByteArrayDeserializer(), "group1");
        Set<String> subscription = Collections.singleton(tp.topic());
        shareConsumer.subscribe(subscription);
        assertEquals(subscription, shareConsumer.subscription());
        ConsumerRecords<byte[], byte[]> records = shareConsumer.poll(Duration.ofMillis(500));
        assertEquals(0, records.count());
        shareConsumer.subscribe(subscription);
        assertEquals(subscription, shareConsumer.subscription());
        records = shareConsumer.poll(Duration.ofMillis(500));
        shareConsumer.close();
        assertEquals(0, records.count());
    }

    @ParameterizedTest(name = "{displayName}.persister={0}")
    @ValueSource(strings = {NO_OP_PERSISTER, DEFAULT_STATE_PERSISTER})
    public void testSubscribeUnsubscribePollFails(String persister) {
        KafkaShareConsumer<byte[], byte[]> shareConsumer = createShareConsumer(new ByteArrayDeserializer(), new ByteArrayDeserializer(), "group1");
        Set<String> subscription = Collections.singleton(tp.topic());
        shareConsumer.subscribe(subscription);
        assertEquals(subscription, shareConsumer.subscription());
        ConsumerRecords<byte[], byte[]> records = shareConsumer.poll(Duration.ofMillis(500));
        shareConsumer.unsubscribe();
        assertEquals(Collections.emptySet(), shareConsumer.subscription());
        // "Consumer is not subscribed to any topics."
        assertThrows(IllegalStateException.class, () -> shareConsumer.poll(Duration.ofMillis(500)));
        shareConsumer.close();
        assertEquals(0, records.count());
    }

    @ParameterizedTest(name = "{displayName}.persister={0}")
    @ValueSource(strings = {NO_OP_PERSISTER, DEFAULT_STATE_PERSISTER})
    public void testSubscribeSubscribeEmptyPollFails(String persister) {
        KafkaShareConsumer<byte[], byte[]> shareConsumer = createShareConsumer(new ByteArrayDeserializer(), new ByteArrayDeserializer(), "group1");
        Set<String> subscription = Collections.singleton(tp.topic());
        shareConsumer.subscribe(subscription);
        assertEquals(subscription, shareConsumer.subscription());
        ConsumerRecords<byte[], byte[]> records = shareConsumer.poll(Duration.ofMillis(500));
        shareConsumer.subscribe(Collections.emptySet());
        assertEquals(Collections.emptySet(), shareConsumer.subscription());
        // "Consumer is not subscribed to any topics."
        assertThrows(IllegalStateException.class, () -> shareConsumer.poll(Duration.ofMillis(500)));
        shareConsumer.close();
        assertEquals(0, records.count());
    }

    @ParameterizedTest(name = "{displayName}.persister={0}")
    @ValueSource(strings = {NO_OP_PERSISTER, DEFAULT_STATE_PERSISTER})
    public void testSubscriptionAndPoll(String persister) {
        ProducerRecord<byte[], byte[]> record = new ProducerRecord<>(tp.topic(), tp.partition(), null, "key".getBytes(), "value".getBytes());
        KafkaProducer<byte[], byte[]> producer = createProducer(new ByteArraySerializer(), new ByteArraySerializer());
        producer.send(record);
        KafkaShareConsumer<byte[], byte[]> shareConsumer = createShareConsumer(new ByteArrayDeserializer(), new ByteArrayDeserializer(), "group1");
        shareConsumer.subscribe(Collections.singleton(tp.topic()));
        ConsumerRecords<byte[], byte[]> records = shareConsumer.poll(Duration.ofMillis(5000));
        assertEquals(1, records.count());
        shareConsumer.close();
        producer.close();
    }

    @ParameterizedTest(name = "{displayName}.persister={0}")
    @ValueSource(strings = {NO_OP_PERSISTER, DEFAULT_STATE_PERSISTER})
    public void testSubscriptionAndPollMultiple(String persister) {
        ProducerRecord<byte[], byte[]> record = new ProducerRecord<>(tp.topic(), tp.partition(), null, "key".getBytes(), "value".getBytes());
        KafkaProducer<byte[], byte[]> producer = createProducer(new ByteArraySerializer(), new ByteArraySerializer());
        producer.send(record);
        KafkaShareConsumer<byte[], byte[]> shareConsumer = createShareConsumer(new ByteArrayDeserializer(), new ByteArrayDeserializer(), "group1");
        shareConsumer.subscribe(Collections.singleton(tp.topic()));
        ConsumerRecords<byte[], byte[]> records = shareConsumer.poll(Duration.ofMillis(5000));
        assertEquals(1, records.count());
        producer.send(record);
        records = shareConsumer.poll(Duration.ofMillis(5000));
        assertEquals(1, records.count());
        producer.send(record);
        records = shareConsumer.poll(Duration.ofMillis(5000));
        assertEquals(1, records.count());
        shareConsumer.close();
        producer.close();
    }

    @ParameterizedTest(name = "{displayName}.persister={0}")
    @ValueSource(strings = {NO_OP_PERSISTER, DEFAULT_STATE_PERSISTER})
    public void testAcknowledgementCommitCallbackSuccessfulAcknowledgement(String persister) {
        Map<TopicPartition, Set<Long>> partitionOffsetsMap = new HashMap<>();
        Map<TopicPartition, Exception> partitionExceptionMap = new HashMap<>();
        ProducerRecord<byte[], byte[]> record = new ProducerRecord<>(tp.topic(), tp.partition(), null, "key".getBytes(), "value".getBytes());
        KafkaProducer<byte[], byte[]> producer = createProducer(new ByteArraySerializer(), new ByteArraySerializer());
        producer.send(record);
        KafkaShareConsumer<byte[], byte[]> shareConsumer = createShareConsumer(new ByteArrayDeserializer(), new ByteArrayDeserializer(), "group1");
        shareConsumer.setAcknowledgementCommitCallback(new TestableAcknowledgeCommitCallback(partitionOffsetsMap, partitionExceptionMap));
        shareConsumer.subscribe(Collections.singleton(tp.topic()));

        ConsumerRecords<byte[], byte[]> records = shareConsumer.poll(Duration.ofMillis(5000));
        assertEquals(1, records.count());
        // Now in the second poll, we implicitly acknowledge the record received in the first poll.
        // We get back the acknowledgment error code after the second poll.
        // When we start the 3rd poll, the acknowledgment commit callback is invoked.
        shareConsumer.poll(Duration.ofMillis(1000));
        shareConsumer.poll(Duration.ofMillis(1000));

        // We expect null exception as the acknowledgment error code is null.
        assertTrue(partitionExceptionMap.containsKey(tp));
        assertNull(partitionExceptionMap.get(tp));
        shareConsumer.close();
        producer.close();
    }

    @ParameterizedTest(name = "{displayName}.persister={0}")
    @ValueSource(strings = {NO_OP_PERSISTER, DEFAULT_STATE_PERSISTER})
    public void testAcknowledgementCommitCallbackOnClose(String persister) {
        Map<TopicPartition, Set<Long>> partitionOffsetsMap = new HashMap<>();
        Map<TopicPartition, Exception> partitionExceptionMap = new HashMap<>();
        ProducerRecord<byte[], byte[]> record = new ProducerRecord<>(tp.topic(), tp.partition(), null, "key".getBytes(), "value".getBytes());
        KafkaProducer<byte[], byte[]> producer = createProducer(new ByteArraySerializer(), new ByteArraySerializer());
        producer.send(record);
        KafkaShareConsumer<byte[], byte[]> shareConsumer = createShareConsumer(new ByteArrayDeserializer(), new ByteArrayDeserializer(), "group1");
        shareConsumer.setAcknowledgementCommitCallback(new TestableAcknowledgeCommitCallback(partitionOffsetsMap, partitionExceptionMap));
        shareConsumer.subscribe(Collections.singleton(tp.topic()));

        ConsumerRecords<byte[], byte[]> records = shareConsumer.poll(Duration.ofMillis(5000));
        assertEquals(1, records.count());

        // Now in the second poll, we implicitly acknowledge the record received in the first poll.
        // We get back the acknowledgement error code asynchronously after the second poll.
        // The acknowledgement commit callback is invoked in close.
        shareConsumer.poll(Duration.ofMillis(1000));
        shareConsumer.close();

        // We expect null exception as the acknowledgment error code is null.
        assertTrue(partitionExceptionMap.containsKey(tp));
        assertNull(partitionExceptionMap.get(tp));
        producer.close();
    }

    @ParameterizedTest(name = "{displayName}.persister={0}")
    @ValueSource(strings = {NO_OP_PERSISTER, DEFAULT_STATE_PERSISTER})
    public void testAcknowledgementCommitCallbackInvalidRecordStateException(String persister) throws Exception {
        Map<TopicPartition, Set<Long>> partitionOffsetsMap = new HashMap<>();
        Map<TopicPartition, Exception> partitionExceptionMap = new HashMap<>();
        ProducerRecord<byte[], byte[]> record = new ProducerRecord<>(tp.topic(), tp.partition(), null, "key".getBytes(), "value".getBytes());
        KafkaProducer<byte[], byte[]> producer = createProducer(new ByteArraySerializer(), new ByteArraySerializer());
        producer.send(record);
        KafkaShareConsumer<byte[], byte[]> shareConsumer = createShareConsumer(new ByteArrayDeserializer(), new ByteArrayDeserializer(), "group1");
        shareConsumer.setAcknowledgementCommitCallback(new TestableAcknowledgeCommitCallback(partitionOffsetsMap, partitionExceptionMap));
        shareConsumer.subscribe(Collections.singleton(tp.topic()));

        ConsumerRecords<byte[], byte[]> records = shareConsumer.poll(Duration.ofMillis(5000));
        assertEquals(1, records.count());

        // Waiting until the acquisition lock expires.
        Thread.sleep(20000);

        // Now in the second poll, we implicitly acknowledge the record received in the first poll.
        // We get back the acknowledgment error code after the second poll.
        // When we start the 3rd poll, the acknowledgment commit callback is invoked.
        records = shareConsumer.poll(Duration.ofMillis(200));
        assertEquals(1, records.count());

        records = shareConsumer.poll(Duration.ofMillis(200));
        assertEquals(0, records.count());

        // As we tried to acknowledge a record after the acquisition lock expired,
        // we wil get an InvalidRecordStateException.
        assertInstanceOf(InvalidRecordStateException.class, partitionExceptionMap.get(tp));
        shareConsumer.close();
        producer.close();
    }

    private static class TestableAcknowledgeCommitCallback implements AcknowledgementCommitCallback {
        private final Map<TopicPartition, Set<Long>> partitionOffsetsMap;
        private final Map<TopicPartition, Exception> partitionExceptionMap;

        public TestableAcknowledgeCommitCallback(Map<TopicPartition, Set<Long>> partitionOffsetsMap,
                                                 Map<TopicPartition, Exception> partitionExceptionMap) {
            this.partitionOffsetsMap = partitionOffsetsMap;
            this.partitionExceptionMap = partitionExceptionMap;
        }

        @Override
        public void onComplete(Map<TopicIdPartition, Set<Long>> offsetsMap, Exception exception) {
            offsetsMap.forEach((partition, offsets) -> {
                partitionOffsetsMap.merge(partition.topicPartition(), offsets, (oldOffsets, newOffsets) -> {
                    Set<Long> mergedOffsets = new HashSet<>();
                    mergedOffsets.addAll(oldOffsets);
                    mergedOffsets.addAll(newOffsets);
                    return mergedOffsets;
                });
                if (!partitionExceptionMap.containsKey(partition.topicPartition())) {
                    partitionExceptionMap.put(partition.topicPartition(), exception);
                }
            });
        }
    }

    @ParameterizedTest(name = "{displayName}.persister={0}")
    @ValueSource(strings = {NO_OP_PERSISTER, DEFAULT_STATE_PERSISTER})
    public void testHeaders(String persister) {
        int numRecords = 1;
        ProducerRecord<byte[], byte[]> record = new ProducerRecord<>(tp.topic(), tp.partition(), null, "key".getBytes(), "value".getBytes());
        record.headers().add("headerKey", "headerValue".getBytes());
        KafkaProducer<byte[], byte[]> producer = createProducer(new ByteArraySerializer(), new ByteArraySerializer());
        producer.send(record);

        KafkaShareConsumer<byte[], byte[]> shareConsumer = createShareConsumer(new ByteArrayDeserializer(), new ByteArrayDeserializer(), "group1");
        shareConsumer.subscribe(Collections.singleton(tp.topic()));

        List<ConsumerRecord<byte[], byte[]>> records = consumeRecords(shareConsumer, numRecords);
        assertEquals(numRecords, records.size());

        for (ConsumerRecord<byte[], byte[]> consumerRecord : records) {
            Header header = consumerRecord.headers().lastHeader("headerKey");
            if (header != null)
                assertEquals("headerValue", new String(header.value()));
        }
        shareConsumer.close();
        producer.close();
    }

    private void testHeadersSerializeDeserialize(Serializer<byte[]> serializer, Deserializer<byte[]> deserializer) {
        int numRecords = 1;
        ProducerRecord<byte[], byte[]> record = new ProducerRecord<>(tp.topic(), tp.partition(), null, "key".getBytes(), "value".getBytes());

        KafkaProducer<byte[], byte[]> producer = createProducer(new ByteArraySerializer(), serializer);
        producer.send(record);

        KafkaShareConsumer<byte[], byte[]> shareConsumer = createShareConsumer(deserializer, new ByteArrayDeserializer(), "group1");
        shareConsumer.subscribe(Collections.singleton(tp.topic()));

        List<ConsumerRecord<byte[], byte[]>> records = consumeRecords(shareConsumer, numRecords);
        assertEquals(numRecords, records.size());
        shareConsumer.close();
        producer.close();
    }

    @ParameterizedTest(name = "{displayName}.persister={0}")
    @ValueSource(strings = {NO_OP_PERSISTER, DEFAULT_STATE_PERSISTER})
    public void testHeadersSerializerDeserializer(String persister) {
        testHeadersSerializeDeserialize(new BaseConsumerTest.SerializerImpl(), new BaseConsumerTest.DeserializerImpl());
    }

    @ParameterizedTest(name = "{displayName}.persister={0}")
    @ValueSource(strings = {NO_OP_PERSISTER, DEFAULT_STATE_PERSISTER})
    public void testMaxPollRecords(String persister) {
        int maxPollRecords = 2;
        int numRecords = 10000;

        KafkaProducer<byte[], byte[]> producer = createProducer(new ByteArraySerializer(), new ByteArraySerializer());
        long startingTimestamp = System.currentTimeMillis();
        produceMessagesWithTimestamp(numRecords, startingTimestamp);

        KafkaShareConsumer<byte[], byte[]> shareConsumer = createShareConsumer(new ByteArrayDeserializer(), new ByteArrayDeserializer(),
            "group1", Collections.singletonMap(ConsumerConfig.MAX_POLL_RECORDS_CONFIG, String.valueOf(maxPollRecords)));
        shareConsumer.subscribe(Collections.singleton(tp.topic()));
        List<ConsumerRecord<byte[], byte[]>> records = consumeRecords(shareConsumer, numRecords);
        long i = 0L;
        for (ConsumerRecord<byte[], byte[]> record : records) {
            assertEquals(tp.topic(), record.topic());
            assertEquals(tp.partition(), record.partition());
            assertEquals(TimestampType.CREATE_TIME, record.timestampType());
            assertEquals(startingTimestamp + i, record.timestamp());
            assertEquals("key " + i, new String(record.key()));
            assertEquals("value " + i, new String(record.value()));
            // this is true only because K and V are byte arrays
            assertEquals(("key " + i).length(), record.serializedKeySize());
            assertEquals(("value " + i).length(), record.serializedValueSize());

            i++;
        }
        shareConsumer.close();
        producer.close();
    }

    @ParameterizedTest(name = "{displayName}.persister={0}")
    @ValueSource(strings = {NO_OP_PERSISTER, DEFAULT_STATE_PERSISTER})
    public void testControlRecordsSkipped(String persister) throws Exception {
        ProducerRecord<byte[], byte[]> record = new ProducerRecord<>(tp.topic(), tp.partition(), null, "key".getBytes(), "value".getBytes());

        KafkaProducer<byte[], byte[]> transactionalProducer = createProducer(new ByteArraySerializer(), new ByteArraySerializer(), "T1");
        transactionalProducer.initTransactions();
        transactionalProducer.beginTransaction();
        RecordMetadata transactional1 = transactionalProducer.send(record).get();

        KafkaProducer<byte[], byte[]> nonTransactionalProducer = createProducer(new ByteArraySerializer(), new ByteArraySerializer());
        RecordMetadata nonTransactional1 = nonTransactionalProducer.send(record).get();

        transactionalProducer.commitTransaction();

        transactionalProducer.beginTransaction();
        RecordMetadata transactional2 = transactionalProducer.send(record).get();
        transactionalProducer.abortTransaction();

        RecordMetadata nonTransactional2 = nonTransactionalProducer.send(record).get();

        transactionalProducer.close();
        nonTransactionalProducer.close();

        KafkaShareConsumer<byte[], byte[]> shareConsumer = createShareConsumer(new ByteArrayDeserializer(), new ByteArrayDeserializer(), "group1");
        shareConsumer.subscribe(Collections.singleton(tp.topic()));
        ConsumerRecords<byte[], byte[]> records = shareConsumer.poll(Duration.ofMillis(5000));
        assertEquals(4, records.count());
        assertEquals(transactional1.offset(), records.records(tp).get(0).offset());
        assertEquals(nonTransactional1.offset(), records.records(tp).get(1).offset());
        assertEquals(transactional2.offset(), records.records(tp).get(2).offset());
        assertEquals(nonTransactional2.offset(), records.records(tp).get(3).offset());

        // There will be control records on the topic-partition, so the offsets of the non-control records
        // are not 0, 1, 2, 3. Just assert that the offset of the final one is not 3.
        assertNotEquals(3, nonTransactional2.offset());

        records = shareConsumer.poll(Duration.ofMillis(500));
        assertEquals(0, records.count());
        shareConsumer.close();
        transactionalProducer.close();
    }

    @ParameterizedTest(name = "{displayName}.persister={0}")
    @ValueSource(strings = {NO_OP_PERSISTER, DEFAULT_STATE_PERSISTER})
    public void testExplicitAcknowledgeSuccess(String persister) {
        ProducerRecord<byte[], byte[]> record = new ProducerRecord<>(tp.topic(), tp.partition(), null, "key".getBytes(), "value".getBytes());
        KafkaProducer<byte[], byte[]> producer = createProducer(new ByteArraySerializer(), new ByteArraySerializer());
        producer.send(record);
        KafkaShareConsumer<byte[], byte[]> shareConsumer = createShareConsumer(new ByteArrayDeserializer(), new ByteArrayDeserializer(), "group1");
        shareConsumer.subscribe(Collections.singleton(tp.topic()));
        ConsumerRecords<byte[], byte[]> records = shareConsumer.poll(Duration.ofMillis(5000));
        assertEquals(1, records.count());
        records.forEach(shareConsumer::acknowledge);
        producer.send(record);
        records = shareConsumer.poll(Duration.ofMillis(5000));
        assertEquals(1, records.count());
        shareConsumer.close();
        producer.close();
    }

    @ParameterizedTest(name = "{displayName}.persister={0}")
    @ValueSource(strings = {NO_OP_PERSISTER, DEFAULT_STATE_PERSISTER})
    public void testExplicitAcknowledgeCommitSuccess(String persister) {
        ProducerRecord<byte[], byte[]> record = new ProducerRecord<>(tp.topic(), tp.partition(), null, "key".getBytes(), "value".getBytes());
        KafkaProducer<byte[], byte[]> producer = createProducer(new ByteArraySerializer(), new ByteArraySerializer());
        producer.send(record);
        KafkaShareConsumer<byte[], byte[]> shareConsumer = createShareConsumer(new ByteArrayDeserializer(), new ByteArrayDeserializer(), "group1");
        shareConsumer.subscribe(Collections.singleton(tp.topic()));
        ConsumerRecords<byte[], byte[]> records = shareConsumer.poll(Duration.ofMillis(5000));
        assertEquals(1, records.count());
        records.forEach(shareConsumer::acknowledge);
        producer.send(record);
        Map<TopicIdPartition, Optional<KafkaException>> result = shareConsumer.commitSync();
        assertEquals(1, result.size());
        records = shareConsumer.poll(Duration.ofMillis(5000));
        assertEquals(1, records.count());
        shareConsumer.close();
        producer.close();
    }

    @ParameterizedTest(name = "{displayName}.persister={0}")
    @ValueSource(strings = {NO_OP_PERSISTER, DEFAULT_STATE_PERSISTER})
    public void testExplicitAcknowledgementCommitAsync(String persister) throws InterruptedException {
        ProducerRecord<byte[], byte[]> record1 = new ProducerRecord<>(tp.topic(), tp.partition(), null, "key".getBytes(), "value".getBytes());
        ProducerRecord<byte[], byte[]> record2 = new ProducerRecord<>(tp.topic(), tp.partition(), null, "key".getBytes(), "value".getBytes());
        ProducerRecord<byte[], byte[]> record3 = new ProducerRecord<>(tp.topic(), tp.partition(), null, "key".getBytes(), "value".getBytes());
        KafkaProducer<byte[], byte[]> producer = createProducer(new ByteArraySerializer(), new ByteArraySerializer());
        producer.send(record1);
        producer.send(record2);
        producer.send(record3);

        KafkaShareConsumer<byte[], byte[]> shareConsumer1 = createShareConsumer(new ByteArrayDeserializer(), new ByteArrayDeserializer(), "group1");
        KafkaShareConsumer<byte[], byte[]> shareConsumer2 = createShareConsumer(new ByteArrayDeserializer(), new ByteArrayDeserializer(), "group1");
        shareConsumer1.subscribe(Collections.singleton(tp.topic()));
        shareConsumer2.subscribe(Collections.singleton(tp.topic()));

        Map<TopicPartition, Set<Long>> partitionOffsetsMap1 = new HashMap<>();
        Map<TopicPartition, Exception> partitionExceptionMap1 = new HashMap<>();
        shareConsumer1.setAcknowledgementCommitCallback(new TestableAcknowledgeCommitCallback(partitionOffsetsMap1, partitionExceptionMap1));

        ConsumerRecords<byte[], byte[]> records = shareConsumer1.poll(Duration.ofMillis(5000));
        assertEquals(3, records.count());
        Iterator<ConsumerRecord<byte[], byte[]>> iterator = records.iterator();

        // Acknowledging 2 out of the 3 records received via commitAsync.
        ConsumerRecord<byte[], byte[]> firstRecord = iterator.next();
        ConsumerRecord<byte[], byte[]> secondRecord = iterator.next();
        assertEquals(0L, firstRecord.offset());
        assertEquals(1L, secondRecord.offset());

        shareConsumer1.acknowledge(firstRecord);
        shareConsumer1.acknowledge(secondRecord);
        shareConsumer1.commitAsync();

        // Allowing acquisition lock timeout to expire.
        Thread.sleep(20000);

        // The 3rd record should be reassigned to 2nd consumer when it polls.
        ConsumerRecords<byte[], byte[]> records2 = shareConsumer2.poll(Duration.ofMillis(5000));
        assertEquals(1, records2.count());
        assertEquals(2L, records2.iterator().next().offset());

        assertFalse(partitionExceptionMap1.containsKey(tp));
        // The callback will receive the acknowledgement responses asynchronously after the next poll.
        shareConsumer1.poll(Duration.ofMillis(500));

        shareConsumer1.close();
        shareConsumer2.close();
        producer.close();

        assertTrue(partitionExceptionMap1.containsKey(tp));
        assertNull(partitionExceptionMap1.get(tp));
    }

    @ParameterizedTest(name = "{displayName}.persister={0}")
    @ValueSource(strings = {NO_OP_PERSISTER, DEFAULT_STATE_PERSISTER})
    public void testExplicitAcknowledgementCommitAsyncPartialBatch(String persister) {
        ProducerRecord<byte[], byte[]> record1 = new ProducerRecord<>(tp.topic(), tp.partition(), null, "key".getBytes(), "value".getBytes());
        ProducerRecord<byte[], byte[]> record2 = new ProducerRecord<>(tp.topic(), tp.partition(), null, "key".getBytes(), "value".getBytes());
        ProducerRecord<byte[], byte[]> record3 = new ProducerRecord<>(tp.topic(), tp.partition(), null, "key".getBytes(), "value".getBytes());
        KafkaProducer<byte[], byte[]> producer = createProducer(new ByteArraySerializer(), new ByteArraySerializer());
        producer.send(record1);
        producer.send(record2);
        producer.send(record3);

        KafkaShareConsumer<byte[], byte[]> shareConsumer1 = createShareConsumer(new ByteArrayDeserializer(), new ByteArrayDeserializer(), "group1");
        shareConsumer1.subscribe(Collections.singleton(tp.topic()));

        Map<TopicPartition, Set<Long>> partitionOffsetsMap = new HashMap<>();
        Map<TopicPartition, Exception> partitionExceptionMap = new HashMap<>();
        shareConsumer1.setAcknowledgementCommitCallback(new TestableAcknowledgeCommitCallback(partitionOffsetsMap, partitionExceptionMap));

        ConsumerRecords<byte[], byte[]> records = shareConsumer1.poll(Duration.ofMillis(5000));
        assertEquals(3, records.count());
        Iterator<ConsumerRecord<byte[], byte[]>> iterator = records.iterator();

        // Acknowledging 2 out of the 3 records received via commitAsync.
        ConsumerRecord<byte[], byte[]> firstRecord = iterator.next();
        ConsumerRecord<byte[], byte[]> secondRecord = iterator.next();
        assertEquals(0L, firstRecord.offset());
        assertEquals(1L, secondRecord.offset());

        shareConsumer1.acknowledge(firstRecord);
        shareConsumer1.acknowledge(secondRecord);
        shareConsumer1.commitAsync();

        // The 3rd record should be re-presented to the consumer when it polls again.
        records = shareConsumer1.poll(Duration.ofMillis(5000));
        assertEquals(1, records.count());
        iterator = records.iterator();
        firstRecord = iterator.next();
        assertEquals(2L, firstRecord.offset());

        // And poll again without acknowledging - the callback will receive the acknowledgement responses too
        records = shareConsumer1.poll(Duration.ofMillis(5000));
        assertEquals(1, records.count());
        iterator = records.iterator();
        firstRecord = iterator.next();
        assertEquals(2L, firstRecord.offset());

        shareConsumer1.acknowledge(firstRecord);

        // The callback will receive the acknowledgement responses after polling. The callback is
        // called on entry to the poll method or during close. The commit is being performed asynchronously, so
        // we can only rely on the completion once the consumer has closed because that waits for the response.
        shareConsumer1.poll(Duration.ofMillis(500));

        shareConsumer1.close();
        producer.close();

        assertTrue(partitionExceptionMap.containsKey(tp));
        assertNull(partitionExceptionMap.get(tp));
    }

    @ParameterizedTest(name = "{displayName}.persister={0}")
    @ValueSource(strings = {NO_OP_PERSISTER, DEFAULT_STATE_PERSISTER})
    public void testExplicitAcknowledgeReleasePollAccept(String persister) {
        ProducerRecord<byte[], byte[]> record = new ProducerRecord<>(tp.topic(), tp.partition(), null, "key".getBytes(), "value".getBytes());
        KafkaProducer<byte[], byte[]> producer = createProducer(new ByteArraySerializer(), new ByteArraySerializer());
        producer.send(record);
        KafkaShareConsumer<byte[], byte[]> shareConsumer = createShareConsumer(new ByteArrayDeserializer(), new ByteArrayDeserializer(), "group1");
        shareConsumer.subscribe(Collections.singleton(tp.topic()));
        ConsumerRecords<byte[], byte[]> records = shareConsumer.poll(Duration.ofMillis(5000));
        assertEquals(1, records.count());
        records.forEach(consumedRecord -> shareConsumer.acknowledge(consumedRecord, AcknowledgeType.RELEASE));
        records = shareConsumer.poll(Duration.ofMillis(5000));
        assertEquals(1, records.count());
        records.forEach(consumedRecord -> shareConsumer.acknowledge(consumedRecord, AcknowledgeType.ACCEPT));
        records = shareConsumer.poll(Duration.ofMillis(500));
        assertEquals(0, records.count());
        shareConsumer.close();
        producer.close();
    }

    @ParameterizedTest(name = "{displayName}.persister={0}")
    @ValueSource(strings = {NO_OP_PERSISTER, DEFAULT_STATE_PERSISTER})
    public void testExplicitAcknowledgeReleaseAccept(String persister) {
        ProducerRecord<byte[], byte[]> record = new ProducerRecord<>(tp.topic(), tp.partition(), null, "key".getBytes(), "value".getBytes());
        KafkaProducer<byte[], byte[]> producer = createProducer(new ByteArraySerializer(), new ByteArraySerializer());
        producer.send(record);
        KafkaShareConsumer<byte[], byte[]> shareConsumer = createShareConsumer(new ByteArrayDeserializer(), new ByteArrayDeserializer(), "group1");
        shareConsumer.subscribe(Collections.singleton(tp.topic()));
        ConsumerRecords<byte[], byte[]> records = shareConsumer.poll(Duration.ofMillis(5000));
        assertEquals(1, records.count());
        records.forEach(consumedRecord -> shareConsumer.acknowledge(consumedRecord, AcknowledgeType.RELEASE));
        records.forEach(consumedRecord -> shareConsumer.acknowledge(consumedRecord, AcknowledgeType.ACCEPT));
        records = shareConsumer.poll(Duration.ofMillis(500));
        assertEquals(0, records.count());
        shareConsumer.close();
        producer.close();
    }

    @ParameterizedTest(name = "{displayName}.persister={0}")
    @ValueSource(strings = {NO_OP_PERSISTER, DEFAULT_STATE_PERSISTER})
    public void testExplicitAcknowledgeReleaseClose(String persister) {
        ProducerRecord<byte[], byte[]> record = new ProducerRecord<>(tp.topic(), tp.partition(), null, "key".getBytes(), "value".getBytes());
        KafkaProducer<byte[], byte[]> producer = createProducer(new ByteArraySerializer(), new ByteArraySerializer());
        producer.send(record);
        KafkaShareConsumer<byte[], byte[]> shareConsumer = createShareConsumer(new ByteArrayDeserializer(), new ByteArrayDeserializer(), "group1");
        shareConsumer.subscribe(Collections.singleton(tp.topic()));
        ConsumerRecords<byte[], byte[]> records = shareConsumer.poll(Duration.ofMillis(5000));
        assertEquals(1, records.count());
        records.forEach(consumedRecord -> shareConsumer.acknowledge(consumedRecord, AcknowledgeType.RELEASE));
        shareConsumer.close();
        producer.close();
    }


    @ParameterizedTest(name = "{displayName}.persister={0}")
    @ValueSource(strings = {NO_OP_PERSISTER, DEFAULT_STATE_PERSISTER})
    public void testExplicitAcknowledgeThrowsNotInBatch(String persister) {
        ProducerRecord<byte[], byte[]> record = new ProducerRecord<>(tp.topic(), tp.partition(), null, "key".getBytes(), "value".getBytes());
        KafkaProducer<byte[], byte[]> producer = createProducer(new ByteArraySerializer(), new ByteArraySerializer());
        producer.send(record);
        KafkaShareConsumer<byte[], byte[]> shareConsumer = createShareConsumer(new ByteArrayDeserializer(), new ByteArrayDeserializer(), "group1");
        shareConsumer.subscribe(Collections.singleton(tp.topic()));
        ConsumerRecords<byte[], byte[]> records = shareConsumer.poll(Duration.ofMillis(5000));
        assertEquals(1, records.count());
        ConsumerRecord<byte[], byte[]> consumedRecord = records.records(tp).get(0);
        shareConsumer.acknowledge(consumedRecord);
        records = shareConsumer.poll(Duration.ofMillis(500));
        assertEquals(0, records.count());
        assertThrows(IllegalStateException.class, () -> shareConsumer.acknowledge(consumedRecord));
        shareConsumer.close();
        producer.close();
    }

    @ParameterizedTest(name = "{displayName}.persister={0}")
    @ValueSource(strings = {NO_OP_PERSISTER, DEFAULT_STATE_PERSISTER})
    public void testImplicitAcknowledgeFailsExplicit(String persister) {
        ProducerRecord<byte[], byte[]> record = new ProducerRecord<>(tp.topic(), tp.partition(), null, "key".getBytes(), "value".getBytes());
        KafkaProducer<byte[], byte[]> producer = createProducer(new ByteArraySerializer(), new ByteArraySerializer());
        producer.send(record);
        KafkaShareConsumer<byte[], byte[]> shareConsumer = createShareConsumer(new ByteArrayDeserializer(), new ByteArrayDeserializer(), "group1");
        shareConsumer.subscribe(Collections.singleton(tp.topic()));
        ConsumerRecords<byte[], byte[]> records = shareConsumer.poll(Duration.ofMillis(5000));
        assertEquals(1, records.count());
        ConsumerRecord<byte[], byte[]> consumedRecord = records.records(tp).get(0);
        records = shareConsumer.poll(Duration.ofMillis(500));
        assertEquals(0, records.count());
        assertThrows(IllegalStateException.class, () -> shareConsumer.acknowledge(consumedRecord));
        shareConsumer.close();
        producer.close();
    }

    @ParameterizedTest(name = "{displayName}.persister={0}")
    @ValueSource(strings = {NO_OP_PERSISTER, DEFAULT_STATE_PERSISTER})
    public void testImplicitAcknowledgeCommitSync(String persister) {
        ProducerRecord<byte[], byte[]> record = new ProducerRecord<>(tp.topic(), tp.partition(), null, "key".getBytes(), "value".getBytes());
        KafkaProducer<byte[], byte[]> producer = createProducer(new ByteArraySerializer(), new ByteArraySerializer());
        producer.send(record);
        KafkaShareConsumer<byte[], byte[]> shareConsumer = createShareConsumer(new ByteArrayDeserializer(), new ByteArrayDeserializer(), "group1");
        shareConsumer.subscribe(Collections.singleton(tp.topic()));
        ConsumerRecords<byte[], byte[]> records = shareConsumer.poll(Duration.ofMillis(5000));
        assertEquals(1, records.count());
        Map<TopicIdPartition, Optional<KafkaException>> result = shareConsumer.commitSync();
        assertEquals(1, result.size());
        result = shareConsumer.commitSync();
        assertEquals(0, result.size());
        records = shareConsumer.poll(Duration.ofMillis(500));
        assertEquals(0, records.count());
        shareConsumer.close();
        producer.close();
    }

    @ParameterizedTest(name = "{displayName}.persister={0}")
    @ValueSource(strings = {NO_OP_PERSISTER, DEFAULT_STATE_PERSISTER})
    public void testImplicitAcknowledgementCommitAsync(String persister) throws InterruptedException {
        ProducerRecord<byte[], byte[]> record1 = new ProducerRecord<>(tp.topic(), tp.partition(), null, "key".getBytes(), "value".getBytes());
        ProducerRecord<byte[], byte[]> record2 = new ProducerRecord<>(tp.topic(), tp.partition(), null, "key".getBytes(), "value".getBytes());
        ProducerRecord<byte[], byte[]> record3 = new ProducerRecord<>(tp.topic(), tp.partition(), null, "key".getBytes(), "value".getBytes());
        KafkaProducer<byte[], byte[]> producer = createProducer(new ByteArraySerializer(), new ByteArraySerializer());
        producer.send(record1);
        producer.send(record2);
        producer.send(record3);

        KafkaShareConsumer<byte[], byte[]> shareConsumer = createShareConsumer(new ByteArrayDeserializer(), new ByteArrayDeserializer(), "group1");
        shareConsumer.subscribe(Collections.singleton(tp.topic()));

        Map<TopicPartition, Set<Long>> partitionOffsetsMap1 = new HashMap<>();
        Map<TopicPartition, Exception> partitionExceptionMap1 = new HashMap<>();

        shareConsumer.setAcknowledgementCommitCallback(new TestableAcknowledgeCommitCallback(partitionOffsetsMap1, partitionExceptionMap1));

        ConsumerRecords<byte[], byte[]> records = shareConsumer.poll(Duration.ofMillis(5000));
        assertEquals(3, records.count());

        // Implicitly acknowledging all the records received.
        shareConsumer.commitAsync();

        assertFalse(partitionExceptionMap1.containsKey(tp));
        // The callback will receive the acknowledgement responses after the next poll.
        TestUtils.waitForCondition(() -> {
            shareConsumer.poll(Duration.ofMillis(1000));
            return partitionExceptionMap1.containsKey(tp);
        }, DEFAULT_MAX_WAIT_MS, 100L, () -> "Acknowledgement commit callback did not receive the response yet");

        assertNull(partitionExceptionMap1.get(tp));

        shareConsumer.close();
        producer.close();
    }

    @ParameterizedTest(name = "{displayName}.persister={0}")
    @ValueSource(strings = {NO_OP_PERSISTER, DEFAULT_STATE_PERSISTER})
    public void testFetchRecordLargerThanMaxPartitionFetchBytes(String persister) throws Exception {
        int maxPartitionFetchBytes = 10000;
        ProducerRecord<byte[], byte[]> smallRecord = new ProducerRecord<>(tp.topic(), tp.partition(), null, "key".getBytes(), "value".getBytes());
        ProducerRecord<byte[], byte[]> bigRecord = new ProducerRecord<>(tp.topic(), tp.partition(), null, "key".getBytes(), new byte[maxPartitionFetchBytes]);
        KafkaProducer<byte[], byte[]> producer = createProducer(new ByteArraySerializer(), new ByteArraySerializer());
        producer.send(smallRecord).get();
        producer.send(bigRecord).get();

        KafkaShareConsumer<byte[], byte[]> shareConsumer = createShareConsumer(new ByteArrayDeserializer(), new ByteArrayDeserializer(),
            "group1", Collections.singletonMap(ConsumerConfig.MAX_PARTITION_FETCH_BYTES_CONFIG, String.valueOf(maxPartitionFetchBytes)));
        shareConsumer.subscribe(Collections.singleton(tp.topic()));
        ConsumerRecords<byte[], byte[]> records = shareConsumer.poll(Duration.ofMillis(5000));
        assertEquals(1, records.count());
        shareConsumer.close();
        producer.close();
    }

    @ParameterizedTest(name = "{displayName}.persister={0}")
    @ValueSource(strings = {NO_OP_PERSISTER, DEFAULT_STATE_PERSISTER})
    public void testMultipleConsumersWithDifferentGroupIds(String persister) throws InterruptedException {
        ProducerRecord<byte[], byte[]> record = new ProducerRecord<>(tp.topic(), tp.partition(), null, "key".getBytes(), "value".getBytes());
        KafkaProducer<byte[], byte[]> producer = createProducer(new ByteArraySerializer(), new ByteArraySerializer());

        KafkaShareConsumer<byte[], byte[]> shareConsumer1 = createShareConsumer(new ByteArrayDeserializer(), new ByteArrayDeserializer(), "group1");
        shareConsumer1.subscribe(Collections.singleton(tp.topic()));

        KafkaShareConsumer<byte[], byte[]> shareConsumer2 = createShareConsumer(new ByteArrayDeserializer(), new ByteArrayDeserializer(), "group2");
        shareConsumer2.subscribe(Collections.singleton(tp.topic()));

        // producing 3 records to the topic
        producer.send(record);
        producer.send(record);
        producer.send(record);
        // Both the consumers should read all the messages, because they are part of different share groups (both have different group IDs)
        AtomicInteger shareConsumer1Records = new AtomicInteger();
        AtomicInteger shareConsumer2Records = new AtomicInteger();
        TestUtils.waitForCondition(() -> {
            int records1 = shareConsumer1Records.addAndGet(shareConsumer1.poll(Duration.ofMillis(2000)).count());
            int records2 = shareConsumer2Records.addAndGet(shareConsumer2.poll(Duration.ofMillis(2000)).count());
            return records1 == 3 && records2 == 3;
        }, DEFAULT_MAX_WAIT_MS, 100L, () -> "Failed to consume records for both consumers");

        producer.send(record);
        producer.send(record);

        shareConsumer1Records.set(0);
        TestUtils.waitForCondition(() -> {
            int records1 = shareConsumer1Records.addAndGet(shareConsumer1.poll(Duration.ofMillis(2000)).count());
            return records1 == 2;
        }, DEFAULT_MAX_WAIT_MS, 100L, () -> "Failed to consume records for share consumer 1");

        producer.send(record);
        producer.send(record);
        producer.send(record);

        shareConsumer1Records.set(0);
        shareConsumer2Records.set(0);
        TestUtils.waitForCondition(() -> {
            int records1 = shareConsumer1Records.addAndGet(shareConsumer1.poll(Duration.ofMillis(2000)).count());
            int records2 = shareConsumer2Records.addAndGet(shareConsumer2.poll(Duration.ofMillis(2000)).count());
            return records1 == 3 && records2 == 5;
        }, DEFAULT_MAX_WAIT_MS, 100L, () -> "Failed to consume records for both consumers for the last batch");

        shareConsumer1.close();
        shareConsumer2.close();
        producer.close();
    }

    @ParameterizedTest(name = "{displayName}.persister={0}")
    @ValueSource(strings = {NO_OP_PERSISTER, DEFAULT_STATE_PERSISTER})
    public void testMultipleConsumersInGroupSequentialConsumption(String persister) {
        ProducerRecord<byte[], byte[]> record = new ProducerRecord<>(tp.topic(), tp.partition(), null, "key".getBytes(), "value".getBytes());
        KafkaProducer<byte[], byte[]> producer = createProducer(new ByteArraySerializer(), new ByteArraySerializer());
        KafkaShareConsumer<byte[], byte[]> shareConsumer1 = createShareConsumer(new ByteArrayDeserializer(), new ByteArrayDeserializer(), "group1");
        shareConsumer1.subscribe(Collections.singleton(tp.topic()));
        KafkaShareConsumer<byte[], byte[]> shareConsumer2 = createShareConsumer(new ByteArrayDeserializer(), new ByteArrayDeserializer(), "group1");
        shareConsumer2.subscribe(Collections.singleton(tp.topic()));

        int totalMessages = 2000;
        for (int i = 0; i < totalMessages; i++) {
            producer.send(record);
        }

        int consumer1MessageCount = 0;
        int consumer2MessageCount = 0;

        int maxRetries = 10;
        int retries = 0;
        while (retries < maxRetries) {
            ConsumerRecords<byte[], byte[]> records1 = shareConsumer1.poll(Duration.ofMillis(2000));
            consumer1MessageCount += records1.count();
            ConsumerRecords<byte[], byte[]> records2 = shareConsumer2.poll(Duration.ofMillis(2000));
            consumer2MessageCount += records2.count();
            if (records1.count() + records2.count() == 0)
                break;
            retries++;
        }

        assertEquals(totalMessages, consumer1MessageCount + consumer2MessageCount);
        shareConsumer1.close();
        shareConsumer2.close();
        producer.close();
    }

    @ParameterizedTest(name = "{displayName}.persister={0}")
    @ValueSource(strings = {NO_OP_PERSISTER, DEFAULT_STATE_PERSISTER})
    public void testMultipleConsumersInGroupConcurrentConsumption(String persister) {
        AtomicInteger totalMessagesConsumed = new AtomicInteger(0);

        int consumerCount = 4;
        int producerCount = 4;
        int messagesPerProducer = 5000;

        ExecutorService producerExecutorService = Executors.newFixedThreadPool(producerCount);
        ExecutorService consumerExecutorService = Executors.newFixedThreadPool(consumerCount);

        for (int i = 0; i < producerCount; i++) {
            producerExecutorService.submit(() -> produceMessages(messagesPerProducer));
        }

        ConcurrentLinkedQueue<CompletableFuture<Integer>> futures = new ConcurrentLinkedQueue<>();
        int maxBytes = 100000;
        for (int i = 0; i < consumerCount; i++) {
            final int consumerNumber = i + 1;
            consumerExecutorService.submit(() -> {
                CompletableFuture<Integer> future = new CompletableFuture<>();
                futures.add(future);
                consumeMessages(totalMessagesConsumed, producerCount * messagesPerProducer, "group1", consumerNumber, 30, true, future, Optional.of(maxBytes));
            });
        }

        producerExecutorService.shutdown();
        consumerExecutorService.shutdown();

        try {
            assertTrue(producerExecutorService.awaitTermination(60, TimeUnit.SECONDS)); // Wait for all producer threads to complete
            assertTrue(consumerExecutorService.awaitTermination(60, TimeUnit.SECONDS)); // Wait for all consumer threads to complete
            int totalResult = 0;
            for (CompletableFuture<Integer> future : futures) {
                totalResult += future.get();
            }
            assertEquals(producerCount * messagesPerProducer, totalMessagesConsumed.get());
            assertEquals(producerCount * messagesPerProducer, totalResult);
        } catch (Exception e) {
            fail("Exception occurred : " + e.getMessage());
        }
    }

    @ParameterizedTest(name = "{displayName}.persister={0}")
    @ValueSource(strings = {NO_OP_PERSISTER, DEFAULT_STATE_PERSISTER})
    public void testMultipleConsumersInMultipleGroupsConcurrentConsumption(String persister) {
        AtomicInteger totalMessagesConsumedGroup1 = new AtomicInteger(0);
        AtomicInteger totalMessagesConsumedGroup2 = new AtomicInteger(0);
        AtomicInteger totalMessagesConsumedGroup3 = new AtomicInteger(0);

        int producerCount = 4;
        int consumerCount = 2;
        int messagesPerProducer = 2000;
        final int totalMessagesSent = producerCount * messagesPerProducer;

        ExecutorService producerExecutorService = Executors.newFixedThreadPool(producerCount);
        ExecutorService shareGroupExecutorService1 = Executors.newFixedThreadPool(consumerCount);
        ExecutorService shareGroupExecutorService2 = Executors.newFixedThreadPool(consumerCount);
        ExecutorService shareGroupExecutorService3 = Executors.newFixedThreadPool(consumerCount);

        CountDownLatch startSignal = new CountDownLatch(producerCount);

        ConcurrentLinkedQueue<CompletableFuture<Integer>> producerFutures = new ConcurrentLinkedQueue<>();

        for (int i = 0; i < producerCount; i++) {
            producerExecutorService.submit(() -> {
                CompletableFuture<Integer> future = produceMessages(messagesPerProducer);
                producerFutures.add(future);
                startSignal.countDown();
            });
        }

        ConcurrentLinkedQueue<CompletableFuture<Integer>> futures1 = new ConcurrentLinkedQueue<>();
        ConcurrentLinkedQueue<CompletableFuture<Integer>> futures2 = new ConcurrentLinkedQueue<>();
        ConcurrentLinkedQueue<CompletableFuture<Integer>> futures3 = new ConcurrentLinkedQueue<>();

        // Wait for the producers to run
        try {
            boolean signalled = startSignal.await(15, TimeUnit.SECONDS);
            assertTrue(signalled);
        } catch (InterruptedException e) {
            fail("Exception awaiting start signal");
        }

        int maxBytes = 100000;

        for (int i = 0; i < consumerCount; i++) {
            final int consumerNumber = i + 1;
            shareGroupExecutorService1.submit(() -> {
                CompletableFuture<Integer> future = new CompletableFuture<>();
                futures1.add(future);
                consumeMessages(totalMessagesConsumedGroup1, totalMessagesSent, "group1", consumerNumber, 100, true, future, Optional.of(maxBytes));
            });
            shareGroupExecutorService2.submit(() -> {
                CompletableFuture<Integer> future = new CompletableFuture<>();
                futures2.add(future);
                consumeMessages(totalMessagesConsumedGroup2, totalMessagesSent, "group2", consumerNumber, 100, true, future, Optional.of(maxBytes));
            });
            shareGroupExecutorService3.submit(() -> {
                CompletableFuture<Integer> future = new CompletableFuture<>();
                futures3.add(future);
                consumeMessages(totalMessagesConsumedGroup3, totalMessagesSent, "group3", consumerNumber, 100, true, future, Optional.of(maxBytes));
            });
        }
        producerExecutorService.shutdown();
        shareGroupExecutorService1.shutdown();
        shareGroupExecutorService2.shutdown();
        shareGroupExecutorService3.shutdown();
        try {
            shareGroupExecutorService1.awaitTermination(120, TimeUnit.SECONDS); // Wait for all consumer threads for group 1 to complete
            shareGroupExecutorService2.awaitTermination(120, TimeUnit.SECONDS); // Wait for all consumer threads for group 2 to complete
            shareGroupExecutorService3.awaitTermination(120, TimeUnit.SECONDS); // Wait for all consumer threads for group 3 to complete

            int totalResult1 = 0;
            for (CompletableFuture<Integer> future : futures1) {
                totalResult1 += future.get();
            }

            int totalResult2 = 0;
            for (CompletableFuture<Integer> future : futures2) {
                totalResult2 += future.get();
            }

            int totalResult3 = 0;
            for (CompletableFuture<Integer> future : futures3) {
                totalResult3 += future.get();
            }

            assertEquals(totalMessagesSent, totalMessagesConsumedGroup1.get());
            assertEquals(totalMessagesSent, totalMessagesConsumedGroup2.get());
            assertEquals(totalMessagesSent, totalMessagesConsumedGroup3.get());
            assertEquals(totalMessagesSent, totalResult1);
            assertEquals(totalMessagesSent, totalResult2);
            assertEquals(totalMessagesSent, totalResult3);

            int actualMessagesSent = 0;
            try {
                producerExecutorService.awaitTermination(60, TimeUnit.SECONDS); // Wait for all producer threads to complete

                for (CompletableFuture<Integer> future : producerFutures) {
                    actualMessagesSent += future.get();
                }
            } catch (Exception e) {
                fail("Exception occurred : " + e.getMessage());
            }
            assertEquals(totalMessagesSent, actualMessagesSent);
        } catch (Exception e) {
            fail("Exception occurred : " + e.getMessage());
        }
    }

    @ParameterizedTest(name = "{displayName}.persister={0}")
    @ValueSource(strings = {NO_OP_PERSISTER, DEFAULT_STATE_PERSISTER})
    public void testConsumerCloseInGroupSequential(String persister) {
        ProducerRecord<byte[], byte[]> record = new ProducerRecord<>(tp.topic(), tp.partition(), null, "key".getBytes(), "value".getBytes());
        KafkaProducer<byte[], byte[]> producer = createProducer(new ByteArraySerializer(), new ByteArraySerializer());
        KafkaShareConsumer<byte[], byte[]> shareConsumer1 = createShareConsumer(new ByteArrayDeserializer(), new ByteArrayDeserializer(), "group1");
        shareConsumer1.subscribe(Collections.singleton(tp.topic()));
        KafkaShareConsumer<byte[], byte[]> shareConsumer2 = createShareConsumer(new ByteArrayDeserializer(), new ByteArrayDeserializer(), "group1");
        shareConsumer2.subscribe(Collections.singleton(tp.topic()));

        int totalMessages = 1500;
        for (int i = 0; i < totalMessages; i++) {
            producer.send(record);
        }
        producer.close();

        int consumer1MessageCount = 0;
        int consumer2MessageCount = 0;

        // Poll three times to receive records. The second poll acknowledges the records
        // from the first poll, and so on. The third poll's records are not acknowledged
        // because the consumer is closed, which makes the broker release the records fetched.
        ConsumerRecords<byte[], byte[]> records1 = shareConsumer1.poll(Duration.ofMillis(5000));
        consumer1MessageCount += records1.count();
        int consumer1MessageCountA = records1.count();
        records1 = shareConsumer1.poll(Duration.ofMillis(5000));
        consumer1MessageCount += records1.count();
        int consumer1MessageCountB = records1.count();
        records1 = shareConsumer1.poll(Duration.ofMillis(5000));
        int consumer1MessageCountC = records1.count();
        assertEquals(totalMessages, consumer1MessageCountA + consumer1MessageCountB + consumer1MessageCountC);
        shareConsumer1.close();

        int maxRetries = 10;
        int retries = 0;
        while (consumer1MessageCount + consumer2MessageCount < totalMessages && retries < maxRetries) {
            ConsumerRecords<byte[], byte[]> records2 = shareConsumer2.poll(Duration.ofMillis(5000));
            consumer2MessageCount += records2.count();
            retries++;
        }
        shareConsumer2.close();
        assertEquals(totalMessages, consumer1MessageCount + consumer2MessageCount);
    }

    @ParameterizedTest(name = "{displayName}.persister={0}")
    @ValueSource(strings = {NO_OP_PERSISTER, DEFAULT_STATE_PERSISTER})
    public void testMultipleConsumersInGroupFailureConcurrentConsumption(String persister) {
        AtomicInteger totalMessagesConsumed = new AtomicInteger(0);

        int consumerCount = 4;
        int producerCount = 4;
        int messagesPerProducer = 5000;

        ExecutorService consumerExecutorService = Executors.newFixedThreadPool(consumerCount);
        ExecutorService producerExecutorService = Executors.newFixedThreadPool(producerCount);

        for (int i = 0; i < producerCount; i++) {
            Runnable task = () -> produceMessages(messagesPerProducer);
            producerExecutorService.submit(task);
        }

        ConcurrentLinkedQueue<CompletableFuture<Integer>> futuresSuccess = new ConcurrentLinkedQueue<>();

        CountDownLatch startSignal = new CountDownLatch(1);

        int maxBytes = 1000000;

        consumerExecutorService.submit(() -> {
            // The "failing" consumer polls but immediately closes, which releases the records for the other consumers
            CompletableFuture<Integer> future = new CompletableFuture<>();
            AtomicInteger failedMessagesConsumed = new AtomicInteger(0);
            consumeMessages(failedMessagesConsumed, producerCount * messagesPerProducer, "group1", 0, 1, false, future);
            startSignal.countDown();
        });

        // Wait for the failed consumer to run
        try {
            boolean signalled = startSignal.await(15, TimeUnit.SECONDS);
            assertTrue(signalled);
        } catch (InterruptedException e) {
            fail("Exception awaiting start signal");
        }

        for (int i = 0; i < consumerCount; i++) {
            final int consumerNumber = i + 1;
            consumerExecutorService.submit(() -> {
                CompletableFuture<Integer> future = new CompletableFuture<>();
                futuresSuccess.add(future);
                consumeMessages(totalMessagesConsumed, producerCount * messagesPerProducer, "group1", consumerNumber, 40, true, future, Optional.of(maxBytes));
            });
        }
        producerExecutorService.shutdown();
        consumerExecutorService.shutdown();
        try {
            producerExecutorService.awaitTermination(60, TimeUnit.SECONDS); // Wait for all producer threads to complete
            consumerExecutorService.awaitTermination(60, TimeUnit.SECONDS); // Wait for all consumer threads to complete
            int totalSuccessResult = 0;
            for (CompletableFuture<Integer> future : futuresSuccess) {
                totalSuccessResult += future.get();
            }
            assertEquals(producerCount * messagesPerProducer, totalMessagesConsumed.get());
            assertEquals(producerCount * messagesPerProducer, totalSuccessResult);
        } catch (Exception e) {
            fail("Exception occurred : " + e.getMessage());
        }
    }

    @ParameterizedTest(name = "{displayName}.persister={0}")
    @ValueSource(strings = {NO_OP_PERSISTER, DEFAULT_STATE_PERSISTER})
    public void testAcquisitionLockTimeoutOnConsumer(String persister) throws InterruptedException {
        ProducerRecord<byte[], byte[]> producerRecord1 = new ProducerRecord<>(tp.topic(), tp.partition(), null,
            "key_1".getBytes(), "value_1".getBytes());
        ProducerRecord<byte[], byte[]> producerRecord2 = new ProducerRecord<>(tp.topic(), tp.partition(), null,
            "key_2".getBytes(), "value_2".getBytes());
        KafkaProducer<byte[], byte[]> producer = createProducer(new ByteArraySerializer(), new ByteArraySerializer());
        KafkaShareConsumer<byte[], byte[]> shareConsumer1 = createShareConsumer(new ByteArrayDeserializer(), new ByteArrayDeserializer(), "group1");
        shareConsumer1.subscribe(Collections.singleton(tp.topic()));

        producer.send(producerRecord1);

        // Poll two times to receive records. The first poll puts the acquisition lock and fetches the record.
        // Since, we are only sending one record and acquisition lock hasn't timed out, the second poll only acknowledges the
        // record from the first poll and no more fetch.
        ConsumerRecords<byte[], byte[]> records1 = shareConsumer1.poll(Duration.ofMillis(5000));
        assertEquals(1, records1.count());
        assertEquals("key_1", new String(records1.iterator().next().key()));
        assertEquals("value_1", new String(records1.iterator().next().value()));
        ConsumerRecords<byte[], byte[]> records2 = shareConsumer1.poll(Duration.ofMillis(500));
        assertEquals(0, records2.count());

        producer.send(producerRecord2);

        // Poll three times. The first poll puts the acquisition lock and fetches the record. Before the second poll,
        // acquisition lock times out and hence the consumer needs to fetch the record again. Since, the acquisition lock
        // hasn't timed out before the third poll, the third poll only acknowledges the record from the second poll and no more fetch.
        records1 = shareConsumer1.poll(Duration.ofMillis(5000));
        assertEquals(1, records1.count());
        assertEquals("key_2", new String(records1.iterator().next().key()));
        assertEquals("value_2", new String(records1.iterator().next().value()));

        // Allowing acquisition lock to expire.
        Thread.sleep(20000);

        records2 = shareConsumer1.poll(Duration.ofMillis(5000));
        assertEquals(1, records2.count());
        assertEquals("key_2", new String(records2.iterator().next().key()));
        assertEquals("value_2", new String(records2.iterator().next().value()));
        ConsumerRecords<byte[], byte[]> records3 = shareConsumer1.poll(Duration.ofMillis(500));
        assertEquals(0, records3.count());

        producer.close();
        shareConsumer1.close();
    }

    /**
     * Test to verify that the acknowledgement commit callback cannot invoke methods of KafkaShareConsumer.
     * The exception thrown is verified in {@link TestableAcknowledgeCommitCallbackWithShareConsumer}
     */
    @ParameterizedTest(name = "{displayName}.persister={0}")
    @ValueSource(strings = {NO_OP_PERSISTER, DEFAULT_STATE_PERSISTER})
    public void testAcknowledgeCommitCallbackCallsShareConsumerDisallowed(String persister) {
        ProducerRecord<byte[], byte[]> record = new ProducerRecord<>(tp.topic(), tp.partition(), null, "key".getBytes(), "value".getBytes());
        KafkaProducer<byte[], byte[]> producer = createProducer(new ByteArraySerializer(), new ByteArraySerializer());
        producer.send(record);
        KafkaShareConsumer<byte[], byte[]> shareConsumer = createShareConsumer(new ByteArrayDeserializer(), new ByteArrayDeserializer(), "group1");

        shareConsumer.setAcknowledgementCommitCallback(new TestableAcknowledgeCommitCallbackWithShareConsumer<>(shareConsumer));
        shareConsumer.subscribe(Collections.singleton(tp.topic()));

        // The acknowledgment commit callback will try to call a method of KafkaShareConsumer
        shareConsumer.poll(Duration.ofMillis(5000));
        // The second poll sends the acknowledgments implicitly.
        // The acknowledgement commit callback will be called and the exception is thrown.
        // This is verified inside the onComplete() method implementation.
        shareConsumer.poll(Duration.ofMillis(500));
        shareConsumer.close();
        producer.close();
    }

    private class TestableAcknowledgeCommitCallbackWithShareConsumer<K, V> implements AcknowledgementCommitCallback {
        private final KafkaShareConsumer<K, V> shareConsumer;

        TestableAcknowledgeCommitCallbackWithShareConsumer(KafkaShareConsumer<K, V> shareConsumer) {
            this.shareConsumer = shareConsumer;
        }

        @Override
        public void onComplete(Map<TopicIdPartition, Set<Long>> offsetsMap, Exception exception) {
            // Accessing methods of KafkaShareConsumer should throw an exception.
            assertThrows(IllegalStateException.class, shareConsumer::close);
            assertThrows(IllegalStateException.class, () -> shareConsumer.subscribe(Collections.singleton(tp.topic())));
            assertThrows(IllegalStateException.class, () -> shareConsumer.poll(Duration.ofMillis(5000)));
        }
    }

    /**
     * Test to verify that the acknowledgement commit callback can invoke KafkaShareConsumer.wakeup() and it
     * wakes up the enclosing poll.
     */
    @ParameterizedTest(name = "{displayName}.persister={0}")
    @ValueSource(strings = {NO_OP_PERSISTER, DEFAULT_STATE_PERSISTER})
    public void testAcknowledgeCommitCallbackCallsShareConsumerWakeup(String persister) {
        ProducerRecord<byte[], byte[]> record = new ProducerRecord<>(tp.topic(), tp.partition(), null, "key".getBytes(), "value".getBytes());
        KafkaProducer<byte[], byte[]> producer = createProducer(new ByteArraySerializer(), new ByteArraySerializer());
        producer.send(record);
        KafkaShareConsumer<byte[], byte[]> shareConsumer = createShareConsumer(new ByteArrayDeserializer(), new ByteArrayDeserializer(), "group1");

        // The acknowledgment commit callback will try to call a method of KafkaShareConsumer
        shareConsumer.setAcknowledgementCommitCallback(new TestableAcknowledgeCommitCallbackWakeup<>(shareConsumer));
        shareConsumer.subscribe(Collections.singleton(tp.topic()));

        shareConsumer.poll(Duration.ofMillis(5000));
        // The second poll sends the acknowledgments implicitly.
        shareConsumer.poll(Duration.ofMillis(1000));
        // Till now acknowledgement commit callback has not been called, so no exception thrown yet.
        // On 3rd poll, the acknowledgement commit callback will be called and the exception is thrown.
        assertThrows(WakeupException.class, () -> shareConsumer.poll(Duration.ofMillis(500)));
        shareConsumer.close();
        producer.close();
    }

    private static class TestableAcknowledgeCommitCallbackWakeup<K, V> implements AcknowledgementCommitCallback {
        private final KafkaShareConsumer<K, V> shareConsumer;

        TestableAcknowledgeCommitCallbackWakeup(KafkaShareConsumer<K, V> shareConsumer) {
            this.shareConsumer = shareConsumer;
        }

        @Override
        public void onComplete(Map<TopicIdPartition, Set<Long>> offsetsMap, Exception exception) {
            shareConsumer.wakeup();
        }
    }

    /**
     * Test to verify that the acknowledgement commit callback can throw an exception, and it is propagated
     * to the caller of poll().
     */
    @ParameterizedTest(name = "{displayName}.persister={0}")
    @ValueSource(strings = {NO_OP_PERSISTER, DEFAULT_STATE_PERSISTER})
    public void testAcknowledgeCommitCallbackThrowsException(String persister) {
        ProducerRecord<byte[], byte[]> record = new ProducerRecord<>(tp.topic(), tp.partition(), null, "key".getBytes(), "value".getBytes());
        KafkaProducer<byte[], byte[]> producer = createProducer(new ByteArraySerializer(), new ByteArraySerializer());
        producer.send(record);
        KafkaShareConsumer<byte[], byte[]> shareConsumer = createShareConsumer(new ByteArrayDeserializer(), new ByteArrayDeserializer(), "group1");

        shareConsumer.setAcknowledgementCommitCallback(new TestableAcknowledgeCommitCallbackThrows<>());
        shareConsumer.subscribe(Collections.singleton(tp.topic()));

        shareConsumer.poll(Duration.ofMillis(5000));

        // The second poll sends the acknowledgments implicitly.
        shareConsumer.poll(Duration.ofMillis(1000));

        // On the third poll, the acknowledgement commit callback will be called and the exception is thrown.
        assertThrows(org.apache.kafka.common.errors.OutOfOrderSequenceException.class, () -> shareConsumer.poll(Duration.ofMillis(500)));

        shareConsumer.close();
        producer.close();
    }

    private static class TestableAcknowledgeCommitCallbackThrows<K, V> implements AcknowledgementCommitCallback {
        @Override
        public void onComplete(Map<TopicIdPartition, Set<Long>> offsetsMap, Exception exception) {
            throw new org.apache.kafka.common.errors.OutOfOrderSequenceException("Exception thrown in TestableAcknowledgeCommitCallbackThrows.onComplete");
        }
    }

    /**
     * Test to verify that calling Thread.interrupt() before KafkaShareConsumer.poll(Duration)
     * causes it to throw InterruptException
     */
    @ParameterizedTest(name = "{displayName}.persister={0}")
    @ValueSource(strings = {NO_OP_PERSISTER, DEFAULT_STATE_PERSISTER})
    public void testPollThrowsInterruptExceptionIfInterrupted(String persister) {
        KafkaShareConsumer<byte[], byte[]> shareConsumer = createShareConsumer(new ByteArrayDeserializer(), new ByteArrayDeserializer(), "group1");
        shareConsumer.subscribe(Collections.singleton(tp.topic()));

        // interrupt the thread and call poll
        try {
            Thread.currentThread().interrupt();
            assertThrows(InterruptException.class, () -> shareConsumer.poll(Duration.ZERO));
        } finally {
            // clear interrupted state again since this thread may be reused by JUnit
            Thread.interrupted();
        }

        assertDoesNotThrow(() -> shareConsumer.poll(Duration.ZERO));
        shareConsumer.close();
    }

    /**
     * Test to verify that InvalidTopicException is thrown if the consumer subscribes
     * to an invalid topic.
     */
    @ParameterizedTest(name = "{displayName}.persister={0}")
    @ValueSource(strings = {NO_OP_PERSISTER, DEFAULT_STATE_PERSISTER})
    public void testSubscribeOnInvalidTopicThrowsInvalidTopicException(String persister) {
        KafkaShareConsumer<byte[], byte[]> shareConsumer = createShareConsumer(new ByteArrayDeserializer(), new ByteArrayDeserializer(), "group1");
        shareConsumer.subscribe(Collections.singleton("topic abc"));

        // The exception depends upon a metadata response which arrives asynchronously. If the delay is
        // too short, the poll might return before the error is known.
        assertThrows(InvalidTopicException.class, () -> shareConsumer.poll(Duration.ofMillis(10000)));
        shareConsumer.close();
    }

    /**
     * Test to ensure that a wakeup when records are buffered doesn't prevent the records
     * being returned on the next poll.
     */
    @ParameterizedTest(name = "{displayName}.persister={0}")
    @ValueSource(strings = {NO_OP_PERSISTER, DEFAULT_STATE_PERSISTER})
    public void testWakeupWithFetchedRecordsAvailable(String persister) {
        ProducerRecord<byte[], byte[]> record = new ProducerRecord<>(tp.topic(), tp.partition(), null, "key".getBytes(), "value".getBytes());
        KafkaProducer<byte[], byte[]> producer = createProducer(new ByteArraySerializer(), new ByteArraySerializer());
        producer.send(record);
        KafkaShareConsumer<byte[], byte[]> shareConsumer = createShareConsumer(new ByteArrayDeserializer(), new ByteArrayDeserializer(), "group1");
        shareConsumer.subscribe(Collections.singleton(tp.topic()));

        shareConsumer.wakeup();
        assertThrows(WakeupException.class, () -> shareConsumer.poll(Duration.ZERO));

        ConsumerRecords<byte[], byte[]> records = shareConsumer.poll(Duration.ofMillis(5000));
        assertEquals(1, records.count());

        shareConsumer.close();
        producer.close();
    }

    @ParameterizedTest(name = "{displayName}.persister={0}")
    @ValueSource(strings = {NO_OP_PERSISTER, DEFAULT_STATE_PERSISTER})
    public void testSubscriptionFollowedByTopicCreation(String persister) throws InterruptedException {
        KafkaProducer<byte[], byte[]> producer = createProducer(new ByteArraySerializer(), new ByteArraySerializer());
        KafkaShareConsumer<byte[], byte[]> shareConsumer = createShareConsumer(new ByteArrayDeserializer(), new ByteArrayDeserializer(), "group1");
        String topic = "foo";
        shareConsumer.subscribe(Collections.singleton(topic));

        // Topic is created post creation of share consumer and subscription
        createTopic(topic);

        ProducerRecord<byte[], byte[]> record = new ProducerRecord<>(topic, 0, null, "key".getBytes(), "value".getBytes());
        producer.send(record);

        TestUtils.waitForCondition(() -> {
            int records = shareConsumer.poll(Duration.ofMillis(2000)).count();
            return records == 1;
        }, DEFAULT_MAX_WAIT_MS, 100L, () -> "Failed to consume records for share consumer, metadata sync failed");

        producer.send(record);
        ConsumerRecords<byte[], byte[]> records = shareConsumer.poll(Duration.ofMillis(5000));
        assertEquals(1, records.count());
        producer.send(record);
        records = shareConsumer.poll(Duration.ofMillis(5000));
        assertEquals(1, records.count());
        shareConsumer.close();
        producer.close();
    }

    @ParameterizedTest(name = "{displayName}.persister={0}")
    @ValueSource(strings = {NO_OP_PERSISTER, DEFAULT_STATE_PERSISTER})
    public void testSubscriptionAndPollFollowedByTopicDeletion(String persister) throws InterruptedException, ExecutionException {
        String topic1 = "bar";
        String topic2 = "baz";
        createTopic(topic1);
        createTopic(topic2);

        ProducerRecord<byte[], byte[]> recordTopic1 = new ProducerRecord<>(topic1, 0, null, "key".getBytes(), "value".getBytes());
        ProducerRecord<byte[], byte[]> recordTopic2 = new ProducerRecord<>(topic2, 0, null, "key".getBytes(), "value".getBytes());
        KafkaProducer<byte[], byte[]> producer = createProducer(new ByteArraySerializer(), new ByteArraySerializer());

        KafkaShareConsumer<byte[], byte[]> shareConsumer = createShareConsumer(new ByteArrayDeserializer(), new ByteArrayDeserializer(), "group1");
        // Consumer subscribes to the topics -> bar and baz.
        shareConsumer.subscribe(Arrays.asList(topic1, topic2));

        producer.send(recordTopic1).get();
        TestUtils.waitForCondition(() -> shareConsumer.poll(Duration.ofMillis(2000)).count() == 1,
            DEFAULT_MAX_WAIT_MS, 100L, () -> "incorrect number of records");

        producer.send(recordTopic2);
        TestUtils.waitForCondition(() -> shareConsumer.poll(Duration.ofMillis(2000)).count() == 1,
            DEFAULT_MAX_WAIT_MS, 100L, () -> "incorrect number of records");

        // Topic bar is deleted, hence poll should not give any results.
        deleteTopic(topic1);
        ConsumerRecords<byte[], byte[]> records = shareConsumer.poll(Duration.ofMillis(500));
        assertEquals(0, records.count());

        producer.send(recordTopic2);
        // Poll should give the record from the non-deleted topic baz.
        TestUtils.waitForCondition(() -> shareConsumer.poll(Duration.ofMillis(2000)).count() == 1,
            DEFAULT_MAX_WAIT_MS, 100L, () -> "incorrect number of records");

        producer.send(recordTopic2);
        TestUtils.waitForCondition(() -> shareConsumer.poll(Duration.ofMillis(2000)).count() == 1,
            DEFAULT_MAX_WAIT_MS, 100L, () -> "incorrect number of records");
        shareConsumer.close();
        producer.close();
    }

    @ParameterizedTest(name = "{displayName}.persister={0}")
    @ValueSource(strings = {NO_OP_PERSISTER, DEFAULT_STATE_PERSISTER})
    public void testLsoMovementByRecordsDeletion(String persister) {
        KafkaProducer<byte[], byte[]> producer = createProducer(new ByteArraySerializer(), new ByteArraySerializer());
        ProducerRecord<byte[], byte[]> record = new ProducerRecord<>(tp.topic(), 0, null, "key".getBytes(), "value".getBytes());

        // We write 10 records to the topic, so they would be written from offsets 0-9 on the topic.
        try {
            for (int i = 0; i < 10; i++) {
                producer.send(record).get();
            }
        } catch (Exception e) {
            fail("Failed to send records: " + e);
        }

        Admin adminClient = createAdminClient();
        // We delete records before offset 5, so the LSO should move to 5.
        adminClient.deleteRecords(Collections.singletonMap(tp, RecordsToDelete.beforeOffset(5L)));

        AtomicInteger totalMessagesConsumed = new AtomicInteger(0);
        CompletableFuture<Integer> future = new CompletableFuture<>();
        consumeMessages(totalMessagesConsumed, 5, "group1", 1, 10, true, future);
        // The records returned belong to offsets 5-9.
        assertEquals(5, totalMessagesConsumed.get());
        try {
            assertEquals(5, future.get());
        } catch (Exception e) {
            fail("Exception occurred : " + e.getMessage());
        }

        // We write 5 records to the topic, so they would be written from offsets 10-14 on the topic.
        try {
            for (int i = 0; i < 5; i++) {
                producer.send(record).get();
            }
        } catch (Exception e) {
            fail("Failed to send records: " + e);
        }

        // We delete records before offset 14, so the LSO should move to 14.
        adminClient.deleteRecords(Collections.singletonMap(tp, RecordsToDelete.beforeOffset(14L)));

        totalMessagesConsumed = new AtomicInteger(0);
        future = new CompletableFuture<>();
        consumeMessages(totalMessagesConsumed, 1, "group1", 1, 10, true, future);
        // The record returned belong to offset 14.
        assertEquals(1, totalMessagesConsumed.get());
        try {
            assertEquals(1, future.get());
        } catch (Exception e) {
            fail("Exception occurred : " + e.getMessage());
        }

        // We delete records before offset 15, so the LSO should move to 15 and now no records should be returned.
        adminClient.deleteRecords(Collections.singletonMap(tp, RecordsToDelete.beforeOffset(15L)));

        totalMessagesConsumed = new AtomicInteger(0);
        future = new CompletableFuture<>();
        consumeMessages(totalMessagesConsumed, 0, "group1", 1, 5, true, future);
        assertEquals(0, totalMessagesConsumed.get());
        try {
            assertEquals(0, future.get());
        } catch (Exception e) {
            fail("Exception occurred : " + e.getMessage());
        }
        adminClient.close();
        producer.close();
    }

    private CompletableFuture<Integer> produceMessages(int messageCount) {
        CompletableFuture<Integer> future = new CompletableFuture<>();
        Future<?>[] recordFutures = new Future<?>[messageCount];
        int messagesSent = 0;
        try (KafkaProducer<byte[], byte[]> producer = createProducer(new ByteArraySerializer(), new ByteArraySerializer())) {
            ProducerRecord<byte[], byte[]> record = new ProducerRecord<>(tp.topic(), tp.partition(), null, "key".getBytes(), "value".getBytes());
            for (int i = 0; i < messageCount; i++) {
                recordFutures[i] = producer.send(record);
            }
            for (int i = 0; i < messageCount; i++) {
                try {
                    recordFutures[i].get();
                    messagesSent++;
                } catch (Exception e) {
                    fail("Failed to send record: " + e);
                }
            }
        } finally {
            future.complete(messagesSent);
        }
        return future;
    }

    private void produceMessagesWithTimestamp(int messageCount, long startingTimestamp) {
        try (KafkaProducer<byte[], byte[]> producer = createProducer(new ByteArraySerializer(), new ByteArraySerializer())) {
            for (int i = 0; i < messageCount; i++) {
                ProducerRecord<byte[], byte[]> record = new ProducerRecord<>(tp.topic(), tp.partition(), startingTimestamp + i,
                    ("key " + i).getBytes(), ("value " + i).getBytes());
                producer.send(record);
            }
            producer.flush();
        }
    }

    private void consumeMessages(AtomicInteger totalMessagesConsumed,
                                 int totalMessages,
                                 String groupId,
                                 int consumerNumber,
                                 int maxPolls,
                                 boolean commit,
                                 CompletableFuture<Integer> future) {
        consumeMessages(totalMessagesConsumed, totalMessages, groupId, consumerNumber, maxPolls, commit, future, Optional.empty());
    }

    private void consumeMessages(AtomicInteger totalMessagesConsumed,
                                 int totalMessages,
                                 String groupId,
                                 int consumerNumber,
                                 int maxPolls,
                                 boolean commit,
                                 CompletableFuture<Integer> future,
                                 Optional<Integer> maxFetchBytes) {
        KafkaShareConsumer<byte[], byte[]> shareConsumer;
        Map<TopicPartition, Set<Long>> partitionOffsetsMap = new HashMap<>();
        Map<TopicPartition, Exception> partitionExceptionMap = new HashMap<>();
        if (maxFetchBytes.isPresent()) {
            shareConsumer = createShareConsumer(new ByteArrayDeserializer(), new ByteArrayDeserializer(), groupId,
                Collections.singletonMap(ConsumerConfig.MAX_PARTITION_FETCH_BYTES_CONFIG, String.valueOf(maxFetchBytes.get())));
        } else {
            shareConsumer = createShareConsumer(new ByteArrayDeserializer(), new ByteArrayDeserializer(), groupId);
        }
        shareConsumer.setAcknowledgementCommitCallback(new TestableAcknowledgeCommitCallback(partitionOffsetsMap, partitionExceptionMap));
        shareConsumer.subscribe(Collections.singleton(tp.topic()));
        int messagesConsumed = 0;
        int retries = 0;
        try {
            if (totalMessages > 0) {
                while (totalMessagesConsumed.get() < totalMessages && retries < maxPolls) {
                    ConsumerRecords<byte[], byte[]> records = shareConsumer.poll(Duration.ofMillis(2000));
                    messagesConsumed += records.count();
                    totalMessagesConsumed.addAndGet(records.count());
                    retries++;
                }
            } else {
                while (retries < maxPolls) {
                    ConsumerRecords<byte[], byte[]> records = shareConsumer.poll(Duration.ofMillis(2000));
                    messagesConsumed += records.count();
                    totalMessagesConsumed.addAndGet(records.count());
                    retries++;
                }
            }

            if (commit) {
                // Complete acknowledgement of the records
                shareConsumer.commitSync(Duration.ofMillis(10000));
            }
        } catch (Exception e) {
            fail("Consumer " + consumerNumber + " failed with exception: " + e);
        } finally {
            shareConsumer.close();
            future.complete(messagesConsumed);
        }
    }

    private <K, V> List<ConsumerRecord<K, V>> consumeRecords(KafkaShareConsumer<K, V> consumer,
                                                             int numRecords) {
        ArrayList<ConsumerRecord<K, V>> accumulatedRecords = new ArrayList<>();
        long startTimeMs = System.currentTimeMillis();
        while (accumulatedRecords.size() < numRecords) {
            ConsumerRecords<K, V> records = consumer.poll(Duration.ofMillis(100));
            records.forEach(accumulatedRecords::add);
            long currentTimeMs = System.currentTimeMillis();
            if (currentTimeMs - startTimeMs > 60000) {
                fail("Timed out before consuming expected records.");
            }
        }
        return accumulatedRecords;
    }

    private void createTopic(String topicName) {
        Properties props = cluster.clientProperties();
        try (Admin admin = Admin.create(props)) {
            admin.createTopics(Collections.singleton(new NewTopic(topicName, 1, (short) 1))).all().get();
        } catch (Exception e) {
            fail("Failed to create topic");
        }
    }

    private void deleteTopic(String topicName) {
        Properties props = cluster.clientProperties();
        try (Admin admin = Admin.create(props)) {
            admin.deleteTopics(Collections.singleton(topicName)).all().get();
        } catch (Exception e) {
            fail("Failed to create topic");
        }
    }

    private Admin createAdminClient() {
        Properties props = cluster.clientProperties();
        return Admin.create(props);
    }

    private <K, V> KafkaProducer<K, V> createProducer(Serializer<K> keySerializer,
                                                      Serializer<V> valueSerializer) {
        Properties props = cluster.clientProperties();
        return new KafkaProducer<>(props, keySerializer, valueSerializer);
    }

    private <K, V> KafkaProducer<K, V> createProducer(Serializer<K> keySerializer,
                                                      Serializer<V> valueSerializer,
                                                      String transactionalId) {
        Properties props = cluster.clientProperties();
        props.put(ProducerConfig.TRANSACTIONAL_ID_CONFIG, transactionalId);
        return new KafkaProducer<>(props, keySerializer, valueSerializer);
    }

    private <K, V> KafkaShareConsumer<K, V> createShareConsumer(Deserializer<K> keyDeserializer,
                                                                Deserializer<V> valueDeserializer,
                                                                String groupId) {
        Properties props = cluster.clientProperties();
        props.put(ConsumerConfig.GROUP_ID_CONFIG, groupId);
        return new KafkaShareConsumer<>(props, keyDeserializer, valueDeserializer);
    }

    private <K, V> KafkaShareConsumer<K, V> createShareConsumer(Deserializer<K> keyDeserializer,
                                                                Deserializer<V> valueDeserializer,
                                                                String groupId,
                                                                Map<?, ?> additionalProperties) {
        Properties props = cluster.clientProperties();
        props.put(ConsumerConfig.GROUP_ID_CONFIG, groupId);
        props.putAll(additionalProperties);
        return new KafkaShareConsumer<>(props, keyDeserializer, valueDeserializer);
    }

    private void warmup() throws InterruptedException, ExecutionException, TimeoutException {
        createTopic(warmupTp.topic());
        TestUtils.waitForCondition(() ->
<<<<<<< HEAD
                !scala.collection.JavaConverters.seqAsJavaList(cluster.brokers().get(0).metadataCache().getAliveBrokerNodes(new ListenerName("EXTERNAL"))).isEmpty(),
            DEFAULT_MAX_WAIT_MS, 100L, () -> "cache not up yet");
=======
                        !cluster.brokers().get(0).metadataCache().getAliveBrokerNodes(new ListenerName("EXTERNAL")).isEmpty(),
                DEFAULT_MAX_WAIT_MS, 100L, () -> "cache not up yet");
>>>>>>> 203f3237
        ProducerRecord<byte[], byte[]> record = new ProducerRecord<>(warmupTp.topic(), warmupTp.partition(), null, "key".getBytes(), "value".getBytes());
        KafkaProducer<byte[], byte[]> producer = createProducer(new ByteArraySerializer(), new ByteArraySerializer());
        KafkaShareConsumer<byte[], byte[]> shareConsumer = createShareConsumer(new ByteArrayDeserializer(), new ByteArrayDeserializer(), "warmupgroup1");
        Set<String> subscription = Collections.singleton(warmupTp.topic());
        try {
            producer.send(record).get(15000, TimeUnit.MILLISECONDS);
            shareConsumer.subscribe(subscription);
            TestUtils.waitForCondition(
                () -> shareConsumer.poll(Duration.ofMillis(5000)).count() == 1, 30000, 200L, () -> "warmup record not received");
        } finally {
            producer.close();
            shareConsumer.close();
        }
    }
}<|MERGE_RESOLUTION|>--- conflicted
+++ resolved
@@ -1685,13 +1685,8 @@
     private void warmup() throws InterruptedException, ExecutionException, TimeoutException {
         createTopic(warmupTp.topic());
         TestUtils.waitForCondition(() ->
-<<<<<<< HEAD
-                !scala.collection.JavaConverters.seqAsJavaList(cluster.brokers().get(0).metadataCache().getAliveBrokerNodes(new ListenerName("EXTERNAL"))).isEmpty(),
+                !cluster.brokers().get(0).metadataCache().getAliveBrokerNodes(new ListenerName("EXTERNAL")).isEmpty(),
             DEFAULT_MAX_WAIT_MS, 100L, () -> "cache not up yet");
-=======
-                        !cluster.brokers().get(0).metadataCache().getAliveBrokerNodes(new ListenerName("EXTERNAL")).isEmpty(),
-                DEFAULT_MAX_WAIT_MS, 100L, () -> "cache not up yet");
->>>>>>> 203f3237
         ProducerRecord<byte[], byte[]> record = new ProducerRecord<>(warmupTp.topic(), warmupTp.partition(), null, "key".getBytes(), "value".getBytes());
         KafkaProducer<byte[], byte[]> producer = createProducer(new ByteArraySerializer(), new ByteArraySerializer());
         KafkaShareConsumer<byte[], byte[]> shareConsumer = createShareConsumer(new ByteArrayDeserializer(), new ByteArrayDeserializer(), "warmupgroup1");
