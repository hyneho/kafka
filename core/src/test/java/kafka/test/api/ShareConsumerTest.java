--- conflicted
+++ resolved
@@ -236,17 +236,12 @@
         assertEquals(0, records.count());
     }
 
-<<<<<<< HEAD
-    @Test
-    public void testSubscriptionAndPoll() {
-        KafkaShareConsumer<byte[], byte[]> shareConsumer = createShareConsumer(new ByteArrayDeserializer(), new ByteArrayDeserializer(), "group1");
-        shareConsumer.subscribe(Collections.singleton(tp.topic()));
-        alterShareAutoOffsetReset("group1", "earliest");
-=======
     @ParameterizedTest(name = "{displayName}.persister={0}")
     @ValueSource(strings = {NO_OP_PERSISTER, DEFAULT_STATE_PERSISTER})
     public void testSubscriptionAndPoll(String persister) {
->>>>>>> 0707c1fd
+        KafkaShareConsumer<byte[], byte[]> shareConsumer = createShareConsumer(new ByteArrayDeserializer(), new ByteArrayDeserializer(), "group1");
+        shareConsumer.subscribe(Collections.singleton(tp.topic()));
+        alterShareAutoOffsetReset("group1", "earliest");
         ProducerRecord<byte[], byte[]> record = new ProducerRecord<>(tp.topic(), tp.partition(), null, "key".getBytes(), "value".getBytes());
         KafkaProducer<byte[], byte[]> producer = createProducer(new ByteArraySerializer(), new ByteArraySerializer());
         producer.send(record);
@@ -256,17 +251,12 @@
         producer.close();
     }
 
-<<<<<<< HEAD
-    @Test
-    public void testSubscriptionAndPollMultiple() {
-        KafkaShareConsumer<byte[], byte[]> shareConsumer = createShareConsumer(new ByteArrayDeserializer(), new ByteArrayDeserializer(), "group1");
-        shareConsumer.subscribe(Collections.singleton(tp.topic()));
-        alterShareAutoOffsetReset("group1", "earliest");
-=======
     @ParameterizedTest(name = "{displayName}.persister={0}")
     @ValueSource(strings = {NO_OP_PERSISTER, DEFAULT_STATE_PERSISTER})
     public void testSubscriptionAndPollMultiple(String persister) {
->>>>>>> 0707c1fd
+        KafkaShareConsumer<byte[], byte[]> shareConsumer = createShareConsumer(new ByteArrayDeserializer(), new ByteArrayDeserializer(), "group1");
+        shareConsumer.subscribe(Collections.singleton(tp.topic()));
+        alterShareAutoOffsetReset("group1", "earliest");
         ProducerRecord<byte[], byte[]> record = new ProducerRecord<>(tp.topic(), tp.partition(), null, "key".getBytes(), "value".getBytes());
         KafkaProducer<byte[], byte[]> producer = createProducer(new ByteArraySerializer(), new ByteArraySerializer());
         producer.send(record);
@@ -402,18 +392,13 @@
         }
     }
 
-<<<<<<< HEAD
-    @Test
-    public void testHeaders() {
-        KafkaShareConsumer<byte[], byte[]> shareConsumer = createShareConsumer(new ByteArrayDeserializer(), new ByteArrayDeserializer(), "group1");
-        shareConsumer.subscribe(Collections.singleton(tp.topic()));
-        alterShareAutoOffsetReset("group1", "earliest");
-
-=======
     @ParameterizedTest(name = "{displayName}.persister={0}")
     @ValueSource(strings = {NO_OP_PERSISTER, DEFAULT_STATE_PERSISTER})
     public void testHeaders(String persister) {
->>>>>>> 0707c1fd
+        KafkaShareConsumer<byte[], byte[]> shareConsumer = createShareConsumer(new ByteArrayDeserializer(), new ByteArrayDeserializer(), "group1");
+        shareConsumer.subscribe(Collections.singleton(tp.topic()));
+        alterShareAutoOffsetReset("group1", "earliest");
+
         int numRecords = 1;
         ProducerRecord<byte[], byte[]> record = new ProducerRecord<>(tp.topic(), tp.partition(), null, "key".getBytes(), "value".getBytes());
         record.headers().add("headerKey", "headerValue".getBytes());
@@ -470,12 +455,6 @@
         long startingTimestamp = System.currentTimeMillis();
         produceMessagesWithTimestamp(numRecords, startingTimestamp);
 
-<<<<<<< HEAD
-=======
-        KafkaShareConsumer<byte[], byte[]> shareConsumer = createShareConsumer(new ByteArrayDeserializer(), new ByteArrayDeserializer(),
-            "group1", Collections.singletonMap(ConsumerConfig.MAX_POLL_RECORDS_CONFIG, String.valueOf(maxPollRecords)));
-        shareConsumer.subscribe(Collections.singleton(tp.topic()));
->>>>>>> 0707c1fd
         List<ConsumerRecord<byte[], byte[]>> records = consumeRecords(shareConsumer, numRecords);
         long i = 0L;
         for (ConsumerRecord<byte[], byte[]> record : records) {
@@ -495,18 +474,13 @@
         producer.close();
     }
 
-<<<<<<< HEAD
-    @Test
-    public void testControlRecordsSkipped() throws Exception {
-        KafkaShareConsumer<byte[], byte[]> shareConsumer = createShareConsumer(new ByteArrayDeserializer(), new ByteArrayDeserializer(), "group1");
-        shareConsumer.subscribe(Collections.singleton(tp.topic()));
-        alterShareAutoOffsetReset("group1", "earliest");
-
-=======
     @ParameterizedTest(name = "{displayName}.persister={0}")
     @ValueSource(strings = {NO_OP_PERSISTER, DEFAULT_STATE_PERSISTER})
     public void testControlRecordsSkipped(String persister) throws Exception {
->>>>>>> 0707c1fd
+        KafkaShareConsumer<byte[], byte[]> shareConsumer = createShareConsumer(new ByteArrayDeserializer(), new ByteArrayDeserializer(), "group1");
+        shareConsumer.subscribe(Collections.singleton(tp.topic()));
+        alterShareAutoOffsetReset("group1", "earliest");
+
         ProducerRecord<byte[], byte[]> record = new ProducerRecord<>(tp.topic(), tp.partition(), null, "key".getBytes(), "value".getBytes());
 
         KafkaProducer<byte[], byte[]> transactionalProducer = createProducer(new ByteArraySerializer(), new ByteArraySerializer(), "T1");
@@ -545,17 +519,12 @@
         transactionalProducer.close();
     }
 
-<<<<<<< HEAD
-    @Test
-    public void testExplicitAcknowledgeSuccess() {
-        KafkaShareConsumer<byte[], byte[]> shareConsumer = createShareConsumer(new ByteArrayDeserializer(), new ByteArrayDeserializer(), "group1");
-        shareConsumer.subscribe(Collections.singleton(tp.topic()));
-        alterShareAutoOffsetReset("group1", "earliest");
-=======
     @ParameterizedTest(name = "{displayName}.persister={0}")
     @ValueSource(strings = {NO_OP_PERSISTER, DEFAULT_STATE_PERSISTER})
     public void testExplicitAcknowledgeSuccess(String persister) {
->>>>>>> 0707c1fd
+        KafkaShareConsumer<byte[], byte[]> shareConsumer = createShareConsumer(new ByteArrayDeserializer(), new ByteArrayDeserializer(), "group1");
+        shareConsumer.subscribe(Collections.singleton(tp.topic()));
+        alterShareAutoOffsetReset("group1", "earliest");
         ProducerRecord<byte[], byte[]> record = new ProducerRecord<>(tp.topic(), tp.partition(), null, "key".getBytes(), "value".getBytes());
         KafkaProducer<byte[], byte[]> producer = createProducer(new ByteArraySerializer(), new ByteArraySerializer());
         producer.send(record);
@@ -569,17 +538,12 @@
         producer.close();
     }
 
-<<<<<<< HEAD
-    @Test
-    public void testExplicitAcknowledgeCommitSuccess() {
-        KafkaShareConsumer<byte[], byte[]> shareConsumer = createShareConsumer(new ByteArrayDeserializer(), new ByteArrayDeserializer(), "group1");
-        shareConsumer.subscribe(Collections.singleton(tp.topic()));
-        alterShareAutoOffsetReset("group1", "earliest");
-=======
     @ParameterizedTest(name = "{displayName}.persister={0}")
     @ValueSource(strings = {NO_OP_PERSISTER, DEFAULT_STATE_PERSISTER})
     public void testExplicitAcknowledgeCommitSuccess(String persister) {
->>>>>>> 0707c1fd
+        KafkaShareConsumer<byte[], byte[]> shareConsumer = createShareConsumer(new ByteArrayDeserializer(), new ByteArrayDeserializer(), "group1");
+        shareConsumer.subscribe(Collections.singleton(tp.topic()));
+        alterShareAutoOffsetReset("group1", "earliest");
         ProducerRecord<byte[], byte[]> record = new ProducerRecord<>(tp.topic(), tp.partition(), null, "key".getBytes(), "value".getBytes());
         KafkaProducer<byte[], byte[]> producer = createProducer(new ByteArraySerializer(), new ByteArraySerializer());
         producer.send(record);
@@ -595,20 +559,15 @@
         producer.close();
     }
 
-<<<<<<< HEAD
-    @Test
-    public void testExplicitAcknowledgementCommitAsync() throws InterruptedException {
+    @ParameterizedTest(name = "{displayName}.persister={0}")
+    @ValueSource(strings = {NO_OP_PERSISTER, DEFAULT_STATE_PERSISTER})
+    public void testExplicitAcknowledgementCommitAsync(String persister) throws InterruptedException {
         KafkaShareConsumer<byte[], byte[]> shareConsumer1 = createShareConsumer(new ByteArrayDeserializer(), new ByteArrayDeserializer(), "group1");
         KafkaShareConsumer<byte[], byte[]> shareConsumer2 = createShareConsumer(new ByteArrayDeserializer(), new ByteArrayDeserializer(), "group1");
         shareConsumer1.subscribe(Collections.singleton(tp.topic()));
         shareConsumer2.subscribe(Collections.singleton(tp.topic()));
         alterShareAutoOffsetReset("group1", "earliest");
 
-=======
-    @ParameterizedTest(name = "{displayName}.persister={0}")
-    @ValueSource(strings = {NO_OP_PERSISTER, DEFAULT_STATE_PERSISTER})
-    public void testExplicitAcknowledgementCommitAsync(String persister) throws InterruptedException {
->>>>>>> 0707c1fd
         ProducerRecord<byte[], byte[]> record1 = new ProducerRecord<>(tp.topic(), tp.partition(), null, "key".getBytes(), "value".getBytes());
         ProducerRecord<byte[], byte[]> record2 = new ProducerRecord<>(tp.topic(), tp.partition(), null, "key".getBytes(), "value".getBytes());
         ProducerRecord<byte[], byte[]> record3 = new ProducerRecord<>(tp.topic(), tp.partition(), null, "key".getBytes(), "value".getBytes());
@@ -654,18 +613,13 @@
         assertNull(partitionExceptionMap1.get(tp));
     }
 
-<<<<<<< HEAD
-    @Test
-    public void testExplicitAcknowledgementCommitAsyncPartialBatch() {
+    @ParameterizedTest(name = "{displayName}.persister={0}")
+    @ValueSource(strings = {NO_OP_PERSISTER, DEFAULT_STATE_PERSISTER})
+    public void testExplicitAcknowledgementCommitAsyncPartialBatch(String persister) {
         KafkaShareConsumer<byte[], byte[]> shareConsumer1 = createShareConsumer(new ByteArrayDeserializer(), new ByteArrayDeserializer(), "group1");
         shareConsumer1.subscribe(Collections.singleton(tp.topic()));
         alterShareAutoOffsetReset("group1", "earliest");
 
-=======
-    @ParameterizedTest(name = "{displayName}.persister={0}")
-    @ValueSource(strings = {NO_OP_PERSISTER, DEFAULT_STATE_PERSISTER})
-    public void testExplicitAcknowledgementCommitAsyncPartialBatch(String persister) {
->>>>>>> 0707c1fd
         ProducerRecord<byte[], byte[]> record1 = new ProducerRecord<>(tp.topic(), tp.partition(), null, "key".getBytes(), "value".getBytes());
         ProducerRecord<byte[], byte[]> record2 = new ProducerRecord<>(tp.topic(), tp.partition(), null, "key".getBytes(), "value".getBytes());
         ProducerRecord<byte[], byte[]> record3 = new ProducerRecord<>(tp.topic(), tp.partition(), null, "key".getBytes(), "value".getBytes());
@@ -720,17 +674,12 @@
         assertNull(partitionExceptionMap.get(tp));
     }
 
-<<<<<<< HEAD
-    @Test
-    public void testExplicitAcknowledgeReleasePollAccept() {
-        KafkaShareConsumer<byte[], byte[]> shareConsumer = createShareConsumer(new ByteArrayDeserializer(), new ByteArrayDeserializer(), "group1");
-        shareConsumer.subscribe(Collections.singleton(tp.topic()));
-        alterShareAutoOffsetReset("group1", "earliest");
-=======
     @ParameterizedTest(name = "{displayName}.persister={0}")
     @ValueSource(strings = {NO_OP_PERSISTER, DEFAULT_STATE_PERSISTER})
     public void testExplicitAcknowledgeReleasePollAccept(String persister) {
->>>>>>> 0707c1fd
+        KafkaShareConsumer<byte[], byte[]> shareConsumer = createShareConsumer(new ByteArrayDeserializer(), new ByteArrayDeserializer(), "group1");
+        shareConsumer.subscribe(Collections.singleton(tp.topic()));
+        alterShareAutoOffsetReset("group1", "earliest");
         ProducerRecord<byte[], byte[]> record = new ProducerRecord<>(tp.topic(), tp.partition(), null, "key".getBytes(), "value".getBytes());
         KafkaProducer<byte[], byte[]> producer = createProducer(new ByteArraySerializer(), new ByteArraySerializer());
         producer.send(record);
@@ -746,17 +695,12 @@
         producer.close();
     }
 
-<<<<<<< HEAD
-    @Test
-    public void testExplicitAcknowledgeReleaseAccept() {
-        KafkaShareConsumer<byte[], byte[]> shareConsumer = createShareConsumer(new ByteArrayDeserializer(), new ByteArrayDeserializer(), "group1");
-        shareConsumer.subscribe(Collections.singleton(tp.topic()));
-        alterShareAutoOffsetReset("group1", "earliest");
-=======
     @ParameterizedTest(name = "{displayName}.persister={0}")
     @ValueSource(strings = {NO_OP_PERSISTER, DEFAULT_STATE_PERSISTER})
     public void testExplicitAcknowledgeReleaseAccept(String persister) {
->>>>>>> 0707c1fd
+        KafkaShareConsumer<byte[], byte[]> shareConsumer = createShareConsumer(new ByteArrayDeserializer(), new ByteArrayDeserializer(), "group1");
+        shareConsumer.subscribe(Collections.singleton(tp.topic()));
+        alterShareAutoOffsetReset("group1", "earliest");
         ProducerRecord<byte[], byte[]> record = new ProducerRecord<>(tp.topic(), tp.partition(), null, "key".getBytes(), "value".getBytes());
         KafkaProducer<byte[], byte[]> producer = createProducer(new ByteArraySerializer(), new ByteArraySerializer());
         producer.send(record);
@@ -770,17 +714,12 @@
         producer.close();
     }
 
-<<<<<<< HEAD
-    @Test
-    public void testExplicitAcknowledgeReleaseClose() {
-        KafkaShareConsumer<byte[], byte[]> shareConsumer = createShareConsumer(new ByteArrayDeserializer(), new ByteArrayDeserializer(), "group1");
-        shareConsumer.subscribe(Collections.singleton(tp.topic()));
-        alterShareAutoOffsetReset("group1", "earliest");
-=======
     @ParameterizedTest(name = "{displayName}.persister={0}")
     @ValueSource(strings = {NO_OP_PERSISTER, DEFAULT_STATE_PERSISTER})
     public void testExplicitAcknowledgeReleaseClose(String persister) {
->>>>>>> 0707c1fd
+        KafkaShareConsumer<byte[], byte[]> shareConsumer = createShareConsumer(new ByteArrayDeserializer(), new ByteArrayDeserializer(), "group1");
+        shareConsumer.subscribe(Collections.singleton(tp.topic()));
+        alterShareAutoOffsetReset("group1", "earliest");
         ProducerRecord<byte[], byte[]> record = new ProducerRecord<>(tp.topic(), tp.partition(), null, "key".getBytes(), "value".getBytes());
         KafkaProducer<byte[], byte[]> producer = createProducer(new ByteArraySerializer(), new ByteArraySerializer());
         producer.send(record);
@@ -791,18 +730,12 @@
         producer.close();
     }
 
-
-<<<<<<< HEAD
-    @Test
-    public void testExplicitAcknowledgeThrowsNotInBatch() {
-        KafkaShareConsumer<byte[], byte[]> shareConsumer = createShareConsumer(new ByteArrayDeserializer(), new ByteArrayDeserializer(), "group1");
-        shareConsumer.subscribe(Collections.singleton(tp.topic()));
-        alterShareAutoOffsetReset("group1", "earliest");
-=======
     @ParameterizedTest(name = "{displayName}.persister={0}")
     @ValueSource(strings = {NO_OP_PERSISTER, DEFAULT_STATE_PERSISTER})
     public void testExplicitAcknowledgeThrowsNotInBatch(String persister) {
->>>>>>> 0707c1fd
+        KafkaShareConsumer<byte[], byte[]> shareConsumer = createShareConsumer(new ByteArrayDeserializer(), new ByteArrayDeserializer(), "group1");
+        shareConsumer.subscribe(Collections.singleton(tp.topic()));
+        alterShareAutoOffsetReset("group1", "earliest");
         ProducerRecord<byte[], byte[]> record = new ProducerRecord<>(tp.topic(), tp.partition(), null, "key".getBytes(), "value".getBytes());
         KafkaProducer<byte[], byte[]> producer = createProducer(new ByteArraySerializer(), new ByteArraySerializer());
         producer.send(record);
@@ -817,17 +750,12 @@
         producer.close();
     }
 
-<<<<<<< HEAD
-    @Test
-    public void testImplicitAcknowledgeFailsExplicit() {
-        KafkaShareConsumer<byte[], byte[]> shareConsumer = createShareConsumer(new ByteArrayDeserializer(), new ByteArrayDeserializer(), "group1");
-        shareConsumer.subscribe(Collections.singleton(tp.topic()));
-        alterShareAutoOffsetReset("group1", "earliest");
-=======
     @ParameterizedTest(name = "{displayName}.persister={0}")
     @ValueSource(strings = {NO_OP_PERSISTER, DEFAULT_STATE_PERSISTER})
     public void testImplicitAcknowledgeFailsExplicit(String persister) {
->>>>>>> 0707c1fd
+        KafkaShareConsumer<byte[], byte[]> shareConsumer = createShareConsumer(new ByteArrayDeserializer(), new ByteArrayDeserializer(), "group1");
+        shareConsumer.subscribe(Collections.singleton(tp.topic()));
+        alterShareAutoOffsetReset("group1", "earliest");
         ProducerRecord<byte[], byte[]> record = new ProducerRecord<>(tp.topic(), tp.partition(), null, "key".getBytes(), "value".getBytes());
         KafkaProducer<byte[], byte[]> producer = createProducer(new ByteArraySerializer(), new ByteArraySerializer());
         producer.send(record);
@@ -841,17 +769,12 @@
         producer.close();
     }
 
-<<<<<<< HEAD
-    @Test
-    public void testImplicitAcknowledgeCommitSync() {
-        KafkaShareConsumer<byte[], byte[]> shareConsumer = createShareConsumer(new ByteArrayDeserializer(), new ByteArrayDeserializer(), "group1");
-        shareConsumer.subscribe(Collections.singleton(tp.topic()));
-        alterShareAutoOffsetReset("group1", "earliest");
-=======
     @ParameterizedTest(name = "{displayName}.persister={0}")
     @ValueSource(strings = {NO_OP_PERSISTER, DEFAULT_STATE_PERSISTER})
     public void testImplicitAcknowledgeCommitSync(String persister) {
->>>>>>> 0707c1fd
+        KafkaShareConsumer<byte[], byte[]> shareConsumer = createShareConsumer(new ByteArrayDeserializer(), new ByteArrayDeserializer(), "group1");
+        shareConsumer.subscribe(Collections.singleton(tp.topic()));
+        alterShareAutoOffsetReset("group1", "earliest");
         ProducerRecord<byte[], byte[]> record = new ProducerRecord<>(tp.topic(), tp.partition(), null, "key".getBytes(), "value".getBytes());
         KafkaProducer<byte[], byte[]> producer = createProducer(new ByteArraySerializer(), new ByteArraySerializer());
         producer.send(record);
@@ -867,18 +790,13 @@
         producer.close();
     }
 
-<<<<<<< HEAD
-    @Test
-    public void testImplicitAcknowledgementCommitAsync() throws InterruptedException {
-        KafkaShareConsumer<byte[], byte[]> shareConsumer = createShareConsumer(new ByteArrayDeserializer(), new ByteArrayDeserializer(), "group1");
-        shareConsumer.subscribe(Collections.singleton(tp.topic()));
-        alterShareAutoOffsetReset("group1", "earliest");
-
-=======
     @ParameterizedTest(name = "{displayName}.persister={0}")
     @ValueSource(strings = {NO_OP_PERSISTER, DEFAULT_STATE_PERSISTER})
     public void testImplicitAcknowledgementCommitAsync(String persister) throws InterruptedException {
->>>>>>> 0707c1fd
+        KafkaShareConsumer<byte[], byte[]> shareConsumer = createShareConsumer(new ByteArrayDeserializer(), new ByteArrayDeserializer(), "group1");
+        shareConsumer.subscribe(Collections.singleton(tp.topic()));
+        alterShareAutoOffsetReset("group1", "earliest");
+
         ProducerRecord<byte[], byte[]> record1 = new ProducerRecord<>(tp.topic(), tp.partition(), null, "key".getBytes(), "value".getBytes());
         ProducerRecord<byte[], byte[]> record2 = new ProducerRecord<>(tp.topic(), tp.partition(), null, "key".getBytes(), "value".getBytes());
         ProducerRecord<byte[], byte[]> record3 = new ProducerRecord<>(tp.topic(), tp.partition(), null, "key".getBytes(), "value".getBytes());
@@ -926,29 +844,15 @@
         producer.send(smallRecord).get();
         producer.send(bigRecord).get();
 
-<<<<<<< HEAD
-=======
-        KafkaShareConsumer<byte[], byte[]> shareConsumer = createShareConsumer(new ByteArrayDeserializer(), new ByteArrayDeserializer(),
-            "group1", Collections.singletonMap(ConsumerConfig.MAX_PARTITION_FETCH_BYTES_CONFIG, String.valueOf(maxPartitionFetchBytes)));
-        shareConsumer.subscribe(Collections.singleton(tp.topic()));
->>>>>>> 0707c1fd
         ConsumerRecords<byte[], byte[]> records = shareConsumer.poll(Duration.ofMillis(5000));
         assertEquals(1, records.count());
         shareConsumer.close();
         producer.close();
     }
 
-<<<<<<< HEAD
-    @Test
-    public void testMultipleConsumersWithDifferentGroupIds() throws InterruptedException {
-=======
     @ParameterizedTest(name = "{displayName}.persister={0}")
     @ValueSource(strings = {NO_OP_PERSISTER, DEFAULT_STATE_PERSISTER})
     public void testMultipleConsumersWithDifferentGroupIds(String persister) throws InterruptedException {
-        ProducerRecord<byte[], byte[]> record = new ProducerRecord<>(tp.topic(), tp.partition(), null, "key".getBytes(), "value".getBytes());
-        KafkaProducer<byte[], byte[]> producer = createProducer(new ByteArraySerializer(), new ByteArraySerializer());
-
->>>>>>> 0707c1fd
         KafkaShareConsumer<byte[], byte[]> shareConsumer1 = createShareConsumer(new ByteArrayDeserializer(), new ByteArrayDeserializer(), "group1");
         shareConsumer1.subscribe(Collections.singleton(tp.topic()));
         alterShareAutoOffsetReset("group1", "earliest");
@@ -997,16 +901,9 @@
         producer.close();
     }
 
-<<<<<<< HEAD
-    @Test
-    public void testMultipleConsumersInGroupSequentialConsumption() {
-=======
     @ParameterizedTest(name = "{displayName}.persister={0}")
     @ValueSource(strings = {NO_OP_PERSISTER, DEFAULT_STATE_PERSISTER})
     public void testMultipleConsumersInGroupSequentialConsumption(String persister) {
-        ProducerRecord<byte[], byte[]> record = new ProducerRecord<>(tp.topic(), tp.partition(), null, "key".getBytes(), "value".getBytes());
-        KafkaProducer<byte[], byte[]> producer = createProducer(new ByteArraySerializer(), new ByteArraySerializer());
->>>>>>> 0707c1fd
         KafkaShareConsumer<byte[], byte[]> shareConsumer1 = createShareConsumer(new ByteArrayDeserializer(), new ByteArrayDeserializer(), "group1");
         shareConsumer1.subscribe(Collections.singleton(tp.topic()));
         KafkaShareConsumer<byte[], byte[]> shareConsumer2 = createShareConsumer(new ByteArrayDeserializer(), new ByteArrayDeserializer(), "group1");
@@ -1381,17 +1278,12 @@
      * Test to verify that the acknowledgement commit callback cannot invoke methods of KafkaShareConsumer.
      * The exception thrown is verified in {@link TestableAcknowledgeCommitCallbackWithShareConsumer}
      */
-<<<<<<< HEAD
-    @Test
-    public void testAcknowledgeCommitCallbackCallsShareConsumerDisallowed() {
-        KafkaShareConsumer<byte[], byte[]> shareConsumer = createShareConsumer(new ByteArrayDeserializer(), new ByteArrayDeserializer(), "group1");
-        alterShareAutoOffsetReset("group1", "earliest");
-
-=======
     @ParameterizedTest(name = "{displayName}.persister={0}")
     @ValueSource(strings = {NO_OP_PERSISTER, DEFAULT_STATE_PERSISTER})
     public void testAcknowledgeCommitCallbackCallsShareConsumerDisallowed(String persister) {
->>>>>>> 0707c1fd
+        KafkaShareConsumer<byte[], byte[]> shareConsumer = createShareConsumer(new ByteArrayDeserializer(), new ByteArrayDeserializer(), "group1");
+        alterShareAutoOffsetReset("group1", "earliest");
+
         ProducerRecord<byte[], byte[]> record = new ProducerRecord<>(tp.topic(), tp.partition(), null, "key".getBytes(), "value".getBytes());
         KafkaProducer<byte[], byte[]> producer = createProducer(new ByteArraySerializer(), new ByteArraySerializer());
         producer.send(record);
@@ -1429,17 +1321,12 @@
      * Test to verify that the acknowledgement commit callback can invoke KafkaShareConsumer.wakeup() and it
      * wakes up the enclosing poll.
      */
-<<<<<<< HEAD
-    @Test
-    public void testAcknowledgeCommitCallbackCallsShareConsumerWakeup() {
-        KafkaShareConsumer<byte[], byte[]> shareConsumer = createShareConsumer(new ByteArrayDeserializer(), new ByteArrayDeserializer(), "group1");
-        alterShareAutoOffsetReset("group1", "earliest");
-
-=======
     @ParameterizedTest(name = "{displayName}.persister={0}")
     @ValueSource(strings = {NO_OP_PERSISTER, DEFAULT_STATE_PERSISTER})
     public void testAcknowledgeCommitCallbackCallsShareConsumerWakeup(String persister) {
->>>>>>> 0707c1fd
+        KafkaShareConsumer<byte[], byte[]> shareConsumer = createShareConsumer(new ByteArrayDeserializer(), new ByteArrayDeserializer(), "group1");
+        alterShareAutoOffsetReset("group1", "earliest");
+
         ProducerRecord<byte[], byte[]> record = new ProducerRecord<>(tp.topic(), tp.partition(), null, "key".getBytes(), "value".getBytes());
         KafkaProducer<byte[], byte[]> producer = createProducer(new ByteArraySerializer(), new ByteArraySerializer());
         producer.send(record);
@@ -1475,17 +1362,12 @@
      * Test to verify that the acknowledgement commit callback can throw an exception, and it is propagated
      * to the caller of poll().
      */
-<<<<<<< HEAD
-    @Test
-    public void testAcknowledgeCommitCallbackThrowsException() {
-        KafkaShareConsumer<byte[], byte[]> shareConsumer = createShareConsumer(new ByteArrayDeserializer(), new ByteArrayDeserializer(), "group1");
-        alterShareAutoOffsetReset("group1", "earliest");
-
-=======
     @ParameterizedTest(name = "{displayName}.persister={0}")
     @ValueSource(strings = {NO_OP_PERSISTER, DEFAULT_STATE_PERSISTER})
     public void testAcknowledgeCommitCallbackThrowsException(String persister) {
->>>>>>> 0707c1fd
+        KafkaShareConsumer<byte[], byte[]> shareConsumer = createShareConsumer(new ByteArrayDeserializer(), new ByteArrayDeserializer(), "group1");
+        alterShareAutoOffsetReset("group1", "earliest");
+
         ProducerRecord<byte[], byte[]> record = new ProducerRecord<>(tp.topic(), tp.partition(), null, "key".getBytes(), "value".getBytes());
         KafkaProducer<byte[], byte[]> producer = createProducer(new ByteArraySerializer(), new ByteArraySerializer());
         producer.send(record);
@@ -1557,18 +1439,13 @@
      * Test to ensure that a wakeup when records are buffered doesn't prevent the records
      * being returned on the next poll.
      */
-<<<<<<< HEAD
-    @Test
-    public void testWakeupWithFetchedRecordsAvailable() {
-        KafkaShareConsumer<byte[], byte[]> shareConsumer = createShareConsumer(new ByteArrayDeserializer(), new ByteArrayDeserializer(), "group1");
-        shareConsumer.subscribe(Collections.singleton(tp.topic()));
-        alterShareAutoOffsetReset("group1", "earliest");
-
-=======
     @ParameterizedTest(name = "{displayName}.persister={0}")
     @ValueSource(strings = {NO_OP_PERSISTER, DEFAULT_STATE_PERSISTER})
     public void testWakeupWithFetchedRecordsAvailable(String persister) {
->>>>>>> 0707c1fd
+        KafkaShareConsumer<byte[], byte[]> shareConsumer = createShareConsumer(new ByteArrayDeserializer(), new ByteArrayDeserializer(), "group1");
+        shareConsumer.subscribe(Collections.singleton(tp.topic()));
+        alterShareAutoOffsetReset("group1", "earliest");
+
         ProducerRecord<byte[], byte[]> record = new ProducerRecord<>(tp.topic(), tp.partition(), null, "key".getBytes(), "value".getBytes());
         KafkaProducer<byte[], byte[]> producer = createProducer(new ByteArraySerializer(), new ByteArraySerializer());
         producer.send(record);
@@ -1727,8 +1604,9 @@
         producer.close();
     }
 
-    @Test
-    public void testShareAutoOffsetResetDefaultValue() {
+    @ParameterizedTest(name = "{displayName}.persister={0}")
+    @ValueSource(strings = {NO_OP_PERSISTER, DEFAULT_STATE_PERSISTER})
+    public void testShareAutoOffsetResetDefaultValue(String persister) {
         KafkaShareConsumer<byte[], byte[]> shareConsumer = createShareConsumer(new ByteArrayDeserializer(), new ByteArrayDeserializer(), "group1");
         shareConsumer.subscribe(Collections.singleton(tp.topic()));
         ProducerRecord<byte[], byte[]> record = new ProducerRecord<>(tp.topic(), tp.partition(), null, "key".getBytes(), "value".getBytes());
@@ -1750,8 +1628,9 @@
         producer.close();
     }
 
-    @Test
-    public void testShareAutoOffsetResetEarliest() {
+    @ParameterizedTest(name = "{displayName}.persister={0}")
+    @ValueSource(strings = {NO_OP_PERSISTER, DEFAULT_STATE_PERSISTER})
+    public void testShareAutoOffsetResetEarliest(String persister) {
         KafkaShareConsumer<byte[], byte[]> shareConsumer = createShareConsumer(new ByteArrayDeserializer(), new ByteArrayDeserializer(), "group1");
         shareConsumer.subscribe(Collections.singleton(tp.topic()));
         // Changing the value of share.auto.offset.reset value to "earliest"
@@ -1773,8 +1652,9 @@
         producer.close();
     }
 
-    @Test
-    public void testShareAutoOffsetResetEarliestAfterLsoMovement() {
+    @ParameterizedTest(name = "{displayName}.persister={0}")
+    @ValueSource(strings = {NO_OP_PERSISTER, DEFAULT_STATE_PERSISTER})
+    public void testShareAutoOffsetResetEarliestAfterLsoMovement(String persister) {
         KafkaShareConsumer<byte[], byte[]> shareConsumer = createShareConsumer(new ByteArrayDeserializer(), new ByteArrayDeserializer(), "group1");
         shareConsumer.subscribe(Collections.singleton(tp.topic()));
         // Changing the value of share.auto.offset.reset value to "earliest"
@@ -1808,8 +1688,9 @@
         producer.close();
     }
 
-    @Test
-    public void testShareAutoOffsetResetMultipleGroupsWithDifferentValue() {
+    @ParameterizedTest(name = "{displayName}.persister={0}")
+    @ValueSource(strings = {NO_OP_PERSISTER, DEFAULT_STATE_PERSISTER})
+    public void testShareAutoOffsetResetMultipleGroupsWithDifferentValue(String persister) {
         KafkaShareConsumer<byte[], byte[]> shareConsumer1 = createShareConsumer(new ByteArrayDeserializer(), new ByteArrayDeserializer(), "group1");
         shareConsumer1.subscribe(Collections.singleton(tp.topic()));
         // Changing the value of share.auto.offset.reset value to "earliest" for group1
