--- conflicted
+++ resolved
@@ -89,12 +89,6 @@
         ClusterTemplate clusterTemplateAnnot = context.getRequiredTestMethod().getDeclaredAnnotation(ClusterTemplate.class);
         if (clusterTemplateAnnot != null) {
             processClusterTemplate(context, clusterTemplateAnnot, generatedContexts::add);
-<<<<<<< HEAD
-=======
-            if (generatedContexts.isEmpty()) {
-                throw new IllegalStateException("ClusterConfig generator method should provide at least one config");
-            }
->>>>>>> 8013657f
         }
 
         // Process single @ClusterTest annotation
