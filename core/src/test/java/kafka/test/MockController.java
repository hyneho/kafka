--- conflicted
+++ resolved
@@ -48,15 +48,11 @@
 import org.apache.kafka.common.quota.ClientQuotaEntity;
 import org.apache.kafka.common.requests.ApiError;
 import org.apache.kafka.controller.Controller;
+import org.apache.kafka.controller.ControllerRequestContext;
 import org.apache.kafka.controller.ResultOrError;
 import org.apache.kafka.metadata.BrokerHeartbeatReply;
 import org.apache.kafka.metadata.BrokerRegistrationReply;
-<<<<<<< HEAD
-import org.apache.kafka.controller.ControllerRequestContext;
-import org.apache.kafka.metadata.FeatureMapAndEpoch;
-=======
 import org.apache.kafka.metadata.FinalizedControllerFeatures;
->>>>>>> 2d2926cf
 import org.apache.kafka.server.authorizer.AclCreateResult;
 import org.apache.kafka.server.authorizer.AclDeleteResult;
 
@@ -282,13 +278,9 @@
     }
 
     @Override
-<<<<<<< HEAD
-    public CompletableFuture<FeatureMapAndEpoch> finalizedFeatures(
+    public CompletableFuture<FinalizedControllerFeatures> finalizedFeatures(
         ControllerRequestContext context
     ) {
-=======
-    public CompletableFuture<FinalizedControllerFeatures> finalizedFeatures() {
->>>>>>> 2d2926cf
         throw new UnsupportedOperationException();
     }
 
@@ -411,20 +403,18 @@
     }
 
     @Override
-<<<<<<< HEAD
+    public CompletableFuture<UpdateFeaturesResponseData> updateFeatures(
+        ControllerRequestContext context,
+        UpdateFeaturesRequestData request
+    ) {
+        throw new UnsupportedOperationException();
+    }
+
+    @Override
     synchronized public CompletableFuture<List<CreatePartitionsTopicResult>> createPartitions(
         ControllerRequestContext context,
         List<CreatePartitionsTopic> topicList
     ) {
-=======
-    public CompletableFuture<UpdateFeaturesResponseData> updateFeatures(UpdateFeaturesRequestData request) {
-        throw new UnsupportedOperationException();
-    }
-
-    @Override
-    synchronized public CompletableFuture<List<CreatePartitionsTopicResult>>
-            createPartitions(long deadlineNs, List<CreatePartitionsTopic> topicList) {
->>>>>>> 2d2926cf
         if (!active) {
             CompletableFuture<List<CreatePartitionsTopicResult>> future = new CompletableFuture<>();
             future.completeExceptionally(NOT_CONTROLLER_EXCEPTION);
