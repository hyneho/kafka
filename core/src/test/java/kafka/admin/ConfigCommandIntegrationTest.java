--- conflicted
+++ resolved
@@ -24,15 +24,12 @@
 import org.apache.kafka.clients.admin.NewTopic;
 import org.apache.kafka.common.config.ConfigResource;
 import org.apache.kafka.common.errors.InvalidConfigurationException;
-<<<<<<< HEAD
-=======
 import org.apache.kafka.common.errors.UnsupportedVersionException;
 import org.apache.kafka.common.test.api.ClusterConfigProperty;
 import org.apache.kafka.common.test.api.ClusterInstance;
 import org.apache.kafka.common.test.api.ClusterTest;
 import org.apache.kafka.common.test.api.ClusterTestExtensions;
 import org.apache.kafka.common.test.api.Type;
->>>>>>> 2b43c49f
 import org.apache.kafka.common.utils.Exit;
 import org.apache.kafka.server.common.MetadataVersion;
 import org.apache.kafka.test.TestUtils;
@@ -499,23 +496,6 @@
         verifyClientMetricsConfig(client, clientMetricsName, config);
     }
 
-<<<<<<< HEAD
-    private void alterAndVerifyBothLevelConfig(Admin client, Optional<String> brokerId, Map<String, String> config) throws Exception {
-        alterBothLevelConfigWithKraft(client, brokerId, config);
-        verifyConfig(client, brokerId, config);
-        verifyConfig(client, Optional.empty(), config);
-    }
-
-    private void alterBothLevelConfigWithKraft(Admin client, Optional<String> brokerId, Map<String, String> config) {
-        String configStr = transferConfigMapToString(config);
-        ConfigCommand.ConfigCommandOptions addOpts =
-                new ConfigCommand.ConfigCommandOptions(toArray(alterOpts, entityOp(brokerId),
-                        entityOp(Optional.empty()), asList("--add-config", configStr)));
-        ConfigCommand.alterConfig(client, addOpts);
-    }
-
-    private void alterConfigWithKraft(Admin client, Optional<String> resourceName, Map<String, String> config) {
-=======
     private void alterConfigWithAdmin(Admin client, Optional<String> resourceName, Map<String, String> config, List<String> alterOpts) {
         String configStr = transferConfigMapToString(config);
         List<String> bootstrapOpts = quorumArgs().collect(Collectors.toList());
@@ -529,7 +509,6 @@
     }
 
     private void alterConfigWithAdmin(Admin client, Map<String, String> config, List<String> alterOpts) {
->>>>>>> 2b43c49f
         String configStr = transferConfigMapToString(config);
         List<String> bootstrapOpts = quorumArgs().collect(Collectors.toList());
         ConfigCommand.ConfigCommandOptions addOpts =
