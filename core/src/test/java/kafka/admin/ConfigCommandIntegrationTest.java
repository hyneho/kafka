--- conflicted
+++ resolved
@@ -316,35 +316,7 @@
     }
 
     private Stream<String> quorumArgs() {
-<<<<<<< HEAD
-        return cluster.isKRaftTest()
-            ? Stream.of("--bootstrap-server", cluster.bootstrapServers())
-            : Stream.of("--zookeeper", ((ZkClusterInvocationContext.ZkClusterInstance) cluster).getUnderlying().zkConnect());
-    }
-
-    public List<String> entityOp(Optional<String> brokerId) {
-        return brokerId.map(id -> Arrays.asList("--entity-name", id)).orElse(Collections.singletonList("--entity-default"));
-    }
-
-    public void alterConfigWithZk(KafkaZkClient zkClient, Map<String, String> configs, Optional<String> brokerId) throws Exception {
-        alterConfigWithZk(zkClient, configs, brokerId, Collections.emptyMap());
-    }
-
-    public void alterConfigWithZk(KafkaZkClient zkClient, Map<String, String> configs, Optional<String> brokerId, Map<String, String> encoderConfigs) throws Exception {
-        String configStr = Stream.of(configs.entrySet(), encoderConfigs.entrySet())
-            .flatMap(Set::stream)
-            .map(e -> e.getKey() + "=" + e.getValue())
-            .collect(Collectors.joining(","));
-        ConfigCommandOptions addOpts = new ConfigCommandOptions(toArray(alterOpts, entityOp(brokerId), Arrays.asList("--add-config", configStr)));
-        ConfigCommand.alterConfigWithZk(zkClient, addOpts, adminZkClient);
-    }
-
-    void verifyConfig(KafkaZkClient zkClient, Map<String, String> configs, Optional<String> brokerId) {
-        Properties entityConfigs = zkClient.getEntityConfigs("brokers", brokerId.orElse(ZooKeeperInternals.DEFAULT_STRING));
-        assertEquals(configs, entityConfigs);
-=======
         return Stream.of("--bootstrap-server", cluster.bootstrapServers());
->>>>>>> 6bc7be70
     }
 
     private List<String> entityOp(Optional<String> entityId) {
@@ -352,16 +324,9 @@
                 .orElse(singletonList("--entity-default"));
     }
 
-<<<<<<< HEAD
-    void deleteAndVerifyConfig(KafkaZkClient zkClient, Set<String> configNames, Optional<String> brokerId) throws Exception {
-        ConfigCommandOptions deleteOpts = new ConfigCommandOptions(toArray(alterOpts, entityOp(brokerId), Arrays.asList("--delete-config", String.join(",", configNames))));
-        ConfigCommand.alterConfigWithZk(zkClient, deleteOpts, adminZkClient);
-        verifyConfig(zkClient, Collections.emptyMap(), brokerId);
-=======
     private List<String> generateDefaultAlterOpts(String bootstrapServers) {
         return asList("--bootstrap-server", bootstrapServers,
                 "--entity-type", "brokers", "--alter");
->>>>>>> 6bc7be70
     }
 
     private void alterAndVerifyConfig(Admin client,
@@ -443,35 +408,6 @@
         }, 10000, config + " are not updated");
     }
 
-<<<<<<< HEAD
-        // Password config update with encoder secret should succeed and encoded password must be stored in ZK
-        Map<String, String> configs = new HashMap<>();
-        configs.put("listener.name.external.ssl.keystore.password", "secret");
-        configs.put("log.cleaner.threads", "2");
-        Map<String, String> encoderConfigs = Collections.singletonMap(PasswordEncoderConfigs.PASSWORD_ENCODER_SECRET_CONFIG, "encoder-secret");
-        alterConfigWithZk(zkClient, configs, Optional.of(brokerId), encoderConfigs);
-        Properties brokerConfigs = zkClient.getEntityConfigs("brokers", brokerId);
-        assertFalse(brokerConfigs.contains(PasswordEncoderConfigs.PASSWORD_ENCODER_SECRET_CONFIG), "Encoder secret stored in ZooKeeper");
-        assertEquals("2", brokerConfigs.getProperty("log.cleaner.threads")); // not encoded
-        String encodedPassword = brokerConfigs.getProperty("listener.name.external.ssl.keystore.password");
-        PasswordEncoder passwordEncoder = ConfigCommand.createPasswordEncoder(encoderConfigs);
-        assertEquals("secret", passwordEncoder.decode(encodedPassword).value());
-        assertEquals(configs.size(), brokerConfigs.size());
-
-        // Password config update with overrides for encoder parameters
-        Map<String, String> configs2 = Collections.singletonMap("listener.name.internal.ssl.keystore.password", "secret2");
-        Map<String, String> encoderConfigs2 = new HashMap<>();
-        encoderConfigs2.put(PasswordEncoderConfigs.PASSWORD_ENCODER_SECRET_CONFIG, "encoder-secret");
-        encoderConfigs2.put(PasswordEncoderConfigs.PASSWORD_ENCODER_CIPHER_ALGORITHM_CONFIG, "DES/CBC/PKCS5Padding");
-        encoderConfigs2.put(PasswordEncoderConfigs.PASSWORD_ENCODER_ITERATIONS_CONFIG, "1024");
-        encoderConfigs2.put(PasswordEncoderConfigs.PASSWORD_ENCODER_KEYFACTORY_ALGORITHM_CONFIG, "PBKDF2WithHmacSHA1");
-        encoderConfigs2.put(PasswordEncoderConfigs.PASSWORD_ENCODER_KEY_LENGTH_CONFIG, "64");
-        alterConfigWithZk(zkClient, configs2, Optional.of(brokerId), encoderConfigs2);
-        Properties brokerConfigs2 = zkClient.getEntityConfigs("brokers", brokerId);
-        String encodedPassword2 = brokerConfigs2.getProperty("listener.name.internal.ssl.keystore.password");
-        assertEquals("secret2", ConfigCommand.createPasswordEncoder(encoderConfigs).decode(encodedPassword2).value());
-        assertEquals("secret2", ConfigCommand.createPasswordEncoder(encoderConfigs2).decode(encodedPassword2).value());
-=======
     private Stream<ConfigEntry> getConfigEntryStream(Admin client,
                                                      ConfigResource configResource) throws InterruptedException, ExecutionException {
         return client.describeConfigs(singletonList(configResource))
@@ -494,7 +430,6 @@
         ConfigCommand.alterConfig(client, deleteOpts);
         verifyPerBrokerConfigValue(client, brokerId, config, hasDefaultValue);
     }
->>>>>>> 6bc7be70
 
     private void deleteAndVerifyGroupConfigValue(Admin client,
                                                  String groupName,
