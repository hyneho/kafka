/*
 * Licensed to the Apache Software Foundation (ASF) under one or more
 * contributor license agreements. See the NOTICE file distributed with
 * this work for additional information regarding copyright ownership.
 * The ASF licenses this file to You under the Apache License, Version 2.0
 * (the "License"); you may not use this file except in compliance with
 * the License. You may obtain a copy of the License at
 *
 *    http://www.apache.org/licenses/LICENSE-2.0
 *
 * Unless required by applicable law or agreed to in writing, software
 * distributed under the License is distributed on an "AS IS" BASIS,
 * WITHOUT WARRANTIES OR CONDITIONS OF ANY KIND, either express or implied.
 * See the License for the specific language governing permissions and
 * limitations under the License.
 */
package kafka.log.remote;

import kafka.server.BrokerTopicStats;
import kafka.utils.TestUtils;
import org.apache.kafka.common.TopicPartition;
import org.apache.kafka.common.record.Records;
import org.apache.kafka.server.log.remote.storage.RemoteStorageException;
import org.apache.kafka.storage.internals.log.FetchDataInfo;
import org.apache.kafka.storage.internals.log.LogOffsetMetadata;
import org.apache.kafka.storage.internals.log.RemoteLogReadResult;
import org.apache.kafka.storage.internals.log.RemoteStorageFetchInfo;
import org.junit.jupiter.api.BeforeEach;
import org.junit.jupiter.api.Test;
import org.mockito.ArgumentCaptor;

import java.io.IOException;
import java.util.function.Consumer;

import static org.junit.jupiter.api.Assertions.assertEquals;
import static org.junit.jupiter.api.Assertions.assertFalse;
import static org.junit.jupiter.api.Assertions.assertTrue;
import static org.mockito.ArgumentMatchers.any;
import static org.mockito.Mockito.mock;
import static org.mockito.Mockito.times;
import static org.mockito.Mockito.verify;
import static org.mockito.Mockito.when;

public class RemoteLogReaderTest {
    public static final String TOPIC = "test";
    RemoteLogManager mockRLM = mock(RemoteLogManager.class);
    BrokerTopicStats brokerTopicStats = new BrokerTopicStats();
    LogOffsetMetadata logOffsetMetadata = new LogOffsetMetadata(100);
    Records records = mock(Records.class);

    @BeforeEach
    public void setUp() {
        TestUtils.clearYammerMetrics();
    }

    @Test
    public void testRemoteLogReaderWithoutError() throws RemoteStorageException, IOException {
        FetchDataInfo fetchDataInfo = new FetchDataInfo(logOffsetMetadata, records);
        when(records.sizeInBytes()).thenReturn(100);
        when(mockRLM.read(any(RemoteStorageFetchInfo.class))).thenReturn(fetchDataInfo);

        Consumer<RemoteLogReadResult> callback = mock(Consumer.class);
        RemoteStorageFetchInfo remoteStorageFetchInfo = new RemoteStorageFetchInfo(0, false, new TopicPartition(TOPIC, 0), null, null, false);
        RemoteLogReader remoteLogReader = new RemoteLogReader(remoteStorageFetchInfo, mockRLM, callback, brokerTopicStats);
        remoteLogReader.call();

        // verify the callback did get invoked with the expected remoteLogReadResult
        ArgumentCaptor<RemoteLogReadResult> remoteLogReadResultArg = ArgumentCaptor.forClass(RemoteLogReadResult.class);
        verify(callback, times(1)).accept(remoteLogReadResultArg.capture());
        RemoteLogReadResult actualRemoteLogReadResult = remoteLogReadResultArg.getValue();
        assertFalse(actualRemoteLogReadResult.error.isPresent());
        assertTrue(actualRemoteLogReadResult.fetchDataInfo.isPresent());
        assertEquals(fetchDataInfo, actualRemoteLogReadResult.fetchDataInfo.get());

        // Verify metrics for remote reads are updated correctly
        assertEquals(1, brokerTopicStats.topicStats(TOPIC).remoteReadRequestRate().count());
<<<<<<< HEAD
        assertEquals(100, brokerTopicStats.topicStats(TOPIC).remoteFetchBytesRate().count());
        assertEquals(0, brokerTopicStats.topicStats(TOPIC).failedRemoteReadRequestRate().count());
=======
        assertEquals(100, brokerTopicStats.topicStats(TOPIC).remoteBytesInRate().count());
        assertEquals(0, brokerTopicStats.topicStats(TOPIC).failedRemoteReadRequestRate().count());
        // Verify aggregate metrics
        assertEquals(1, brokerTopicStats.allTopicsStats().remoteReadRequestRate().count());
        assertEquals(100, brokerTopicStats.allTopicsStats().remoteBytesInRate().count());
        assertEquals(0, brokerTopicStats.allTopicsStats().failedRemoteReadRequestRate().count());
>>>>>>> a82df300
    }

    @Test
    public void testRemoteLogReaderWithError() throws RemoteStorageException, IOException {
        when(mockRLM.read(any(RemoteStorageFetchInfo.class))).thenThrow(new RuntimeException("error"));

        Consumer<RemoteLogReadResult> callback = mock(Consumer.class);
        RemoteStorageFetchInfo remoteStorageFetchInfo = new RemoteStorageFetchInfo(0, false, new TopicPartition(TOPIC, 0), null, null, false);
        RemoteLogReader remoteLogReader = new RemoteLogReader(remoteStorageFetchInfo, mockRLM, callback, brokerTopicStats);
        remoteLogReader.call();

        // verify the callback did get invoked with the expected remoteLogReadResult
        ArgumentCaptor<RemoteLogReadResult> remoteLogReadResultArg = ArgumentCaptor.forClass(RemoteLogReadResult.class);
        verify(callback, times(1)).accept(remoteLogReadResultArg.capture());
        RemoteLogReadResult actualRemoteLogReadResult = remoteLogReadResultArg.getValue();
        assertTrue(actualRemoteLogReadResult.error.isPresent());
        assertFalse(actualRemoteLogReadResult.fetchDataInfo.isPresent());

        // Verify metrics for remote reads are updated correctly
        assertEquals(1, brokerTopicStats.topicStats(TOPIC).remoteReadRequestRate().count());
<<<<<<< HEAD
        assertEquals(0, brokerTopicStats.topicStats(TOPIC).remoteFetchBytesRate().count());
        assertEquals(1, brokerTopicStats.topicStats(TOPIC).failedRemoteReadRequestRate().count());
=======
        assertEquals(0, brokerTopicStats.topicStats(TOPIC).remoteBytesInRate().count());
        assertEquals(1, brokerTopicStats.topicStats(TOPIC).failedRemoteReadRequestRate().count());
        // Verify aggregate metrics
        assertEquals(1, brokerTopicStats.allTopicsStats().remoteReadRequestRate().count());
        assertEquals(0, brokerTopicStats.allTopicsStats().remoteBytesInRate().count());
        assertEquals(1, brokerTopicStats.allTopicsStats().failedRemoteReadRequestRate().count());
>>>>>>> a82df300
    }
}<|MERGE_RESOLUTION|>--- conflicted
+++ resolved
@@ -74,17 +74,12 @@
 
         // Verify metrics for remote reads are updated correctly
         assertEquals(1, brokerTopicStats.topicStats(TOPIC).remoteReadRequestRate().count());
-<<<<<<< HEAD
-        assertEquals(100, brokerTopicStats.topicStats(TOPIC).remoteFetchBytesRate().count());
-        assertEquals(0, brokerTopicStats.topicStats(TOPIC).failedRemoteReadRequestRate().count());
-=======
         assertEquals(100, brokerTopicStats.topicStats(TOPIC).remoteBytesInRate().count());
         assertEquals(0, brokerTopicStats.topicStats(TOPIC).failedRemoteReadRequestRate().count());
         // Verify aggregate metrics
         assertEquals(1, brokerTopicStats.allTopicsStats().remoteReadRequestRate().count());
         assertEquals(100, brokerTopicStats.allTopicsStats().remoteBytesInRate().count());
         assertEquals(0, brokerTopicStats.allTopicsStats().failedRemoteReadRequestRate().count());
->>>>>>> a82df300
     }
 
     @Test
@@ -105,16 +100,11 @@
 
         // Verify metrics for remote reads are updated correctly
         assertEquals(1, brokerTopicStats.topicStats(TOPIC).remoteReadRequestRate().count());
-<<<<<<< HEAD
-        assertEquals(0, brokerTopicStats.topicStats(TOPIC).remoteFetchBytesRate().count());
-        assertEquals(1, brokerTopicStats.topicStats(TOPIC).failedRemoteReadRequestRate().count());
-=======
         assertEquals(0, brokerTopicStats.topicStats(TOPIC).remoteBytesInRate().count());
         assertEquals(1, brokerTopicStats.topicStats(TOPIC).failedRemoteReadRequestRate().count());
         // Verify aggregate metrics
         assertEquals(1, brokerTopicStats.allTopicsStats().remoteReadRequestRate().count());
         assertEquals(0, brokerTopicStats.allTopicsStats().remoteBytesInRate().count());
         assertEquals(1, brokerTopicStats.allTopicsStats().failedRemoteReadRequestRate().count());
->>>>>>> a82df300
     }
 }