--- conflicted
+++ resolved
@@ -34,7 +34,7 @@
         private boolean combined = false;
         private Uuid clusterId = null;
         private BootstrapMetadata bootstrapMetadata = BootstrapMetadata.
-            fromVersion(MetadataVersion.latest(), "testkit");
+            fromVersion(MetadataVersion.latestTesting(), "testkit");
         private final NavigableMap<Integer, ControllerNode.Builder> controllerNodeBuilders = new TreeMap<>();
         private final NavigableMap<Integer, BrokerNode.Builder> brokerNodeBuilders = new TreeMap<>();
 
@@ -103,12 +103,6 @@
                 if (clusterId == null) {
                     clusterId = Uuid.randomUuid();
                 }
-<<<<<<< HEAD
-                if (bootstrapMetadataVersion == null) {
-                    bootstrapMetadataVersion = MetadataVersion.latestTesting();
-                }
-=======
->>>>>>> 26465c64
                 TreeMap<Integer, ControllerNode> controllerNodes = new TreeMap<>();
                 for (ControllerNode.Builder builder : controllerNodeBuilders.values()) {
                     ControllerNode node = builder.
