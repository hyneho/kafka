--- conflicted
+++ resolved
@@ -445,14 +445,9 @@
       recordConversionStats = recordConversionStats)
   }
 
-<<<<<<< HEAD
   private def validateKey(record: Record, topicPartition: TopicPartition, compactedTopic: Boolean, brokerTopicStats: BrokerTopicStats) {
     if (compactedTopic && !record.hasKey) {
       brokerTopicStats.topicStats(topicPartition.topic).noKeyCompactedTopicRecordsPerSec.mark()
-=======
-  private def validateKey(record: Record, compactedTopic: Boolean): Unit = {
-    if (compactedTopic && !record.hasKey)
->>>>>>> aa4ba8ee
       throw new InvalidRecordException("Compacted topic cannot accept message without key.")
     }
   }
