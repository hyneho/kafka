--- conflicted
+++ resolved
@@ -612,12 +612,8 @@
     } catch {
       case e: Throwable => error("Error completing preferred replica leader election for partitions %s".format(partitions.mkString(",")), e)
     } finally {
-<<<<<<< HEAD
       removePartitionsFromPreferredReplicaElection(partitions, isTriggeredByAutoRebalance)
-=======
-      removePartitionsFromPreferredReplicaElection(partitions)
       deleteTopicManager.resumeDeletionForTopics(partitions.map(_.topic))
->>>>>>> 993e1aac
     }
   }
 
@@ -1096,6 +1092,7 @@
             topicsNotInPreferredReplica =
               topicAndPartitionsForBroker.filter {
                 case(topicPartition, replicas) => {
+                  controllerContext.partitionLeadershipInfo.contains(topicPartition) &&
                   controllerContext.partitionLeadershipInfo(topicPartition).leaderAndIsr.leader != leaderBroker
                 }
               }
@@ -1108,39 +1105,19 @@
           // check ratio and if greater than desired ratio, trigger a rebalance for the topic partitions
           // that need to be on this broker
           if (imbalanceRatio > (config.leaderImbalancePerBrokerPercentage.toDouble / 100)) {
-<<<<<<< HEAD
             topicsNotInPreferredReplica.foreach {
               case(topicPartition, replicas) => {
-                controllerContext.controllerLock synchronized {
+                inLock(controllerContext.controllerLock) {
                   // do this check only if the broker is live and there are no partitions being reassigned currently
                   // and preferred replica election is not in progress
                   if (controllerContext.liveBrokerIds.contains(leaderBroker) &&
-                    controllerContext.partitionsBeingReassigned.size == 0 &&
-                    controllerContext.partitionsUndergoingPreferredReplicaElection.size == 0) {
+                      controllerContext.partitionsBeingReassigned.size == 0 &&
+                      controllerContext.partitionsUndergoingPreferredReplicaElection.size == 0 &&
+                      !deleteTopicManager.isTopicQueuedUpForDeletion(topicPartition.topic) &&
+                      !deleteTopicManager.isTopicDeletionInProgress(topicPartition.topic) &&
+                      controllerContext.allTopics.contains(topicPartition.topic)) {
                     onPreferredReplicaElection(Set(topicPartition), false)
                   }
-=======
-            inLock(controllerContext.controllerLock) {
-              // do this check only if the broker is live and there are no partitions being reassigned currently
-              // and preferred replica election is not in progress
-              if (controllerContext.liveBrokerIds.contains(leaderBroker) &&
-                  controllerContext.partitionsBeingReassigned.size == 0 &&
-                  controllerContext.partitionsUndergoingPreferredReplicaElection.size == 0) {
-                val zkPath = ZkUtils.PreferredReplicaLeaderElectionPath
-                val partitionsList = topicsNotInPreferredReplica.keys.map(e => Map("topic" -> e.topic, "partition" -> e.partition))
-                val jsonData = Json.encode(Map("version" -> 1, "partitions" -> partitionsList))
-                try {
-                  ZkUtils.createPersistentPath(zkClient, zkPath, jsonData)
-                  info("Created preferred replica election path with %s".format(jsonData))
-                } catch {
-                  case e2: ZkNodeExistsException =>
-                    val partitionsUndergoingPreferredReplicaElection =
-                      PreferredReplicaLeaderElectionCommand.parsePreferredReplicaElectionData(ZkUtils.readData(zkClient, zkPath)._1)
-                    error("Preferred replica leader election currently in progress for " +
-                          "%s. Aborting operation".format(partitionsUndergoingPreferredReplicaElection));
-                  case e3: Throwable =>
-                    error("Error while trying to auto rebalance topics %s".format(topicsNotInPreferredReplica.keys))
->>>>>>> 993e1aac
                 }
               }
             }
