/**
 * Licensed to the Apache Software Foundation (ASF) under one or more
 * contributor license agreements.  See the NOTICE file distributed with
 * this work for additional information regarding copyright ownership.
 * The ASF licenses this file to You under the Apache License, Version 2.0
 * (the "License"); you may not use this file except in compliance with
 * the License.  You may obtain a copy of the License at
 *
 *    http://www.apache.org/licenses/LICENSE-2.0
 *
 * Unless required by applicable law or agreed to in writing, software
 * distributed under the License is distributed on an "AS IS" BASIS,
 * WITHOUT WARRANTIES OR CONDITIONS OF ANY KIND, either express or implied.
 * See the License for the specific language governing permissions and
 * limitations under the License.
*/
package kafka.controller

import java.net.SocketTimeoutException
import java.util.concurrent.{BlockingQueue, LinkedBlockingQueue, TimeUnit}

import com.yammer.metrics.core.{Gauge, Timer}
import kafka.api._
import kafka.cluster.Broker
import kafka.metrics.KafkaMetricsGroup
import kafka.server.KafkaConfig
import kafka.utils._
import org.apache.kafka.clients._
import org.apache.kafka.common.metrics.Metrics
import org.apache.kafka.common.network._
import org.apache.kafka.common.protocol.ApiKeys
import org.apache.kafka.common.requests.UpdateMetadataRequest.EndPoint
import org.apache.kafka.common.requests._
import org.apache.kafka.common.security.JaasContext
import org.apache.kafka.common.security.auth.SecurityProtocol
import org.apache.kafka.common.utils.{LogContext, Time}
import org.apache.kafka.common.{KafkaException, Node, TopicPartition}

import scala.collection.JavaConverters._
import scala.collection.mutable.HashMap
import scala.collection.{Set, mutable}

object ControllerChannelManager {
  val QueueSizeMetricName = "QueueSize"
  val RequestRateAndQueueTimeMetricName = "RequestRateAndQueueTimeMs"
}

class ControllerChannelManager(controllerContext: ControllerContext, config: KafkaConfig, time: Time, metrics: Metrics,
                               stateChangeLogger: StateChangeLogger, threadNamePrefix: Option[String] = None) extends Logging with KafkaMetricsGroup {
  import ControllerChannelManager._
  protected val brokerStateInfo = new HashMap[Int, ControllerBrokerStateInfo]
  private val brokerLock = new Object
  this.logIdent = "[Channel manager on controller " + config.brokerId + "]: "

  newGauge(
    "TotalQueueSize",
    new Gauge[Int] {
      def value: Int = brokerLock synchronized {
        brokerStateInfo.values.iterator.map(_.messageQueue.size).sum
      }
    }
  )

  controllerContext.liveBrokers.foreach(addNewBroker)

  def startup() = {
    brokerLock synchronized {
      brokerStateInfo.foreach(brokerState => startRequestSendThread(brokerState._1))
    }
  }

  def shutdown() = {
    brokerLock synchronized {
      brokerStateInfo.values.foreach(removeExistingBroker)
    }
  }

  def sendRequest(brokerId: Int, apiKey: ApiKeys, request: AbstractRequest.Builder[_ <: AbstractRequest],
                  callback: AbstractResponse => Unit = null) {
    brokerLock synchronized {
      val stateInfoOpt = brokerStateInfo.get(brokerId)
      stateInfoOpt match {
        case Some(stateInfo) =>
          stateInfo.messageQueue.put(QueueItem(apiKey, request, callback, time.milliseconds()))
        case None =>
          warn(s"Not sending request $request to broker $brokerId, since it is offline.")
      }
    }
  }

  def addBroker(broker: Broker) {
    // be careful here. Maybe the startup() API has already started the request send thread
    brokerLock synchronized {
      if (!brokerStateInfo.contains(broker.id)) {
        addNewBroker(broker)
        startRequestSendThread(broker.id)
      }
    }
  }

  def removeBroker(brokerId: Int) {
    brokerLock synchronized {
      removeExistingBroker(brokerStateInfo(brokerId))
    }
  }

  private def addNewBroker(broker: Broker) {
    val messageQueue = new LinkedBlockingQueue[QueueItem]
    debug(s"Controller ${config.brokerId} trying to connect to broker ${broker.id}")
    val brokerNode = broker.node(config.interBrokerListenerName)
    val logContext = new LogContext(s"[Controller id=${config.brokerId}, targetBrokerId=${brokerNode.idString}] ")
    val networkClient = {
      val channelBuilder = ChannelBuilders.clientChannelBuilder(
        config.interBrokerSecurityProtocol,
        JaasContext.Type.SERVER,
        config,
        config.interBrokerListenerName,
        config.saslMechanismInterBrokerProtocol,
        time,
        config.saslInterBrokerHandshakeRequestEnable
      )
      val selector = new Selector(
        NetworkReceive.UNLIMITED,
        Selector.NO_IDLE_TIMEOUT_MS,
        metrics,
        time,
        "controller-channel",
        Map("broker-id" -> brokerNode.idString).asJava,
        false,
        channelBuilder,
<<<<<<< HEAD
        Selector.DEFAULT_CONNECT_TIMEOUT_MS
=======
        logContext
>>>>>>> 9b476bc5
      )
      new NetworkClient(
        selector,
        new ManualMetadataUpdater(Seq(brokerNode).asJava),
        config.brokerId.toString,
        1,
        0,
        0,
        Selectable.USE_DEFAULT_BUFFER_SIZE,
        Selectable.USE_DEFAULT_BUFFER_SIZE,
        config.requestTimeoutMs,
        ClientDnsLookup.DEFAULT,
        time,
        false,
        new ApiVersions,
<<<<<<< HEAD
        NetworkClient.DEFAULT_CONNECT_TIMEOUT_MS
=======
        logContext
>>>>>>> 9b476bc5
      )
    }
    val threadName = threadNamePrefix match {
      case None => s"Controller-${config.brokerId}-to-broker-${broker.id}-send-thread"
      case Some(name) => s"$name:Controller-${config.brokerId}-to-broker-${broker.id}-send-thread"
    }

    val requestRateAndQueueTimeMetrics = newTimer(
      RequestRateAndQueueTimeMetricName, TimeUnit.MILLISECONDS, TimeUnit.SECONDS, brokerMetricTags(broker.id)
    )

    val requestThread = new RequestSendThread(config.brokerId, controllerContext, messageQueue, networkClient,
      brokerNode, config, time, requestRateAndQueueTimeMetrics, stateChangeLogger, threadName)
    requestThread.setDaemon(false)

    val queueSizeGauge = newGauge(
      QueueSizeMetricName,
      new Gauge[Int] {
        def value: Int = messageQueue.size
      },
      brokerMetricTags(broker.id)
    )

    brokerStateInfo.put(broker.id, ControllerBrokerStateInfo(networkClient, brokerNode, messageQueue,
      requestThread, queueSizeGauge, requestRateAndQueueTimeMetrics))
  }

  private def brokerMetricTags(brokerId: Int) = Map("broker-id" -> brokerId.toString)

  private def removeExistingBroker(brokerState: ControllerBrokerStateInfo) {
    try {
      // Shutdown the RequestSendThread before closing the NetworkClient to avoid the concurrent use of the
      // non-threadsafe classes as described in KAFKA-4959.
      // The call to shutdownLatch.await() in ShutdownableThread.shutdown() serves as a synchronization barrier that
      // hands off the NetworkClient from the RequestSendThread to the ZkEventThread.
      brokerState.requestSendThread.shutdown()
      brokerState.networkClient.close()
      brokerState.messageQueue.clear()
      removeMetric(QueueSizeMetricName, brokerMetricTags(brokerState.brokerNode.id))
      removeMetric(RequestRateAndQueueTimeMetricName, brokerMetricTags(brokerState.brokerNode.id))
      brokerStateInfo.remove(brokerState.brokerNode.id)
    } catch {
      case e: Throwable => error("Error while removing broker by the controller", e)
    }
  }

  protected def startRequestSendThread(brokerId: Int) {
    val requestThread = brokerStateInfo(brokerId).requestSendThread
    if (requestThread.getState == Thread.State.NEW)
      requestThread.start()
  }
}

case class QueueItem(apiKey: ApiKeys, request: AbstractRequest.Builder[_ <: AbstractRequest],
                     callback: AbstractResponse => Unit, enqueueTimeMs: Long)

class RequestSendThread(val controllerId: Int,
                        val controllerContext: ControllerContext,
                        val queue: BlockingQueue[QueueItem],
                        val networkClient: NetworkClient,
                        val brokerNode: Node,
                        val config: KafkaConfig,
                        val time: Time,
                        val requestRateAndQueueTimeMetrics: Timer,
                        val stateChangeLogger: StateChangeLogger,
                        name: String)
  extends ShutdownableThread(name = name) {

  logIdent = s"[RequestSendThread controllerId=$controllerId] "

  private val socketTimeoutMs = config.controllerSocketTimeoutMs

  override def doWork(): Unit = {

    def backoff(): Unit = pause(100, TimeUnit.MILLISECONDS)

    val QueueItem(apiKey, requestBuilder, callback, enqueueTimeMs) = queue.take()
    requestRateAndQueueTimeMetrics.update(time.milliseconds() - enqueueTimeMs, TimeUnit.MILLISECONDS)

    var clientResponse: ClientResponse = null
    try {
      var isSendSuccessful = false
      while (isRunning && !isSendSuccessful) {
        // if a broker goes down for a long time, then at some point the controller's zookeeper listener will trigger a
        // removeBroker which will invoke shutdown() on this thread. At that point, we will stop retrying.
        try {
          if (!brokerReady()) {
            isSendSuccessful = false
            backoff()
          }
          else {
            val clientRequest = networkClient.newClientRequest(brokerNode.idString, requestBuilder,
              time.milliseconds(), true)
            clientResponse = NetworkClientUtils.sendAndReceive(networkClient, clientRequest, time)
            isSendSuccessful = true
          }
        } catch {
          case e: Throwable => // if the send was not successful, reconnect to broker and resend the message
            warn(s"Controller $controllerId epoch ${controllerContext.epoch} fails to send request $requestBuilder " +
              s"to broker $brokerNode. Reconnecting to broker.", e)
            networkClient.close(brokerNode.idString)
            isSendSuccessful = false
            backoff()
        }
      }
      if (clientResponse != null) {
        val requestHeader = clientResponse.requestHeader
        val api = requestHeader.apiKey
        if (api != ApiKeys.LEADER_AND_ISR && api != ApiKeys.STOP_REPLICA && api != ApiKeys.UPDATE_METADATA)
          throw new KafkaException(s"Unexpected apiKey received: $apiKey")

        val response = clientResponse.responseBody

        stateChangeLogger.withControllerEpoch(controllerContext.epoch).trace(s"Received response " +
          s"${response.toString(requestHeader.apiVersion)} for request $api with correlation id " +
          s"${requestHeader.correlationId} sent to broker $brokerNode")

        if (callback != null) {
          callback(response)
        }
      }
    } catch {
      case e: Throwable =>
        error(s"Controller $controllerId fails to send a request to broker $brokerNode", e)
        // If there is any socket error (eg, socket timeout), the connection is no longer usable and needs to be recreated.
        networkClient.close(brokerNode.idString)
    }
  }

  private def brokerReady(): Boolean = {
    try {
      if (!NetworkClientUtils.isReady(networkClient, brokerNode, time.milliseconds())) {
        if (!NetworkClientUtils.awaitReady(networkClient, brokerNode, time, socketTimeoutMs))
          throw new SocketTimeoutException(s"Failed to connect within $socketTimeoutMs ms")

        info(s"Controller $controllerId connected to $brokerNode for sending state change requests")
      }

      true
    } catch {
      case e: Throwable =>
        warn(s"Controller $controllerId's connection to broker $brokerNode was unsuccessful", e)
        networkClient.close(brokerNode.idString)
        false
    }
  }

  override def initiateShutdown(): Boolean = {
    if (super.initiateShutdown()) {
      networkClient.initiateClose()
      true
    } else
      false
  }
}

class ControllerBrokerRequestBatch(controller: KafkaController, stateChangeLogger: StateChangeLogger) extends  Logging {
  val controllerContext = controller.controllerContext
  val controllerId: Int = controller.config.brokerId
  val leaderAndIsrRequestMap = mutable.Map.empty[Int, mutable.Map[TopicPartition, LeaderAndIsrRequest.PartitionState]]
  val stopReplicaRequestMap = mutable.Map.empty[Int, Seq[StopReplicaRequestInfo]]
  val updateMetadataRequestBrokerSet = mutable.Set.empty[Int]
  val updateMetadataRequestPartitionInfoMap = mutable.Map.empty[TopicPartition, UpdateMetadataRequest.PartitionState]

  def newBatch() {
    // raise error if the previous batch is not empty
    if (leaderAndIsrRequestMap.nonEmpty)
      throw new IllegalStateException("Controller to broker state change requests batch is not empty while creating " +
        s"a new one. Some LeaderAndIsr state changes $leaderAndIsrRequestMap might be lost ")
    if (stopReplicaRequestMap.nonEmpty)
      throw new IllegalStateException("Controller to broker state change requests batch is not empty while creating a " +
        s"new one. Some StopReplica state changes $stopReplicaRequestMap might be lost ")
    if (updateMetadataRequestBrokerSet.nonEmpty)
      throw new IllegalStateException("Controller to broker state change requests batch is not empty while creating a " +
        s"new one. Some UpdateMetadata state changes to brokers $updateMetadataRequestBrokerSet with partition info " +
        s"updateMetadataRequestPartitionInfoMap might be lost ")
  }

  def clear() {
    leaderAndIsrRequestMap.clear()
    stopReplicaRequestMap.clear()
    updateMetadataRequestBrokerSet.clear()
    updateMetadataRequestPartitionInfoMap.clear()
  }

  def addLeaderAndIsrRequestForBrokers(brokerIds: Seq[Int], topicPartition: TopicPartition,
                                       leaderIsrAndControllerEpoch: LeaderIsrAndControllerEpoch,
                                       replicas: Seq[Int], isNew: Boolean) {

    brokerIds.filter(_ >= 0).foreach { brokerId =>
      val result = leaderAndIsrRequestMap.getOrElseUpdate(brokerId, mutable.Map.empty)
      val alreadyNew = result.get(topicPartition).exists(_.isNew)
      result.put(topicPartition, new LeaderAndIsrRequest.PartitionState(leaderIsrAndControllerEpoch.controllerEpoch,
        leaderIsrAndControllerEpoch.leaderAndIsr.leader,
        leaderIsrAndControllerEpoch.leaderAndIsr.leaderEpoch,
        leaderIsrAndControllerEpoch.leaderAndIsr.isr.map(Integer.valueOf).asJava,
        leaderIsrAndControllerEpoch.leaderAndIsr.zkVersion,
        replicas.map(Integer.valueOf).asJava,
        isNew || alreadyNew))
    }

    addUpdateMetadataRequestForBrokers(controllerContext.liveOrShuttingDownBrokerIds.toSeq, Set(topicPartition))
  }

  def addStopReplicaRequestForBrokers(brokerIds: Seq[Int], topicPartition: TopicPartition, deletePartition: Boolean,
                                      callback: (AbstractResponse, Int) => Unit) {
    brokerIds.filter(b => b >= 0).foreach { brokerId =>
      stopReplicaRequestMap.getOrElseUpdate(brokerId, Seq.empty[StopReplicaRequestInfo])
      val v = stopReplicaRequestMap(brokerId)
      stopReplicaRequestMap(brokerId) = v :+ StopReplicaRequestInfo(PartitionAndReplica(topicPartition, brokerId),
        deletePartition, (r: AbstractResponse) => callback(r, brokerId))
    }
  }

  /** Send UpdateMetadataRequest to the given brokers for the given partitions and partitions that are being deleted */
  def addUpdateMetadataRequestForBrokers(brokerIds: Seq[Int],
                                         partitions: collection.Set[TopicPartition]) {

    def updateMetadataRequestPartitionInfo(partition: TopicPartition, beingDeleted: Boolean) {
      val leaderIsrAndControllerEpochOpt = controllerContext.partitionLeadershipInfo.get(partition)
      leaderIsrAndControllerEpochOpt match {
        case Some(l @ LeaderIsrAndControllerEpoch(leaderAndIsr, controllerEpoch)) =>
          val replicas = controllerContext.partitionReplicaAssignment(partition)
          val offlineReplicas = replicas.filter(!controllerContext.isReplicaOnline(_, partition))
          val leaderIsrAndControllerEpoch = if (beingDeleted) {
            val leaderDuringDelete = LeaderAndIsr.duringDelete(leaderAndIsr.isr)
            LeaderIsrAndControllerEpoch(leaderDuringDelete, controllerEpoch)
          } else {
            l
          }

          val partitionStateInfo = new UpdateMetadataRequest.PartitionState(leaderIsrAndControllerEpoch.controllerEpoch,
            leaderIsrAndControllerEpoch.leaderAndIsr.leader,
            leaderIsrAndControllerEpoch.leaderAndIsr.leaderEpoch,
            leaderIsrAndControllerEpoch.leaderAndIsr.isr.map(Integer.valueOf).asJava,
            leaderIsrAndControllerEpoch.leaderAndIsr.zkVersion,
            replicas.map(Integer.valueOf).asJava,
            offlineReplicas.map(Integer.valueOf).asJava)
          updateMetadataRequestPartitionInfoMap.put(partition, partitionStateInfo)

        case None =>
          info(s"Leader not yet assigned for partition $partition. Skip sending UpdateMetadataRequest.")
      }
    }

    updateMetadataRequestBrokerSet ++= brokerIds.filter(_ >= 0)
    partitions.foreach(partition => updateMetadataRequestPartitionInfo(partition,
      beingDeleted = controller.topicDeletionManager.topicsToBeDeleted.contains(partition.topic)))
  }

  def sendRequestsToBrokers(controllerEpoch: Int) {
    try {
      val stateChangeLog = stateChangeLogger.withControllerEpoch(controllerEpoch)

      val leaderAndIsrRequestVersion: Short =
        if (controller.config.interBrokerProtocolVersion >= KAFKA_1_0_IV0) 1
        else 0

      leaderAndIsrRequestMap.foreach { case (broker, leaderAndIsrPartitionStates) =>
        leaderAndIsrPartitionStates.foreach { case (topicPartition, state) =>
          val typeOfRequest =
            if (broker == state.basePartitionState.leader) "become-leader"
            else "become-follower"
          stateChangeLog.trace(s"Sending $typeOfRequest LeaderAndIsr request $state to broker $broker for partition $topicPartition")
        }
        val leaderIds = leaderAndIsrPartitionStates.map(_._2.basePartitionState.leader).toSet
        val leaders = controllerContext.liveOrShuttingDownBrokers.filter(b => leaderIds.contains(b.id)).map {
          _.node(controller.config.interBrokerListenerName)
        }
        val leaderAndIsrRequestBuilder = new LeaderAndIsrRequest.Builder(leaderAndIsrRequestVersion, controllerId,
          controllerEpoch, leaderAndIsrPartitionStates.asJava, leaders.asJava)
        controller.sendRequest(broker, ApiKeys.LEADER_AND_ISR, leaderAndIsrRequestBuilder,
          (r: AbstractResponse) => controller.eventManager.put(controller.LeaderAndIsrResponseReceived(r, broker)))
      }
      leaderAndIsrRequestMap.clear()

      updateMetadataRequestPartitionInfoMap.foreach { case (tp, partitionState) =>
        stateChangeLog.trace(s"Sending UpdateMetadata request $partitionState to brokers $updateMetadataRequestBrokerSet " +
          s"for partition $tp")
      }

      val partitionStates = Map.empty ++ updateMetadataRequestPartitionInfoMap
      val updateMetadataRequestVersion: Short =
        if (controller.config.interBrokerProtocolVersion >= KAFKA_1_0_IV0) 4
        else if (controller.config.interBrokerProtocolVersion >= KAFKA_0_10_2_IV0) 3
        else if (controller.config.interBrokerProtocolVersion >= KAFKA_0_10_0_IV1) 2
        else if (controller.config.interBrokerProtocolVersion >= KAFKA_0_9_0) 1
        else 0

      val updateMetadataRequest = {
        val liveBrokers = if (updateMetadataRequestVersion == 0) {
          // Version 0 of UpdateMetadataRequest only supports PLAINTEXT.
          controllerContext.liveOrShuttingDownBrokers.map { broker =>
            val securityProtocol = SecurityProtocol.PLAINTEXT
            val listenerName = ListenerName.forSecurityProtocol(securityProtocol)
            val node = broker.node(listenerName)
            val endPoints = Seq(new EndPoint(node.host, node.port, securityProtocol, listenerName))
            new UpdateMetadataRequest.Broker(broker.id, endPoints.asJava, broker.rack.orNull)
          }
        } else {
          controllerContext.liveOrShuttingDownBrokers.map { broker =>
            val endPoints = broker.endPoints.map { endPoint =>
              new UpdateMetadataRequest.EndPoint(endPoint.host, endPoint.port, endPoint.securityProtocol, endPoint.listenerName)
            }
            new UpdateMetadataRequest.Broker(broker.id, endPoints.asJava, broker.rack.orNull)
          }
        }
        new UpdateMetadataRequest.Builder(updateMetadataRequestVersion, controllerId, controllerEpoch, partitionStates.asJava,
          liveBrokers.asJava)
      }

      updateMetadataRequestBrokerSet.foreach { broker =>
        controller.sendRequest(broker, ApiKeys.UPDATE_METADATA, updateMetadataRequest, null)
      }
      updateMetadataRequestBrokerSet.clear()
      updateMetadataRequestPartitionInfoMap.clear()

      stopReplicaRequestMap.foreach { case (broker, replicaInfoList) =>
        val stopReplicaWithDelete = replicaInfoList.filter(_.deletePartition).map(_.replica).toSet
        val stopReplicaWithoutDelete = replicaInfoList.filterNot(_.deletePartition).map(_.replica).toSet
        debug(s"The stop replica request (delete = true) sent to broker $broker is ${stopReplicaWithDelete.mkString(",")}")
        debug(s"The stop replica request (delete = false) sent to broker $broker is ${stopReplicaWithoutDelete.mkString(",")}")

        val (replicasToGroup, replicasToNotGroup) = replicaInfoList.partition(r => !r.deletePartition && r.callback == null)

        // Send one StopReplicaRequest for all partitions that require neither delete nor callback. This potentially
        // changes the order in which the requests are sent for the same partitions, but that's OK.
        val stopReplicaRequest = new StopReplicaRequest.Builder(controllerId, controllerEpoch, false,
          replicasToGroup.map(_.replica.topicPartition).toSet.asJava)
        controller.sendRequest(broker, ApiKeys.STOP_REPLICA, stopReplicaRequest)

        replicasToNotGroup.foreach { r =>
          val stopReplicaRequest = new StopReplicaRequest.Builder(
              controllerId, controllerEpoch, r.deletePartition,
              Set(r.replica.topicPartition).asJava)
          controller.sendRequest(broker, ApiKeys.STOP_REPLICA, stopReplicaRequest, r.callback)
        }
      }
      stopReplicaRequestMap.clear()
    } catch {
      case e: Throwable =>
        if (leaderAndIsrRequestMap.nonEmpty) {
          error("Haven't been able to send leader and isr requests, current state of " +
              s"the map is $leaderAndIsrRequestMap. Exception message: $e")
        }
        if (updateMetadataRequestBrokerSet.nonEmpty) {
          error(s"Haven't been able to send metadata update requests to brokers $updateMetadataRequestBrokerSet, " +
                s"current state of the partition info is $updateMetadataRequestPartitionInfoMap. Exception message: $e")
        }
        if (stopReplicaRequestMap.nonEmpty) {
          error("Haven't been able to send stop replica requests, current state of " +
              s"the map is $stopReplicaRequestMap. Exception message: $e")
        }
        throw new IllegalStateException(e)
    }
  }
}

case class ControllerBrokerStateInfo(networkClient: NetworkClient,
                                     brokerNode: Node,
                                     messageQueue: BlockingQueue[QueueItem],
                                     requestSendThread: RequestSendThread,
                                     queueSizeGauge: Gauge[Int],
                                     requestRateAndTimeMetrics: Timer)

case class StopReplicaRequestInfo(replica: PartitionAndReplica, deletePartition: Boolean, callback: AbstractResponse => Unit)

class Callbacks(val stopReplicaResponseCallback: (AbstractResponse, Int) => Unit = (_, _ ) => ())<|MERGE_RESOLUTION|>--- conflicted
+++ resolved
@@ -128,11 +128,8 @@
         Map("broker-id" -> brokerNode.idString).asJava,
         false,
         channelBuilder,
-<<<<<<< HEAD
+        logContext,
         Selector.DEFAULT_CONNECT_TIMEOUT_MS
-=======
-        logContext
->>>>>>> 9b476bc5
       )
       new NetworkClient(
         selector,
@@ -148,11 +145,8 @@
         time,
         false,
         new ApiVersions,
-<<<<<<< HEAD
+        logContext,
         NetworkClient.DEFAULT_CONNECT_TIMEOUT_MS
-=======
-        logContext
->>>>>>> 9b476bc5
       )
     }
     val threadName = threadNamePrefix match {
