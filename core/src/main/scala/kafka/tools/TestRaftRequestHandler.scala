--- conflicted
+++ resolved
@@ -45,22 +45,11 @@
       trace(s"Handling request:${request.requestDesc(true)} from connection ${request.context.connectionId};" +
         s"securityProtocol:${request.context.securityProtocol},principal:${request.context.principal}")
       request.header.apiKey match {
-<<<<<<< HEAD
-        case ApiKeys.VOTE
-             | ApiKeys.BEGIN_QUORUM_EPOCH
-             | ApiKeys.END_QUORUM_EPOCH
-             | ApiKeys.FETCH
-             | ApiKeys.FETCH_SNAPSHOT =>
-          val requestBody = request.body[AbstractRequest]
-          networkChannel.postInboundRequest(requestBody, response =>
-            sendResponse(request, Some(response)))
-=======
         case ApiKeys.VOTE => handleVote(request)
         case ApiKeys.BEGIN_QUORUM_EPOCH => handleBeginQuorumEpoch(request)
         case ApiKeys.END_QUORUM_EPOCH => handleEndQuorumEpoch(request)
         case ApiKeys.FETCH => handleFetch(request)
->>>>>>> b6891f67
-
+        case ApiKeys.FETCH_SNAPSHOT => handleFetchSnapshot(request)
         case _ => throw new IllegalArgumentException(s"Unsupported api key: ${request.header.apiKey}")
       }
     } catch {
@@ -87,6 +76,10 @@
 
   private def handleFetch(request: RequestChannel.Request): Unit = {
     handle(request, response => new FetchResponse[BaseRecords](response.asInstanceOf[FetchResponseData]))
+  }
+
+  private def handleFetchSnapshot(request: RequestChannel.Request): Unit = {
+    handle(request, response => new FetchSnapshotResponse(response.asInstanceOf[FetchSnapshotResponseData]))
   }
 
   private def handle(
