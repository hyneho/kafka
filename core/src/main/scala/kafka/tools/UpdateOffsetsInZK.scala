/**
 * Licensed to the Apache Software Foundation (ASF) under one or more
 * contributor license agreements.  See the NOTICE file distributed with
 * this work for additional information regarding copyright ownership.
 * The ASF licenses this file to You under the Apache License, Version 2.0
 * (the "License"); you may not use this file except in compliance with
 * the License.  You may obtain a copy of the License at
 * 
 *    http://www.apache.org/licenses/LICENSE-2.0
 *
 * Unless required by applicable law or agreed to in writing, software
 * distributed under the License is distributed on an "AS IS" BASIS,
 * WITHOUT WARRANTIES OR CONDITIONS OF ANY KIND, either express or implied.
 * See the License for the specific language governing permissions and
 * limitations under the License.
 */

package kafka.tools

import org.I0Itec.zkclient.ZkClient
import kafka.consumer.{SimpleConsumer, ConsumerConfig}
import kafka.api.{PartitionOffsetRequestInfo, OffsetRequest}
import kafka.common.{TopicAndPartition, KafkaException}
import kafka.utils.{ZKGroupTopicDirs, ZkUtils, CoreUtils}
import org.apache.kafka.common.protocol.SecurityProtocol
import org.apache.kafka.common.security.JaasUtils
import org.apache.kafka.common.utils.Utils

/**
 *  A utility that updates the offset of every broker partition to the offset of earliest or latest log segment file, in ZK.
 */
object UpdateOffsetsInZK {
  val Earliest = "earliest"
  val Latest = "latest"

  def main(args: Array[String]) {
    if(args.length < 3)
      usage
    val config = new ConsumerConfig(Utils.loadProps(args(1)))
<<<<<<< HEAD
    val zkUtils = ZkUtils.apply(config.zkConnect, config.zkSessionTimeoutMs,
=======
    val zkUtils = ZkUtils(config.zkConnect, config.zkSessionTimeoutMs,
>>>>>>> 241b9ab5
        config.zkConnectionTimeoutMs, JaasUtils.isZkSecurityEnabled(System.getProperty(JaasUtils.JAVA_LOGIN_CONFIG_PARAM)))
    args(0) match {
      case Earliest => getAndSetOffsets(zkUtils, OffsetRequest.EarliestTime, config, args(2))
      case Latest => getAndSetOffsets(zkUtils, OffsetRequest.LatestTime, config, args(2))
      case _ => usage
    }
  }

  private def getAndSetOffsets(zkUtils: ZkUtils, offsetOption: Long, config: ConsumerConfig, topic: String): Unit = {
    val partitionsPerTopicMap = zkUtils.getPartitionsForTopics(List(topic))
    var partitions: Seq[Int] = Nil

    partitionsPerTopicMap.get(topic) match {
      case Some(l) =>  partitions = l.sortWith((s,t) => s < t)
      case _ => throw new RuntimeException("Can't find topic " + topic)
    }

    var numParts = 0
    for (partition <- partitions) {
      val brokerHostingPartition = zkUtils.getLeaderForPartition(topic, partition)

      val broker = brokerHostingPartition match {
        case Some(b) => b
        case None => throw new KafkaException("Broker " + brokerHostingPartition + " is unavailable. Cannot issue " +
          "getOffsetsBefore request")
      }

      zkUtils.getBrokerInfo(broker) match {
        case Some(brokerInfo) =>
          val consumer = new SimpleConsumer(brokerInfo.getBrokerEndPoint(SecurityProtocol.PLAINTEXT).host,
                                            brokerInfo.getBrokerEndPoint(SecurityProtocol.PLAINTEXT).port,
                                            10000, 100 * 1024, "UpdateOffsetsInZk")
          val topicAndPartition = TopicAndPartition(topic, partition)
          val request = OffsetRequest(Map(topicAndPartition -> PartitionOffsetRequestInfo(offsetOption, 1)))
          val offset = consumer.getOffsetsBefore(request).partitionErrorAndOffsets(topicAndPartition).offsets.head
          val topicDirs = new ZKGroupTopicDirs(config.groupId, topic)

          println("updating partition " + partition + " with new offset: " + offset)
          zkUtils.updatePersistentPath(topicDirs.consumerOffsetDir + "/" + partition, offset.toString)
          numParts += 1
        case None => throw new KafkaException("Broker information for broker id %d does not exist in ZK".format(broker))
      }
    }
    println("updated the offset for " + numParts + " partitions")
  }

  private def usage() = {
    println("USAGE: " + UpdateOffsetsInZK.getClass.getName + " [earliest | latest] consumer.properties topic")
    System.exit(1)
  }
}<|MERGE_RESOLUTION|>--- conflicted
+++ resolved
@@ -37,11 +37,7 @@
     if(args.length < 3)
       usage
     val config = new ConsumerConfig(Utils.loadProps(args(1)))
-<<<<<<< HEAD
-    val zkUtils = ZkUtils.apply(config.zkConnect, config.zkSessionTimeoutMs,
-=======
     val zkUtils = ZkUtils(config.zkConnect, config.zkSessionTimeoutMs,
->>>>>>> 241b9ab5
         config.zkConnectionTimeoutMs, JaasUtils.isZkSecurityEnabled(System.getProperty(JaasUtils.JAVA_LOGIN_CONFIG_PARAM)))
     args(0) match {
       case Earliest => getAndSetOffsets(zkUtils, OffsetRequest.EarliestTime, config, args(2))
