/**
 * Licensed to the Apache Software Foundation (ASF) under one or more
 * contributor license agreements.  See the NOTICE file distributed with
 * this work for additional information regarding copyright ownership.
 * The ASF licenses this file to You under the Apache License, Version 2.0
 * (the "License"); you may not use this file except in compliance with
 * the License.  You may obtain a copy of the License at
 * 
 *    http://www.apache.org/licenses/LICENSE-2.0
 *
 * Unless required by applicable law or agreed to in writing, software
 * distributed under the License is distributed on an "AS IS" BASIS,
 * WITHOUT WARRANTIES OR CONDITIONS OF ANY KIND, either express or implied.
 * See the License for the specific language governing permissions and
 * limitations under the License.
 */

package kafka.tools

import java.io.FileWriter
import joptsimple._
import kafka.utils.{Logging, ZkUtils, ZKGroupTopicDirs, CommandLineUtils}
import org.I0Itec.zkclient.ZkClient
import org.apache.kafka.common.security.JaasUtils


/**
 *  A utility that retrieve the offset of broker partitions in ZK and
 *  prints to an output file in the following format:
 *  
 *  /consumers/group1/offsets/topic1/1-0:286894308
 *  /consumers/group1/offsets/topic1/2-0:284803985
 *  
 *  This utility expects 3 arguments:
 *  1. Zk host:port string
 *  2. group name (all groups implied if omitted)
 *  3. output filename
 *     
 *  To print debug message, add the following line to log4j.properties:
 *  log4j.logger.kafka.tools.ExportZkOffsets$=DEBUG
 *  (for eclipse debugging, copy log4j.properties to the binary directory in "core" such as core/bin)
 */
object ExportZkOffsets extends Logging {

  def main(args: Array[String]) {
    val parser = new OptionParser

    val zkConnectOpt = parser.accepts("zkconnect", "ZooKeeper connect string.")
                            .withRequiredArg()
                            .defaultsTo("localhost:2181")
                            .ofType(classOf[String])
    val groupOpt = parser.accepts("group", "Consumer group.")
                            .withRequiredArg()
                            .ofType(classOf[String])
    val outFileOpt = parser.accepts("output-file", "Output file")
                            .withRequiredArg()
                            .ofType(classOf[String])
    parser.accepts("help", "Print this message.")
    
    if(args.length == 0)
      CommandLineUtils.printUsageAndDie(parser, "Export consumer offsets to an output file.")
            
    val options = parser.parse(args : _*)
    
    if (options.has("help")) {
       parser.printHelpOn(System.out)
       System.exit(0)
    }
    
    CommandLineUtils.checkRequiredArgs(parser, options, zkConnectOpt, outFileOpt)
    
    val zkConnect  = options.valueOf(zkConnectOpt)
    val groups     = options.valuesOf(groupOpt)
    val outfile    = options.valueOf(outFileOpt)

    var zkUtils   : ZkUtils    = null
    val fileWriter : FileWriter  = new FileWriter(outfile)
    
    try {
<<<<<<< HEAD
      zkUtils = ZkUtils.create(zkConnect,
                               30000,
                               30000,
                               JaasUtils.isSecure(System.getProperty(JaasUtils.JAVA_LOGIN_CONFIG_PARAM)))
=======
      zkUtils = ZkUtils.apply(zkConnect,
                               30000,
                               30000,
                               JaasUtils.isZkSecurityEnabled(System.getProperty(JaasUtils.JAVA_LOGIN_CONFIG_PARAM)))
>>>>>>> 58e17b2d
      
      var consumerGroups: Seq[String] = null

      if (groups.size == 0) {
        consumerGroups = zkUtils.getChildren(ZkUtils.ConsumersPath).toList
      }
      else {
        import scala.collection.JavaConversions._
        consumerGroups = groups
      }
      
      for (consumerGrp <- consumerGroups) {
        val topicsList = getTopicsList(zkUtils, consumerGrp)
        
        for (topic <- topicsList) {
          val bidPidList = getBrokeridPartition(zkUtils, consumerGrp, topic)
          
          for (bidPid <- bidPidList) {
            val zkGrpTpDir = new ZKGroupTopicDirs(consumerGrp,topic)
            val offsetPath = zkGrpTpDir.consumerOffsetDir + "/" + bidPid
            zkUtils.readDataMaybeNull(offsetPath)._1 match {
              case Some(offsetVal) =>
                fileWriter.write(offsetPath + ":" + offsetVal + "\n")
                debug(offsetPath + " => " + offsetVal)
              case None =>
                error("Could not retrieve offset value from " + offsetPath)
            }
          }
        }
      }      
    }
    finally {      
      fileWriter.flush()
      fileWriter.close()
    }
  }

  private def getBrokeridPartition(zkUtils: ZkUtils, consumerGroup: String, topic: String): List[String] =
    zkUtils.getChildrenParentMayNotExist("/consumers/%s/offsets/%s".format(consumerGroup, topic)).toList
  
  private def getTopicsList(zkUtils: ZkUtils, consumerGroup: String): List[String] =
    zkUtils.getChildren("/consumers/%s/offsets".format(consumerGroup)).toList

}<|MERGE_RESOLUTION|>--- conflicted
+++ resolved
@@ -77,17 +77,10 @@
     val fileWriter : FileWriter  = new FileWriter(outfile)
     
     try {
-<<<<<<< HEAD
-      zkUtils = ZkUtils.create(zkConnect,
-                               30000,
-                               30000,
-                               JaasUtils.isSecure(System.getProperty(JaasUtils.JAVA_LOGIN_CONFIG_PARAM)))
-=======
       zkUtils = ZkUtils.apply(zkConnect,
                                30000,
                                30000,
                                JaasUtils.isZkSecurityEnabled(System.getProperty(JaasUtils.JAVA_LOGIN_CONFIG_PARAM)))
->>>>>>> 58e17b2d
       
       var consumerGroups: Seq[String] = null
 
