/**
 * Licensed to the Apache Software Foundation (ASF) under one or more
 * contributor license agreements.  See the NOTICE file distributed with
 * this work for additional information regarding copyright ownership.
 * The ASF licenses this file to You under the Apache License, Version 2.0
 * (the "License"); you may not use this file except in compliance with
 * the License.  You may obtain a copy of the License at
 *
 *    http://www.apache.org/licenses/LICENSE-2.0
 *
 * Unless required by applicable law or agreed to in writing, software
 * distributed under the License is distributed on an "AS IS" BASIS,
 * WITHOUT WARRANTIES OR CONDITIONS OF ANY KIND, either express or implied.
 * See the License for the specific language governing permissions and
 * limitations under the License.
 */

package kafka.tools

import java.util

import scala.collection.JavaConverters._
import java.util.concurrent.atomic.AtomicLong
import java.nio.channels.ClosedByInterruptException

import org.apache.log4j.Logger
import org.apache.kafka.clients.consumer.{ConsumerRebalanceListener, KafkaConsumer}
import org.apache.kafka.common.serialization.ByteArrayDeserializer
import org.apache.kafka.common.utils.Utils
import org.apache.kafka.common.{Metric, MetricName, TopicPartition}
import kafka.utils.{CommandLineUtils, ToolsUtils}
import java.util.{Collections, Properties, Random}

import kafka.consumer.Consumer
import kafka.consumer.ConsumerConnector
import kafka.consumer.KafkaStream
import kafka.consumer.ConsumerTimeoutException
import java.text.SimpleDateFormat
import java.util.concurrent.atomic.AtomicBoolean

import scala.collection.mutable

/**
 * Performance test for the full zookeeper consumer
 */
object ConsumerPerformance {
  private val logger = Logger.getLogger(getClass())

  def main(args: Array[String]): Unit = {

    val config = new ConsumerPerfConfig(args)
    logger.info("Starting consumer...")
    val totalMessagesRead = new AtomicLong(0)
    val totalBytesRead = new AtomicLong(0)
    val consumerTimeout = new AtomicBoolean(false)
    var metrics: mutable.Map[MetricName, _ <: Metric] = null
    val joinGroupTimeInMs = new AtomicLong(0)
    val fetchTimeInMs = new AtomicLong(0)

    if (!config.hideHeader) {
<<<<<<< HEAD
      if (!config.showDetailedStats) {
        println("start.time, end.time, data.consumed.in.MB, MB.sec, data.consumed.in.nMsg, nMsg.sec" +
          s"${if (!config.useOldConsumer) ", rebalance.time.ms, fetch.time.ms, fetch.MB.sec, fetch.nMsg.sec" else ""}"
        )
      } else
        println("time, data.consumed.in.MB, MB.sec, data.consumed.in.nMsg, nMsg.sec" +
          s"${if (!config.useOldConsumer) ", rebalance.time.ms, fetch.time.ms, fetch.MB.sec, fetch.nMsg.sec" else ""}")
=======
      printHeader(!config.showDetailedStats)
>>>>>>> 5a516fb2
    }

    var startMs, endMs = 0L
    if (!config.useOldConsumer) {
      val consumer = new KafkaConsumer[Array[Byte], Array[Byte]](config.props)
      consumer.subscribe(Collections.singletonList(config.topic))
      startMs = System.currentTimeMillis
      consume(consumer, List(config.topic), config.numMessages, 1000,
        config, totalMessagesRead, totalBytesRead, joinGroupTimeInMs)
      endMs = System.currentTimeMillis

      if (config.printMetrics) {
        metrics = consumer.metrics().asScala
      }
      consumer.close()
    } else {
      import kafka.consumer.ConsumerConfig
      val consumerConfig = new ConsumerConfig(config.props)
      val consumerConnector: ConsumerConnector = Consumer.create(consumerConfig)
      val topicMessageStreams = consumerConnector.createMessageStreams(Map(config.topic -> config.numThreads))
      var threadList = List[ConsumerPerfThread]()
      for (streamList <- topicMessageStreams.values)
        for (i <- 0 until streamList.length)
          threadList ::= new ConsumerPerfThread(i, "kafka-zk-consumer-" + i, streamList(i), config, totalMessagesRead, totalBytesRead, consumerTimeout)

      logger.info("Sleeping for 1 second.")
      Thread.sleep(1000)
      logger.info("starting threads")
      startMs = System.currentTimeMillis
      for (thread <- threadList)
        thread.start
      for (thread <- threadList)
        thread.join
      endMs =
        if (consumerTimeout.get()) System.currentTimeMillis - consumerConfig.consumerTimeoutMs
        else System.currentTimeMillis
      consumerConnector.shutdown()
    }
    val elapsedSecs = (endMs - startMs) / 1000.0
    fetchTimeInMs.set((endMs - startMs) - joinGroupTimeInMs.get)
    if (!config.showDetailedStats) {
      val totalMBRead = (totalBytesRead.get * 1.0) / (1024 * 1024)
      print("%s, %s, %.4f, %.4f, %d, %.4f".format(
        config.dateFormat.format(startMs),
        config.dateFormat.format(endMs),
        totalMBRead,
        totalMBRead / elapsedSecs,
        totalMessagesRead.get,
        totalMessagesRead.get / elapsedSecs
      ))
      if (!config.useOldConsumer) {
        print(", %d, %d, %.4f, %.4f".format(
          joinGroupTimeInMs.get,
          fetchTimeInMs.get,
          totalMBRead / (fetchTimeInMs.get / 1000.0),
          totalMessagesRead.get / (fetchTimeInMs.get / 1000.0)
        ))
      }
    }

    if (metrics != null) {
      ToolsUtils.printMetrics(metrics)
    }

  }

  private[tools] def printHeader(showDetailedStats: Boolean): Unit = {
    if (showDetailedStats)
      println("start.time, end.time, data.consumed.in.MB, MB.sec, data.consumed.in.nMsg, nMsg.sec")
    else
      println("time, threadId, data.consumed.in.MB, MB.sec, data.consumed.in.nMsg, nMsg.sec")
  }

  def consume(consumer: KafkaConsumer[Array[Byte], Array[Byte]],
              topics: List[String],
              count: Long,
              timeout: Long,
              config: ConsumerPerfConfig,
              totalMessagesRead: AtomicLong,
<<<<<<< HEAD
              totalBytesRead: AtomicLong,
              joinTime: AtomicLong) {
=======
              totalBytesRead: AtomicLong) {
>>>>>>> 5a516fb2
    var bytesRead = 0L
    var messagesRead = 0L
    var lastBytesRead = 0L
    var lastMessagesRead = 0L
    var joinStart = 0L

    // Wait for group join, metadata fetch, etc
    val joinTimeout = 10000
    val isAssigned = new AtomicBoolean(false)
    consumer.subscribe(topics.asJava, new ConsumerRebalanceListener {
      def onPartitionsAssigned(partitions: util.Collection[TopicPartition]) {
        isAssigned.set(true)
        joinTime.addAndGet(System.currentTimeMillis - joinStart)
      }
      def onPartitionsRevoked(partitions: util.Collection[TopicPartition]) {
        isAssigned.set(false)
        joinStart = System.currentTimeMillis
      }})
    val joinStartForFirstTime = System.currentTimeMillis()
    while (!isAssigned.get()) {
      if (System.currentTimeMillis() - joinStartForFirstTime >= joinTimeout) {
        throw new Exception("Timed out waiting for initial group join.")
      }
      consumer.poll(100)
    }
    consumer.seekToBeginning(Collections.emptyList())

    // Now start the benchmark
    val startMs = System.currentTimeMillis
    var lastReportTime: Long = startMs
    var lastConsumedTime = System.currentTimeMillis
    var currentTimeMillis = lastConsumedTime

    while (messagesRead < count && currentTimeMillis - lastConsumedTime <= timeout) {
      val records = consumer.poll(100).asScala
      currentTimeMillis = System.currentTimeMillis
      if (records.nonEmpty)
        lastConsumedTime = currentTimeMillis
      for (record <- records) {
        messagesRead += 1
        if (record.key != null)
          bytesRead += record.key.size
        if (record.value != null)
          bytesRead += record.value.size

        if (currentTimeMillis - lastReportTime >= config.reportingInterval) {
          if (config.showDetailedStats)
            printProgressMessage(0, bytesRead, lastBytesRead, messagesRead, lastMessagesRead, lastReportTime, currentTimeMillis, config.dateFormat, Some(joinTime.get))
          lastReportTime = currentTimeMillis
          lastMessagesRead = messagesRead
          lastBytesRead = bytesRead
        }
      }
    }

    totalMessagesRead.set(messagesRead)
    totalBytesRead.set(bytesRead)
  }

  def printProgressMessage(id: Int,
                           bytesRead: Long,
                           lastBytesRead: Long,
                           messagesRead: Long,
                           lastMessagesRead: Long,
                           startMs: Long,
                           endMs: Long,
<<<<<<< HEAD
                           dateFormat: SimpleDateFormat,
                           joinTimeMs: Option[Long] = None) = {
=======
                           dateFormat: SimpleDateFormat) = {
>>>>>>> 5a516fb2
    val elapsedMs: Double = endMs - startMs
    val totalMBRead = (bytesRead * 1.0) / (1024 * 1024)
    val mbRead = ((bytesRead - lastBytesRead) * 1.0) / (1024 * 1024)

    joinTimeMs match {
      case None =>
        println("%s, %d, %.4f, %.4f, %d, %.4f".format(dateFormat.format(endMs), id, totalMBRead,
          1000.0 * (mbRead / elapsedMs), messagesRead, ((messagesRead - lastMessagesRead) / elapsedMs) * 1000.0))
      case Some(rebalanceTimeMs) =>
        val fetchTimeMs = elapsedMs - rebalanceTimeMs
        println("%s, %d, %.4f, %.4f, %d, %.4f, %.2f, %.2f, %.4f, %.4f".format(dateFormat.format(endMs), id, totalMBRead,
          1000.0 * (mbRead / elapsedMs), messagesRead, ((messagesRead - lastMessagesRead) / elapsedMs) * 1000.0,
          rebalanceTimeMs.toDouble, fetchTimeMs, mbRead / (fetchTimeMs / 1000.0), (messagesRead - lastMessagesRead) / (fetchTimeMs / 1000.0)))
    }
  }

  class ConsumerPerfConfig(args: Array[String]) extends PerfConfig(args) {
    val zkConnectOpt = parser.accepts("zookeeper", "REQUIRED (only when using old consumer): The connection string for the zookeeper connection in the form host:port. " +
      "Multiple URLS can be given to allow fail-over. This option is only used with the old consumer.")
      .withRequiredArg
      .describedAs("urls")
      .ofType(classOf[String])
    val bootstrapServersOpt = parser.accepts("broker-list", "REQUIRED (unless old consumer is used): A broker list to use for connecting if using the new consumer.")
      .withRequiredArg()
      .describedAs("host")
      .ofType(classOf[String])
    val topicOpt = parser.accepts("topic", "REQUIRED: The topic to consume from.")
      .withRequiredArg
      .describedAs("topic")
      .ofType(classOf[String])
    val groupIdOpt = parser.accepts("group", "The group id to consume on.")
      .withRequiredArg
      .describedAs("gid")
      .defaultsTo("perf-consumer-" + new Random().nextInt(100000))
      .ofType(classOf[String])
    val fetchSizeOpt = parser.accepts("fetch-size", "The amount of data to fetch in a single request.")
      .withRequiredArg
      .describedAs("size")
      .ofType(classOf[java.lang.Integer])
      .defaultsTo(1024 * 1024)
    val resetBeginningOffsetOpt = parser.accepts("from-latest", "If the consumer does not already have an established " +
      "offset to consume from, start with the latest message present in the log rather than the earliest message.")
    val socketBufferSizeOpt = parser.accepts("socket-buffer-size", "The size of the tcp RECV size.")
      .withRequiredArg
      .describedAs("size")
      .ofType(classOf[java.lang.Integer])
      .defaultsTo(2 * 1024 * 1024)
    val numThreadsOpt = parser.accepts("threads", "Number of processing threads.")
      .withRequiredArg
      .describedAs("count")
      .ofType(classOf[java.lang.Integer])
      .defaultsTo(10)
    val numFetchersOpt = parser.accepts("num-fetch-threads", "Number of fetcher threads.")
      .withRequiredArg
      .describedAs("count")
      .ofType(classOf[java.lang.Integer])
      .defaultsTo(1)
    val newConsumerOpt = parser.accepts("new-consumer", "Use the new consumer implementation. This is the default.")
    val consumerConfigOpt = parser.accepts("consumer.config", "Consumer config properties file.")
      .withRequiredArg
      .describedAs("config file")
      .ofType(classOf[String])
    val printMetricsOpt = parser.accepts("print-metrics", "Print out the metrics. This only applies to new consumer.")

    val options = parser.parse(args: _*)

    CommandLineUtils.checkRequiredArgs(parser, options, topicOpt, numMessagesOpt)

    val useOldConsumer = options.has(zkConnectOpt)
    val printMetrics = options.has(printMetricsOpt)

    val props = if (options.has(consumerConfigOpt))
      Utils.loadProps(options.valueOf(consumerConfigOpt))
    else
      new Properties
    if (!useOldConsumer) {
      CommandLineUtils.checkRequiredArgs(parser, options, bootstrapServersOpt)
      import org.apache.kafka.clients.consumer.ConsumerConfig
      props.put(ConsumerConfig.BOOTSTRAP_SERVERS_CONFIG, options.valueOf(bootstrapServersOpt))
      props.put(ConsumerConfig.GROUP_ID_CONFIG, options.valueOf(groupIdOpt))
      props.put(ConsumerConfig.RECEIVE_BUFFER_CONFIG, options.valueOf(socketBufferSizeOpt).toString)
      props.put(ConsumerConfig.MAX_PARTITION_FETCH_BYTES_CONFIG, options.valueOf(fetchSizeOpt).toString)
      props.put(ConsumerConfig.AUTO_OFFSET_RESET_CONFIG, if (options.has(resetBeginningOffsetOpt)) "latest" else "earliest")
      props.put(ConsumerConfig.KEY_DESERIALIZER_CLASS_CONFIG, classOf[ByteArrayDeserializer])
      props.put(ConsumerConfig.VALUE_DESERIALIZER_CLASS_CONFIG, classOf[ByteArrayDeserializer])
      props.put(ConsumerConfig.CHECK_CRCS_CONFIG, "false")
    } else {
      if (options.has(bootstrapServersOpt))
        CommandLineUtils.printUsageAndDie(parser, s"Option $bootstrapServersOpt is not valid with $zkConnectOpt.")
      else if (options.has(newConsumerOpt))
        CommandLineUtils.printUsageAndDie(parser, s"Option $newConsumerOpt is not valid with $zkConnectOpt.")
      CommandLineUtils.checkRequiredArgs(parser, options, zkConnectOpt, numMessagesOpt)
      props.put("group.id", options.valueOf(groupIdOpt))
      props.put("socket.receive.buffer.bytes", options.valueOf(socketBufferSizeOpt).toString)
      props.put("fetch.message.max.bytes", options.valueOf(fetchSizeOpt).toString)
      props.put("auto.offset.reset", if (options.has(resetBeginningOffsetOpt)) "largest" else "smallest")
      props.put("zookeeper.connect", options.valueOf(zkConnectOpt))
      props.put("consumer.timeout.ms", "1000")
      props.put("num.consumer.fetchers", options.valueOf(numFetchersOpt).toString)
    }
    val numThreads = options.valueOf(numThreadsOpt).intValue
    val topic = options.valueOf(topicOpt)
    val numMessages = options.valueOf(numMessagesOpt).longValue
    val reportingInterval = options.valueOf(reportingIntervalOpt).intValue
    if (reportingInterval <= 0)
      throw new IllegalArgumentException("Reporting interval must be greater than 0.")
    val showDetailedStats = options.has(showDetailedStatsOpt)
    val dateFormat = new SimpleDateFormat(options.valueOf(dateFormatOpt))
    val hideHeader = options.has(hideHeaderOpt)
  }

  class ConsumerPerfThread(threadId: Int,
                           name: String,
                           stream: KafkaStream[Array[Byte], Array[Byte]],
                           config: ConsumerPerfConfig,
                           totalMessagesRead: AtomicLong,
                           totalBytesRead: AtomicLong,
                           consumerTimeout: AtomicBoolean)
    extends Thread(name) {

    override def run() {
      var bytesRead = 0L
      var messagesRead = 0L
      val startMs = System.currentTimeMillis
      var lastReportTime: Long = startMs
      var lastBytesRead = 0L
      var lastMessagesRead = 0L

      try {
        val iter = stream.iterator
        while (iter.hasNext && messagesRead < config.numMessages) {
          val messageAndMetadata = iter.next
          messagesRead += 1
          bytesRead += messageAndMetadata.message.length
          val currentTimeMillis = System.currentTimeMillis

          if (currentTimeMillis - lastReportTime >= config.reportingInterval) {
            if (config.showDetailedStats)
              printProgressMessage(threadId, bytesRead, lastBytesRead, messagesRead, lastMessagesRead, lastReportTime, currentTimeMillis, config.dateFormat)
            lastReportTime = currentTimeMillis
            lastMessagesRead = messagesRead
            lastBytesRead = bytesRead
          }
        }
      } catch {
        case _: InterruptedException =>
        case _: ClosedByInterruptException =>
        case _: ConsumerTimeoutException =>
          consumerTimeout.set(true)
        case e: Throwable => e.printStackTrace()
      }
      totalMessagesRead.addAndGet(messagesRead)
      totalBytesRead.addAndGet(bytesRead)
      if (config.showDetailedStats)
        printProgressMessage(threadId, bytesRead, lastBytesRead, messagesRead, lastMessagesRead, startMs, System.currentTimeMillis, config.dateFormat)
    }

  }
}<|MERGE_RESOLUTION|>--- conflicted
+++ resolved
@@ -58,17 +58,7 @@
     val fetchTimeInMs = new AtomicLong(0)
 
     if (!config.hideHeader) {
-<<<<<<< HEAD
-      if (!config.showDetailedStats) {
-        println("start.time, end.time, data.consumed.in.MB, MB.sec, data.consumed.in.nMsg, nMsg.sec" +
-          s"${if (!config.useOldConsumer) ", rebalance.time.ms, fetch.time.ms, fetch.MB.sec, fetch.nMsg.sec" else ""}"
-        )
-      } else
-        println("time, data.consumed.in.MB, MB.sec, data.consumed.in.nMsg, nMsg.sec" +
-          s"${if (!config.useOldConsumer) ", rebalance.time.ms, fetch.time.ms, fetch.MB.sec, fetch.nMsg.sec" else ""}")
-=======
-      printHeader(!config.showDetailedStats)
->>>>>>> 5a516fb2
+      printHeader(config.showDetailedStats, config.useOldConsumer)
     }
 
     var startMs, endMs = 0L
@@ -135,11 +125,15 @@
 
   }
 
-  private[tools] def printHeader(showDetailedStats: Boolean): Unit = {
-    if (showDetailedStats)
-      println("start.time, end.time, data.consumed.in.MB, MB.sec, data.consumed.in.nMsg, nMsg.sec")
-    else
-      println("time, threadId, data.consumed.in.MB, MB.sec, data.consumed.in.nMsg, nMsg.sec")
+  private[tools] def printHeader(showDetailedStats: Boolean, useOldConsumer: Boolean): Unit = {
+    if (!showDetailedStats) {
+        println("start.time, end.time, data.consumed.in.MB, MB.sec, data.consumed.in.nMsg, nMsg.sec" +
+          s"${if (!useOldConsumer) ", rebalance.time.ms, fetch.time.ms, fetch.MB.sec, fetch.nMsg.sec" else ""}"
+        )
+      } else {
+        println("time, data.consumed.in.MB, MB.sec, data.consumed.in.nMsg, nMsg.sec" +
+          s"${if (!useOldConsumer) ", rebalance.time.ms, fetch.time.ms, fetch.MB.sec, fetch.nMsg.sec" else ""}")
+    }
   }
 
   def consume(consumer: KafkaConsumer[Array[Byte], Array[Byte]],
@@ -148,12 +142,8 @@
               timeout: Long,
               config: ConsumerPerfConfig,
               totalMessagesRead: AtomicLong,
-<<<<<<< HEAD
               totalBytesRead: AtomicLong,
               joinTime: AtomicLong) {
-=======
-              totalBytesRead: AtomicLong) {
->>>>>>> 5a516fb2
     var bytesRead = 0L
     var messagesRead = 0L
     var lastBytesRead = 0L
@@ -220,12 +210,8 @@
                            lastMessagesRead: Long,
                            startMs: Long,
                            endMs: Long,
-<<<<<<< HEAD
                            dateFormat: SimpleDateFormat,
                            joinTimeMs: Option[Long] = None) = {
-=======
-                           dateFormat: SimpleDateFormat) = {
->>>>>>> 5a516fb2
     val elapsedMs: Double = endMs - startMs
     val totalMBRead = (bytesRead * 1.0) / (1024 * 1024)
     val mbRead = ((bytesRead - lastBytesRead) * 1.0) / (1024 * 1024)
