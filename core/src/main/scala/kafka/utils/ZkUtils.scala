--- conflicted
+++ resolved
@@ -67,13 +67,6 @@
   val EntityConfigChangesPath = "/config/changes"
   
   
-<<<<<<< HEAD
-  def create(zkUrl: String, sessionTimeout: Int, connectionTimeout: Int, isSecure: Boolean): ZkUtils = {
-    val (zkClient, zkConnection) = createZkClientAndConnection(zkUrl, sessionTimeout, connectionTimeout)
-    new ZkUtils(zkClient, zkConnection, isSecure)
-  }
-  
-=======
   def apply(zkUrl: String, sessionTimeout: Int, connectionTimeout: Int, isZkSecurityEnabled: Boolean): ZkUtils = {
     val (zkClient, zkConnection) = createZkClientAndConnection(zkUrl, sessionTimeout, connectionTimeout)
     new ZkUtils(zkClient, zkConnection, isZkSecurityEnabled)
@@ -86,7 +79,6 @@
     new ZkUtils(zkClient, null, isZkSecurityEnabled)
   }
 
->>>>>>> 58e17b2d
   def createZkClient(zkUrl: String, sessionTimeout: Int, connectionTimeout: Int): ZkClient = {
     val zkClient = new ZkClient(zkUrl, sessionTimeout, connectionTimeout, ZKStringSerializer)
     zkClient
@@ -97,16 +89,6 @@
     val zkClient = new ZkClient(zkConnection, connectionTimeout, ZKStringSerializer)
     (zkClient, zkConnection)
   }
-<<<<<<< HEAD
-  
-  /*
-   * For tests
-   */
-  def createWithZkClient(zkClient: ZkClient, isSecure: Boolean): ZkUtils = {
-    new ZkUtils(zkClient, null, isSecure)
-  }
-=======
->>>>>>> 58e17b2d
 
   def maybeDeletePath(zkUrl: String, dir: String) {
     try {
@@ -322,21 +304,14 @@
    */
   def makeSurePersistentPathExists(path: String, acls: List[ACL] = DefaultAcls) {
     //Consumer path is kept open as different consumers will write under this node.
-<<<<<<< HEAD
     val acl: List[ACL] = if (path == null || path.isEmpty || path.equals(ZkUtils.ConsumersPath)) {
-=======
-    val acl = if (path == null || path.isEmpty || path.equals(ZkUtils.ConsumersPath)) {
->>>>>>> 58e17b2d
       ZooDefs.Ids.OPEN_ACL_UNSAFE.asScala.toList
     } else acls
 
     if (!zkClient.exists(path))
       ZkPath.createPersistent(zkClient, path, true, acl) //won't throw NoNodeException or NodeExistsException
-<<<<<<< HEAD
     else
       ZkPath.setAcl(zkClient, path, acl)
-=======
->>>>>>> 58e17b2d
   }
 
   /**
@@ -931,7 +906,6 @@
   }
 
   def createPersistentSequential(client: ZkClient, path: String, data: Object, acls: List[ACL]): String = {
-<<<<<<< HEAD
     checkNamespace(client)
     client.createPersistentSequential(path, data, acls)
   }
@@ -939,10 +913,6 @@
   def setAcl(client: ZkClient, path: String, acls: List[ACL]) {
     checkNamespace(client)
     client.setAcl(path, acls)
-=======
-    checkNamespace(client)
-    client.createPersistentSequential(path, data, acls)
->>>>>>> 58e17b2d
   }
 }
 
