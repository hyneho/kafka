--- conflicted
+++ resolved
@@ -820,19 +820,11 @@
     val zkClient = new ZkClient(zkUrl, sessionTimeout, connectionTimeout, ZKStringSerializer)
     zkClient
   }
-<<<<<<< HEAD
 
   def createZkClientAndConnection(zkUrl: String, sessionTimeout: Int, connectionTimeout: Int): (ZkClient, ZkConnection) = {
     val zkConnection = new ZkConnection(zkUrl, sessionTimeout)
     val zkClient = new ZkClient(zkConnection, connectionTimeout, ZKStringSerializer)
     (zkClient, zkConnection)
-=======
-  
-  def createZkClientAndConnection(zkUrl: String, sessionTimeout: Int, connectionTimeout: Int): (ZkClient, ZkConnection) = {
-    val zkConnection = new ZkConnection(zkUrl, sessionTimeout)
-    val zkClient = new ZkClient(zkConnection, connectionTimeout, ZKStringSerializer)
-    (zkClient, zkConnection)    
->>>>>>> 2369e669
   }
 }
 
@@ -916,7 +908,6 @@
   }
 }
 
-<<<<<<< HEAD
 class ZKWatchedEphemeral(path : String,
                           data : String,
                           zkHandle : ZooKeeper) extends Logging {
@@ -924,15 +915,6 @@
   private val ephemeralWatcher = new EphemeralWatcher
   private val existsCallback = new ExistsCallback
   @volatile
-=======
-class ZKWatchedEphemeral(ephemeralPath : String, ephemeralData : String, zkConnection : ZkConnection) extends Logging {
-  private val path = ephemeralPath
-  private val data = ephemeralData
-  private val zkHandle = zkConnection.getZookeeper
-  private val createCallback = new CreateCallback
-  private val ephemeralWatcher = new EphemeralWatcher
-  private val existsCallback = new ExistsCallback
->>>>>>> 2369e669
   private var stop : Boolean = false
   private class CreateCallback extends StringCallback {
     def processResult(rc : Int,
@@ -945,36 +927,23 @@
            checkAndWatch
         }
         case Code.CONNECTIONLOSS => {
-<<<<<<< HEAD
           // try again
-=======
-          // TODO: Backoff 
-          
-          // and try again
->>>>>>> 2369e669
           createAndWatch
         }
         case Code.NONODE => {
           error("No node for path %s (could be the parent missing)".format(path))
         }
         case Code.SESSIONEXPIRED => {
-<<<<<<< HEAD
+
           error("Session has expired while creating %s".format(path))
-=======
-          error("Session has expired while creating %s".format(path))  
->>>>>>> 2369e669
         }
         case _ => {
           info("ZooKeeper event while creating registration node %s %s".format(path, Code.get(rc)))
         }
       }
-<<<<<<< HEAD
-    }  
-=======
-    }      
->>>>>>> 2369e669
-  }
-  
+    }
+  }
+
   private class EphemeralWatcher extends Watcher {
     def process(event : WatchedEvent) {
       // if node deleted, then recreate it
@@ -982,11 +951,7 @@
         createAndWatch
     }
   }
-<<<<<<< HEAD
-
-=======
-  
->>>>>>> 2369e669
+
   private class ExistsCallback extends StatCallback {
     def processResult(rc : Int,
                  path : String,
@@ -999,11 +964,7 @@
           checkAndWatch
         }
         case Code.SESSIONEXPIRED => {
-<<<<<<< HEAD
           error("Session has expired while creating %s".format(path))
-=======
-          error("Session has expired while creating %s".format(path))  
->>>>>>> 2369e669
         }
         case _ => {
           info("ZooKeeper event while checking if registration node exists %s %s".format(path, Code.get(rc)))
@@ -1011,7 +972,6 @@
       }
     }
   }
-<<<<<<< HEAD
 
   private def checkAndWatch() {
     zkHandle.exists(path,
@@ -1034,39 +994,11 @@
                   new Array[Byte](0),
                   Ids.OPEN_ACL_UNSAFE,
                   CreateMode.PERSISTENT,
-=======
-  
-  private def checkAndWatch() {
-    zkHandle.exists(path, 
-                    ephemeralWatcher, 
-                    existsCallback,
-                    null)        
-  }
-  
-  private def createRecursive(prefix : String, suffix : String) {
-    info("### Path: %s, Prefix: %s, Suffix: %s".format(path, prefix, suffix))
-    if(suffix.isEmpty()) {
-      zkHandle.create(prefix, 
-                  data.getBytes(), 
-                  Ids.OPEN_ACL_UNSAFE, 
-                  CreateMode.EPHEMERAL, 
-                  createCallback,
-                  null)
-    } else {
-      zkHandle.create(prefix, 
-                  new Array[Byte](0), 
-                  Ids.OPEN_ACL_UNSAFE, 
-                  CreateMode.PERSISTENT, 
->>>>>>> 2369e669
                   new StringCallback() {
                         def processResult(rc : Int,
                                           path : String,
                                           ctx : Object,
                                           name : String) {
-<<<<<<< HEAD
-=======
-                          
->>>>>>> 2369e669
                           Code.get(rc) match {
                             case Code.OK => {
                               // Nothing to do
@@ -1075,13 +1007,7 @@
                               // Nothing to do
                             }
                             case Code.CONNECTIONLOSS => {
-<<<<<<< HEAD
                               // try again
-=======
-                              // TODO: Backoff 
-          
-                              // and try again
->>>>>>> 2369e669
                               val suffix = ctx.asInstanceOf[String]
                               createRecursive(path, suffix)
                             }
@@ -1089,11 +1015,7 @@
                               error("No node for path %s (could be the parent missing)".format(path))
                             }
                             case Code.SESSIONEXPIRED => {
-<<<<<<< HEAD
                               error("Session has expired while creating %s".format(path))
-=======
-                              error("Session has expired while creating %s".format(path))  
->>>>>>> 2369e669
                             }
                             case _ => {
                               info("ZooKeeper event while creating registration node %s %s".format(path, Code.get(rc)))
@@ -1112,15 +1034,9 @@
       // Get new suffix
       val newSuffix = suffix.substring(index, suffix.length)
       createRecursive(newPrefix, newSuffix)
-<<<<<<< HEAD
-    }
-  }
-
-=======
-    }        
-  }
-  
->>>>>>> 2369e669
+    }
+  }
+
   def createAndWatch() {
     val index = path.indexOf('/', 1) match {
         case -1 => path.length
@@ -1128,17 +1044,10 @@
     }
     val prefix = path.substring(0, index)
     val suffix = path.substring(index, path.length)
-<<<<<<< HEAD
     debug("Path: %s, Prefix: %s, Suffix: %s".format(path, prefix, suffix))
     createRecursive(prefix, suffix)
   }
 
-=======
-    info("### Path: %s, Prefix: %s, Suffix: %s".format(path, prefix, suffix))
-    createRecursive(prefix, suffix)   
-  }
-  
->>>>>>> 2369e669
   def halt() {
     stop = true
   }
