/*
 * Licensed to the Apache Software Foundation (ASF) under one or more
 * contributor license agreements.  See the NOTICE file distributed with
 * this work for additional information regarding copyright ownership.
 * The ASF licenses this file to You under the Apache License, Version 2.0
 * (the "License"); you may not use this file except in compliance with
 * the License.  You may obtain a copy of the License at
 *
 *      http://www.apache.org/licenses/LICENSE-2.0
 *
 * Unless required by applicable law or agreed to in writing, software
 * distributed under the License is distributed on an "AS IS" BASIS,
 * WITHOUT WARRANTIES OR CONDITIONS OF ANY KIND, either express or implied.
 * See the License for the specific language governing permissions and
 * limitations under the License.
 */

package kafka.api

import org.apache.kafka.clients.NodeApiVersions
import org.apache.kafka.common.config.ConfigDef.Validator
import org.apache.kafka.common.config.ConfigException
import org.apache.kafka.common.feature.{Features, FinalizedVersionRange, SupportedVersionRange}
import org.apache.kafka.common.message.ApiMessageType.ListenerType
import org.apache.kafka.common.record.RecordVersion
import org.apache.kafka.common.requests.ApiVersionsResponse

/**
 * This class contains the different Kafka versions.
 * Right now, we use them for upgrades - users can configure the version of the API brokers will use to communicate between themselves.
 * This is only for inter-broker communications - when communicating with clients, the client decides on the API version.
 *
 * Note that the ID we initialize for each version is important.
 * We consider a version newer than another, if it has a higher ID (to avoid depending on lexicographic order)
 *
 * Since the api protocol may change more than once within the same release and to facilitate people deploying code from
 * trunk, we have the concept of internal versions (first introduced during the 0.10.0 development cycle). For example,
 * the first time we introduce a version change in a release, say 0.10.0, we will add a config value "0.10.0-IV0" and a
 * corresponding case object KAFKA_0_10_0-IV0. We will also add a config value "0.10.0" that will be mapped to the
 * latest internal version object, which is KAFKA_0_10_0-IV0. When we change the protocol a second time while developing
 * 0.10.0, we will add a new config value "0.10.0-IV1" and a corresponding case object KAFKA_0_10_0-IV1. We will change
 * the config value "0.10.0" to map to the latest internal version object KAFKA_0_10_0-IV1. The config value of
 * "0.10.0-IV0" is still mapped to KAFKA_0_10_0-IV0. This way, if people are deploying from trunk, they can use
 * "0.10.0-IV0" and "0.10.0-IV1" to upgrade one internal version at a time. For most people who just want to use
 * released version, they can use "0.10.0" when upgrading to the 0.10.0 release.
 */
object ApiVersion {
  // This implicit is necessary due to: https://issues.scala-lang.org/browse/SI-8541
  implicit def orderingByVersion[A <: ApiVersion]: Ordering[A] = Ordering.by(_.id)

  val allVersions: Seq[ApiVersion] = Seq(
    KAFKA_0_8_0,
    KAFKA_0_8_1,
    KAFKA_0_8_2,
    KAFKA_0_9_0,
    // 0.10.0-IV0 is introduced for KIP-31/32 which changes the message format.
    KAFKA_0_10_0_IV0,
    // 0.10.0-IV1 is introduced for KIP-36(rack awareness) and KIP-43(SASL handshake).
    KAFKA_0_10_0_IV1,
    // introduced for JoinGroup protocol change in KIP-62
    KAFKA_0_10_1_IV0,
    // 0.10.1-IV1 is introduced for KIP-74(fetch response size limit).
    KAFKA_0_10_1_IV1,
    // introduced ListOffsetRequest v1 in KIP-79
    KAFKA_0_10_1_IV2,
    // introduced UpdateMetadataRequest v3 in KIP-103
    KAFKA_0_10_2_IV0,
    // KIP-98 (idempotent and transactional producer support)
    KAFKA_0_11_0_IV0,
    // introduced DeleteRecordsRequest v0 and FetchRequest v4 in KIP-107
    KAFKA_0_11_0_IV1,
    // Introduced leader epoch fetches to the replica fetcher via KIP-101
    KAFKA_0_11_0_IV2,
    // Introduced LeaderAndIsrRequest V1, UpdateMetadataRequest V4 and FetchRequest V6 via KIP-112
    KAFKA_1_0_IV0,
    // Introduced DeleteGroupsRequest V0 via KIP-229, plus KIP-227 incremental fetch requests,
    // and KafkaStorageException for fetch requests.
    KAFKA_1_1_IV0,
    // Introduced OffsetsForLeaderEpochRequest V1 via KIP-279 (Fix log divergence between leader and follower after fast leader fail over)
    KAFKA_2_0_IV0,
    // Several request versions were bumped due to KIP-219 (Improve quota communication)
    KAFKA_2_0_IV1,
    // Introduced new schemas for group offset (v2) and group metadata (v2) (KIP-211)
    KAFKA_2_1_IV0,
    // New Fetch, OffsetsForLeaderEpoch, and ListOffsets schemas (KIP-320)
    KAFKA_2_1_IV1,
    // Support ZStandard Compression Codec (KIP-110)
    KAFKA_2_1_IV2,
    // Introduced broker generation (KIP-380), and
    // LeaderAdnIsrRequest V2, UpdateMetadataRequest V5, StopReplicaRequest V1
    KAFKA_2_2_IV0,
    // New error code for ListOffsets when a new leader is lagging behind former HW (KIP-207)
    KAFKA_2_2_IV1,
    // Introduced static membership.
    KAFKA_2_3_IV0,
    // Add rack_id to FetchRequest, preferred_read_replica to FetchResponse, and replica_id to OffsetsForLeaderRequest
    KAFKA_2_3_IV1,
    // Add adding_replicas and removing_replicas fields to LeaderAndIsrRequest
    KAFKA_2_4_IV0,
    // Flexible version support in inter-broker APIs
    KAFKA_2_4_IV1,
    // No new APIs, equivalent to 2.4-IV1
    KAFKA_2_5_IV0,
    // Introduced StopReplicaRequest V3 containing the leader epoch for each partition (KIP-570)
    KAFKA_2_6_IV0,
    // Introduced feature versioning support (KIP-584)
    KAFKA_2_7_IV0,
    // Bup Fetch protocol for Raft protocol (KIP-595)
    KAFKA_2_7_IV1,
    // Introduced AlterIsr (KIP-497)
    KAFKA_2_7_IV2,
    // Flexible versioning on ListOffsets, WriteTxnMarkers and OffsetsForLeaderEpoch. Also adds topic IDs (KIP-516)
    KAFKA_2_8_IV0,
    // Introduced topic IDs to LeaderAndIsr and UpdateMetadata requests/responses (KIP-516)
    KAFKA_2_8_IV1,
    // Introduce AllocateProducerIds (KIP-730)
    KAFKA_3_0_IV0,
<<<<<<< HEAD
    // Adds topic IDs to Fetch requests/responses (KIP-516)
=======
    // Introduce ListOffsets V7 which supports listing offsets by max timestamp (KIP-734)
>>>>>>> 397fa1f8
    KAFKA_3_0_IV1
  )

  // Map keys are the union of the short and full versions
  private val versionMap: Map[String, ApiVersion] =
    allVersions.map(v => v.version -> v).toMap ++ allVersions.groupBy(_.shortVersion).map { case (k, v) => k -> v.last }

  /**
   * Return an `ApiVersion` instance for `versionString`, which can be in a variety of formats (e.g. "0.8.0", "0.8.0.x",
   * "0.10.0", "0.10.0-IV1"). `IllegalArgumentException` is thrown if `versionString` cannot be mapped to an `ApiVersion`.
   */
  def apply(versionString: String): ApiVersion = {
    val versionSegments = versionString.split('.').toSeq
    val numSegments = if (versionString.startsWith("0.")) 3 else 2
    val key = versionSegments.take(numSegments).mkString(".")
    versionMap.getOrElse(key, throw new IllegalArgumentException(s"Version `$versionString` is not a valid version"))
  }

  val latestVersion: ApiVersion = allVersions.last

  def isTruncationOnFetchSupported(version: ApiVersion): Boolean = version >= KAFKA_2_7_IV1

  /**
   * Return the minimum `ApiVersion` that supports `RecordVersion`.
   */
  def minSupportedFor(recordVersion: RecordVersion): ApiVersion = {
    recordVersion match {
      case RecordVersion.V0 => KAFKA_0_8_0
      case RecordVersion.V1 => KAFKA_0_10_0_IV0
      case RecordVersion.V2 => KAFKA_0_11_0_IV0
      case _ => throw new IllegalArgumentException(s"Invalid message format version $recordVersion")
    }
  }

  def apiVersionsResponse(
    throttleTimeMs: Int,
    minRecordVersion: RecordVersion,
    latestSupportedFeatures: Features[SupportedVersionRange],
    controllerApiVersions: Option[NodeApiVersions],
    listenerType: ListenerType
  ): ApiVersionsResponse = {
    apiVersionsResponse(
      throttleTimeMs,
      minRecordVersion,
      latestSupportedFeatures,
      Features.emptyFinalizedFeatures,
      ApiVersionsResponse.UNKNOWN_FINALIZED_FEATURES_EPOCH,
      controllerApiVersions,
      listenerType
    )
  }

  def apiVersionsResponse(
    throttleTimeMs: Int,
    minRecordVersion: RecordVersion,
    latestSupportedFeatures: Features[SupportedVersionRange],
    finalizedFeatures: Features[FinalizedVersionRange],
    finalizedFeaturesEpoch: Long,
    controllerApiVersions: Option[NodeApiVersions],
    listenerType: ListenerType
  ): ApiVersionsResponse = {
    val apiKeys = controllerApiVersions match {
      case None => ApiVersionsResponse.filterApis(minRecordVersion, listenerType)
      case Some(controllerApiVersion) => ApiVersionsResponse.intersectForwardableApis(
        listenerType, minRecordVersion, controllerApiVersion.allSupportedApiVersions())
    }

    ApiVersionsResponse.createApiVersionsResponse(
      throttleTimeMs,
      apiKeys,
      latestSupportedFeatures,
      finalizedFeatures,
      finalizedFeaturesEpoch
    )
  }
}

sealed trait ApiVersion extends Ordered[ApiVersion] {
  def version: String
  def shortVersion: String
  def recordVersion: RecordVersion
  def id: Int

  def isAlterIsrSupported: Boolean = this >= KAFKA_2_7_IV2

  def isAllocateProducerIdsSupported: Boolean = this >= KAFKA_3_0_IV0

  override def compare(that: ApiVersion): Int =
    ApiVersion.orderingByVersion.compare(this, that)

  override def toString: String = version
}

/**
 * For versions before 0.10.0, `version` and `shortVersion` were the same.
 */
sealed trait LegacyApiVersion extends ApiVersion {
  def version = shortVersion
}

/**
 * From 0.10.0 onwards, each version has a sub-version. For example, IV0 is the sub-version of 0.10.0-IV0.
 */
sealed trait DefaultApiVersion extends ApiVersion {
  lazy val version = shortVersion + "-" + subVersion
  protected def subVersion: String
}

// Keep the IDs in order of versions
case object KAFKA_0_8_0 extends LegacyApiVersion {
  val shortVersion = "0.8.0"
  val recordVersion = RecordVersion.V0
  val id: Int = 0
}

case object KAFKA_0_8_1 extends LegacyApiVersion {
  val shortVersion = "0.8.1"
  val recordVersion = RecordVersion.V0
  val id: Int = 1
}

case object KAFKA_0_8_2 extends LegacyApiVersion {
  val shortVersion = "0.8.2"
  val recordVersion = RecordVersion.V0
  val id: Int = 2
}

case object KAFKA_0_9_0 extends LegacyApiVersion {
  val shortVersion = "0.9.0"
  val subVersion = ""
  val recordVersion = RecordVersion.V0
  val id: Int = 3
}

case object KAFKA_0_10_0_IV0 extends DefaultApiVersion {
  val shortVersion = "0.10.0"
  val subVersion = "IV0"
  val recordVersion = RecordVersion.V1
  val id: Int = 4
}

case object KAFKA_0_10_0_IV1 extends DefaultApiVersion {
  val shortVersion = "0.10.0"
  val subVersion = "IV1"
  val recordVersion = RecordVersion.V1
  val id: Int = 5
}

case object KAFKA_0_10_1_IV0 extends DefaultApiVersion {
  val shortVersion = "0.10.1"
  val subVersion = "IV0"
  val recordVersion = RecordVersion.V1
  val id: Int = 6
}

case object KAFKA_0_10_1_IV1 extends DefaultApiVersion {
  val shortVersion = "0.10.1"
  val subVersion = "IV1"
  val recordVersion = RecordVersion.V1
  val id: Int = 7
}

case object KAFKA_0_10_1_IV2 extends DefaultApiVersion {
  val shortVersion = "0.10.1"
  val subVersion = "IV2"
  val recordVersion = RecordVersion.V1
  val id: Int = 8
}

case object KAFKA_0_10_2_IV0 extends DefaultApiVersion {
  val shortVersion = "0.10.2"
  val subVersion = "IV0"
  val recordVersion = RecordVersion.V1
  val id: Int = 9
}

case object KAFKA_0_11_0_IV0 extends DefaultApiVersion {
  val shortVersion = "0.11.0"
  val subVersion = "IV0"
  val recordVersion = RecordVersion.V2
  val id: Int = 10
}

case object KAFKA_0_11_0_IV1 extends DefaultApiVersion {
  val shortVersion = "0.11.0"
  val subVersion = "IV1"
  val recordVersion = RecordVersion.V2
  val id: Int = 11
}

case object KAFKA_0_11_0_IV2 extends DefaultApiVersion {
  val shortVersion = "0.11.0"
  val subVersion = "IV2"
  val recordVersion = RecordVersion.V2
  val id: Int = 12
}

case object KAFKA_1_0_IV0 extends DefaultApiVersion {
  val shortVersion = "1.0"
  val subVersion = "IV0"
  val recordVersion = RecordVersion.V2
  val id: Int = 13
}

case object KAFKA_1_1_IV0 extends DefaultApiVersion {
  val shortVersion = "1.1"
  val subVersion = "IV0"
  val recordVersion = RecordVersion.V2
  val id: Int = 14
}

case object KAFKA_2_0_IV0 extends DefaultApiVersion {
  val shortVersion: String = "2.0"
  val subVersion = "IV0"
  val recordVersion = RecordVersion.V2
  val id: Int = 15
}

case object KAFKA_2_0_IV1 extends DefaultApiVersion {
  val shortVersion: String = "2.0"
  val subVersion = "IV1"
  val recordVersion = RecordVersion.V2
  val id: Int = 16
}

case object KAFKA_2_1_IV0 extends DefaultApiVersion {
  val shortVersion: String = "2.1"
  val subVersion = "IV0"
  val recordVersion = RecordVersion.V2
  val id: Int = 17
}

case object KAFKA_2_1_IV1 extends DefaultApiVersion {
  val shortVersion: String = "2.1"
  val subVersion = "IV1"
  val recordVersion = RecordVersion.V2
  val id: Int = 18
}

case object KAFKA_2_1_IV2 extends DefaultApiVersion {
  val shortVersion: String = "2.1"
  val subVersion = "IV2"
  val recordVersion = RecordVersion.V2
  val id: Int = 19
}

case object KAFKA_2_2_IV0 extends DefaultApiVersion {
  val shortVersion: String = "2.2"
  val subVersion = "IV0"
  val recordVersion = RecordVersion.V2
  val id: Int = 20
}

case object KAFKA_2_2_IV1 extends DefaultApiVersion {
  val shortVersion: String = "2.2"
  val subVersion = "IV1"
  val recordVersion = RecordVersion.V2
  val id: Int = 21
}

case object KAFKA_2_3_IV0 extends DefaultApiVersion {
  val shortVersion: String = "2.3"
  val subVersion = "IV0"
  val recordVersion = RecordVersion.V2
  val id: Int = 22
}

case object KAFKA_2_3_IV1 extends DefaultApiVersion {
  val shortVersion: String = "2.3"
  val subVersion = "IV1"
  val recordVersion = RecordVersion.V2
  val id: Int = 23
}

case object KAFKA_2_4_IV0 extends DefaultApiVersion {
  val shortVersion: String = "2.4"
  val subVersion = "IV0"
  val recordVersion = RecordVersion.V2
  val id: Int = 24
}

case object KAFKA_2_4_IV1 extends DefaultApiVersion {
  val shortVersion: String = "2.4"
  val subVersion = "IV1"
  val recordVersion = RecordVersion.V2
  val id: Int = 25
}

case object KAFKA_2_5_IV0 extends DefaultApiVersion {
  val shortVersion: String = "2.5"
  val subVersion = "IV0"
  val recordVersion = RecordVersion.V2
  val id: Int = 26
}

case object KAFKA_2_6_IV0 extends DefaultApiVersion {
  val shortVersion: String = "2.6"
  val subVersion = "IV0"
  val recordVersion = RecordVersion.V2
  val id: Int = 27
}

case object KAFKA_2_7_IV0 extends DefaultApiVersion {
  val shortVersion: String = "2.7"
  val subVersion = "IV0"
  val recordVersion = RecordVersion.V2
  val id: Int = 28
}

case object KAFKA_2_7_IV1 extends DefaultApiVersion {
  val shortVersion: String = "2.7"
  val subVersion = "IV1"
  val recordVersion = RecordVersion.V2
  val id: Int = 29
}

case object KAFKA_2_7_IV2 extends DefaultApiVersion {
  val shortVersion: String = "2.7"
  val subVersion = "IV2"
  val recordVersion = RecordVersion.V2
  val id: Int = 30
}

case object KAFKA_2_8_IV0 extends DefaultApiVersion {
  val shortVersion: String = "2.8"
  val subVersion = "IV0"
  val recordVersion = RecordVersion.V2
  val id: Int = 31
}

case object KAFKA_2_8_IV1 extends DefaultApiVersion {
  val shortVersion: String = "2.8"
  val subVersion = "IV1"
  val recordVersion = RecordVersion.V2
  val id: Int = 32
}

case object KAFKA_3_0_IV0 extends DefaultApiVersion {
  val shortVersion: String = "3.0"
  val subVersion = "IV0"
  val recordVersion = RecordVersion.V2
  val id: Int = 33
}

case object KAFKA_3_0_IV1 extends DefaultApiVersion {
  val shortVersion: String = "3.0"
  val subVersion = "IV1"
  val recordVersion = RecordVersion.V2
  val id: Int = 34
}

object ApiVersionValidator extends Validator {

  override def ensureValid(name: String, value: Any): Unit = {
    try {
      ApiVersion(value.toString)
    } catch {
      case e: IllegalArgumentException => throw new ConfigException(name, value.toString, e.getMessage)
    }
  }

  override def toString: String = "[" + ApiVersion.allVersions.map(_.version).distinct.mkString(", ") + "]"
}<|MERGE_RESOLUTION|>--- conflicted
+++ resolved
@@ -115,12 +115,10 @@
     KAFKA_2_8_IV1,
     // Introduce AllocateProducerIds (KIP-730)
     KAFKA_3_0_IV0,
-<<<<<<< HEAD
+    // Introduce ListOffsets V7 which supports listing offsets by max timestamp (KIP-734)
+    KAFKA_3_0_IV1,
     // Adds topic IDs to Fetch requests/responses (KIP-516)
-=======
-    // Introduce ListOffsets V7 which supports listing offsets by max timestamp (KIP-734)
->>>>>>> 397fa1f8
-    KAFKA_3_0_IV1
+    KAFKA_3_0_IV2
   )
 
   // Map keys are the union of the short and full versions
@@ -471,6 +469,13 @@
   val id: Int = 34
 }
 
+case object KAFKA_3_0_IV2 extends DefaultApiVersion {
+  val shortVersion: String = "3.0"
+  val subVersion = "IV2"
+  val recordVersion = RecordVersion.V2
+  val id: Int = 35
+}
+
 object ApiVersionValidator extends Validator {
 
   override def ensureValid(name: String, value: Any): Unit = {
