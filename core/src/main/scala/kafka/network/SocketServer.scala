/**
 * Licensed to the Apache Software Foundation (ASF) under one or more
 * contributor license agreements.  See the NOTICE file distributed with
 * this work for additional information regarding copyright ownership.
 * The ASF licenses this file to You under the Apache License, Version 2.0
 * (the "License"); you may not use this file except in compliance with
 * the License.  You may obtain a copy of the License at
 *
 *    http://www.apache.org/licenses/LICENSE-2.0
 *
 * Unless required by applicable law or agreed to in writing, software
 * distributed under the License is distributed on an "AS IS" BASIS,
 * WITHOUT WARRANTIES OR CONDITIONS OF ANY KIND, either express or implied.
 * See the License for the specific language governing permissions and
 * limitations under the License.
 */

package kafka.network

import java.io.IOException
import java.net._
import java.nio.channels._
import java.nio.channels.{Selector => NSelector}
import java.util
import java.util.concurrent._
import java.util.concurrent.atomic._
import java.util.function.Supplier

import kafka.cluster.{BrokerEndPoint, EndPoint}
import kafka.metrics.KafkaMetricsGroup
import kafka.network.RequestChannel.{CloseConnectionResponse, EndThrottlingResponse, NoOpResponse, SendResponse, StartThrottlingResponse}
import kafka.network.Processor._
import kafka.network.SocketServer._
import kafka.security.CredentialProvider
import kafka.server.{BrokerReconfigurable, KafkaConfig}
import kafka.utils._
import org.apache.kafka.common.config.ConfigException
import org.apache.kafka.common.{KafkaException, Reconfigurable}
import org.apache.kafka.common.memory.{MemoryPool, SimpleMemoryPool}
import org.apache.kafka.common.metrics._
import org.apache.kafka.common.metrics.stats.{CumulativeSum, Meter}
import org.apache.kafka.common.network.KafkaChannel.ChannelMuteEvent
import org.apache.kafka.common.network.{ChannelBuilder, ChannelBuilders, KafkaChannel, ListenerName, ListenerReconfigurable, Selectable, Send, Selector => KSelector}
import org.apache.kafka.common.protocol.ApiKeys
import org.apache.kafka.common.requests.{RequestContext, RequestHeader}
import org.apache.kafka.common.security.auth.SecurityProtocol
import org.apache.kafka.common.utils.{KafkaThread, LogContext, Time}
import org.slf4j.event.Level

import scala.collection._
import JavaConverters._
import scala.collection.mutable.{ArrayBuffer, Buffer}
import scala.util.control.ControlThrowable

/**
 * Handles new connections, requests and responses to and from broker.
 * Kafka supports two types of request planes :
 *  - data-plane :
 *    - Handles requests from clients and other brokers in the cluster.
 *    - The threading model is
 *      1 Acceptor thread per listener, that handles new connections.
 *      It is possible to configure multiple data-planes by specifying multiple "," separated endpoints for "listeners" in KafkaConfig.
 *      Acceptor has N Processor threads that each have their own selector and read requests from sockets
 *      M Handler threads that handle requests and produce responses back to the processor threads for writing.
 *  - control-plane :
 *    - Handles requests from controller. This is optional and can be configured by specifying "control.plane.listener.name".
 *      If not configured, the controller requests are handled by the data-plane.
 *    - The threading model is
 *      1 Acceptor thread that handles new connections
 *      Acceptor has 1 Processor thread that has its own selector and read requests from the socket.
 *      1 Handler thread that handles requests and produce responses back to the processor thread for writing.
 */
class SocketServer(val config: KafkaConfig,
                   val metrics: Metrics,
                   val time: Time,
                   val credentialProvider: CredentialProvider)
  extends Logging with KafkaMetricsGroup with BrokerReconfigurable {

  private val maxQueuedRequests = config.queuedMaxRequests

  private val logContext = new LogContext(s"[SocketServer brokerId=${config.brokerId}] ")
  this.logIdent = logContext.logPrefix

  private val memoryPoolSensor = metrics.sensor("MemoryPoolUtilization")
  private val memoryPoolDepletedPercentMetricName = metrics.metricName("MemoryPoolAvgDepletedPercent", MetricsGroup)
  private val memoryPoolDepletedTimeMetricName = metrics.metricName("MemoryPoolDepletedTimeTotal", MetricsGroup)
  memoryPoolSensor.add(new Meter(TimeUnit.MILLISECONDS, memoryPoolDepletedPercentMetricName, memoryPoolDepletedTimeMetricName))
  private val memoryPool = if (config.queuedMaxBytes > 0) new SimpleMemoryPool(config.queuedMaxBytes, config.socketRequestMaxBytes, false, memoryPoolSensor) else MemoryPool.NONE
  // data-plane
  private val dataPlaneProcessors = new ConcurrentHashMap[Int, Processor]()
  private[network] val dataPlaneAcceptors = new ConcurrentHashMap[EndPoint, Acceptor]()
  val dataPlaneRequestChannel = new RequestChannel(maxQueuedRequests, DataPlaneMetricPrefix)
  // control-plane
  private var controlPlaneProcessorOpt : Option[Processor] = None
  private[network] var controlPlaneAcceptorOpt : Option[Acceptor] = None
  val controlPlaneRequestChannelOpt: Option[RequestChannel] = config.controlPlaneListenerName.map(_ => new RequestChannel(20, ControlPlaneMetricPrefix))

  private var nextProcessorId = 0
  private var connectionQuotas: ConnectionQuotas = _
  private var stoppedProcessingRequests = false

  /**
   * Start the socket server. Acceptors for all the listeners are started. Processors
   * are started if `startupProcessors` is true. If not, processors are only started when
   * [[kafka.network.SocketServer#startDataPlaneProcessors()]] or
   * [[kafka.network.SocketServer#startControlPlaneProcessor()]] is invoked. Delayed starting of processors
   * is used to delay processing client connections until server is fully initialized, e.g.
   * to ensure that all credentials have been loaded before authentications are performed.
   * Acceptors are always started during `startup` so that the bound port is known when this
   * method completes even when ephemeral ports are used. Incoming connections on this server
   * are processed when processors start up and invoke [[org.apache.kafka.common.network.Selector#poll]].
   *
   * @param startupProcessors Flag indicating whether `Processor`s must be started.
   */
  def startup(startupProcessors: Boolean = true): Unit = {
    this.synchronized {
      connectionQuotas = new ConnectionQuotas(config, time)
      createControlPlaneAcceptorAndProcessor(config.controlPlaneListener)
      createDataPlaneAcceptorsAndProcessors(config.numNetworkThreads, config.dataPlaneListeners)
      if (startupProcessors) {
        startControlPlaneProcessor()
        startDataPlaneProcessors()
      }
    }

    newGauge[Double](s"${DataPlaneMetricPrefix}NetworkProcessorAvgIdlePercent",
      () => {
        SocketServer.this.synchronized {
          val ioWaitRatioMetricNames = dataPlaneProcessors.values.asScala.map { p =>
            metrics.metricName("io-wait-ratio", MetricsGroup, p.metricTags)
          }
          ioWaitRatioMetricNames.map { metricName =>
            Option(metrics.metric(metricName)).fold(0.0)(m => Math.min(m.metricValue.asInstanceOf[Double], 1.0))
          }.sum / dataPlaneProcessors.size
        }
      }
    )
    newGauge[Double](s"${ControlPlaneMetricPrefix}NetworkProcessorAvgIdlePercent",
      () => {
        SocketServer.this.synchronized {
          val ioWaitRatioMetricName = controlPlaneProcessorOpt.map { p =>
            metrics.metricName("io-wait-ratio", "socket-server-metrics", p.metricTags)
          }
          ioWaitRatioMetricName.map { metricName =>
            Option(metrics.metric(metricName)).fold(0.0)(m => Math.min(m.metricValue.asInstanceOf[Double], 1.0))
          }.getOrElse(Double.NaN)
        }
      }
    )
    newGauge[Long]("MemoryPoolAvailable", () => memoryPool.availableMemory())
    newGauge[Long]("MemoryPoolUsed", () => memoryPool.size() - memoryPool.availableMemory())
    newGauge[Double](s"${DataPlaneMetricPrefix}ExpiredConnectionsKilledCount",
      () => SocketServer.this.synchronized {
        val expiredConnectionsKilledCountMetricNames = dataPlaneProcessors.values.asScala.map { p =>
          metrics.metricName("expired-connections-killed-count", "socket-server-metrics", p.metricTags)
        }
        expiredConnectionsKilledCountMetricNames.map { metricName =>
          Option(metrics.metric(metricName)).fold(0.0)(m => m.metricValue.asInstanceOf[Double])
        }.sum
      }
    )
    newGauge[Double](s"${ControlPlaneMetricPrefix}ExpiredConnectionsKilledCount",
      () => {
        SocketServer.this.synchronized {
          val expiredConnectionsKilledCountMetricNames = controlPlaneProcessorOpt.map { p =>
            metrics.metricName("expired-connections-killed-count", "socket-server-metrics", p.metricTags)
          }
          expiredConnectionsKilledCountMetricNames.map { metricName =>
            Option(metrics.metric(metricName)).fold(0.0)(m => m.metricValue.asInstanceOf[Double])
          }.getOrElse(0.0)
        }
      }
    )
    info(s"Started ${dataPlaneAcceptors.size} acceptor threads for data-plane")
    if (controlPlaneAcceptorOpt.isDefined)
      info("Started control-plane acceptor thread")
  }

  /**
   * Starts processors of all the data-plane acceptors of this server if they have not already been started.
   * This method is used for delayed starting of data-plane processors if [[kafka.network.SocketServer#startup]]
   * was invoked with `startupProcessors=false`.
   */
  def startDataPlaneProcessors(): Unit = synchronized {
    dataPlaneAcceptors.values.asScala.foreach { _.startProcessors(DataPlaneThreadPrefix) }
    info(s"Started data-plane processors for ${dataPlaneAcceptors.size} acceptors")
  }

  /**
   * Start the processor of control-plane acceptor of this server if it has not already been started.
   * This method is used for delayed starting of control-plane processor if [[kafka.network.SocketServer#startup]]
   * was invoked with `startupProcessors=false`.
   */
  def startControlPlaneProcessor(): Unit = synchronized {
    controlPlaneAcceptorOpt.foreach { controlPlaneAcceptor =>
      controlPlaneAcceptor.startProcessors(ControlPlaneThreadPrefix)
      info(s"Started control-plane processor for the control-plane acceptor")
    }
  }

  private def endpoints = config.listeners.map(l => l.listenerName -> l).toMap

  private def createDataPlaneAcceptorsAndProcessors(dataProcessorsPerListener: Int,
                                                    endpoints: Seq[EndPoint]): Unit = synchronized {
    endpoints.foreach { endpoint =>
      connectionQuotas.addListener(config, endpoint.listenerName)
      val dataPlaneAcceptor = createAcceptor(endpoint, DataPlaneMetricPrefix)
      addDataPlaneProcessors(dataPlaneAcceptor, endpoint, dataProcessorsPerListener)
      KafkaThread.nonDaemon(s"data-plane-kafka-socket-acceptor-${endpoint.listenerName}-${endpoint.securityProtocol}-${endpoint.port}", dataPlaneAcceptor).start()
      dataPlaneAcceptor.awaitStartup()
      dataPlaneAcceptors.put(endpoint, dataPlaneAcceptor)
      info(s"Created data-plane acceptor and processors for endpoint : $endpoint")
    }
  }

  private def createControlPlaneAcceptorAndProcessor(endpointOpt: Option[EndPoint]): Unit = synchronized {
    endpointOpt.foreach { endpoint =>
      connectionQuotas.addListener(config, endpoint.listenerName)
      val controlPlaneAcceptor = createAcceptor(endpoint, ControlPlaneMetricPrefix)
      val controlPlaneProcessor = newProcessor(nextProcessorId, controlPlaneRequestChannelOpt.get, connectionQuotas, endpoint.listenerName, endpoint.securityProtocol, memoryPool)
      controlPlaneAcceptorOpt = Some(controlPlaneAcceptor)
      controlPlaneProcessorOpt = Some(controlPlaneProcessor)
      val listenerProcessors = new ArrayBuffer[Processor]()
      listenerProcessors += controlPlaneProcessor
      controlPlaneRequestChannelOpt.foreach(_.addProcessor(controlPlaneProcessor))
      nextProcessorId += 1
      controlPlaneAcceptor.addProcessors(listenerProcessors, ControlPlaneThreadPrefix)
      KafkaThread.nonDaemon(s"${ControlPlaneThreadPrefix}-kafka-socket-acceptor-${endpoint.listenerName}-${endpoint.securityProtocol}-${endpoint.port}", controlPlaneAcceptor).start()
      controlPlaneAcceptor.awaitStartup()
      info(s"Created control-plane acceptor and processor for endpoint : $endpoint")
    }
  }

  private def createAcceptor(endPoint: EndPoint, metricPrefix: String) : Acceptor = synchronized {
    val sendBufferSize = config.socketSendBufferBytes
    val recvBufferSize = config.socketReceiveBufferBytes
    val brokerId = config.brokerId
    new Acceptor(endPoint, sendBufferSize, recvBufferSize, brokerId, connectionQuotas, metricPrefix)
  }

  private def addDataPlaneProcessors(acceptor: Acceptor, endpoint: EndPoint, newProcessorsPerListener: Int): Unit = synchronized {
    val listenerName = endpoint.listenerName
    val securityProtocol = endpoint.securityProtocol
    val listenerProcessors = new ArrayBuffer[Processor]()
    for (_ <- 0 until newProcessorsPerListener) {
      val processor = newProcessor(nextProcessorId, dataPlaneRequestChannel, connectionQuotas, listenerName, securityProtocol, memoryPool)
      listenerProcessors += processor
      dataPlaneRequestChannel.addProcessor(processor)
      nextProcessorId += 1
    }
    listenerProcessors.foreach(p => dataPlaneProcessors.put(p.id, p))
    acceptor.addProcessors(listenerProcessors, DataPlaneThreadPrefix)
  }

  /**
   * Stop processing requests and new connections.
   */
  def stopProcessingRequests() = {
    info("Stopping socket server request processors")
    this.synchronized {
      dataPlaneAcceptors.asScala.values.foreach(_.shutdown())
      controlPlaneAcceptorOpt.foreach(_.shutdown())
      dataPlaneProcessors.asScala.values.foreach(_.shutdown())
      controlPlaneProcessorOpt.foreach(_.shutdown())
      dataPlaneRequestChannel.clear()
      controlPlaneRequestChannelOpt.foreach(_.clear())
      stoppedProcessingRequests = true
    }
    info("Stopped socket server request processors")
  }

  def resizeThreadPool(oldNumNetworkThreads: Int, newNumNetworkThreads: Int): Unit = synchronized {
    info(s"Resizing network thread pool size for each data-plane listener from $oldNumNetworkThreads to $newNumNetworkThreads")
    if (newNumNetworkThreads > oldNumNetworkThreads) {
      dataPlaneAcceptors.asScala.foreach { case (endpoint, acceptor) =>
        addDataPlaneProcessors(acceptor, endpoint, newNumNetworkThreads - oldNumNetworkThreads)
      }
    } else if (newNumNetworkThreads < oldNumNetworkThreads)
      dataPlaneAcceptors.asScala.values.foreach(_.removeProcessors(oldNumNetworkThreads - newNumNetworkThreads, dataPlaneRequestChannel))
  }

  /**
   * Shutdown the socket server. If still processing requests, shutdown
   * acceptors and processors first.
   */
  def shutdown() = {
    info("Shutting down socket server")
    this.synchronized {
      if (!stoppedProcessingRequests)
        stopProcessingRequests()
      dataPlaneRequestChannel.shutdown()
      controlPlaneRequestChannelOpt.foreach(_.shutdown())
    }
    info("Shutdown completed")
  }

  def boundPort(listenerName: ListenerName): Int = {
    try {
      val acceptor = dataPlaneAcceptors.get(endpoints(listenerName))
      if (acceptor != null) {
        acceptor.serverChannel.socket.getLocalPort
      } else {
        controlPlaneAcceptorOpt.map (_.serverChannel.socket().getLocalPort).getOrElse(throw new KafkaException("Could not find listenerName : " + listenerName + " in data-plane or control-plane"))
      }
    } catch {
      case e: Exception =>
        throw new KafkaException("Tried to check server's port before server was started or checked for port of non-existing protocol", e)
    }
  }

  def addListeners(listenersAdded: Seq[EndPoint]): Unit = synchronized {
    info(s"Adding data-plane listeners for endpoints $listenersAdded")
    createDataPlaneAcceptorsAndProcessors(config.numNetworkThreads, listenersAdded)
    startDataPlaneProcessors()
  }

  def removeListeners(listenersRemoved: Seq[EndPoint]): Unit = synchronized {
    info(s"Removing data-plane listeners for endpoints $listenersRemoved")
    listenersRemoved.foreach { endpoint =>
      connectionQuotas.removeListener(config, endpoint.listenerName)
      dataPlaneAcceptors.asScala.remove(endpoint).foreach(_.shutdown())
    }
  }

  override def reconfigurableConfigs: Set[String] = SocketServer.ReconfigurableConfigs

  override def validateReconfiguration(newConfig: KafkaConfig): Unit = {

  }

  override def reconfigure(oldConfig: KafkaConfig, newConfig: KafkaConfig): Unit = {
    val maxConnectionsPerIp = newConfig.maxConnectionsPerIp
    if (maxConnectionsPerIp != oldConfig.maxConnectionsPerIp) {
      info(s"Updating maxConnectionsPerIp: $maxConnectionsPerIp")
      connectionQuotas.updateMaxConnectionsPerIp(maxConnectionsPerIp)
    }
    val maxConnectionsPerIpOverrides = newConfig.maxConnectionsPerIpOverrides
    if (maxConnectionsPerIpOverrides != oldConfig.maxConnectionsPerIpOverrides) {
      info(s"Updating maxConnectionsPerIpOverrides: ${maxConnectionsPerIpOverrides.map { case (k, v) => s"$k=$v" }.mkString(",")}")
      connectionQuotas.updateMaxConnectionsPerIpOverride(maxConnectionsPerIpOverrides)
    }
    val maxConnections = newConfig.maxConnections
    if (maxConnections != oldConfig.maxConnections) {
      info(s"Updating broker-wide maxConnections: $maxConnections")
      connectionQuotas.updateBrokerMaxConnections(maxConnections)
    }
  }

  // `protected` for test usage
  protected[network] def newProcessor(id: Int, requestChannel: RequestChannel, connectionQuotas: ConnectionQuotas, listenerName: ListenerName,
                                      securityProtocol: SecurityProtocol, memoryPool: MemoryPool): Processor = {
    new Processor(id,
      time,
      config.socketRequestMaxBytes,
      requestChannel,
      connectionQuotas,
      config.connectionsMaxIdleMs,
      config.failedAuthenticationDelayMs,
      listenerName,
      securityProtocol,
      config,
      metrics,
      credentialProvider,
      memoryPool,
      logContext
    )
  }

  // For test usage
  private[network] def connectionCount(address: InetAddress): Int =
    Option(connectionQuotas).fold(0)(_.get(address))

  // For test usage
  private[network] def dataPlaneProcessor(index: Int): Processor = dataPlaneProcessors.get(index)

}

object SocketServer {
  val MetricsGroup = "socket-server-metrics"
  val DataPlaneThreadPrefix = "data-plane"
  val ControlPlaneThreadPrefix = "control-plane"
  val DataPlaneMetricPrefix = ""
  val ControlPlaneMetricPrefix = "ControlPlane"

  val ReconfigurableConfigs = Set(
    KafkaConfig.MaxConnectionsPerIpProp,
    KafkaConfig.MaxConnectionsPerIpOverridesProp,
    KafkaConfig.MaxConnectionsProp)

  val ListenerReconfigurableConfigs = Set(KafkaConfig.MaxConnectionsProp)
}

/**
 * A base class with some helper variables and methods
 */
private[kafka] abstract class AbstractServerThread(connectionQuotas: ConnectionQuotas) extends Runnable with Logging {

  private val startupLatch = new CountDownLatch(1)

  // `shutdown()` is invoked before `startupComplete` and `shutdownComplete` if an exception is thrown in the constructor
  // (e.g. if the address is already in use). We want `shutdown` to proceed in such cases, so we first assign an open
  // latch and then replace it in `startupComplete()`.
  @volatile private var shutdownLatch = new CountDownLatch(0)

  private val alive = new AtomicBoolean(true)

  def wakeup(): Unit

  /**
   * Initiates a graceful shutdown by signaling to stop and waiting for the shutdown to complete
   */
  def shutdown(): Unit = {
    if (alive.getAndSet(false))
      wakeup()
    shutdownLatch.await()
  }

  /**
   * Wait for the thread to completely start up
   */
  def awaitStartup(): Unit = startupLatch.await

  /**
   * Record that the thread startup is complete
   */
  protected def startupComplete(): Unit = {
    // Replace the open latch with a closed one
    shutdownLatch = new CountDownLatch(1)
    startupLatch.countDown()
  }

  /**
   * Record that the thread shutdown is complete
   */
  protected def shutdownComplete(): Unit = shutdownLatch.countDown()

  /**
   * Is the server still running?
   */
  protected def isRunning: Boolean = alive.get

  /**
   * Close `channel` and decrement the connection count.
   */
  def close(listenerName: ListenerName, channel: SocketChannel): Unit = {
    if (channel != null) {
      debug(s"Closing connection from ${channel.socket.getRemoteSocketAddress()}")
      connectionQuotas.dec(listenerName, channel.socket.getInetAddress)
      CoreUtils.swallow(channel.socket().close(), this, Level.ERROR)
      CoreUtils.swallow(channel.close(), this, Level.ERROR)
    }
  }
}

/**
 * Thread that accepts and configures new connections. There is one of these per endpoint.
 */
private[kafka] class Acceptor(val endPoint: EndPoint,
                              val sendBufferSize: Int,
                              val recvBufferSize: Int,
                              brokerId: Int,
                              connectionQuotas: ConnectionQuotas,
                              metricPrefix: String) extends AbstractServerThread(connectionQuotas) with KafkaMetricsGroup {

  private val nioSelector = NSelector.open()
  val serverChannel = openServerSocket(endPoint.host, endPoint.port)
  private val processors = new ArrayBuffer[Processor]()
  private val processorsStarted = new AtomicBoolean
  private val blockedPercentMeter = newMeter(s"${metricPrefix}AcceptorBlockedPercent",
    Map(ListenerMetricTag -> endPoint.listenerName.value))

  private[network] def addProcessors(newProcessors: Buffer[Processor], processorThreadPrefix: String): Unit = synchronized {
    processors ++= newProcessors
    if (processorsStarted.get)
      startProcessors(newProcessors, processorThreadPrefix)
  }

  private[network] def startProcessors(processorThreadPrefix: String): Unit = synchronized {
    if (!processorsStarted.getAndSet(true)) {
      startProcessors(processors, processorThreadPrefix)
    }
  }

  private def startProcessors(processors: Seq[Processor], processorThreadPrefix: String): Unit = synchronized {
    processors.foreach { processor =>
      KafkaThread.nonDaemon(s"${processorThreadPrefix}-kafka-network-thread-$brokerId-${endPoint.listenerName}-${endPoint.securityProtocol}-${processor.id}",
        processor).start()
    }
  }

  private[network] def removeProcessors(removeCount: Int, requestChannel: RequestChannel): Unit = synchronized {
    // Shutdown `removeCount` processors. Remove them from the processor list first so that no more
    // connections are assigned. Shutdown the removed processors, closing the selector and its connections.
    // The processors are then removed from `requestChannel` and any pending responses to these processors are dropped.
    val toRemove = processors.takeRight(removeCount)
    processors.remove(processors.size - removeCount, removeCount)
    toRemove.foreach(_.shutdown())
    toRemove.foreach(processor => requestChannel.removeProcessor(processor.id))
  }

  override def shutdown(): Unit = {
    super.shutdown()
    synchronized {
      processors.foreach(_.shutdown())
    }
  }

  /**
   * Accept loop that checks for new connection attempts
   */
  def run(): Unit = {
    serverChannel.register(nioSelector, SelectionKey.OP_ACCEPT)
    startupComplete()
    try {
      var currentProcessorIndex = 0
      while (isRunning) {
        try {

          val ready = nioSelector.select(500)
          if (ready > 0) {
            val keys = nioSelector.selectedKeys()
            val iter = keys.iterator()
            while (iter.hasNext && isRunning) {
              try {
                val key = iter.next
                iter.remove()

                if (key.isAcceptable) {
                  accept(key).foreach { socketChannel =>

                    // Assign the channel to the next processor (using round-robin) to which the
                    // channel can be added without blocking. If newConnections queue is full on
                    // all processors, block until the last one is able to accept a connection.
                    var retriesLeft = synchronized(processors.length)
                    var processor: Processor = null
                    do {
                      retriesLeft -= 1
                      processor = synchronized {
                        // adjust the index (if necessary) and retrieve the processor atomically for
                        // correct behaviour in case the number of processors is reduced dynamically
                        currentProcessorIndex = currentProcessorIndex % processors.length
                        processors(currentProcessorIndex)
                      }
                      currentProcessorIndex += 1
                    } while (!assignNewConnection(socketChannel, processor, retriesLeft == 0))
                  }
                } else
                  throw new IllegalStateException("Unrecognized key state for acceptor thread.")
              } catch {
                case e: Throwable => error("Error while accepting connection", e)
              }
            }
          }
        }
        catch {
          // We catch all the throwables to prevent the acceptor thread from exiting on exceptions due
          // to a select operation on a specific channel or a bad request. We don't want
          // the broker to stop responding to requests from other clients in these scenarios.
          case e: ControlThrowable => throw e
          case e: Throwable => error("Error occurred", e)
        }
      }
    } finally {
      debug("Closing server socket and selector.")
      CoreUtils.swallow(serverChannel.close(), this, Level.ERROR)
      CoreUtils.swallow(nioSelector.close(), this, Level.ERROR)
      shutdownComplete()
    }
  }

  /**
  * Create a server socket to listen for connections on.
  */
  private def openServerSocket(host: String, port: Int): ServerSocketChannel = {
    val socketAddress =
      if (host == null || host.trim.isEmpty)
        new InetSocketAddress(port)
      else
        new InetSocketAddress(host, port)
    val serverChannel = ServerSocketChannel.open()
    serverChannel.configureBlocking(false)
    if (recvBufferSize != Selectable.USE_DEFAULT_BUFFER_SIZE)
      serverChannel.socket().setReceiveBufferSize(recvBufferSize)

    try {
      serverChannel.socket.bind(socketAddress)
      info(s"Awaiting socket connections on ${socketAddress.getHostString}:${serverChannel.socket.getLocalPort}.")
    } catch {
      case e: SocketException =>
        throw new KafkaException(s"Socket server failed to bind to ${socketAddress.getHostString}:$port: ${e.getMessage}.", e)
    }
    serverChannel
  }

  /**
   * Accept a new connection
   */
  private def accept(key: SelectionKey): Option[SocketChannel] = {
    val serverSocketChannel = key.channel().asInstanceOf[ServerSocketChannel]
    val socketChannel = serverSocketChannel.accept()
    try {
      connectionQuotas.inc(endPoint.listenerName, socketChannel.socket.getInetAddress, blockedPercentMeter)
      socketChannel.configureBlocking(false)
      socketChannel.socket().setTcpNoDelay(true)
      socketChannel.socket().setKeepAlive(true)
      if (sendBufferSize != Selectable.USE_DEFAULT_BUFFER_SIZE)
        socketChannel.socket().setSendBufferSize(sendBufferSize)
      Some(socketChannel)
    } catch {
      case e: TooManyConnectionsException =>
        info(s"Rejected connection from ${e.ip}, address already has the configured maximum of ${e.count} connections.")
        close(endPoint.listenerName, socketChannel)
        None
    }
  }

  private def assignNewConnection(socketChannel: SocketChannel, processor: Processor, mayBlock: Boolean): Boolean = {
    if (processor.accept(socketChannel, mayBlock, blockedPercentMeter)) {
      debug(s"Accepted connection from ${socketChannel.socket.getRemoteSocketAddress} on" +
        s" ${socketChannel.socket.getLocalSocketAddress} and assigned it to processor ${processor.id}," +
        s" sendBufferSize [actual|requested]: [${socketChannel.socket.getSendBufferSize}|$sendBufferSize]" +
        s" recvBufferSize [actual|requested]: [${socketChannel.socket.getReceiveBufferSize}|$recvBufferSize]")
      true
    } else
      false
  }

  /**
   * Wakeup the thread for selection.
   */
  @Override
  def wakeup = nioSelector.wakeup()

}

private[kafka] object Processor {
  val IdlePercentMetricName = "IdlePercent"
  val NetworkProcessorMetricTag = "networkProcessor"
  val ListenerMetricTag = "listener"

  val ConnectionQueueSize = 20
}

/**
 * Thread that processes all requests from a single connection. There are N of these running in parallel
 * each of which has its own selector
 */
private[kafka] class Processor(val id: Int,
                               time: Time,
                               maxRequestSize: Int,
                               requestChannel: RequestChannel,
                               connectionQuotas: ConnectionQuotas,
                               connectionsMaxIdleMs: Long,
                               failedAuthenticationDelayMs: Int,
                               listenerName: ListenerName,
                               securityProtocol: SecurityProtocol,
                               config: KafkaConfig,
                               metrics: Metrics,
                               credentialProvider: CredentialProvider,
                               memoryPool: MemoryPool,
                               logContext: LogContext,
                               connectionQueueSize: Int = ConnectionQueueSize) extends AbstractServerThread(connectionQuotas) with KafkaMetricsGroup {

  private object ConnectionId {
    def fromString(s: String): Option[ConnectionId] = s.split("-") match {
      case Array(local, remote, index) => BrokerEndPoint.parseHostPort(local).flatMap { case (localHost, localPort) =>
        BrokerEndPoint.parseHostPort(remote).map { case (remoteHost, remotePort) =>
          ConnectionId(localHost, localPort, remoteHost, remotePort, Integer.parseInt(index))
        }
      }
      case _ => None
    }
  }

  private[network] case class ConnectionId(localHost: String, localPort: Int, remoteHost: String, remotePort: Int, index: Int) {
    override def toString: String = s"$localHost:$localPort-$remoteHost:$remotePort-$index"
  }

  private val newConnections = new ArrayBlockingQueue[SocketChannel](connectionQueueSize)
  private val inflightResponses = mutable.Map[String, RequestChannel.Response]()
  private val responseQueue = new LinkedBlockingDeque[RequestChannel.Response]()

  private[kafka] val metricTags = mutable.LinkedHashMap(
    ListenerMetricTag -> listenerName.value,
    NetworkProcessorMetricTag -> id.toString
  ).asJava

  newGauge[Double](IdlePercentMetricName,
    () => {
      Option(metrics.metric(metrics.metricName("io-wait-ratio", MetricsGroup, metricTags)))
        .fold(0.0)(m => Math.min(m.metricValue.asInstanceOf[Double], 1.0))
    },
    // for compatibility, only add a networkProcessor tag to the Dropwizard Metrics alias (the equivalent Selector metric
    // also includes the listener name)
    Map(NetworkProcessorMetricTag -> id.toString)
  )

  val expiredConnectionsKilledCount = new CumulativeSum()
  private val expiredConnectionsKilledCountMetricName = metrics.metricName("expired-connections-killed-count", "socket-server-metrics", metricTags)
  metrics.addMetric(expiredConnectionsKilledCountMetricName, expiredConnectionsKilledCount)

  private val selector = createSelector(
    ChannelBuilders.serverChannelBuilder(listenerName,
      listenerName == config.interBrokerListenerName,
      securityProtocol,
      config,
      credentialProvider.credentialCache,
      credentialProvider.tokenCache,
      time))
  // Visible to override for testing
  protected[network] def createSelector(channelBuilder: ChannelBuilder): KSelector = {
    channelBuilder match {
      case reconfigurable: Reconfigurable => config.addReconfigurable(reconfigurable)
      case _ =>
    }
    new KSelector(
      maxRequestSize,
      connectionsMaxIdleMs,
      failedAuthenticationDelayMs,
      metrics,
      time,
      "socket-server",
      metricTags,
      false,
      true,
      channelBuilder,
      memoryPool,
      logContext)
  }

  // Connection ids have the format `localAddr:localPort-remoteAddr:remotePort-index`. The index is a
  // non-negative incrementing value that ensures that even if remotePort is reused after a connection is
  // closed, connection ids are not reused while requests from the closed connection are being processed.
  private var nextConnectionIndex = 0

  override def run(): Unit = {
    startupComplete()
    try {
      while (isRunning) {
        try {
          // setup any new connections that have been queued up
          configureNewConnections()
          // register any new responses for writing
          processNewResponses()
          poll()
          processCompletedReceives()
          processCompletedSends()
          processDisconnected()
          closeExcessConnections()
        } catch {
          // We catch all the throwables here to prevent the processor thread from exiting. We do this because
          // letting a processor exit might cause a bigger impact on the broker. This behavior might need to be
          // reviewed if we see an exception that needs the entire broker to stop. Usually the exceptions thrown would
          // be either associated with a specific socket channel or a bad request. These exceptions are caught and
          // processed by the individual methods above which close the failing channel and continue processing other
          // channels. So this catch block should only ever see ControlThrowables.
          case e: Throwable => processException("Processor got uncaught exception.", e)
        }
      }
    } finally {
      debug(s"Closing selector - processor $id")
      CoreUtils.swallow(closeAll(), this, Level.ERROR)
      shutdownComplete()
    }
  }

  private def processException(errorMessage: String, throwable: Throwable): Unit = {
    throwable match {
      case e: ControlThrowable => throw e
      case e => error(errorMessage, e)
    }
  }

  private def processChannelException(channelId: String, errorMessage: String, throwable: Throwable): Unit = {
    if (openOrClosingChannel(channelId).isDefined) {
      error(s"Closing socket for $channelId because of error", throwable)
      close(channelId)
    }
    processException(errorMessage, throwable)
  }

  private def processNewResponses(): Unit = {
    var currentResponse: RequestChannel.Response = null
    while ({currentResponse = dequeueResponse(); currentResponse != null}) {
      val channelId = currentResponse.request.context.connectionId
      try {
        currentResponse match {
          case response: NoOpResponse =>
            // There is no response to send to the client, we need to read more pipelined requests
            // that are sitting in the server's socket buffer
            updateRequestMetrics(response)
            trace(s"Socket server received empty response to send, registering for read: $response")
            // Try unmuting the channel. If there was no quota violation and the channel has not been throttled,
            // it will be unmuted immediately. If the channel has been throttled, it will be unmuted only if the
            // throttling delay has already passed by now.
            handleChannelMuteEvent(channelId, ChannelMuteEvent.RESPONSE_SENT)
            tryUnmuteChannel(channelId)

          case response: SendResponse =>
            sendResponse(response, response.responseSend)
          case response: CloseConnectionResponse =>
            updateRequestMetrics(response)
            trace("Closing socket connection actively according to the response code.")
            close(channelId)
          case _: StartThrottlingResponse =>
            handleChannelMuteEvent(channelId, ChannelMuteEvent.THROTTLE_STARTED)
          case _: EndThrottlingResponse =>
            // Try unmuting the channel. The channel will be unmuted only if the response has already been sent out to
            // the client.
            handleChannelMuteEvent(channelId, ChannelMuteEvent.THROTTLE_ENDED)
            tryUnmuteChannel(channelId)
          case _ =>
            throw new IllegalArgumentException(s"Unknown response type: ${currentResponse.getClass}")
        }
      } catch {
        case e: Throwable =>
          processChannelException(channelId, s"Exception while processing response for $channelId", e)
      }
    }
  }

  // `protected` for test usage
  protected[network] def sendResponse(response: RequestChannel.Response, responseSend: Send): Unit = {
    val connectionId = response.request.context.connectionId
    trace(s"Socket server received response to send to $connectionId, registering for write and sending data: $response")
    // `channel` can be None if the connection was closed remotely or if selector closed it for being idle for too long
    if (channel(connectionId).isEmpty) {
      warn(s"Attempting to send response via channel for which there is no open connection, connection id $connectionId")
      response.request.updateRequestMetrics(0L, response)
    }
    // Invoke send for closingChannel as well so that the send is failed and the channel closed properly and
    // removed from the Selector after discarding any pending staged receives.
    // `openOrClosingChannel` can be None if the selector closed the connection because it was idle for too long
    if (openOrClosingChannel(connectionId).isDefined) {
      selector.send(responseSend)
      inflightResponses += (connectionId -> response)
    }
  }

  private def nowNanosSupplier = new Supplier[java.lang.Long] {
    override def get(): java.lang.Long = time.nanoseconds()
  }

  private def poll(): Unit = {
    val pollTimeout = if (newConnections.isEmpty) 300 else 0
    try selector.poll(pollTimeout)
    catch {
      case e @ (_: IllegalStateException | _: IOException) =>
        // The exception is not re-thrown and any completed sends/receives/connections/disconnections
        // from this poll will be processed.
        error(s"Processor $id poll failed", e)
    }
  }

  private def processCompletedReceives(): Unit = {
    selector.completedReceives.asScala.foreach { receive =>
      try {
        openOrClosingChannel(receive.source) match {
          case Some(channel) =>
            val header = RequestHeader.parse(receive.payload)
            if (header.apiKey() == ApiKeys.SASL_HANDSHAKE && channel.maybeBeginServerReauthentication(receive, nowNanosSupplier))
              trace(s"Begin re-authentication: $channel")
            else {
              val nowNanos = time.nanoseconds()
              if (channel.serverAuthenticationSessionExpired(nowNanos)) {
                channel.disconnect()
                debug(s"Disconnected expired channel: $channel : $header")
                expiredConnectionsKilledCount.record(null, 1, 0)
              } else {
                val connectionId = receive.source
                val context = new RequestContext(header, connectionId, channel.socketAddress,
                  channel.principal, listenerName, securityProtocol)
                val req = new RequestChannel.Request(processor = id, context = context,
                  startTimeNanos = nowNanos, memoryPool, receive.payload, requestChannel.metrics)
                requestChannel.sendRequest(req)
                selector.mute(connectionId)
                handleChannelMuteEvent(connectionId, ChannelMuteEvent.REQUEST_RECEIVED)
              }
            }
          case None =>
            // This should never happen since completed receives are processed immediately after `poll()`
            throw new IllegalStateException(s"Channel ${receive.source} removed from selector before processing completed receive")
        }
      } catch {
        // note that even though we got an exception, we can assume that receive.source is valid.
        // Issues with constructing a valid receive object were handled earlier
        case e: Throwable =>
          processChannelException(receive.source, s"Exception while processing request from ${receive.source}", e)
      }
    }
  }

  private def processCompletedSends(): Unit = {
    selector.completedSends.asScala.foreach { send =>
      try {
        val response = inflightResponses.remove(send.destination).getOrElse {
          throw new IllegalStateException(s"Send for ${send.destination} completed, but not in `inflightResponses`")
        }
        updateRequestMetrics(response)

        // Invoke send completion callback
        response.onComplete.foreach(onComplete => onComplete(send))

        // Try unmuting the channel. If there was no quota violation and the channel has not been throttled,
        // it will be unmuted immediately. If the channel has been throttled, it will unmuted only if the throttling
        // delay has already passed by now.
        handleChannelMuteEvent(send.destination, ChannelMuteEvent.RESPONSE_SENT)
        tryUnmuteChannel(send.destination)
      } catch {
        case e: Throwable => processChannelException(send.destination,
          s"Exception while processing completed send to ${send.destination}", e)
      }
    }
  }

  private def updateRequestMetrics(response: RequestChannel.Response): Unit = {
    val request = response.request
    val networkThreadTimeNanos = openOrClosingChannel(request.context.connectionId).fold(0L)(_.getAndResetNetworkThreadTimeNanos())
    request.updateRequestMetrics(networkThreadTimeNanos, response)
  }

  private def processDisconnected(): Unit = {
    selector.disconnected.keySet.asScala.foreach { connectionId =>
      try {
        val remoteHost = ConnectionId.fromString(connectionId).getOrElse {
          throw new IllegalStateException(s"connectionId has unexpected format: $connectionId")
        }.remoteHost
        inflightResponses.remove(connectionId).foreach(updateRequestMetrics)
        // the channel has been closed by the selector but the quotas still need to be updated
        connectionQuotas.dec(listenerName, InetAddress.getByName(remoteHost))
      } catch {
        case e: Throwable => processException(s"Exception while processing disconnection of $connectionId", e)
      }
    }
  }

  private def closeExcessConnections(): Unit = {
    if (connectionQuotas.maxConnectionsExceeded(listenerName)) {
      val channel = selector.lowestPriorityChannel()
      if (channel != null)
        close(channel.id)
    }
  }

  /**
   * Close the connection identified by `connectionId` and decrement the connection count.
   * The channel will be immediately removed from the selector's `channels` or `closingChannels`
   * and no further disconnect notifications will be sent for this channel by the selector.
   * If responses are pending for the channel, they are dropped and metrics is updated.
   * If the channel has already been removed from selector, no action is taken.
   */
  private def close(connectionId: String): Unit = {
    openOrClosingChannel(connectionId).foreach { channel =>
      debug(s"Closing selector connection $connectionId")
      val address = channel.socketAddress
      if (address != null)
        connectionQuotas.dec(listenerName, address)
      selector.close(connectionId)

      inflightResponses.remove(connectionId).foreach(response => updateRequestMetrics(response))
    }
  }

  /**
   * Queue up a new connection for reading
   */
  def accept(socketChannel: SocketChannel,
             mayBlock: Boolean,
             acceptorIdlePercentMeter: com.codahale.metrics.Meter): Boolean = {
    val accepted = {
      if (newConnections.offer(socketChannel))
        true
      else if (mayBlock) {
        val startNs = time.nanoseconds
        newConnections.put(socketChannel)
        acceptorIdlePercentMeter.mark(time.nanoseconds() - startNs)
        true
      } else
        false
    }
    if (accepted)
      wakeup()
    accepted
  }

  /**
   * Register any new connections that have been queued up. The number of connections processed
   * in each iteration is limited to ensure that traffic and connection close notifications of
   * existing channels are handled promptly.
   */
  private def configureNewConnections(): Unit = {
    var connectionsProcessed = 0
    while (connectionsProcessed < connectionQueueSize && !newConnections.isEmpty) {
      val channel = newConnections.poll()
      try {
        debug(s"Processor $id listening to new connection from ${channel.socket.getRemoteSocketAddress}")
        selector.register(connectionId(channel.socket), channel)
        connectionsProcessed += 1
      } catch {
        // We explicitly catch all exceptions and close the socket to avoid a socket leak.
        case e: Throwable =>
          val remoteAddress = channel.socket.getRemoteSocketAddress
          // need to close the channel here to avoid a socket leak.
          close(listenerName, channel)
          processException(s"Processor $id closed connection from $remoteAddress", e)
      }
    }
  }

  /**
   * Close the selector and all open connections
   */
  private def closeAll(): Unit = {
    selector.channels.asScala.foreach { channel =>
      close(channel.id)
    }
    selector.close()
    removeMetric(IdlePercentMetricName, Map(NetworkProcessorMetricTag -> id.toString))
  }

  // 'protected` to allow override for testing
  protected[network] def connectionId(socket: Socket): String = {
    val localHost = socket.getLocalAddress.getHostAddress
    val localPort = socket.getLocalPort
    val remoteHost = socket.getInetAddress.getHostAddress
    val remotePort = socket.getPort
    val connId = ConnectionId(localHost, localPort, remoteHost, remotePort, nextConnectionIndex).toString
    nextConnectionIndex = if (nextConnectionIndex == Int.MaxValue) 0 else nextConnectionIndex + 1
    connId
  }

  private[network] def enqueueResponse(response: RequestChannel.Response): Unit = {
    responseQueue.put(response)
    wakeup()
  }

  private def dequeueResponse(): RequestChannel.Response = {
    val response = responseQueue.poll()
    if (response != null)
      response.request.responseDequeueTimeNanos = Time.SYSTEM.nanoseconds
    response
  }

  private[network] def responseQueueSize = responseQueue.size

  // Only for testing
  private[network] def inflightResponseCount: Int = inflightResponses.size

  // Visible for testing
  // Only methods that are safe to call on a disconnected channel should be invoked on 'openOrClosingChannel'.
  private[network] def openOrClosingChannel(connectionId: String): Option[KafkaChannel] =
    Option(selector.channel(connectionId)).orElse(Option(selector.closingChannel(connectionId)))

  // Indicate the specified channel that the specified channel mute-related event has happened so that it can change its
  // mute state.
  private def handleChannelMuteEvent(connectionId: String, event: ChannelMuteEvent): Unit = {
    openOrClosingChannel(connectionId).foreach(c => c.handleChannelMuteEvent(event))
  }

  private def tryUnmuteChannel(connectionId: String) = {
    openOrClosingChannel(connectionId).foreach(c => selector.unmute(c.id))
  }

  /* For test usage */
  private[network] def channel(connectionId: String): Option[KafkaChannel] =
    Option(selector.channel(connectionId))

  // Visible for testing
  private[network] def numStagedReceives(connectionId: String): Int =
    openOrClosingChannel(connectionId).map(c => selector.numStagedReceives(c)).getOrElse(0)

  /**
   * Wakeup the thread for selection.
   */
  override def wakeup() = selector.wakeup()

  override def shutdown(): Unit = {
    super.shutdown()
    removeMetric("IdlePercent", Map("networkProcessor" -> id.toString))
    metrics.removeMetric(expiredConnectionsKilledCountMetricName)
  }

}

class ConnectionQuotas(config: KafkaConfig, time: Time) extends Logging {

  @volatile private var defaultMaxConnectionsPerIp: Int = config.maxConnectionsPerIp
  @volatile private var maxConnectionsPerIpOverrides = config.maxConnectionsPerIpOverrides.map { case (host, count) => (InetAddress.getByName(host), count) }
  @volatile private var brokerMaxConnections = config.maxConnections
  private val counts = mutable.Map[InetAddress, Int]()

  // Listener counts and configs are synchronized on `counts`
  private val listenerCounts = mutable.Map[ListenerName, Int]()
  private val maxConnectionsPerListener = mutable.Map[ListenerName, ListenerConnectionQuota]()
  @volatile private var totalCount = 0

<<<<<<< HEAD
  def inc(listenerName: ListenerName, address: InetAddress, acceptorBlockedPercentMeter: com.codahale.metrics.Meter) {
=======
  def inc(listenerName: ListenerName, address: InetAddress, acceptorBlockedPercentMeter: com.yammer.metrics.core.Meter): Unit = {
>>>>>>> 09ad6b84
    counts.synchronized {
      waitForConnectionSlot(listenerName, acceptorBlockedPercentMeter)

      val count = counts.getOrElseUpdate(address, 0)
      counts.put(address, count + 1)
      totalCount += 1
      if (listenerCounts.contains(listenerName)) {
        listenerCounts.put(listenerName, listenerCounts(listenerName) + 1)
      }
      val max = maxConnectionsPerIpOverrides.getOrElse(address, defaultMaxConnectionsPerIp)
      if (count >= max)
        throw new TooManyConnectionsException(address, max)
    }
  }

  private[network] def updateMaxConnectionsPerIp(maxConnectionsPerIp: Int): Unit = {
    defaultMaxConnectionsPerIp = maxConnectionsPerIp
  }

  private[network] def updateMaxConnectionsPerIpOverride(overrideQuotas: Map[String, Int]): Unit = {
    maxConnectionsPerIpOverrides = overrideQuotas.map { case (host, count) => (InetAddress.getByName(host), count) }
  }

  private[network] def updateBrokerMaxConnections(maxConnections: Int): Unit = {
    counts.synchronized {
      brokerMaxConnections = maxConnections
      counts.notifyAll()
    }
  }

  private[network] def addListener(config: KafkaConfig, listenerName: ListenerName): Unit = {
    counts.synchronized {
      if (!maxConnectionsPerListener.contains(listenerName)) {
        val newListenerQuota = new ListenerConnectionQuota(counts, listenerName)
        maxConnectionsPerListener.put(listenerName, newListenerQuota)
        listenerCounts.put(listenerName, 0)
        config.addReconfigurable(newListenerQuota)
      }
      counts.notifyAll()
    }
  }

  private[network] def removeListener(config: KafkaConfig, listenerName: ListenerName): Unit = {
    counts.synchronized {
      maxConnectionsPerListener.remove(listenerName).foreach { listenerQuota =>
        listenerCounts.remove(listenerName)
        counts.notifyAll() // wake up any waiting acceptors to close cleanly
        config.removeReconfigurable(listenerQuota)
      }
    }
  }

  def dec(listenerName: ListenerName, address: InetAddress): Unit = {
    counts.synchronized {
      val count = counts.getOrElse(address,
        throw new IllegalArgumentException(s"Attempted to decrease connection count for address with no connections, address: $address"))
      if (count == 1)
        counts.remove(address)
      else
        counts.put(address, count - 1)

      if (totalCount <= 0)
        error(s"Attempted to decrease total connection count for broker with no connections")
      totalCount -= 1

      if (maxConnectionsPerListener.contains(listenerName)) {
        val listenerCount = listenerCounts(listenerName)
        if (listenerCount == 0)
          error(s"Attempted to decrease connection count for listener $listenerName with no connections")
        else
          listenerCounts.put(listenerName, listenerCount - 1)
      }
      counts.notifyAll() // wake up any acceptors waiting to process a new connection since listener connection limit was reached
    }
  }

  def get(address: InetAddress): Int = counts.synchronized {
    counts.getOrElse(address, 0)
  }

  private def waitForConnectionSlot(listenerName: ListenerName,
                                    acceptorBlockedPercentMeter: com.codahale.metrics.Meter): Unit = {
    counts.synchronized {
      if (!connectionSlotAvailable(listenerName)) {
        val startNs = time.nanoseconds
        do {
          counts.wait()
        } while (!connectionSlotAvailable(listenerName))
        acceptorBlockedPercentMeter.mark(time.nanoseconds - startNs)
      }
    }
  }

  // This is invoked in every poll iteration and we close one LRU connection in an iteration
  // if necessary
  def maxConnectionsExceeded(listenerName: ListenerName): Boolean = {
    totalCount > brokerMaxConnections && !protectedListener(listenerName)
  }

  private def connectionSlotAvailable(listenerName: ListenerName): Boolean = {
    if (listenerCounts(listenerName) >= maxListenerConnections(listenerName))
      false
    else if (protectedListener(listenerName))
      true
    else
      totalCount < brokerMaxConnections
  }

  private def protectedListener(listenerName: ListenerName): Boolean =
    config.interBrokerListenerName == listenerName && config.listeners.size > 1

  private def maxListenerConnections(listenerName: ListenerName): Int =
    maxConnectionsPerListener.get(listenerName).map(_.maxConnections).getOrElse(Int.MaxValue)

  class ListenerConnectionQuota(lock: Object, listener: ListenerName) extends ListenerReconfigurable {
    @volatile private var _maxConnections = Int.MaxValue

    def maxConnections: Int = _maxConnections

    override def listenerName(): ListenerName = listener

    override def configure(configs: util.Map[String, _]): Unit = {
      _maxConnections = maxConnections(configs)
    }

    override def reconfigurableConfigs(): util.Set[String] = {
      SocketServer.ListenerReconfigurableConfigs.asJava
    }

    override def validateReconfiguration(configs: util.Map[String, _]): Unit = {
      val value = maxConnections(configs)
      if (value <= 0)
        throw new ConfigException("Invalid max.connections $listenerMax")
    }

    override def reconfigure(configs: util.Map[String, _]): Unit = {
      lock.synchronized {
        _maxConnections = maxConnections(configs)
        lock.notifyAll()
      }
    }

    private def maxConnections(configs: util.Map[String, _]): Int = {
      Option(configs.get(KafkaConfig.MaxConnectionsProp)).map(_.toString.toInt).getOrElse(Int.MaxValue)
    }
  }
}

class TooManyConnectionsException(val ip: InetAddress, val count: Int) extends KafkaException(s"Too many connections from $ip (maximum = $count)")<|MERGE_RESOLUTION|>--- conflicted
+++ resolved
@@ -1094,11 +1094,7 @@
   private val maxConnectionsPerListener = mutable.Map[ListenerName, ListenerConnectionQuota]()
   @volatile private var totalCount = 0
 
-<<<<<<< HEAD
   def inc(listenerName: ListenerName, address: InetAddress, acceptorBlockedPercentMeter: com.codahale.metrics.Meter) {
-=======
-  def inc(listenerName: ListenerName, address: InetAddress, acceptorBlockedPercentMeter: com.yammer.metrics.core.Meter): Unit = {
->>>>>>> 09ad6b84
     counts.synchronized {
       waitForConnectionSlot(listenerName, acceptorBlockedPercentMeter)
 
