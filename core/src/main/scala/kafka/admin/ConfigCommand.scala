/**
 * Licensed to the Apache Software Foundation (ASF) under one or more
 * contributor license agreements.  See the NOTICE file distributed with
 * this work for additional information regarding copyright ownership.
 * The ASF licenses this file to You under the Apache License, Version 2.0
 * (the "License"); you may not use this file except in compliance with
 * the License.  You may obtain a copy of the License at
 *
 *    http://www.apache.org/licenses/LICENSE-2.0
 *
 * Unless required by applicable law or agreed to in writing, software
 * distributed under the License is distributed on an "AS IS" BASIS,
 * WITHOUT WARRANTIES OR CONDITIONS OF ANY KIND, either express or implied.
 * See the License for the specific language governing permissions and
 * limitations under the License.
 */

package kafka.admin

import java.nio.charset.StandardCharsets
import java.util.concurrent.{ExecutionException, TimeUnit}
import java.util.{Collections, Properties}
import joptsimple._
import kafka.server.DynamicConfig
import kafka.utils.Implicits._
import kafka.utils.Logging
import org.apache.kafka.clients.admin.{Admin, AlterClientQuotasOptions, AlterConfigOp, AlterConfigsOptions, ConfigEntry, DescribeClusterOptions, DescribeConfigsOptions, ListTopicsOptions, ScramCredentialInfo, UserScramCredentialDeletion, UserScramCredentialUpsertion, ScramMechanism => PublicScramMechanism}
import org.apache.kafka.common.config.{ConfigResource, TopicConfig}
import org.apache.kafka.common.errors.{InvalidConfigurationException, UnsupportedVersionException}
import org.apache.kafka.common.internals.Topic
import org.apache.kafka.common.protocol.ApiKeys
import org.apache.kafka.common.quota.{ClientQuotaAlteration, ClientQuotaEntity, ClientQuotaFilter, ClientQuotaFilterComponent}
import org.apache.kafka.common.security.scram.internals.ScramMechanism
import org.apache.kafka.common.utils.{Exit, Utils}
import org.apache.kafka.server.config.{ConfigType, QuotaConfig}
import org.apache.kafka.server.util.{CommandDefaultOptions, CommandLineUtils}
import org.apache.kafka.storage.internals.log.LogConfig

import scala.annotation.nowarn
import scala.jdk.CollectionConverters._
import scala.collection._

/**
 * This script can be used to change configs for topics/clients/users/brokers/ips/client-metrics/groups dynamically
 * An entity described or altered by the command may be one of:
 * <ul>
 *     <li> topic: --topic <topic> OR --entity-type topics --entity-name <topic>
 *     <li> client: --client <client> OR --entity-type clients --entity-name <client-id>
 *     <li> user: --user <user-principal> OR --entity-type users --entity-name <user-principal>
 *     <li> <user, client>: --user <user-principal> --client <client-id> OR
 *                          --entity-type users --entity-name <user-principal> --entity-type clients --entity-name <client-id>
 *     <li> broker: --broker <broker-id> OR --entity-type brokers --entity-name <broker-id>
 *     <li> broker-logger: --broker-logger <broker-id> OR --entity-type broker-loggers --entity-name <broker-id>
 *     <li> ip: --ip <ip> OR --entity-type ips --entity-name <ip>
 *     <li> client-metrics: --client-metrics <name> OR --entity-type client-metrics --entity-name <name>
 *     <li> group: --group <group> OR --entity-type groups --entity-name <group>
 * </ul>
 * --entity-type <users|clients|brokers|ips> --entity-default may be specified in place of --entity-type <users|clients|brokers|ips> --entity-name <entityName>
 * when describing or altering default configuration for users, clients, brokers, or ips, respectively.
 * Alternatively, --user-defaults, --client-defaults, --broker-defaults, or --ip-defaults may be specified in place of
 * --entity-type <users|clients|brokers|ips> --entity-default, respectively.
 */
object ConfigCommand extends Logging {

  private val BrokerDefaultEntityName = ""
  val BrokerLoggerConfigType = "broker-loggers"
  private val BrokerSupportedConfigTypes = ConfigType.ALL.asScala :+ BrokerLoggerConfigType :+ ConfigType.CLIENT_METRICS :+ ConfigType.GROUP
  private val DefaultScramIterations = 4096

  def main(args: Array[String]): Unit = {
    try {
      val opts = new ConfigCommandOptions(args)

      CommandLineUtils.maybePrintHelpOrVersion(opts,
        "This tool helps to manipulate and describe entity config for a topic, client, user, broker, ip, client-metrics or group")

      opts.checkArgs()
      processCommand(opts)
    } catch {
      case e @ (_: IllegalArgumentException | _: InvalidConfigurationException | _: OptionException) =>
        logger.debug(s"Failed config command with args '${args.mkString(" ")}'", e)
        System.err.println(e.getMessage)
        Exit.exit(1)

      case e: UnsupportedVersionException =>
        logger.debug(s"Unsupported API encountered in server when executing config command with args '${args.mkString(" ")}'")
        System.err.println(e.getMessage)
        Exit.exit(1)

      case t: Throwable =>
        logger.debug(s"Error while executing config command with args '${args.mkString(" ")}'", t)
        System.err.println(s"Error while executing config command with args '${args.mkString(" ")}'")
        t.printStackTrace(System.err)
        Exit.exit(1)
    }
  }


  @nowarn("cat=deprecation")
  def parseConfigsToBeAdded(opts: ConfigCommandOptions): Properties = {
    val props = new Properties
    if (opts.options.has(opts.addConfigFile)) {
      val file = opts.options.valueOf(opts.addConfigFile)
      props ++= Utils.loadProps(file)
    }
    if (opts.options.has(opts.addConfig)) {
      // Split list by commas, but avoid those in [], then into KV pairs
      // Each KV pair is of format key=value, split them into key and value, using -1 as the limit for split() to
      // include trailing empty strings. This is to support empty value (e.g. 'ssl.endpoint.identification.algorithm=')
      val pattern = "(?=[^\\]]*(?:\\[|$))"
      val configsToBeAdded = opts.options.valueOf(opts.addConfig)
        .split("," + pattern)
        .map(_.split("""\s*=\s*""" + pattern, -1))
      require(configsToBeAdded.forall(config => config.length == 2), "Invalid entity config: all configs to be added must be in the format \"key=val\" or  \"key=[val1,val2]\" to group values which contain commas.")
      //Create properties, parsing square brackets from values if necessary
      configsToBeAdded.foreach(pair => props.setProperty(pair(0).trim, pair(1).replaceAll("\\[?\\]?", "").trim))
    }
    if (props.containsKey(TopicConfig.MESSAGE_FORMAT_VERSION_CONFIG)) {
      System.out.println(s"WARNING: The configuration ${TopicConfig.MESSAGE_FORMAT_VERSION_CONFIG}=${props.getProperty(TopicConfig.MESSAGE_FORMAT_VERSION_CONFIG)} is specified. " +
        "This configuration will be ignored if the version is newer than the inter.broker.protocol.version specified in the broker or " +
        "if the inter.broker.protocol.version is 3.0 or newer. This configuration is deprecated and it will be removed in Apache Kafka 4.0.")
    }
    validatePropsKey(props)
    props
  }

  def parseConfigsToBeDeleted(opts: ConfigCommandOptions): Seq[String] = {
    if (opts.options.has(opts.deleteConfig)) {
      val configsToBeDeleted = opts.options.valuesOf(opts.deleteConfig).asScala.map(_.trim())
      configsToBeDeleted
    }
    else
      Seq.empty
  }

  private def validatePropsKey(props: Properties): Unit = {
    props.keySet.forEach { propsKey =>
      if (!propsKey.toString.matches("[a-zA-Z0-9._-]*")) {
        throw new IllegalArgumentException(
          s"Invalid character found for config key: $propsKey"
        )
      }
    }
  }

  private def processCommand(opts: ConfigCommandOptions): Unit = {
    val props = if (opts.options.has(opts.commandConfigOpt))
      Utils.loadProps(opts.options.valueOf(opts.commandConfigOpt))
    else
      new Properties()
    CommandLineUtils.initializeBootstrapProperties(opts.parser,
      opts.options,
      props,
      opts.bootstrapServerOpt,
      opts.bootstrapControllerOpt)
    val adminClient = Admin.create(props)

    if (opts.options.has(opts.alterOpt) && opts.entityTypes.size != opts.entityNames.size)
      throw new IllegalArgumentException(s"An entity name must be specified for every entity type")

    try {
      if (opts.options.has(opts.alterOpt))
        alterConfig(adminClient, opts)
      else if (opts.options.has(opts.describeOpt))
        describeConfig(adminClient, opts)
    } finally {
      adminClient.close()
    }
  }

  def alterConfig(adminClient: Admin, opts: ConfigCommandOptions): Unit = {
    val entityTypes = opts.entityTypes
    val entityNames = opts.entityNames
    val entityTypeHead = entityTypes.head
    val configsToBeAddedMap = parseConfigsToBeAdded(opts).asScala.toMap // no need for mutability
    val configsToBeAdded = configsToBeAddedMap.map { case (k, v) => (k, new ConfigEntry(k, v)) }
    val configsToBeDeleted = parseConfigsToBeDeleted(opts)

    entityTypeHead match {
<<<<<<< HEAD
      case ConfigType.TOPIC =>
        entityNames.foreach { entityName =>
          alterResourceConfig(adminClient, entityTypeHead, entityName, configsToBeDeleted, configsToBeAdded, ConfigResource.Type.TOPIC)
        }
      case ConfigType.BROKER =>
        entityNames.foreach { entityName =>
          val oldConfig = getResourceConfig(adminClient, entityTypeHead, entityName, includeSynonyms = false, describeAll = false)
            .map { entry => (entry.name, entry) }.toMap

          // fail the command if any of the configs to be deleted does not exist
          val invalidConfigs = configsToBeDeleted.filterNot(oldConfig.contains)
          if (invalidConfigs.nonEmpty)
            throw new InvalidConfigurationException(s"Invalid config(s): ${invalidConfigs.mkString(",")}")

          val newEntries = oldConfig ++ configsToBeAdded -- configsToBeDeleted
          val sensitiveEntries = newEntries.filter(_._2.value == null)
          if (sensitiveEntries.nonEmpty)
            throw new InvalidConfigurationException(s"All sensitive broker config entries must be specified for --alter, missing entries: ${sensitiveEntries.keySet}")
          val newConfig = new JConfig(newEntries.asJava.values)

          val configResource = new ConfigResource(ConfigResource.Type.BROKER, entityName)
          val alterOptions = new AlterConfigsOptions().timeoutMs(30000).validateOnly(false)
          adminClient.alterConfigs(Map(configResource -> newConfig).asJava, alterOptions).all().get(60, TimeUnit.SECONDS)
        }
      case BrokerLoggerConfigType =>
        entityNames.foreach { entityName =>
          val validLoggers = getResourceConfig(adminClient, entityTypeHead, entityName, includeSynonyms = true, describeAll = false).map(_.name)
          // fail the command if any of the configured broker loggers do not exist
          val invalidBrokerLoggers = configsToBeDeleted.filterNot(validLoggers.contains) ++ configsToBeAdded.keys.filterNot(validLoggers.contains)
          if (invalidBrokerLoggers.nonEmpty)
            throw new InvalidConfigurationException(s"Invalid broker logger(s): ${invalidBrokerLoggers.mkString(",")}")

          val configResource = new ConfigResource(ConfigResource.Type.BROKER_LOGGER, entityName)
          val alterOptions = new AlterConfigsOptions().timeoutMs(30000).validateOnly(false)
          val alterLogLevelEntries = (configsToBeAdded.values.map(new AlterConfigOp(_, AlterConfigOp.OpType.SET))
            ++ configsToBeDeleted.map { k => new AlterConfigOp(new ConfigEntry(k, ""), AlterConfigOp.OpType.DELETE) }
            ).asJavaCollection
          adminClient.incrementalAlterConfigs(Map(configResource -> alterLogLevelEntries).asJava, alterOptions).all().get(60, TimeUnit.SECONDS)
        }
=======
      case ConfigType.TOPIC | ConfigType.CLIENT_METRICS | ConfigType.BROKER | ConfigType.GROUP =>
        val configResourceType = entityTypeHead match {
          case ConfigType.TOPIC => ConfigResource.Type.TOPIC
          case ConfigType.CLIENT_METRICS => ConfigResource.Type.CLIENT_METRICS
          case ConfigType.BROKER => ConfigResource.Type.BROKER
          case ConfigType.GROUP => ConfigResource.Type.GROUP
        }
        try {
          alterResourceConfig(adminClient, entityTypeHead, entityNameHead, configsToBeDeleted, configsToBeAdded, configResourceType)
        } catch {
          case e: ExecutionException =>
            e.getCause match {
              case _: UnsupportedVersionException =>
                throw new UnsupportedVersionException(s"The ${ApiKeys.INCREMENTAL_ALTER_CONFIGS} API is not supported by the cluster. The API is supported starting from version 2.3.0."
                + " You may want to use an older version of this tool to interact with your cluster, or upgrade your brokers to version 2.3.0 or newer to avoid this error.")
              case _ => throw e
            }
          case e: Throwable => throw e
        }

      case BrokerLoggerConfigType =>
        val validLoggers = getResourceConfig(adminClient, entityTypeHead, entityNameHead, includeSynonyms = true, describeAll = false).map(_.name)
        // fail the command if any of the configured broker loggers do not exist
        val invalidBrokerLoggers = configsToBeDeleted.filterNot(validLoggers.contains) ++ configsToBeAdded.keys.filterNot(validLoggers.contains)
        if (invalidBrokerLoggers.nonEmpty)
          throw new InvalidConfigurationException(s"Invalid broker logger(s): ${invalidBrokerLoggers.mkString(",")}")

        val configResource = new ConfigResource(ConfigResource.Type.BROKER_LOGGER, entityNameHead)
        val alterOptions = new AlterConfigsOptions().timeoutMs(30000).validateOnly(false)
        val addEntries = configsToBeAdded.values.map(k => new AlterConfigOp(k, AlterConfigOp.OpType.SET))
        val deleteEntries = configsToBeDeleted.map(k => new AlterConfigOp(new ConfigEntry(k, ""), AlterConfigOp.OpType.DELETE))
        val alterEntries = (deleteEntries ++ addEntries).asJavaCollection
        adminClient.incrementalAlterConfigs(Map(configResource -> alterEntries).asJava, alterOptions).all().get(60, TimeUnit.SECONDS)

>>>>>>> 2b43c49f
      case ConfigType.USER | ConfigType.CLIENT =>
        val hasQuotaConfigsToAdd = configsToBeAdded.keys.exists(QuotaConfig.isClientOrUserQuotaConfig)
        val scramConfigsToAddMap = configsToBeAdded.filter(entry => ScramMechanism.isScram(entry._1))
        val unknownConfigsToAdd = configsToBeAdded.keys.filterNot(key => ScramMechanism.isScram(key) || QuotaConfig.isClientOrUserQuotaConfig(key))
        val hasQuotaConfigsToDelete = configsToBeDeleted.exists(QuotaConfig.isClientOrUserQuotaConfig)
        val scramConfigsToDelete = configsToBeDeleted.filter(ScramMechanism.isScram)
        val unknownConfigsToDelete = configsToBeDeleted.filterNot(key => ScramMechanism.isScram(key) || QuotaConfig.isClientOrUserQuotaConfig(key))
        if (entityTypeHead == ConfigType.CLIENT || entityTypes.size == 2) { // size==2 for case where users is specified first on the command line, before clients
          // either just a client or both a user and a client
          if (unknownConfigsToAdd.nonEmpty || scramConfigsToAddMap.nonEmpty)
            throw new IllegalArgumentException(s"Only quota configs can be added for '${ConfigType.CLIENT}' using --bootstrap-server. Unexpected config names: ${unknownConfigsToAdd ++ scramConfigsToAddMap.keys}")
          if (unknownConfigsToDelete.nonEmpty || scramConfigsToDelete.nonEmpty)
            throw new IllegalArgumentException(s"Only quota configs can be deleted for '${ConfigType.CLIENT}' using --bootstrap-server. Unexpected config names: ${unknownConfigsToDelete ++ scramConfigsToDelete}")
        } else { // ConfigType.User
          if (unknownConfigsToAdd.nonEmpty)
            throw new IllegalArgumentException(s"Only quota and SCRAM credential configs can be added for '${ConfigType.USER}' using --bootstrap-server. Unexpected config names: $unknownConfigsToAdd")
          if (unknownConfigsToDelete.nonEmpty)
            throw new IllegalArgumentException(s"Only quota and SCRAM credential configs can be deleted for '${ConfigType.USER}' using --bootstrap-server. Unexpected config names: $unknownConfigsToDelete")
          if (scramConfigsToAddMap.nonEmpty || scramConfigsToDelete.nonEmpty) {
            if (entityNames.exists(_.isEmpty)) // either --entity-type users --entity-default or --user-defaults
              throw new IllegalArgumentException("The use of --entity-default or --user-defaults is not allowed with User SCRAM Credentials using --bootstrap-server.")
            if (hasQuotaConfigsToAdd || hasQuotaConfigsToDelete)
              throw new IllegalArgumentException(s"Cannot alter both quota and SCRAM credential configs simultaneously for '${ConfigType.USER}' using --bootstrap-server.")
          }
        }

        if (hasQuotaConfigsToAdd || hasQuotaConfigsToDelete) {
          alterQuotaConfigs(adminClient, entityTypes, entityNames, configsToBeAddedMap, configsToBeDeleted)
        } else {
          // handle altering user SCRAM credential configs
          if (entityNames.size != 1)
            // should never happen, if we get here then it is a bug
            throw new IllegalStateException(s"Altering user SCRAM credentials should never occur for more zero or multiple users: $entityNames")
          alterUserScramCredentialConfigs(adminClient, entityNames.head, scramConfigsToAddMap, scramConfigsToDelete)
        }

      case ConfigType.IP =>
        val unknownConfigs = (configsToBeAdded.keys ++ configsToBeDeleted).filterNot(key => DynamicConfig.Ip.names.contains(key))
        if (unknownConfigs.nonEmpty)
          throw new IllegalArgumentException(s"Only connection quota configs can be added for '${ConfigType.IP}' using --bootstrap-server. Unexpected config names: ${unknownConfigs.mkString(",")}")
        alterQuotaConfigs(adminClient, entityTypes, entityNames, configsToBeAddedMap, configsToBeDeleted)

<<<<<<< HEAD
      case ConfigType.CLIENT_METRICS =>
        entityNames.foreach { entityName =>
          alterResourceConfig(adminClient, entityTypeHead, entityName, configsToBeDeleted, configsToBeAdded, ConfigResource.Type.CLIENT_METRICS)
        }

      case ConfigType.GROUP =>
        entityNames.foreach { entityName =>
          alterResourceConfig(adminClient, entityTypeHead, entityName, configsToBeDeleted, configsToBeAdded, ConfigResource.Type.GROUP)
        }
      case _ => throw new IllegalArgumentException(s"Unsupported entity type: $entityTypeHead")
    }

    if (entityNames.nonEmpty) {
      entityNames.foreach(
        entityName => println(s"Completed updating config for ${entityTypeHead.dropRight(1)} $entityName.")
      )
    } else
      println(s"Completed updating default config for $entityTypeHead in the cluster.")
=======
      case _ =>
        throw new IllegalArgumentException(s"Unsupported entity type: $entityTypeHead")
    }

    if (entityNameHead.nonEmpty)
      System.out.println(s"Completed updating config for ${entityTypeHead.dropRight(1)} $entityNameHead.")
    else
      System.out.println(s"Completed updating default config for $entityTypeHead in the cluster.")
>>>>>>> 2b43c49f
  }

  private def alterUserScramCredentialConfigs(adminClient: Admin, user: String, scramConfigsToAddMap: Map[String, ConfigEntry], scramConfigsToDelete: Seq[String]) = {
    val deletions = scramConfigsToDelete.map(mechanismName =>
      new UserScramCredentialDeletion(user, PublicScramMechanism.fromMechanismName(mechanismName)))

    def iterationsAndPasswordBytes(mechanism: ScramMechanism, credentialStr: String): (Integer, Array[Byte]) = {
      val pattern = "(?:iterations=(\\-?[0-9]*),)?password=(.*)".r
      val (iterations, password) = credentialStr match {
        case pattern(iterations, password) => (if (iterations != null && iterations != "-1") iterations.toInt else DefaultScramIterations, password)
        case _ => throw new IllegalArgumentException(s"Invalid credential property $mechanism=$credentialStr")
      }
      if (iterations < mechanism.minIterations)
        throw new IllegalArgumentException(s"Iterations $iterations is less than the minimum ${mechanism.minIterations} required for ${mechanism.mechanismName}")
      (iterations, password.getBytes(StandardCharsets.UTF_8))
    }

    val upsertions = scramConfigsToAddMap.map { case (mechanismName, configEntry) =>
      val (iterations, passwordBytes) = iterationsAndPasswordBytes(ScramMechanism.forMechanismName(mechanismName), configEntry.value)
      new UserScramCredentialUpsertion(user, new ScramCredentialInfo(PublicScramMechanism.fromMechanismName(mechanismName), iterations), passwordBytes)
    }
    // we are altering only a single user by definition, so we don't have to worry about one user succeeding and another
    // failing; therefore just check the success of all the futures (since there will only be 1)
    adminClient.alterUserScramCredentials((deletions ++ upsertions).toList.asJava).all.get(60, TimeUnit.SECONDS)
  }

  private def alterQuotaConfigs(adminClient: Admin, entityTypes: List[String], entityNames: List[String], configsToBeAddedMap: Map[String, String], configsToBeDeleted: Seq[String]) = {
    // handle altering client/user quota configs
    val oldConfig = getClientQuotasConfig(adminClient, entityTypes, entityNames)

    val invalidConfigs = configsToBeDeleted.filterNot(oldConfig.contains)
    if (invalidConfigs.nonEmpty)
      throw new InvalidConfigurationException(s"Invalid config(s): ${invalidConfigs.mkString(",")}")

    val alterEntityTypes = entityTypes.map {
      case ConfigType.USER => ClientQuotaEntity.USER
      case ConfigType.CLIENT => ClientQuotaEntity.CLIENT_ID
      case ConfigType.IP => ClientQuotaEntity.IP
      case entType => throw new IllegalArgumentException(s"Unexpected entity type: $entType")
    }
    val alterEntityNames = entityNames.map(en => if (en.nonEmpty) en else null)

    // Explicitly populate a HashMap to ensure nulls are recorded properly.
    val alterEntityMap = new java.util.HashMap[String, String]
    alterEntityTypes.zip(alterEntityNames).foreach { case (k, v) => alterEntityMap.put(k, v) }
    val entity = new ClientQuotaEntity(alterEntityMap)

    val alterOptions = new AlterClientQuotasOptions().validateOnly(false)
    val alterOps = (configsToBeAddedMap.map { case (key, value) =>
      val doubleValue = try value.toDouble catch {
        case _: NumberFormatException =>
          throw new IllegalArgumentException(s"Cannot parse quota configuration value for $key: $value")
      }
      new ClientQuotaAlteration.Op(key, doubleValue)
    } ++ configsToBeDeleted.map(key => new ClientQuotaAlteration.Op(key, null))).asJavaCollection

    adminClient.alterClientQuotas(Collections.singleton(new ClientQuotaAlteration(entity, alterOps)), alterOptions)
      .all().get(60, TimeUnit.SECONDS)
  }

  def describeConfig(adminClient: Admin, opts: ConfigCommandOptions): Unit = {
    val entityTypes = opts.entityTypes
    val entityNames = opts.entityNames
    val describeAll = opts.options.has(opts.allOpt)

    entityTypes.head match {
      case ConfigType.TOPIC | ConfigType.BROKER | BrokerLoggerConfigType | ConfigType.CLIENT_METRICS | ConfigType.GROUP =>
        describeResourceConfig(adminClient, entityTypes.head, entityNames.headOption, describeAll)
      case ConfigType.USER | ConfigType.CLIENT =>
        describeClientQuotaAndUserScramCredentialConfigs(adminClient, entityTypes, entityNames)
      case ConfigType.IP =>
        describeQuotaConfigs(adminClient, entityTypes, entityNames)
      case entityType => throw new IllegalArgumentException(s"Invalid entity type: $entityType")
    }
  }

  private def describeResourceConfig(adminClient: Admin, entityType: String, entityName: Option[String], describeAll: Boolean): Unit = {
    val entities = entityName
      .map(name => List(name))
      .getOrElse(entityType match {
        case ConfigType.TOPIC =>
          adminClient.listTopics(new ListTopicsOptions().listInternal(true)).names().get().asScala.toSeq
        case ConfigType.BROKER | BrokerLoggerConfigType =>
          adminClient.describeCluster(new DescribeClusterOptions()).nodes().get().asScala.map(_.idString).toSeq :+ BrokerDefaultEntityName
        case ConfigType.CLIENT_METRICS =>
          adminClient.listClientMetricsResources().all().get().asScala.map(_.name).toSeq
        case ConfigType.GROUP =>
          adminClient.listConsumerGroups().all.get.asScala.map(_.groupId).toSeq
        case entityType => throw new IllegalArgumentException(s"Invalid entity type: $entityType")
      })

    entities.foreach { entity =>
      entity match {
        case BrokerDefaultEntityName =>
          System.out.println(s"Default configs for $entityType in the cluster are:")
        case _ =>
          val configSourceStr = if (describeAll) "All" else "Dynamic"
          System.out.println(s"$configSourceStr configs for ${entityType.dropRight(1)} $entity are:")
      }
      getResourceConfig(adminClient, entityType, entity, includeSynonyms = true, describeAll).foreach { entry =>
        val synonyms = entry.synonyms.asScala.map(synonym => s"${synonym.source}:${synonym.name}=${synonym.value}").mkString(", ")
        System.out.println(s"  ${entry.name}=${entry.value} sensitive=${entry.isSensitive} synonyms={$synonyms}")
      }
    }
  }

  private def alterResourceConfig(adminClient: Admin, entityTypeHead: String, entityNameHead: String, configsToBeDeleted: Seq[String], configsToBeAdded: Map[String, ConfigEntry], resourceType: ConfigResource.Type): Unit = {
    val oldConfig = getResourceConfig(adminClient, entityTypeHead, entityNameHead, includeSynonyms = false, describeAll = false)
      .map { entry => (entry.name, entry) }.toMap

    // fail the command if any of the configs to be deleted does not exist
    val invalidConfigs = configsToBeDeleted.filterNot(oldConfig.contains)
    if (invalidConfigs.nonEmpty)
      throw new InvalidConfigurationException(s"Invalid config(s): ${invalidConfigs.mkString(",")}")

    val configResource = new ConfigResource(resourceType, entityNameHead)
    val alterOptions = new AlterConfigsOptions().timeoutMs(30000).validateOnly(false)
    val addEntries = configsToBeAdded.values.map(k => new AlterConfigOp(k, AlterConfigOp.OpType.SET))
    val deleteEntries = configsToBeDeleted.map(k => new AlterConfigOp(new ConfigEntry(k, ""), AlterConfigOp.OpType.DELETE))
    val alterEntries = (deleteEntries ++ addEntries).asJavaCollection
    adminClient.incrementalAlterConfigs(Map(configResource -> alterEntries).asJava, alterOptions).all().get(60, TimeUnit.SECONDS)
  }

  private def getResourceConfig(adminClient: Admin, entityType: String, entityName: String, includeSynonyms: Boolean, describeAll: Boolean) = {
    def validateBrokerId(): Unit = try entityName.toInt catch {
      case _: NumberFormatException =>
        throw new IllegalArgumentException(s"The entity name for $entityType must be a valid integer broker id, found: $entityName")
    }

    val (configResourceType, dynamicConfigSource) = entityType match {
      case ConfigType.TOPIC =>
        if (entityName.nonEmpty)
          Topic.validate(entityName)
        (ConfigResource.Type.TOPIC, Some(ConfigEntry.ConfigSource.DYNAMIC_TOPIC_CONFIG))
      case ConfigType.BROKER => entityName match {
        case BrokerDefaultEntityName =>
          (ConfigResource.Type.BROKER, Some(ConfigEntry.ConfigSource.DYNAMIC_DEFAULT_BROKER_CONFIG))
        case _ =>
          validateBrokerId()
          (ConfigResource.Type.BROKER, Some(ConfigEntry.ConfigSource.DYNAMIC_BROKER_CONFIG))
      }
      case BrokerLoggerConfigType =>
        if (entityName.nonEmpty)
          validateBrokerId()
        (ConfigResource.Type.BROKER_LOGGER, None)
      case ConfigType.CLIENT_METRICS =>
        (ConfigResource.Type.CLIENT_METRICS, Some(ConfigEntry.ConfigSource.DYNAMIC_CLIENT_METRICS_CONFIG))
      case ConfigType.GROUP =>
        (ConfigResource.Type.GROUP, Some(ConfigEntry.ConfigSource.DYNAMIC_GROUP_CONFIG))
      case entityType => throw new IllegalArgumentException(s"Invalid entity type: $entityType")
    }

    val configSourceFilter = if (describeAll)
      None
    else
      dynamicConfigSource

    val configResource = new ConfigResource(configResourceType, entityName)
    val describeOptions = new DescribeConfigsOptions().includeSynonyms(includeSynonyms)
    val configs = adminClient.describeConfigs(Collections.singleton(configResource), describeOptions)
      .all.get(30, TimeUnit.SECONDS)
    configs.get(configResource).entries.asScala
      .filter(entry => configSourceFilter match {
        case Some(configSource) => entry.source == configSource
        case None => true
      }).toSeq.sortBy(entry => entry.name())
  }

  private def describeQuotaConfigs(adminClient: Admin, entityTypes: List[String], entityNames: List[String]): Unit = {
    val quotaConfigs = getAllClientQuotasConfigs(adminClient, entityTypes, entityNames)
    quotaConfigs.foreachEntry { (entity, entries) =>
      val entityEntries = entity.entries.asScala

      def entitySubstr(entityType: String): Option[String] =
        entityEntries.get(entityType).map { name =>
          val typeStr = entityType match {
            case ClientQuotaEntity.USER => "user-principal"
            case ClientQuotaEntity.CLIENT_ID => "client-id"
            case ClientQuotaEntity.IP => "ip"
          }
          if (name != null) s"$typeStr '$name'"
          else s"the default $typeStr"
        }

      val entityStr = (entitySubstr(ClientQuotaEntity.USER) ++
                       entitySubstr(ClientQuotaEntity.CLIENT_ID) ++
                       entitySubstr(ClientQuotaEntity.IP)).mkString(", ")
      val entriesStr = entries.asScala.map(e => s"${e._1}=${e._2}").mkString(", ")
      System.out.println(s"Quota configs for $entityStr are $entriesStr")
    }
  }

  private def describeClientQuotaAndUserScramCredentialConfigs(adminClient: Admin, entityTypes: List[String], entityNames: List[String]): Unit = {
    describeQuotaConfigs(adminClient, entityTypes, entityNames)
    // we describe user SCRAM credentials only when we are not describing client information
    // and we are not given either --entity-default or --user-defaults
    if (!entityTypes.contains(ConfigType.CLIENT) && !entityNames.contains("")) {
      val result = adminClient.describeUserScramCredentials(entityNames.asJava)
      result.users.get(30, TimeUnit.SECONDS).asScala.foreach(user => {
        try {
          val description = result.description(user).get(30, TimeUnit.SECONDS)
          val descriptionText = description.credentialInfos.asScala.map(info => s"${info.mechanism.mechanismName}=iterations=${info.iterations}").mkString(", ")
          System.out.println(s"SCRAM credential configs for user-principal '$user' are $descriptionText")
        } catch {
          case e: Exception => System.out.println(s"Error retrieving SCRAM credential configs for user-principal '$user': ${e.getClass.getSimpleName}: ${e.getMessage}")
        }
      })
    }
  }

  private def getClientQuotasConfig(adminClient: Admin, entityTypes: List[String], entityNames: List[String]): Map[String, java.lang.Double] = {
    if (entityTypes.size != entityNames.size)
      throw new IllegalArgumentException("Exactly one entity name must be specified for every entity type")
    getAllClientQuotasConfigs(adminClient, entityTypes, entityNames).headOption.map(_._2.asScala).getOrElse(Map.empty)
  }

  private def getAllClientQuotasConfigs(adminClient: Admin, entityTypes: List[String], entityNames: List[String]) = {
    val components = entityTypes.map(Some(_)).zipAll(entityNames.map(Some(_)), None, None).map { case (entityTypeOpt, entityNameOpt) =>
      val entityType = entityTypeOpt match {
        case Some(ConfigType.USER) => ClientQuotaEntity.USER
        case Some(ConfigType.CLIENT) => ClientQuotaEntity.CLIENT_ID
        case Some(ConfigType.IP) => ClientQuotaEntity.IP
        case Some(_) => throw new IllegalArgumentException(s"Unexpected entity type ${entityTypeOpt.get}")
        case None => throw new IllegalArgumentException("More entity names specified than entity types")
      }
      entityNameOpt match {
        case Some("") => ClientQuotaFilterComponent.ofDefaultEntity(entityType)
        case Some(name) => ClientQuotaFilterComponent.ofEntity(entityType, name)
        case None => ClientQuotaFilterComponent.ofEntityType(entityType)
      }
    }

    adminClient.describeClientQuotas(ClientQuotaFilter.containsOnly(components.asJava)).entities.get(30, TimeUnit.SECONDS).asScala
  }


  class ConfigCommandOptions(args: Array[String]) extends CommandDefaultOptions(args) {
    val bootstrapServerOpt: OptionSpec[String] = parser.accepts("bootstrap-server", "The Kafka servers to connect to.")
      .withRequiredArg
      .describedAs("server to connect to")
      .ofType(classOf[String])
    val bootstrapControllerOpt: OptionSpec[String] = parser.accepts("bootstrap-controller", "The Kafka controllers to connect to.")
      .withRequiredArg
      .describedAs("controller to connect to")
      .ofType(classOf[String])
    val commandConfigOpt: OptionSpec[String] = parser.accepts("command-config", "Property file containing configs to be passed to Admin Client. " +
      "This is used only with --bootstrap-server option for describing and altering broker configs.")
      .withRequiredArg
      .describedAs("command config property file")
      .ofType(classOf[String])
    val alterOpt: OptionSpecBuilder = parser.accepts("alter", "Alter the configuration for the entity.")
    val describeOpt: OptionSpecBuilder = parser.accepts("describe", "List configs for the given entity.")
    val allOpt: OptionSpecBuilder = parser.accepts("all", "List all configs for the given entity, including static configs if available.")

    val entityType: OptionSpec[String] = parser.accepts("entity-type", "Type of entity (topics/clients/users/brokers/broker-loggers/ips/client-metrics/groups)")
      .withRequiredArg
      .ofType(classOf[String])
    val entityName: OptionSpec[String] = parser.accepts("entity-name", "Name of entity (topic name/client id/user principal name/broker id/ip/client metrics/group id)")
      .withRequiredArg
      .ofType(classOf[String])
    private val entityDefault: OptionSpecBuilder = parser.accepts("entity-default", "Default entity name for clients/users/brokers/ips (applies to corresponding entity type)")

    private val nl: String = System.lineSeparator()
    val addConfig: OptionSpec[String] = parser.accepts("add-config", "Key Value pairs of configs to add. Square brackets can be used to group values which contain commas: 'k1=v1,k2=[v1,v2,v2],k3=v3'. The following is a list of valid configurations: " +
      "For entity-type '" + ConfigType.TOPIC + "': " + LogConfig.configNames.asScala.map("\t" + _).mkString(nl, nl, nl) +
      "For entity-type '" + ConfigType.BROKER + "': " + DynamicConfig.Broker.names.asScala.toSeq.sorted.map("\t" + _).mkString(nl, nl, nl) +
      "For entity-type '" + ConfigType.USER + "': " + DynamicConfig.User.names.asScala.toSeq.sorted.map("\t" + _).mkString(nl, nl, nl) +
      "For entity-type '" + ConfigType.CLIENT + "': " + DynamicConfig.Client.names.asScala.toSeq.sorted.map("\t" + _).mkString(nl, nl, nl) +
      "For entity-type '" + ConfigType.IP + "': " + DynamicConfig.Ip.names.asScala.toSeq.sorted.map("\t" + _).mkString(nl, nl, nl) +
      "For entity-type '" + ConfigType.CLIENT_METRICS + "': " + DynamicConfig.ClientMetrics.names.asScala.toSeq.sorted.map("\t" + _).mkString(nl, nl, nl) +
      "For entity-type '" + ConfigType.GROUP + "': " + DynamicConfig.Group.names.asScala.toSeq.sorted.map("\t" + _).mkString(nl, nl, nl) +
      s"Entity types '${ConfigType.USER}' and '${ConfigType.CLIENT}' may be specified together to update config for clients of a specific user.")
      .withRequiredArg
      .ofType(classOf[String])
    val addConfigFile: OptionSpec[String] = parser.accepts("add-config-file", "Path to a properties file with configs to add. See add-config for a list of valid configurations.")
      .withRequiredArg
      .ofType(classOf[String])
    val deleteConfig: OptionSpec[String] = parser.accepts("delete-config", "config keys to remove 'k1,k2'")
      .withRequiredArg
      .ofType(classOf[String])
      .withValuesSeparatedBy(',')
    val forceOpt: OptionSpecBuilder = parser.accepts("force", "Suppress console prompts")
    val topic: OptionSpec[String] = parser.accepts("topic", "The topic's name.")
      .withRequiredArg
      .ofType(classOf[String])
    val client: OptionSpec[String] = parser.accepts("client", "The client's ID.")
      .withRequiredArg
      .ofType(classOf[String])
    private val clientDefaults = parser.accepts("client-defaults", "The config defaults for all clients.")
    val user: OptionSpec[String] = parser.accepts("user", "The user's principal name.")
      .withRequiredArg
      .ofType(classOf[String])
    private val userDefaults = parser.accepts("user-defaults", "The config defaults for all users.")
    val broker: OptionSpec[String] = parser.accepts("broker", "The broker's ID.")
      .withRequiredArg
      .ofType(classOf[String])
    private val brokerDefaults = parser.accepts("broker-defaults", "The config defaults for all brokers.")
    private val brokerLogger = parser.accepts("broker-logger", "The broker's ID for its logger config.")
      .withRequiredArg
      .ofType(classOf[String])
    private val ipDefaults = parser.accepts("ip-defaults", "The config defaults for all IPs.")
    val ip: OptionSpec[String] = parser.accepts("ip", "The IP address.")
      .withRequiredArg
      .ofType(classOf[String])
    val group: OptionSpec[String] = parser.accepts("group", "The group's ID.")
      .withRequiredArg
      .ofType(classOf[String])
    val clientMetrics: OptionSpec[String] = parser.accepts("client-metrics", "The client metrics config resource name.")
      .withRequiredArg
      .ofType(classOf[String])
    options = parser.parse(args : _*)

    private val entityFlags = List((topic, ConfigType.TOPIC),
      (client, ConfigType.CLIENT),
      (user, ConfigType.USER),
      (broker, ConfigType.BROKER),
      (brokerLogger, BrokerLoggerConfigType),
      (ip, ConfigType.IP),
      (clientMetrics, ConfigType.CLIENT_METRICS),
      (group, ConfigType.GROUP))

    private val entityDefaultsFlags = List((clientDefaults, ConfigType.CLIENT),
      (userDefaults, ConfigType.USER),
      (brokerDefaults, ConfigType.BROKER),
      (ipDefaults, ConfigType.IP))

    private[admin] def entityTypes: List[String] = {
      options.valuesOf(entityType).asScala.toList ++
        (entityFlags ++ entityDefaultsFlags).filter(entity => options.has(entity._1)).map(_._2)
    }

    private[admin] def entityNames: List[String] = {
      val namesIterator = options.valuesOf(entityName).iterator
      options.specs.asScala
        .filter(spec => spec.options.contains("entity-name") || spec.options.contains("entity-default"))
        .map(spec => if (spec.options.contains("entity-name")) namesIterator.next else "").toList ++
      entityFlags
        .filter(entity => options.has(entity._1))
        .map(entity => options.valueOf(entity._1)) ++
      entityDefaultsFlags
        .filter(entity => options.has(entity._1))
        .map(_ => "")
    }

    def checkArgs(): Unit = {
      // should have exactly one action
      val actions = Seq(alterOpt, describeOpt).count(options.has _)
      if (actions != 1)
        CommandLineUtils.printUsageAndExit(parser, "Command must include exactly one action: --describe, --alter")
      // check required args
      CommandLineUtils.checkInvalidArgs(parser, options, alterOpt, describeOpt)
      CommandLineUtils.checkInvalidArgs(parser, options, describeOpt, alterOpt, addConfig, deleteConfig)

      val entityTypeVals = entityTypes
      if (entityTypeVals.size != entityTypeVals.distinct.size)
        throw new IllegalArgumentException(s"Duplicate entity type(s) specified: ${entityTypeVals.diff(entityTypeVals.distinct).mkString(",")}")

      val (allowedEntityTypes, connectOptString) =
        if (options.has(bootstrapServerOpt) || options.has(bootstrapControllerOpt)) {
          (BrokerSupportedConfigTypes, "--bootstrap-server or --bootstrap-controller")
        } else {
          throw new IllegalArgumentException("Either --bootstrap-server or --bootstrap-controller must be specified.")
        }

      entityTypeVals.foreach(entityTypeVal =>
        if (!allowedEntityTypes.contains(entityTypeVal))
          throw new IllegalArgumentException(s"Invalid entity type $entityTypeVal, the entity type must be one of ${allowedEntityTypes.mkString(", ")} with a $connectOptString argument")
      )
      if (entityTypeVals.isEmpty)
        throw new IllegalArgumentException("At least one entity type must be specified")
      else if (entityTypeVals.size > 1 && !entityTypeVals.toSet.equals(Set(ConfigType.USER, ConfigType.CLIENT)))
        throw new IllegalArgumentException(s"Only '${ConfigType.USER}' and '${ConfigType.CLIENT}' entity types may be specified together")

      if ((options.has(entityName) || options.has(entityType) || options.has(entityDefault)) &&
        (entityFlags ++ entityDefaultsFlags).exists(entity => options.has(entity._1)))
        throw new IllegalArgumentException("--entity-{type,name,default} should not be used in conjunction with specific entity flags")

      val hasEntityName = entityNames.exists(_.nonEmpty)
      val hasEntityDefault = entityNames.exists(_.isEmpty)

      val numConnectOptions = (if (options.has(bootstrapServerOpt)) 1 else 0) +
        (if (options.has(bootstrapControllerOpt)) 1 else 0)
      if (numConnectOptions > 1)
        throw new IllegalArgumentException("Only one of --bootstrap-server or --bootstrap-controller can be specified")
      if (hasEntityName && (entityTypeVals.contains(ConfigType.BROKER) || entityTypeVals.contains(BrokerLoggerConfigType))) {
        Seq(entityName, broker, brokerLogger).filter(options.has(_)).map(options.valueOf(_)).foreach { brokerId =>
          try brokerId.toInt catch {
            case _: NumberFormatException =>
              throw new IllegalArgumentException(s"The entity name for ${entityTypeVals.head} must be a valid integer broker id, but it is: $brokerId")
          }
        }
      }

      if (hasEntityName && entityTypeVals.contains(ConfigType.IP)) {
        Seq(entityName, ip).filter(options.has(_)).map(options.valueOf(_)).foreach { ipEntity =>
          if (!DynamicConfig.Ip.isValidIpEntity(ipEntity))
            throw new IllegalArgumentException(s"The entity name for ${entityTypeVals.head} must be a valid IP or resolvable host, but it is: $ipEntity")
        }
      }

      if (options.has(describeOpt)) {
        if (!(entityTypeVals.contains(ConfigType.USER) ||
          entityTypeVals.contains(ConfigType.CLIENT) ||
          entityTypeVals.contains(ConfigType.BROKER) ||
          entityTypeVals.contains(ConfigType.IP)) && options.has(entityDefault)) {
          throw new IllegalArgumentException(s"--entity-default must not be specified with --describe of ${entityTypeVals.mkString(",")}")
        }

        if (entityTypeVals.contains(BrokerLoggerConfigType) && !hasEntityName)
          throw new IllegalArgumentException(s"An entity name must be specified with --describe of ${entityTypeVals.mkString(",")}")
      }

      if (options.has(alterOpt)) {
        if (entityTypeVals.contains(ConfigType.USER) ||
            entityTypeVals.contains(ConfigType.CLIENT) ||
            entityTypeVals.contains(ConfigType.BROKER) ||
            entityTypeVals.contains(ConfigType.IP)) {
          if (!hasEntityName && !hasEntityDefault)
            throw new IllegalArgumentException("An entity-name or default entity must be specified with --alter of users, clients, brokers or ips")
        } else if (!hasEntityName)
          throw new IllegalArgumentException(s"An entity name must be specified with --alter of ${entityTypeVals.mkString(",")}")

        val isAddConfigPresent = options.has(addConfig)
        val isAddConfigFilePresent = options.has(addConfigFile)
        val isDeleteConfigPresent = options.has(deleteConfig)

        if (isAddConfigPresent && isAddConfigFilePresent)
          throw new IllegalArgumentException("Only one of --add-config or --add-config-file must be specified")

        if (!isAddConfigPresent && !isAddConfigFilePresent && !isDeleteConfigPresent)
          throw new IllegalArgumentException("At least one of --add-config, --add-config-file, or --delete-config must be specified with --alter")
      }
    }
  }
}<|MERGE_RESOLUTION|>--- conflicted
+++ resolved
@@ -172,52 +172,12 @@
     val entityTypes = opts.entityTypes
     val entityNames = opts.entityNames
     val entityTypeHead = entityTypes.head
+    val entityNameHead = entityNames.head
     val configsToBeAddedMap = parseConfigsToBeAdded(opts).asScala.toMap // no need for mutability
     val configsToBeAdded = configsToBeAddedMap.map { case (k, v) => (k, new ConfigEntry(k, v)) }
     val configsToBeDeleted = parseConfigsToBeDeleted(opts)
 
     entityTypeHead match {
-<<<<<<< HEAD
-      case ConfigType.TOPIC =>
-        entityNames.foreach { entityName =>
-          alterResourceConfig(adminClient, entityTypeHead, entityName, configsToBeDeleted, configsToBeAdded, ConfigResource.Type.TOPIC)
-        }
-      case ConfigType.BROKER =>
-        entityNames.foreach { entityName =>
-          val oldConfig = getResourceConfig(adminClient, entityTypeHead, entityName, includeSynonyms = false, describeAll = false)
-            .map { entry => (entry.name, entry) }.toMap
-
-          // fail the command if any of the configs to be deleted does not exist
-          val invalidConfigs = configsToBeDeleted.filterNot(oldConfig.contains)
-          if (invalidConfigs.nonEmpty)
-            throw new InvalidConfigurationException(s"Invalid config(s): ${invalidConfigs.mkString(",")}")
-
-          val newEntries = oldConfig ++ configsToBeAdded -- configsToBeDeleted
-          val sensitiveEntries = newEntries.filter(_._2.value == null)
-          if (sensitiveEntries.nonEmpty)
-            throw new InvalidConfigurationException(s"All sensitive broker config entries must be specified for --alter, missing entries: ${sensitiveEntries.keySet}")
-          val newConfig = new JConfig(newEntries.asJava.values)
-
-          val configResource = new ConfigResource(ConfigResource.Type.BROKER, entityName)
-          val alterOptions = new AlterConfigsOptions().timeoutMs(30000).validateOnly(false)
-          adminClient.alterConfigs(Map(configResource -> newConfig).asJava, alterOptions).all().get(60, TimeUnit.SECONDS)
-        }
-      case BrokerLoggerConfigType =>
-        entityNames.foreach { entityName =>
-          val validLoggers = getResourceConfig(adminClient, entityTypeHead, entityName, includeSynonyms = true, describeAll = false).map(_.name)
-          // fail the command if any of the configured broker loggers do not exist
-          val invalidBrokerLoggers = configsToBeDeleted.filterNot(validLoggers.contains) ++ configsToBeAdded.keys.filterNot(validLoggers.contains)
-          if (invalidBrokerLoggers.nonEmpty)
-            throw new InvalidConfigurationException(s"Invalid broker logger(s): ${invalidBrokerLoggers.mkString(",")}")
-
-          val configResource = new ConfigResource(ConfigResource.Type.BROKER_LOGGER, entityName)
-          val alterOptions = new AlterConfigsOptions().timeoutMs(30000).validateOnly(false)
-          val alterLogLevelEntries = (configsToBeAdded.values.map(new AlterConfigOp(_, AlterConfigOp.OpType.SET))
-            ++ configsToBeDeleted.map { k => new AlterConfigOp(new ConfigEntry(k, ""), AlterConfigOp.OpType.DELETE) }
-            ).asJavaCollection
-          adminClient.incrementalAlterConfigs(Map(configResource -> alterLogLevelEntries).asJava, alterOptions).all().get(60, TimeUnit.SECONDS)
-        }
-=======
       case ConfigType.TOPIC | ConfigType.CLIENT_METRICS | ConfigType.BROKER | ConfigType.GROUP =>
         val configResourceType = entityTypeHead match {
           case ConfigType.TOPIC => ConfigResource.Type.TOPIC
@@ -252,7 +212,6 @@
         val alterEntries = (deleteEntries ++ addEntries).asJavaCollection
         adminClient.incrementalAlterConfigs(Map(configResource -> alterEntries).asJava, alterOptions).all().get(60, TimeUnit.SECONDS)
 
->>>>>>> 2b43c49f
       case ConfigType.USER | ConfigType.CLIENT =>
         val hasQuotaConfigsToAdd = configsToBeAdded.keys.exists(QuotaConfig.isClientOrUserQuotaConfig)
         val scramConfigsToAddMap = configsToBeAdded.filter(entry => ScramMechanism.isScram(entry._1))
@@ -295,26 +254,6 @@
           throw new IllegalArgumentException(s"Only connection quota configs can be added for '${ConfigType.IP}' using --bootstrap-server. Unexpected config names: ${unknownConfigs.mkString(",")}")
         alterQuotaConfigs(adminClient, entityTypes, entityNames, configsToBeAddedMap, configsToBeDeleted)
 
-<<<<<<< HEAD
-      case ConfigType.CLIENT_METRICS =>
-        entityNames.foreach { entityName =>
-          alterResourceConfig(adminClient, entityTypeHead, entityName, configsToBeDeleted, configsToBeAdded, ConfigResource.Type.CLIENT_METRICS)
-        }
-
-      case ConfigType.GROUP =>
-        entityNames.foreach { entityName =>
-          alterResourceConfig(adminClient, entityTypeHead, entityName, configsToBeDeleted, configsToBeAdded, ConfigResource.Type.GROUP)
-        }
-      case _ => throw new IllegalArgumentException(s"Unsupported entity type: $entityTypeHead")
-    }
-
-    if (entityNames.nonEmpty) {
-      entityNames.foreach(
-        entityName => println(s"Completed updating config for ${entityTypeHead.dropRight(1)} $entityName.")
-      )
-    } else
-      println(s"Completed updating default config for $entityTypeHead in the cluster.")
-=======
       case _ =>
         throw new IllegalArgumentException(s"Unsupported entity type: $entityTypeHead")
     }
@@ -323,7 +262,6 @@
       System.out.println(s"Completed updating config for ${entityTypeHead.dropRight(1)} $entityNameHead.")
     else
       System.out.println(s"Completed updating default config for $entityTypeHead in the cluster.")
->>>>>>> 2b43c49f
   }
 
   private def alterUserScramCredentialConfigs(adminClient: Admin, user: String, scramConfigsToAddMap: Map[String, ConfigEntry], scramConfigsToDelete: Seq[String]) = {
