/**
 * Licensed to the Apache Software Foundation (ASF) under one or more
 * contributor license agreements.  See the NOTICE file distributed with
 * this work for additional information regarding copyright ownership.
 * The ASF licenses this file to You under the Apache License, Version 2.0
 * (the "License"); you may not use this file except in compliance with
 * the License.  You may obtain a copy of the License at
 *
 *    http://www.apache.org/licenses/LICENSE-2.0
 *
 * Unless required by applicable law or agreed to in writing, software
 * distributed under the License is distributed on an "AS IS" BASIS,
 * WITHOUT WARRANTIES OR CONDITIONS OF ANY KIND, either express or implied.
 * See the License for the specific language governing permissions and
 * limitations under the License.
 */

package kafka.consumer

import java.net.InetAddress
import java.util.UUID
import java.util.concurrent._
import java.util.concurrent.atomic._
import java.util.concurrent.locks.ReentrantLock

import com.yammer.metrics.core.Gauge
import kafka.api._
import kafka.client.ClientUtils
import kafka.cluster._
import kafka.common._
import kafka.javaapi.consumer.ConsumerRebalanceListener
import kafka.metrics._
import kafka.network.BlockingChannel
import kafka.serializer._
import kafka.utils.CoreUtils.inLock
import kafka.utils.ZkUtils._
import kafka.utils._
import org.I0Itec.zkclient.exception.ZkNodeExistsException
import org.I0Itec.zkclient.{IZkChildListener, IZkDataListener, IZkStateListener, ZkClient, ZkConnection}
import org.apache.kafka.common.security.JaasUtils
import org.apache.zookeeper.Watcher.Event.KeeperState

import scala.collection._
import scala.collection.JavaConversions._

/**
 * This class handles the consumers interaction with zookeeper
 *
 * Directories:
 * 1. Consumer id registry:
 * /consumers/[group_id]/ids/[consumer_id] -> topic1,...topicN
 * A consumer has a unique consumer id within a consumer group. A consumer registers its id as an ephemeral znode
 * and puts all topics that it subscribes to as the value of the znode. The znode is deleted when the client is gone.
 * A consumer subscribes to event changes of the consumer id registry within its group.
 *
 * The consumer id is picked up from configuration, instead of the sequential id assigned by ZK. Generated sequential
 * ids are hard to recover during temporary connection loss to ZK, since it's difficult for the client to figure out
 * whether the creation of a sequential znode has succeeded or not. More details can be found at
 * (http://wiki.apache.org/hadoop/ZooKeeper/ErrorHandling)
 *
 * 2. Broker node registry:
 * /brokers/[0...N] --> { "host" : "host:port",
 *                        "topics" : {"topic1": ["partition1" ... "partitionN"], ...,
 *                                    "topicN": ["partition1" ... "partitionN"] } }
 * This is a list of all present broker brokers. A unique logical node id is configured on each broker node. A broker
 * node registers itself on start-up and creates a znode with the logical node id under /brokers. The value of the znode
 * is a JSON String that contains (1) the host name and the port the broker is listening to, (2) a list of topics that
 * the broker serves, (3) a list of logical partitions assigned to each topic on the broker.
 * A consumer subscribes to event changes of the broker node registry.
 *
 * 3. Partition owner registry:
 * /consumers/[group_id]/owner/[topic]/[broker_id-partition_id] --> consumer_node_id
 * This stores the mapping before broker partitions and consumers. Each partition is owned by a unique consumer
 * within a consumer group. The mapping is reestablished after each rebalancing.
 *
 * 4. Consumer offset tracking:
 * /consumers/[group_id]/offsets/[topic]/[broker_id-partition_id] --> offset_counter_value
 * Each consumer tracks the offset of the latest message consumed for each partition.
 *
 */
private[kafka] object ZookeeperConsumerConnector {
  val shutdownCommand: FetchedDataChunk = new FetchedDataChunk(null, null, -1L)
}

private[kafka] class ZookeeperConsumerConnector(val config: ConsumerConfig,
                                                val enableFetcher: Boolean) // for testing only
        extends ConsumerConnector with Logging with KafkaMetricsGroup {

  private val isShuttingDown = new AtomicBoolean(false)
  private val rebalanceLock = new Object
  private var fetcher: Option[ConsumerFetcherManager] = None
  private var zkUtils: ZkUtils = null
  private var topicRegistry = new Pool[String, Pool[Int, PartitionTopicInfo]]
  private val checkpointedZkOffsets = new Pool[TopicAndPartition, Long]
  private val topicThreadIdAndQueues = new Pool[(String, ConsumerThreadId), BlockingQueue[FetchedDataChunk]]
  private val scheduler = new KafkaScheduler(threads = 1, threadNamePrefix = "kafka-consumer-scheduler-")
  private val messageStreamCreated = new AtomicBoolean(false)

  private var sessionExpirationListener: ZKSessionExpireListener = null
  private var topicPartitionChangeListener: ZKTopicPartitionChangeListener = null
  private var loadBalancerListener: ZKRebalancerListener = null

  private var offsetsChannel: BlockingChannel = null
  private val offsetsChannelLock = new Object

  private var wildcardTopicWatcher: ZookeeperTopicEventWatcher = null
  private var consumerRebalanceListener: ConsumerRebalanceListener = null

  // useful for tracking migration of consumers to store offsets in kafka
  private val kafkaCommitMeter = newMeter("KafkaCommitsPerSec", "commits", TimeUnit.SECONDS, Map("clientId" -> config.clientId))
  private val zkCommitMeter = newMeter("ZooKeeperCommitsPerSec", "commits", TimeUnit.SECONDS, Map("clientId" -> config.clientId))
  private val rebalanceTimer = new KafkaTimer(newTimer("RebalanceRateAndTime", TimeUnit.MILLISECONDS, TimeUnit.SECONDS, Map("clientId" -> config.clientId)))

  val consumerIdString = {
    var consumerUuid : String = null
    config.consumerId match {
      case Some(consumerId) // for testing only
      => consumerUuid = consumerId
      case None // generate unique consumerId automatically
      => val uuid = UUID.randomUUID()
      consumerUuid = "%s-%d-%s".format(
        InetAddress.getLocalHost.getHostName, System.currentTimeMillis,
        uuid.getMostSignificantBits().toHexString.substring(0,8))
    }
    config.groupId + "_" + consumerUuid
  }
  this.logIdent = "[" + consumerIdString + "], "

  connectZk()
  createFetcher()
  ensureOffsetManagerConnected()

  if (config.autoCommitEnable) {
    scheduler.startup
    info("starting auto committer every " + config.autoCommitIntervalMs + " ms")
    scheduler.schedule("kafka-consumer-autocommit",
                       autoCommit,
                       delay = config.autoCommitIntervalMs,
                       period = config.autoCommitIntervalMs,
                       unit = TimeUnit.MILLISECONDS)
  }

  KafkaMetricsReporter.startReporters(config.props)
  AppInfo.registerInfo()

  def this(config: ConsumerConfig) = this(config, true)

  def createMessageStreams(topicCountMap: Map[String,Int]): Map[String, List[KafkaStream[Array[Byte],Array[Byte]]]] =
    createMessageStreams(topicCountMap, new DefaultDecoder(), new DefaultDecoder())

  def createMessageStreams[K,V](topicCountMap: Map[String,Int], keyDecoder: Decoder[K], valueDecoder: Decoder[V])
      : Map[String, List[KafkaStream[K,V]]] = {
    if (messageStreamCreated.getAndSet(true))
      throw new MessageStreamsExistException(this.getClass.getSimpleName +
                                   " can create message streams at most once",null)
    consume(topicCountMap, keyDecoder, valueDecoder)
  }

  def createMessageStreamsByFilter[K,V](topicFilter: TopicFilter,
                                        numStreams: Int,
                                        keyDecoder: Decoder[K] = new DefaultDecoder(),
                                        valueDecoder: Decoder[V] = new DefaultDecoder()) = {
    val wildcardStreamsHandler = new WildcardStreamsHandler[K,V](topicFilter, numStreams, keyDecoder, valueDecoder)
    wildcardStreamsHandler.streams
  }

  def setConsumerRebalanceListener(listener: ConsumerRebalanceListener) {
    if (messageStreamCreated.get())
      throw new MessageStreamsExistException(this.getClass.getSimpleName +
        " can only set consumer rebalance listener before creating streams",null)
    consumerRebalanceListener = listener
  }

  private def createFetcher() {
    if (enableFetcher)
      fetcher = Some(new ConsumerFetcherManager(consumerIdString, config, zkUtils))
  }

  private def connectZk() {
    info("Connecting to zookeeper instance at " + config.zkConnect)
<<<<<<< HEAD
    zkUtils = ZkUtils.apply(config.zkConnect,
                             config.zkSessionTimeoutMs,
                             config.zkConnectionTimeoutMs,
                             JaasUtils.isZkSecurityEnabled(System.getProperty(JaasUtils.JAVA_LOGIN_CONFIG_PARAM)))
=======
    zkUtils = ZkUtils(config.zkConnect,
                      config.zkSessionTimeoutMs,
                      config.zkConnectionTimeoutMs,
                      JaasUtils.isZkSecurityEnabled(System.getProperty(JaasUtils.JAVA_LOGIN_CONFIG_PARAM)))
>>>>>>> 241b9ab5
  }

  // Blocks until the offset manager is located and a channel is established to it.
  private def ensureOffsetManagerConnected() {
    if (config.offsetsStorage == "kafka") {
      if (offsetsChannel == null || !offsetsChannel.isConnected)
        offsetsChannel = ClientUtils.channelToOffsetManager(config.groupId, zkUtils,
          config.offsetsChannelSocketTimeoutMs, config.offsetsChannelBackoffMs)

      debug("Connected to offset manager %s:%d.".format(offsetsChannel.host, offsetsChannel.port))
    }
  }

  def shutdown() {
    val canShutdown = isShuttingDown.compareAndSet(false, true)
    if (canShutdown) {
      info("ZKConsumerConnector shutting down")
      val startTime = System.nanoTime()
      KafkaMetricsGroup.removeAllConsumerMetrics(config.clientId)
      rebalanceLock synchronized {
        if (wildcardTopicWatcher != null)
          wildcardTopicWatcher.shutdown()
        try {
          if (config.autoCommitEnable)
	        scheduler.shutdown()
          fetcher match {
            case Some(f) => f.stopConnections
            case None =>
          }
          sendShutdownToAllQueues()
          if (config.autoCommitEnable)
            commitOffsets(true)
          if (zkUtils != null) {
            zkUtils.close()
            zkUtils = null
          }

          if (offsetsChannel != null) offsetsChannel.disconnect()
        } catch {
          case e: Throwable =>
            fatal("error during consumer connector shutdown", e)
        }
        info("ZKConsumerConnector shutdown completed in " + (System.nanoTime() - startTime) / 1000000 + " ms")
      }
    }
  }

  def consume[K, V](topicCountMap: scala.collection.Map[String,Int], keyDecoder: Decoder[K], valueDecoder: Decoder[V])
      : Map[String,List[KafkaStream[K,V]]] = {
    debug("entering consume ")
    if (topicCountMap == null)
      throw new RuntimeException("topicCountMap is null")

    val topicCount = TopicCount.constructTopicCount(consumerIdString, topicCountMap)

    val topicThreadIds = topicCount.getConsumerThreadIdsPerTopic

    // make a list of (queue,stream) pairs, one pair for each threadId
    val queuesAndStreams = topicThreadIds.values.map(threadIdSet =>
      threadIdSet.map(_ => {
        val queue =  new LinkedBlockingQueue[FetchedDataChunk](config.queuedMaxMessages)
        val stream = new KafkaStream[K,V](
          queue, config.consumerTimeoutMs, keyDecoder, valueDecoder, config.clientId)
        (queue, stream)
      })
    ).flatten.toList

    val dirs = new ZKGroupDirs(config.groupId)
    registerConsumerInZK(dirs, consumerIdString, topicCount)
    reinitializeConsumer(topicCount, queuesAndStreams)

    loadBalancerListener.kafkaMessageAndMetadataStreams.asInstanceOf[Map[String, List[KafkaStream[K,V]]]]
  }

  // this API is used by unit tests only
  def getTopicRegistry: Pool[String, Pool[Int, PartitionTopicInfo]] = topicRegistry

  private def registerConsumerInZK(dirs: ZKGroupDirs, consumerIdString: String, topicCount: TopicCount) {
    info("begin registering consumer " + consumerIdString + " in ZK")
    val timestamp = SystemTime.milliseconds.toString
    val consumerRegistrationInfo = Json.encode(Map("version" -> 1, "subscription" -> topicCount.getTopicCountMap, "pattern" -> topicCount.pattern,
                                                  "timestamp" -> timestamp))
    val zkWatchedEphemeral = new ZKCheckedEphemeral(dirs.
                                                    consumerRegistryDir + "/" + consumerIdString, 
                                                    consumerRegistrationInfo,
<<<<<<< HEAD
                                                    zkUtils.zkConnection.getZookeeper)
=======
                                                    zkUtils.zkConnection.getZookeeper,
                                                    false)
>>>>>>> 241b9ab5
    zkWatchedEphemeral.create()

    info("end registering consumer " + consumerIdString + " in ZK")
  }

  private def sendShutdownToAllQueues() = {
    for (queue <- topicThreadIdAndQueues.values.toSet[BlockingQueue[FetchedDataChunk]]) {
      debug("Clearing up queue")
      queue.clear()
      queue.put(ZookeeperConsumerConnector.shutdownCommand)
      debug("Cleared queue and sent shutdown command")
    }
  }

  def autoCommit() {
    trace("auto committing")
    try {
      commitOffsets(isAutoCommit = false)
    }
    catch {
      case t: Throwable =>
      // log it and let it go
        error("exception during autoCommit: ", t)
    }
  }

  def commitOffsetToZooKeeper(topicPartition: TopicAndPartition, offset: Long) {
    if (checkpointedZkOffsets.get(topicPartition) != offset) {
      val topicDirs = new ZKGroupTopicDirs(config.groupId, topicPartition.topic)
      zkUtils.updatePersistentPath(topicDirs.consumerOffsetDir + "/" + topicPartition.partition, offset.toString)
      checkpointedZkOffsets.put(topicPartition, offset)
      zkCommitMeter.mark()
    }
  }

  /**
   * KAFKA-1743: This method added for backward compatibility.
   */
  def commitOffsets { commitOffsets(true) }

  def commitOffsets(isAutoCommit: Boolean) {

    val offsetsToCommit =
      immutable.Map(topicRegistry.flatMap { case (topic, partitionTopicInfos) =>
        partitionTopicInfos.map { case (partition, info) =>
          TopicAndPartition(info.topic, info.partitionId) -> OffsetAndMetadata(info.getConsumeOffset())
        }
      }.toSeq: _*)

    commitOffsets(offsetsToCommit, isAutoCommit)

  }

  def commitOffsets(offsetsToCommit: immutable.Map[TopicAndPartition, OffsetAndMetadata], isAutoCommit: Boolean) {
    trace("OffsetMap: %s".format(offsetsToCommit))
    var retriesRemaining = 1 + (if (isAutoCommit) 0 else config.offsetsCommitMaxRetries) // no retries for commits from auto-commit
    var done = false
    while (!done) {
      val committed = offsetsChannelLock synchronized {
        // committed when we receive either no error codes or only MetadataTooLarge errors
        if (offsetsToCommit.size > 0) {
          if (config.offsetsStorage == "zookeeper") {
            offsetsToCommit.foreach { case (topicAndPartition, offsetAndMetadata) =>
              commitOffsetToZooKeeper(topicAndPartition, offsetAndMetadata.offset)
            }
            true
          } else {
            val offsetCommitRequest = OffsetCommitRequest(config.groupId, offsetsToCommit, clientId = config.clientId)
            ensureOffsetManagerConnected()
            try {
              kafkaCommitMeter.mark(offsetsToCommit.size)
              offsetsChannel.send(offsetCommitRequest)
              val offsetCommitResponse = OffsetCommitResponse.readFrom(offsetsChannel.receive().payload())
              trace("Offset commit response: %s.".format(offsetCommitResponse))

              val (commitFailed, retryableIfFailed, shouldRefreshCoordinator, errorCount) = {
                offsetCommitResponse.commitStatus.foldLeft(false, false, false, 0) { case (folded, (topicPartition, errorCode)) =>

                  if (errorCode == ErrorMapping.NoError && config.dualCommitEnabled) {
                    val offset = offsetsToCommit(topicPartition).offset
                    commitOffsetToZooKeeper(topicPartition, offset)
                  }

                  (folded._1 || // update commitFailed
                    errorCode != ErrorMapping.NoError,

                    folded._2 || // update retryableIfFailed - (only metadata too large is not retryable)
                      (errorCode != ErrorMapping.NoError && errorCode != ErrorMapping.OffsetMetadataTooLargeCode),

                    folded._3 || // update shouldRefreshCoordinator
                      errorCode == ErrorMapping.NotCoordinatorForConsumerCode ||
                      errorCode == ErrorMapping.ConsumerCoordinatorNotAvailableCode,

                    // update error count
                    folded._4 + (if (errorCode != ErrorMapping.NoError) 1 else 0))
                }
              }
              debug(errorCount + " errors in offset commit response.")


              if (shouldRefreshCoordinator) {
                debug("Could not commit offsets (because offset coordinator has moved or is unavailable).")
                offsetsChannel.disconnect()
              }

              if (commitFailed && retryableIfFailed)
                false
              else
                true
            }
            catch {
              case t: Throwable =>
                error("Error while committing offsets.", t)
                offsetsChannel.disconnect()
                false
            }
          }
        } else {
          debug("No updates to offsets since last commit.")
          true
        }
      }

      done = {
        retriesRemaining -= 1
        retriesRemaining == 0 || committed
      }

      if (!done) {
        debug("Retrying offset commit in %d ms".format(config.offsetsChannelBackoffMs))
        Thread.sleep(config.offsetsChannelBackoffMs)
      }
    }
  }

  private def fetchOffsetFromZooKeeper(topicPartition: TopicAndPartition) = {
    val dirs = new ZKGroupTopicDirs(config.groupId, topicPartition.topic)
    val offsetString = zkUtils.readDataMaybeNull(dirs.consumerOffsetDir + "/" + topicPartition.partition)._1
    offsetString match {
      case Some(offsetStr) => (topicPartition, OffsetMetadataAndError(offsetStr.toLong))
      case None => (topicPartition, OffsetMetadataAndError.NoOffset)
    }
  }

  private def fetchOffsets(partitions: Seq[TopicAndPartition]) = {
    if (partitions.isEmpty)
      Some(OffsetFetchResponse(Map.empty))
    else if (config.offsetsStorage == "zookeeper") {
      val offsets = partitions.map(fetchOffsetFromZooKeeper)
      Some(OffsetFetchResponse(immutable.Map(offsets:_*)))
    } else {
      val offsetFetchRequest = OffsetFetchRequest(groupId = config.groupId, requestInfo = partitions, clientId = config.clientId)

      var offsetFetchResponseOpt: Option[OffsetFetchResponse] = None
      while (!isShuttingDown.get && !offsetFetchResponseOpt.isDefined) {
        offsetFetchResponseOpt = offsetsChannelLock synchronized {
          ensureOffsetManagerConnected()
          try {
            offsetsChannel.send(offsetFetchRequest)
            val offsetFetchResponse = OffsetFetchResponse.readFrom(offsetsChannel.receive().payload())
            trace("Offset fetch response: %s.".format(offsetFetchResponse))

            val (leaderChanged, loadInProgress) =
              offsetFetchResponse.requestInfo.foldLeft(false, false) { case(folded, (topicPartition, offsetMetadataAndError)) =>
                (folded._1 || (offsetMetadataAndError.error == ErrorMapping.NotCoordinatorForConsumerCode),
                 folded._2 || (offsetMetadataAndError.error == ErrorMapping.OffsetsLoadInProgressCode))
              }

            if (leaderChanged) {
              offsetsChannel.disconnect()
              debug("Could not fetch offsets (because offset manager has moved).")
              None // retry
            }
            else if (loadInProgress) {
              debug("Could not fetch offsets (because offset cache is being loaded).")
              None // retry
            }
            else {
              if (config.dualCommitEnabled) {
                // if dual-commit is enabled (i.e., if a consumer group is migrating offsets to kafka), then pick the
                // maximum between offsets in zookeeper and kafka.
                val kafkaOffsets = offsetFetchResponse.requestInfo
                val mostRecentOffsets = kafkaOffsets.map { case (topicPartition, kafkaOffset) =>
                  val zkOffset = fetchOffsetFromZooKeeper(topicPartition)._2.offset
                  val mostRecentOffset = zkOffset.max(kafkaOffset.offset)
                  (topicPartition, OffsetMetadataAndError(mostRecentOffset, kafkaOffset.metadata, ErrorMapping.NoError))
                }
                Some(OffsetFetchResponse(mostRecentOffsets))
              }
              else
                Some(offsetFetchResponse)
            }
          }
          catch {
            case e: Exception =>
              warn("Error while fetching offsets from %s:%d. Possible cause: %s".format(offsetsChannel.host, offsetsChannel.port, e.getMessage))
              offsetsChannel.disconnect()
              None // retry
          }
        }

        if (offsetFetchResponseOpt.isEmpty) {
          debug("Retrying offset fetch in %d ms".format(config.offsetsChannelBackoffMs))
          Thread.sleep(config.offsetsChannelBackoffMs)
        }
      }

      offsetFetchResponseOpt
    }
  }


  class ZKSessionExpireListener(val dirs: ZKGroupDirs,
                                 val consumerIdString: String,
                                 val topicCount: TopicCount,
                                 val loadBalancerListener: ZKRebalancerListener)
    extends IZkStateListener {
    @throws(classOf[Exception])
    def handleStateChanged(state: KeeperState) {
      // do nothing, since zkclient will do reconnect for us.
    }

    /**
     * Called after the zookeeper session has expired and a new session has been created. You would have to re-create
     * any ephemeral nodes here.
     *
     * @throws Exception
     *             On any error.
     */
    @throws(classOf[Exception])
    def handleNewSession() {
      /**
       *  When we get a SessionExpired event, we lost all ephemeral nodes and zkclient has reestablished a
       *  connection for us. We need to release the ownership of the current consumer and re-register this
       *  consumer in the consumer registry and trigger a rebalance.
       */
      info("ZK expired; release old broker parition ownership; re-register consumer " + consumerIdString)
      loadBalancerListener.resetState()
      registerConsumerInZK(dirs, consumerIdString, topicCount)
      // explicitly trigger load balancing for this consumer
      loadBalancerListener.syncedRebalance()
      // There is no need to resubscribe to child and state changes.
      // The child change watchers will be set inside rebalance when we read the children list.
    }

    override def handleSessionEstablishmentError(error: Throwable): Unit = {
      fatal("Could not establish session with zookeeper", error)
    }
  }

  class ZKTopicPartitionChangeListener(val loadBalancerListener: ZKRebalancerListener)
    extends IZkDataListener {

    def handleDataChange(dataPath : String, data: Object) {
      try {
        info("Topic info for path " + dataPath + " changed to " + data.toString + ", triggering rebalance")
        // queue up the rebalance event
        loadBalancerListener.rebalanceEventTriggered()
        // There is no need to re-subscribe the watcher since it will be automatically
        // re-registered upon firing of this event by zkClient
      } catch {
        case e: Throwable => error("Error while handling topic partition change for data path " + dataPath, e )
      }
    }

    @throws(classOf[Exception])
    def handleDataDeleted(dataPath : String) {
      // TODO: This need to be implemented when we support delete topic
      warn("Topic for path " + dataPath + " gets deleted, which should not happen at this time")
    }
  }

  class ZKRebalancerListener(val group: String, val consumerIdString: String,
                             val kafkaMessageAndMetadataStreams: mutable.Map[String,List[KafkaStream[_,_]]])
    extends IZkChildListener {

    private val partitionAssignor = PartitionAssignor.createInstance(config.partitionAssignmentStrategy)

    private var isWatcherTriggered = false
    private val lock = new ReentrantLock
    private val cond = lock.newCondition()

    @volatile private var allTopicsOwnedPartitionsCount = 0
    newGauge("OwnedPartitionsCount",
      new Gauge[Int] {
        def value() = allTopicsOwnedPartitionsCount
      },
      Map("clientId" -> config.clientId, "groupId" -> config.groupId))

    private def ownedPartitionsCountMetricTags(topic: String) = Map("clientId" -> config.clientId, "groupId" -> config.groupId, "topic" -> topic)

    private val watcherExecutorThread = new Thread(consumerIdString + "_watcher_executor") {
      override def run() {
        info("starting watcher executor thread for consumer " + consumerIdString)
        var doRebalance = false
        while (!isShuttingDown.get) {
          try {
            lock.lock()
            try {
              if (!isWatcherTriggered)
                cond.await(1000, TimeUnit.MILLISECONDS) // wake up periodically so that it can check the shutdown flag
            } finally {
              doRebalance = isWatcherTriggered
              isWatcherTriggered = false
              lock.unlock()
            }
            if (doRebalance)
              syncedRebalance
          } catch {
            case t: Throwable => error("error during syncedRebalance", t)
          }
        }
        info("stopping watcher executor thread for consumer " + consumerIdString)
      }
    }
    watcherExecutorThread.start()

    @throws(classOf[Exception])
    def handleChildChange(parentPath : String, curChilds : java.util.List[String]) {
      rebalanceEventTriggered()
    }

    def rebalanceEventTriggered() {
      inLock(lock) {
        isWatcherTriggered = true
        cond.signalAll()
      }
    }

    private def deletePartitionOwnershipFromZK(topic: String, partition: Int) {
      val topicDirs = new ZKGroupTopicDirs(group, topic)
      val znode = topicDirs.consumerOwnerDir + "/" + partition
      zkUtils.deletePath(znode)
      debug("Consumer " + consumerIdString + " releasing " + znode)
    }

    private def releasePartitionOwnership(localTopicRegistry: Pool[String, Pool[Int, PartitionTopicInfo]])= {
      info("Releasing partition ownership")
      for ((topic, infos) <- localTopicRegistry) {
        for(partition <- infos.keys) {
          deletePartitionOwnershipFromZK(topic, partition)
        }
        removeMetric("OwnedPartitionsCount", ownedPartitionsCountMetricTags(topic))
        localTopicRegistry.remove(topic)
      }
      allTopicsOwnedPartitionsCount = 0
    }

    def resetState() {
      topicRegistry.clear
    }

    def syncedRebalance() {
      rebalanceLock synchronized {
        rebalanceTimer.time {
          for (i <- 0 until config.rebalanceMaxRetries) {
            if(isShuttingDown.get())  {
              return
            }
            info("begin rebalancing consumer " + consumerIdString + " try #" + i)
            var done = false
            var cluster: Cluster = null
            try {
              cluster = zkUtils.getCluster()
              done = rebalance(cluster)
            } catch {
              case e: Throwable =>
                /** occasionally, we may hit a ZK exception because the ZK state is changing while we are iterating.
                  * For example, a ZK node can disappear between the time we get all children and the time we try to get
                  * the value of a child. Just let this go since another rebalance will be triggered.
                  **/
                info("exception during rebalance ", e)
            }
            info("end rebalancing consumer " + consumerIdString + " try #" + i)
            if (done) {
              return
            } else {
              /* Here the cache is at a risk of being stale. To take future rebalancing decisions correctly, we should
               * clear the cache */
              info("Rebalancing attempt failed. Clearing the cache before the next rebalancing operation is triggered")
            }
            // stop all fetchers and clear all the queues to avoid data duplication
            closeFetchersForQueues(cluster, kafkaMessageAndMetadataStreams, topicThreadIdAndQueues.map(q => q._2))
            Thread.sleep(config.rebalanceBackoffMs)
          }
        }
      }

      throw new ConsumerRebalanceFailedException(consumerIdString + " can't rebalance after " + config.rebalanceMaxRetries +" retries")
    }

    private def rebalance(cluster: Cluster): Boolean = {
      val myTopicThreadIdsMap = TopicCount.constructTopicCount(
        group, consumerIdString, zkUtils, config.excludeInternalTopics).getConsumerThreadIdsPerTopic
      val brokers = zkUtils.getAllBrokersInCluster()
      if (brokers.size == 0) {
        // This can happen in a rare case when there are no brokers available in the cluster when the consumer is started.
        // We log an warning and register for child changes on brokers/id so that rebalance can be triggered when the brokers
        // are up.
        warn("no brokers found when trying to rebalance.")
<<<<<<< HEAD
        zkUtils.zkClient.subscribeChildChanges(ZkUtils.BrokerIdsPath, loadBalancerListener)
=======
        zkUtils.zkClient.subscribeChildChanges(BrokerIdsPath, loadBalancerListener)
>>>>>>> 241b9ab5
        true
      }
      else {
        /**
         * fetchers must be stopped to avoid data duplication, since if the current
         * rebalancing attempt fails, the partitions that are released could be owned by another consumer.
         * But if we don't stop the fetchers first, this consumer would continue returning data for released
         * partitions in parallel. So, not stopping the fetchers leads to duplicate data.
         */
        closeFetchers(cluster, kafkaMessageAndMetadataStreams, myTopicThreadIdsMap)
        if (consumerRebalanceListener != null) {
          info("Invoking rebalance listener before relasing partition ownerships.")
          consumerRebalanceListener.beforeReleasingPartitions(
            if (topicRegistry.size == 0)
              new java.util.HashMap[String, java.util.Set[java.lang.Integer]]
            else
              mapAsJavaMap(topicRegistry.map(topics =>
                topics._1 -> topics._2.keys
              ).toMap).asInstanceOf[java.util.Map[String, java.util.Set[java.lang.Integer]]]
          )
        }
        releasePartitionOwnership(topicRegistry)
        val assignmentContext = new AssignmentContext(group, consumerIdString, config.excludeInternalTopics, zkUtils)
        val globalPartitionAssignment = partitionAssignor.assign(assignmentContext)
        val partitionAssignment = globalPartitionAssignment.get(assignmentContext.consumerId)
        val currentTopicRegistry = new Pool[String, Pool[Int, PartitionTopicInfo]](
          valueFactory = Some((topic: String) => new Pool[Int, PartitionTopicInfo]))

        // fetch current offsets for all topic-partitions
        val topicPartitions = partitionAssignment.keySet.toSeq

        val offsetFetchResponseOpt = fetchOffsets(topicPartitions)

        if (isShuttingDown.get || !offsetFetchResponseOpt.isDefined)
          false
        else {
          val offsetFetchResponse = offsetFetchResponseOpt.get
          topicPartitions.foreach(topicAndPartition => {
            val (topic, partition) = topicAndPartition.asTuple
            val offset = offsetFetchResponse.requestInfo(topicAndPartition).offset
            val threadId = partitionAssignment(topicAndPartition)
            addPartitionTopicInfo(currentTopicRegistry, partition, topic, offset, threadId)
          })

          /**
           * move the partition ownership here, since that can be used to indicate a truly successful re-balancing attempt
           * A rebalancing attempt is completed successfully only after the fetchers have been started correctly
           */
          if(reflectPartitionOwnershipDecision(partitionAssignment)) {
            allTopicsOwnedPartitionsCount = partitionAssignment.size

            partitionAssignment.view.groupBy { case(topicPartition, consumerThreadId) => topicPartition.topic }
                                      .foreach { case (topic, partitionThreadPairs) =>
              newGauge("OwnedPartitionsCount",
                new Gauge[Int] {
                  def value() = partitionThreadPairs.size
                },
                ownedPartitionsCountMetricTags(topic))
            }

            topicRegistry = currentTopicRegistry
            // Invoke beforeStartingFetchers callback if the consumerRebalanceListener is set.
            if (consumerRebalanceListener != null) {
              info("Invoking rebalance listener before starting fetchers.")

              // Partition assignor returns the global partition assignment organized as a map of [TopicPartition, ThreadId]
              // per consumer, and we need to re-organize it to a map of [Partition, ThreadId] per topic before passing
              // to the rebalance callback.
              val partitionAssginmentGroupByTopic = globalPartitionAssignment.values.flatten.groupBy[String] {
                case (topicPartition, _) => topicPartition.topic
              }
              val partitionAssigmentMapForCallback = partitionAssginmentGroupByTopic.map({
                case (topic, partitionOwnerShips) =>
                  val partitionOwnershipForTopicScalaMap = partitionOwnerShips.map({
                    case (topicAndPartition, consumerThreadId) =>
                      topicAndPartition.partition -> consumerThreadId
                  })
                  topic -> mapAsJavaMap(collection.mutable.Map(partitionOwnershipForTopicScalaMap.toSeq:_*))
                    .asInstanceOf[java.util.Map[java.lang.Integer, ConsumerThreadId]]
              })
              consumerRebalanceListener.beforeStartingFetchers(
                consumerIdString,
                mapAsJavaMap(collection.mutable.Map(partitionAssigmentMapForCallback.toSeq:_*))
              )
            }
            updateFetcher(cluster)
            true
          } else {
            false
          }
        }
      }
    }

    private def closeFetchersForQueues(cluster: Cluster,
                                       messageStreams: Map[String,List[KafkaStream[_,_]]],
                                       queuesToBeCleared: Iterable[BlockingQueue[FetchedDataChunk]]) {
      val allPartitionInfos = topicRegistry.values.map(p => p.values).flatten
      fetcher match {
        case Some(f) =>
          f.stopConnections
          clearFetcherQueues(allPartitionInfos, cluster, queuesToBeCleared, messageStreams)
          /**
          * here, we need to commit offsets before stopping the consumer from returning any more messages
          * from the current data chunk. Since partition ownership is not yet released, this commit offsets
          * call will ensure that the offsets committed now will be used by the next consumer thread owning the partition
          * for the current data chunk. Since the fetchers are already shutdown and this is the last chunk to be iterated
          * by the consumer, there will be no more messages returned by this iterator until the rebalancing finishes
          * successfully and the fetchers restart to fetch more data chunks
          **/
        if (config.autoCommitEnable) {
          info("Committing all offsets after clearing the fetcher queues")
          commitOffsets(true)
        }
        case None =>
      }
    }

    private def clearFetcherQueues(topicInfos: Iterable[PartitionTopicInfo], cluster: Cluster,
                                   queuesTobeCleared: Iterable[BlockingQueue[FetchedDataChunk]],
                                   messageStreams: Map[String,List[KafkaStream[_,_]]]) {

      // Clear all but the currently iterated upon chunk in the consumer thread's queue
      queuesTobeCleared.foreach(_.clear)
      info("Cleared all relevant queues for this fetcher")

      // Also clear the currently iterated upon chunk in the consumer threads
      if(messageStreams != null)
         messageStreams.foreach(_._2.foreach(s => s.clear()))

      info("Cleared the data chunks in all the consumer message iterators")

    }

    private def closeFetchers(cluster: Cluster, messageStreams: Map[String,List[KafkaStream[_,_]]],
                              relevantTopicThreadIdsMap: Map[String, Set[ConsumerThreadId]]) {
      // only clear the fetcher queues for certain topic partitions that *might* no longer be served by this consumer
      // after this rebalancing attempt
      val queuesTobeCleared = topicThreadIdAndQueues.filter(q => relevantTopicThreadIdsMap.contains(q._1._1)).map(q => q._2)
      closeFetchersForQueues(cluster, messageStreams, queuesTobeCleared)
    }

    private def updateFetcher(cluster: Cluster) {
      // update partitions for fetcher
      var allPartitionInfos : List[PartitionTopicInfo] = Nil
      for (partitionInfos <- topicRegistry.values)
        for (partition <- partitionInfos.values)
          allPartitionInfos ::= partition
      info("Consumer " + consumerIdString + " selected partitions : " +
        allPartitionInfos.sortWith((s,t) => s.partitionId < t.partitionId).map(_.toString).mkString(","))

      fetcher match {
        case Some(f) =>
          f.startConnections(allPartitionInfos, cluster)
        case None =>
      }
    }

    private def reflectPartitionOwnershipDecision(partitionAssignment: Map[TopicAndPartition, ConsumerThreadId]): Boolean = {
      var successfullyOwnedPartitions : List[(String, Int)] = Nil
      val partitionOwnershipSuccessful = partitionAssignment.map { partitionOwner =>
        val topic = partitionOwner._1.topic
        val partition = partitionOwner._1.partition
        val consumerThreadId = partitionOwner._2
        val partitionOwnerPath = zkUtils.getConsumerPartitionOwnerPath(group, topic, partition)
        try {
          zkUtils.createEphemeralPathExpectConflict(partitionOwnerPath, consumerThreadId.toString)
          info(consumerThreadId + " successfully owned partition " + partition + " for topic " + topic)
          successfullyOwnedPartitions ::= (topic, partition)
          true
        } catch {
          case e: ZkNodeExistsException =>
            // The node hasn't been deleted by the original owner. So wait a bit and retry.
            info("waiting for the partition ownership to be deleted: " + partition)
            false
          case e2: Throwable => throw e2
        }
      }
      val hasPartitionOwnershipFailed = partitionOwnershipSuccessful.foldLeft(0)((sum, decision) => sum + (if(decision) 0 else 1))
      /* even if one of the partition ownership attempt has failed, return false */
      if(hasPartitionOwnershipFailed > 0) {
        // remove all paths that we have owned in ZK
        successfullyOwnedPartitions.foreach(topicAndPartition => deletePartitionOwnershipFromZK(topicAndPartition._1, topicAndPartition._2))
        false
      }
      else true
    }

    private def addPartitionTopicInfo(currentTopicRegistry: Pool[String, Pool[Int, PartitionTopicInfo]],
                                      partition: Int, topic: String,
                                      offset: Long, consumerThreadId: ConsumerThreadId) {
      val partTopicInfoMap = currentTopicRegistry.getAndMaybePut(topic)

      val queue = topicThreadIdAndQueues.get((topic, consumerThreadId))
      val consumedOffset = new AtomicLong(offset)
      val fetchedOffset = new AtomicLong(offset)
      val partTopicInfo = new PartitionTopicInfo(topic,
                                                 partition,
                                                 queue,
                                                 consumedOffset,
                                                 fetchedOffset,
                                                 new AtomicInteger(config.fetchMessageMaxBytes),
                                                 config.clientId)
      partTopicInfoMap.put(partition, partTopicInfo)
      debug(partTopicInfo + " selected new offset " + offset)
      checkpointedZkOffsets.put(TopicAndPartition(topic, partition), offset)
    }
  }

  private def reinitializeConsumer[K,V](
      topicCount: TopicCount,
      queuesAndStreams: List[(LinkedBlockingQueue[FetchedDataChunk],KafkaStream[K,V])]) {

    val dirs = new ZKGroupDirs(config.groupId)

    // listener to consumer and partition changes
    if (loadBalancerListener == null) {
      val topicStreamsMap = new mutable.HashMap[String,List[KafkaStream[K,V]]]
      loadBalancerListener = new ZKRebalancerListener(
        config.groupId, consumerIdString, topicStreamsMap.asInstanceOf[scala.collection.mutable.Map[String, List[KafkaStream[_,_]]]])
    }

    // create listener for session expired event if not exist yet
    if (sessionExpirationListener == null)
      sessionExpirationListener = new ZKSessionExpireListener(
        dirs, consumerIdString, topicCount, loadBalancerListener)

    // create listener for topic partition change event if not exist yet
    if (topicPartitionChangeListener == null)
      topicPartitionChangeListener = new ZKTopicPartitionChangeListener(loadBalancerListener)

    val topicStreamsMap = loadBalancerListener.kafkaMessageAndMetadataStreams

    // map of {topic -> Set(thread-1, thread-2, ...)}
    val consumerThreadIdsPerTopic: Map[String, Set[ConsumerThreadId]] =
      topicCount.getConsumerThreadIdsPerTopic

    val allQueuesAndStreams = topicCount match {
      case wildTopicCount: WildcardTopicCount =>
        /*
         * Wild-card consumption streams share the same queues, so we need to
         * duplicate the list for the subsequent zip operation.
         */
        (1 to consumerThreadIdsPerTopic.keySet.size).flatMap(_ => queuesAndStreams).toList
      case statTopicCount: StaticTopicCount =>
        queuesAndStreams
    }

    val topicThreadIds = consumerThreadIdsPerTopic.map {
      case(topic, threadIds) =>
        threadIds.map((topic, _))
    }.flatten

    require(topicThreadIds.size == allQueuesAndStreams.size,
      "Mismatch between thread ID count (%d) and queue count (%d)"
      .format(topicThreadIds.size, allQueuesAndStreams.size))
    val threadQueueStreamPairs = topicThreadIds.zip(allQueuesAndStreams)

    threadQueueStreamPairs.foreach(e => {
      val topicThreadId = e._1
      val q = e._2._1
      topicThreadIdAndQueues.put(topicThreadId, q)
      debug("Adding topicThreadId %s and queue %s to topicThreadIdAndQueues data structure".format(topicThreadId, q.toString))
      newGauge(
        "FetchQueueSize",
        new Gauge[Int] {
          def value = q.size
        },
        Map("clientId" -> config.clientId,
          "topic" -> topicThreadId._1,
          "threadId" -> topicThreadId._2.threadId.toString)
      )
    })

    val groupedByTopic = threadQueueStreamPairs.groupBy(_._1._1)
    groupedByTopic.foreach(e => {
      val topic = e._1
      val streams = e._2.map(_._2._2).toList
      topicStreamsMap += (topic -> streams)
      debug("adding topic %s and %d streams to map.".format(topic, streams.size))
    })

    // listener to consumer and partition changes
    zkUtils.zkClient.subscribeStateChanges(sessionExpirationListener)

    zkUtils.zkClient.subscribeChildChanges(dirs.consumerRegistryDir, loadBalancerListener)

    topicStreamsMap.foreach { topicAndStreams =>
      // register on broker partition path changes
      val topicPath = BrokerTopicsPath + "/" + topicAndStreams._1
      zkUtils.zkClient.subscribeDataChanges(topicPath, topicPartitionChangeListener)
    }

    // explicitly trigger load balancing for this consumer
    loadBalancerListener.syncedRebalance()
  }

  class WildcardStreamsHandler[K,V](topicFilter: TopicFilter,
                                  numStreams: Int,
                                  keyDecoder: Decoder[K],
                                  valueDecoder: Decoder[V])
                                extends TopicEventHandler[String] {

    if (messageStreamCreated.getAndSet(true))
      throw new RuntimeException("Each consumer connector can create " +
        "message streams by filter at most once.")

    private val wildcardQueuesAndStreams = (1 to numStreams)
      .map(e => {
        val queue = new LinkedBlockingQueue[FetchedDataChunk](config.queuedMaxMessages)
        val stream = new KafkaStream[K,V](queue,
                                          config.consumerTimeoutMs,
                                          keyDecoder,
                                          valueDecoder,
                                          config.clientId)
        (queue, stream)
    }).toList

     // bootstrap with existing topics
    private var wildcardTopics =
      zkUtils.getChildrenParentMayNotExist(BrokerTopicsPath)
        .filter(topic => topicFilter.isTopicAllowed(topic, config.excludeInternalTopics))

    private val wildcardTopicCount = TopicCount.constructTopicCount(
      consumerIdString, topicFilter, numStreams, zkUtils, config.excludeInternalTopics)

    val dirs = new ZKGroupDirs(config.groupId)
    registerConsumerInZK(dirs, consumerIdString, wildcardTopicCount)
    reinitializeConsumer(wildcardTopicCount, wildcardQueuesAndStreams)

    /*
     * Topic events will trigger subsequent synced rebalances.
     */
    info("Creating topic event watcher for topics " + topicFilter)
    wildcardTopicWatcher = new ZookeeperTopicEventWatcher(zkUtils, this)

    def handleTopicEvent(allTopics: Seq[String]) {
      debug("Handling topic event")

      val updatedTopics = allTopics.filter(topic => topicFilter.isTopicAllowed(topic, config.excludeInternalTopics))

      val addedTopics = updatedTopics filterNot (wildcardTopics contains)
      if (addedTopics.nonEmpty)
        info("Topic event: added topics = %s"
                             .format(addedTopics))

      /*
       * TODO: Deleted topics are interesting (and will not be a concern until
       * 0.8 release). We may need to remove these topics from the rebalance
       * listener's map in reinitializeConsumer.
       */
      val deletedTopics = wildcardTopics filterNot (updatedTopics contains)
      if (deletedTopics.nonEmpty)
        info("Topic event: deleted topics = %s"
                             .format(deletedTopics))

      wildcardTopics = updatedTopics
      info("Topics to consume = %s".format(wildcardTopics))

      if (addedTopics.nonEmpty || deletedTopics.nonEmpty)
        reinitializeConsumer(wildcardTopicCount, wildcardQueuesAndStreams)
    }

    def streams: Seq[KafkaStream[K,V]] =
      wildcardQueuesAndStreams.map(_._2)
  }
}<|MERGE_RESOLUTION|>--- conflicted
+++ resolved
@@ -178,17 +178,10 @@
 
   private def connectZk() {
     info("Connecting to zookeeper instance at " + config.zkConnect)
-<<<<<<< HEAD
-    zkUtils = ZkUtils.apply(config.zkConnect,
-                             config.zkSessionTimeoutMs,
-                             config.zkConnectionTimeoutMs,
-                             JaasUtils.isZkSecurityEnabled(System.getProperty(JaasUtils.JAVA_LOGIN_CONFIG_PARAM)))
-=======
     zkUtils = ZkUtils(config.zkConnect,
                       config.zkSessionTimeoutMs,
                       config.zkConnectionTimeoutMs,
                       JaasUtils.isZkSecurityEnabled(System.getProperty(JaasUtils.JAVA_LOGIN_CONFIG_PARAM)))
->>>>>>> 241b9ab5
   }
 
   // Blocks until the offset manager is located and a channel is established to it.
@@ -274,12 +267,8 @@
     val zkWatchedEphemeral = new ZKCheckedEphemeral(dirs.
                                                     consumerRegistryDir + "/" + consumerIdString, 
                                                     consumerRegistrationInfo,
-<<<<<<< HEAD
-                                                    zkUtils.zkConnection.getZookeeper)
-=======
                                                     zkUtils.zkConnection.getZookeeper,
                                                     false)
->>>>>>> 241b9ab5
     zkWatchedEphemeral.create()
 
     info("end registering consumer " + consumerIdString + " in ZK")
@@ -680,11 +669,7 @@
         // We log an warning and register for child changes on brokers/id so that rebalance can be triggered when the brokers
         // are up.
         warn("no brokers found when trying to rebalance.")
-<<<<<<< HEAD
-        zkUtils.zkClient.subscribeChildChanges(ZkUtils.BrokerIdsPath, loadBalancerListener)
-=======
         zkUtils.zkClient.subscribeChildChanges(BrokerIdsPath, loadBalancerListener)
->>>>>>> 241b9ab5
         true
       }
       else {
