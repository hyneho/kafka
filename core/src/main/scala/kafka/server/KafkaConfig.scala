/**
  * Licensed to the Apache Software Foundation (ASF) under one or more
  * contributor license agreements.  See the NOTICE file distributed with
  * this work for additional information regarding copyright ownership.
  * The ASF licenses this file to You under the Apache License, Version 2.0
  * (the "License"); you may not use this file except in compliance with
  * the License.  You may obtain a copy of the License at
  *
  * http://www.apache.org/licenses/LICENSE-2.0
  *
  * Unless required by applicable law or agreed to in writing, software
  * distributed under the License is distributed on an "AS IS" BASIS,
  * WITHOUT WARRANTIES OR CONDITIONS OF ANY KIND, either express or implied.
  * See the License for the specific language governing permissions and
  * limitations under the License.
  */

package kafka.server

import java.util
import java.util.{Collections, Properties}

import kafka.api.{ApiVersion, ApiVersionValidator, KAFKA_0_10_0_IV1, KAFKA_2_1_IV0}
import kafka.cluster.EndPoint
import kafka.coordinator.group.OffsetConfig
import kafka.coordinator.transaction.{TransactionLog, TransactionStateManager}
import kafka.message.{BrokerCompressionCodec, CompressionCodec, ZStdCompressionCodec}
import kafka.utils.CoreUtils
import kafka.utils.Implicits._
import org.apache.kafka.clients.CommonClientConfigs
import org.apache.kafka.common.Reconfigurable
import org.apache.kafka.common.config.ConfigDef.{ConfigKey, ValidList}
import org.apache.kafka.common.config.internals.BrokerSecurityConfigs
import org.apache.kafka.common.config.{AbstractConfig, ConfigDef, ConfigException, SaslConfigs, SslConfigs, TopicConfig}
import org.apache.kafka.common.metrics.Sensor
import org.apache.kafka.common.network.ListenerName
import org.apache.kafka.common.record.{LegacyRecord, Records, TimestampType}
import org.apache.kafka.common.security.auth.SecurityProtocol
import org.apache.kafka.common.utils.Utils

import scala.collection.JavaConverters._
import scala.collection.Map

object Defaults {
  /** ********* Zookeeper Configuration ***********/
  val ZkSessionTimeoutMs = 6000
  val ZkSyncTimeMs = 2000
  val ZkEnableSecureAcls = false
  val ZkMaxInFlightRequests = 10

  /** ********* General Configuration ***********/
  val BrokerIdGenerationEnable = true
  val MaxReservedBrokerId = 1000
  val BrokerId = -1
  val MessageMaxBytes = 1000000 + Records.LOG_OVERHEAD
  val NumNetworkThreads = 3
  val NumIoThreads = 8
  val BackgroundThreads = 10
  val QueuedMaxRequests = 500
  val QueuedMaxRequestBytes = -1

  /************* Authorizer Configuration ***********/
  val AuthorizerClassName = ""

  /** ********* Socket Server Configuration ***********/
  val Port = 9092
  val HostName: String = new String("")

  val ListenerSecurityProtocolMap: String = EndPoint.DefaultSecurityProtocolMap.map { case (listenerName, securityProtocol) =>
    s"${listenerName.value}:${securityProtocol.name}"
  }.mkString(",")

  val SocketSendBufferBytes: Int = 100 * 1024
  val SocketReceiveBufferBytes: Int = 100 * 1024
  val SocketRequestMaxBytes: Int = 100 * 1024 * 1024
  val MaxConnectionsPerIp: Int = Int.MaxValue
  val MaxConnectionsPerIpOverrides: String = ""
  val MaxConnections: Int = Int.MaxValue
  val ConnectionsMaxIdleMs = 10 * 60 * 1000L
  val RequestTimeoutMs = 30000
  val FailedAuthenticationDelayMs = 100

  /** ********* Log Configuration ***********/
  val NumPartitions = 1
  val LogDir = "/tmp/kafka-logs"
  val LogSegmentBytes = 1 * 1024 * 1024 * 1024
<<<<<<< HEAD
  val MinTopicSegmentBytes = 1 * 1024 * 1024
  val MinTopicSegmentMs = 60 * 60 * 1000
=======
  val MinLogSegmentBytes = 1 * 1024 * 1024
>>>>>>> 2ea7257e
  val LogRollHours = 24 * 7
  val LogRollJitterHours = 0
  val LogRetentionHours = 24 * 7

  val LogRetentionBytes = -1L
  val LogCleanupIntervalMs = 5 * 60 * 1000L
  val Delete = "delete"
  val Compact = "compact"
  val LogCleanupPolicy = Delete
  val LogCleanerThreads = 1
  val LogCleanerIoMaxBytesPerSecond = Double.MaxValue
  val LogCleanerDedupeBufferSize = 128 * 1024 * 1024L
  val LogCleanerIoBufferSize = 512 * 1024
  val LogCleanerDedupeBufferLoadFactor = 0.9d
  val LogCleanerBackoffMs = 15 * 1000
  val LogCleanerMinCleanRatio = 0.5d
  val LogCleanerEnable = true
  val LogCleanerDeleteRetentionMs = 24 * 60 * 60 * 1000L
  val LogCleanerMinCompactionLagMs = 0L
  val LogIndexSizeMaxBytes = 10 * 1024 * 1024
  val LogIndexIntervalBytes = 4096
  val LogFlushIntervalMessages = Long.MaxValue
  val LogDeleteDelayMs = 60000
  val LogFlushSchedulerIntervalMs = Long.MaxValue
  val LogFlushOffsetCheckpointIntervalMs = 60000
  val LogFlushStartOffsetCheckpointIntervalMs = 60000
  val LogPreAllocateEnable = false
  // lazy val as `InterBrokerProtocolVersion` is defined later
  lazy val LogMessageFormatVersion = InterBrokerProtocolVersion
  val LogMessageTimestampType = "CreateTime"
  val LogMessageTimestampDifferenceMaxMs = Long.MaxValue
  val NumRecoveryThreadsPerDataDir = 1
  val AutoCreateTopicsEnable = true
  val MinInSyncReplicas = 1
  val MessageDownConversionEnable = true

  /** ********* Replication configuration ***********/
  val ControllerSocketTimeoutMs = RequestTimeoutMs
  val ControllerMessageQueueSize = Int.MaxValue
  val DefaultReplicationFactor = 1
  val ReplicaLagTimeMaxMs = 10000L
  val ReplicaSocketTimeoutMs = 30 * 1000
  val ReplicaSocketReceiveBufferBytes = 64 * 1024
  val ReplicaFetchMaxBytes = 1024 * 1024
  val ReplicaFetchWaitMaxMs = 500
  val ReplicaFetchMinBytes = 1
  val ReplicaFetchResponseMaxBytes = 10 * 1024 * 1024
  val NumReplicaFetchers = 1
  val ReplicaFetchBackoffMs = 1000
  val ReplicaHighWatermarkCheckpointIntervalMs = 5000L
  val FetchPurgatoryPurgeIntervalRequests = 1000
  val ProducerPurgatoryPurgeIntervalRequests = 1000
  val DeleteRecordsPurgatoryPurgeIntervalRequests = 1
  val AutoLeaderRebalanceEnable = true
  val LeaderImbalancePerBrokerPercentage = 10
  val LeaderImbalanceCheckIntervalSeconds = 300
  val UncleanLeaderElectionEnable = false
  val InterBrokerSecurityProtocol = SecurityProtocol.PLAINTEXT.toString
  val InterBrokerProtocolVersion = ApiVersion.latestVersion.toString

  /** ********* Controlled shutdown configuration ***********/
  val ControlledShutdownMaxRetries = 3
  val ControlledShutdownRetryBackoffMs = 5000
  val ControlledShutdownEnable = true

  /** ********* Group coordinator configuration ***********/
  val GroupMinSessionTimeoutMs = 6000
  val GroupMaxSessionTimeoutMs = 300000
  val GroupInitialRebalanceDelayMs = 3000
  val GroupMaxSize: Int = Int.MaxValue

  /** ********* Offset management configuration ***********/
  val OffsetMetadataMaxSize = OffsetConfig.DefaultMaxMetadataSize
  val OffsetsLoadBufferSize = OffsetConfig.DefaultLoadBufferSize
  val OffsetsTopicReplicationFactor = OffsetConfig.DefaultOffsetsTopicReplicationFactor
  val OffsetsTopicPartitions: Int = OffsetConfig.DefaultOffsetsTopicNumPartitions
  val OffsetsTopicSegmentBytes: Int = OffsetConfig.DefaultOffsetsTopicSegmentBytes
  val OffsetsTopicCompressionCodec: Int = OffsetConfig.DefaultOffsetsTopicCompressionCodec.codec
  val OffsetsRetentionMinutes: Int = 7 * 24 * 60
  val OffsetsRetentionCheckIntervalMs: Long = OffsetConfig.DefaultOffsetsRetentionCheckIntervalMs
  val OffsetCommitTimeoutMs = OffsetConfig.DefaultOffsetCommitTimeoutMs
  val OffsetCommitRequiredAcks = OffsetConfig.DefaultOffsetCommitRequiredAcks

  /** ********* Transaction management configuration ***********/
  val TransactionalIdExpirationMs = TransactionStateManager.DefaultTransactionalIdExpirationMs
  val TransactionsMaxTimeoutMs = TransactionStateManager.DefaultTransactionsMaxTimeoutMs
  val TransactionsTopicMinISR = TransactionLog.DefaultMinInSyncReplicas
  val TransactionsLoadBufferSize = TransactionLog.DefaultLoadBufferSize
  val TransactionsTopicReplicationFactor = TransactionLog.DefaultReplicationFactor
  val TransactionsTopicPartitions = TransactionLog.DefaultNumPartitions
  val TransactionsTopicSegmentBytes = TransactionLog.DefaultSegmentBytes
  val TransactionsAbortTimedOutTransactionsCleanupIntervalMS = TransactionStateManager.DefaultAbortTimedOutTransactionsIntervalMs
  val TransactionsRemoveExpiredTransactionsCleanupIntervalMS = TransactionStateManager.DefaultRemoveExpiredTransactionalIdsIntervalMs

  /** ********* Fetch Session Configuration **************/
  val MaxIncrementalFetchSessionCacheSlots = 1000

  /** ********* Quota Configuration ***********/
  val ProducerQuotaBytesPerSecondDefault = ClientQuotaManagerConfig.QuotaBytesPerSecondDefault
  val ConsumerQuotaBytesPerSecondDefault = ClientQuotaManagerConfig.QuotaBytesPerSecondDefault
  val NumQuotaSamples: Int = ClientQuotaManagerConfig.DefaultNumQuotaSamples
  val QuotaWindowSizeSeconds: Int = ClientQuotaManagerConfig.DefaultQuotaWindowSizeSeconds
  val NumReplicationQuotaSamples: Int = ReplicationQuotaManagerConfig.DefaultNumQuotaSamples
  val ReplicationQuotaWindowSizeSeconds: Int = ReplicationQuotaManagerConfig.DefaultQuotaWindowSizeSeconds
  val NumAlterLogDirsReplicationQuotaSamples: Int = ReplicationQuotaManagerConfig.DefaultNumQuotaSamples
  val AlterLogDirsReplicationQuotaWindowSizeSeconds: Int = ReplicationQuotaManagerConfig.DefaultQuotaWindowSizeSeconds

  /** ********* Transaction Configuration ***********/
  val TransactionalIdExpirationMsDefault = 604800000

  val DeleteTopicEnable = true

  val CompressionType = "producer"

  val MaxIdMapSnapshots = 2
  /** ********* Kafka Metrics Configuration ***********/
  val MetricNumSamples = 2
  val MetricSampleWindowMs = 30000
  val MetricReporterClasses = ""
  val MetricRecordingLevel = Sensor.RecordingLevel.INFO.toString()


  /** ********* Kafka Yammer Metrics Reporter Configuration ***********/
  val KafkaMetricReporterClasses = ""
  val KafkaMetricsPollingIntervalSeconds = 10

  /** ********* SSL configuration ***********/
  val SslProtocol = SslConfigs.DEFAULT_SSL_PROTOCOL
  val SslEnabledProtocols = SslConfigs.DEFAULT_SSL_ENABLED_PROTOCOLS
  val SslKeystoreType = SslConfigs.DEFAULT_SSL_KEYSTORE_TYPE
  val SslTruststoreType = SslConfigs.DEFAULT_SSL_TRUSTSTORE_TYPE
  val SslKeyManagerAlgorithm = SslConfigs.DEFAULT_SSL_KEYMANGER_ALGORITHM
  val SslTrustManagerAlgorithm = SslConfigs.DEFAULT_SSL_TRUSTMANAGER_ALGORITHM
  val SslEndpointIdentificationAlgorithm = SslConfigs.DEFAULT_SSL_ENDPOINT_IDENTIFICATION_ALGORITHM
  val SslClientAuthRequired = "required"
  val SslClientAuthRequested = "requested"
  val SslClientAuthNone = "none"
  val SslClientAuth = SslClientAuthNone
  val SslPrincipalMappingRules = BrokerSecurityConfigs.DEFAULT_SSL_PRINCIPAL_MAPPING_RULES

    /** ********* General Security configuration ***********/
  val ConnectionsMaxReauthMsDefault = 0L

  /** ********* Sasl configuration ***********/
  val SaslMechanismInterBrokerProtocol = SaslConfigs.DEFAULT_SASL_MECHANISM
  val SaslEnabledMechanisms = SaslConfigs.DEFAULT_SASL_ENABLED_MECHANISMS
  val SaslKerberosKinitCmd = SaslConfigs.DEFAULT_KERBEROS_KINIT_CMD
  val SaslKerberosTicketRenewWindowFactor = SaslConfigs.DEFAULT_KERBEROS_TICKET_RENEW_WINDOW_FACTOR
  val SaslKerberosTicketRenewJitter = SaslConfigs.DEFAULT_KERBEROS_TICKET_RENEW_JITTER
  val SaslKerberosMinTimeBeforeRelogin = SaslConfigs.DEFAULT_KERBEROS_MIN_TIME_BEFORE_RELOGIN
  val SaslKerberosPrincipalToLocalRules = BrokerSecurityConfigs.DEFAULT_SASL_KERBEROS_PRINCIPAL_TO_LOCAL_RULES
  val SaslLoginRefreshWindowFactor = SaslConfigs.DEFAULT_LOGIN_REFRESH_WINDOW_FACTOR
  val SaslLoginRefreshWindowJitter = SaslConfigs.DEFAULT_LOGIN_REFRESH_WINDOW_JITTER
  val SaslLoginRefreshMinPeriodSeconds = SaslConfigs.DEFAULT_LOGIN_REFRESH_MIN_PERIOD_SECONDS
  val SaslLoginRefreshBufferSeconds = SaslConfigs.DEFAULT_LOGIN_REFRESH_BUFFER_SECONDS

  /** ********* Delegation Token configuration ***********/
  val DelegationTokenMaxLifeTimeMsDefault = 7 * 24 * 60 * 60 * 1000L
  val DelegationTokenExpiryTimeMsDefault = 24 * 60 * 60 * 1000L
  val DelegationTokenExpiryCheckIntervalMsDefault = 1 * 60 * 60 * 1000L

  /** ********* Password encryption configuration for dynamic configs *********/
  val PasswordEncoderCipherAlgorithm = "AES/CBC/PKCS5Padding"
  val PasswordEncoderKeyLength = 128
  val PasswordEncoderIterations = 4096
}

object KafkaConfig {

  private val LogConfigPrefix = "log."

  def main(args: Array[String]) {
    System.out.println(configDef.toHtmlTable(DynamicBrokerConfig.dynamicConfigUpdateModes))
  }

  /** ********* Zookeeper Configuration ***********/
  val ZkConnectProp = "zookeeper.connect"
  val ZkSessionTimeoutMsProp = "zookeeper.session.timeout.ms"
  val ZkConnectionTimeoutMsProp = "zookeeper.connection.timeout.ms"
  val ZkSyncTimeMsProp = "zookeeper.sync.time.ms"
  val ZkEnableSecureAclsProp = "zookeeper.set.acl"
  val ZkMaxInFlightRequestsProp = "zookeeper.max.in.flight.requests"
  /** ********* General Configuration ***********/
  val BrokerIdGenerationEnableProp = "broker.id.generation.enable"
  val MaxReservedBrokerIdProp = "reserved.broker.max.id"
  val BrokerIdProp = "broker.id"
  val MessageMaxBytesProp = "message.max.bytes"
  val NumNetworkThreadsProp = "num.network.threads"
  val NumIoThreadsProp = "num.io.threads"
  val BackgroundThreadsProp = "background.threads"
  val NumReplicaAlterLogDirsThreadsProp = "num.replica.alter.log.dirs.threads"
  val QueuedMaxRequestsProp = "queued.max.requests"
  val QueuedMaxBytesProp = "queued.max.request.bytes"
  val RequestTimeoutMsProp = CommonClientConfigs.REQUEST_TIMEOUT_MS_CONFIG
  /************* Authorizer Configuration ***********/
  val AuthorizerClassNameProp = "authorizer.class.name"
  /** ********* Socket Server Configuration ***********/
  val PortProp = "port"
  val HostNameProp = "host.name"
  val ListenersProp = "listeners"
  val AdvertisedHostNameProp: String = "advertised.host.name"
  val AdvertisedPortProp = "advertised.port"
  val AdvertisedListenersProp = "advertised.listeners"
  val ListenerSecurityProtocolMapProp = "listener.security.protocol.map"
  val ControlPlaneListenerNameProp = "control.plane.listener.name"
  val SocketSendBufferBytesProp = "socket.send.buffer.bytes"
  val SocketReceiveBufferBytesProp = "socket.receive.buffer.bytes"
  val SocketRequestMaxBytesProp = "socket.request.max.bytes"
  val MaxConnectionsPerIpProp = "max.connections.per.ip"
  val MaxConnectionsPerIpOverridesProp = "max.connections.per.ip.overrides"
  val MaxConnectionsProp = "max.connections"
  val ConnectionsMaxIdleMsProp = "connections.max.idle.ms"
  val FailedAuthenticationDelayMsProp = "connection.failed.authentication.delay.ms"
  /***************** rack configuration *************/
  val RackProp = "broker.rack"
  /** ********* Log Configuration ***********/
  val NumPartitionsProp = "num.partitions"
  val LogDirsProp = "log.dirs"
  val LogDirProp = "log.dir"
  val LogSegmentBytesProp = "log.segment.bytes"
<<<<<<< HEAD
  val MinTopicSegmentBytesProp = "min.topic.segment.bytes"

  val LogRollTimeMillisProp = "log.roll.ms"
  val MinTopicSegmentMsProp = "min.topic.segment.ms"
=======
  val MinLogSegmentBytesProp = "min.log.segment.bytes"

  val LogRollTimeMillisProp = "log.roll.ms"
  val MinLogSegmentMsProp = "min.log.roll.ms"
>>>>>>> 2ea7257e
  val LogRollTimeHoursProp = "log.roll.hours"

  val LogRollTimeJitterMillisProp = "log.roll.jitter.ms"
  val LogRollTimeJitterHoursProp = "log.roll.jitter.hours"

  val LogRetentionTimeMillisProp = "log.retention.ms"
  val LogRetentionTimeMinutesProp = "log.retention.minutes"
  val LogRetentionTimeHoursProp = "log.retention.hours"

  val LogRetentionBytesProp = "log.retention.bytes"
  val LogCleanupIntervalMsProp = "log.retention.check.interval.ms"
  val LogCleanupPolicyProp = "log.cleanup.policy"
  val LogCleanerThreadsProp = "log.cleaner.threads"
  val LogCleanerIoMaxBytesPerSecondProp = "log.cleaner.io.max.bytes.per.second"
  val LogCleanerDedupeBufferSizeProp = "log.cleaner.dedupe.buffer.size"
  val LogCleanerIoBufferSizeProp = "log.cleaner.io.buffer.size"
  val LogCleanerDedupeBufferLoadFactorProp = "log.cleaner.io.buffer.load.factor"
  val LogCleanerBackoffMsProp = "log.cleaner.backoff.ms"
  val LogCleanerMinCleanRatioProp = "log.cleaner.min.cleanable.ratio"
  val LogCleanerEnableProp = "log.cleaner.enable"
  val LogCleanerDeleteRetentionMsProp = "log.cleaner.delete.retention.ms"
  val LogCleanerMinCompactionLagMsProp = "log.cleaner.min.compaction.lag.ms"
  val LogIndexSizeMaxBytesProp = "log.index.size.max.bytes"
  val LogIndexIntervalBytesProp = "log.index.interval.bytes"
  val LogFlushIntervalMessagesProp = "log.flush.interval.messages"
  val LogDeleteDelayMsProp = "log.segment.delete.delay.ms"
  val LogFlushSchedulerIntervalMsProp = "log.flush.scheduler.interval.ms"
  val LogFlushIntervalMsProp = "log.flush.interval.ms"
  val LogFlushOffsetCheckpointIntervalMsProp = "log.flush.offset.checkpoint.interval.ms"
  val LogFlushStartOffsetCheckpointIntervalMsProp = "log.flush.start.offset.checkpoint.interval.ms"
  val LogPreAllocateProp = "log.preallocate"
  val LogMessageFormatVersionProp = LogConfigPrefix + "message.format.version"
  val LogMessageTimestampTypeProp = LogConfigPrefix + "message.timestamp.type"
  val LogMessageTimestampDifferenceMaxMsProp = LogConfigPrefix + "message.timestamp.difference.max.ms"
  val LogMaxIdMapSnapshotsProp = LogConfigPrefix + "max.id.map.snapshots"
  val NumRecoveryThreadsPerDataDirProp = "num.recovery.threads.per.data.dir"
  val AutoCreateTopicsEnableProp = "auto.create.topics.enable"
  val MinInSyncReplicasProp = "min.insync.replicas"
  val CreateTopicPolicyClassNameProp = "create.topic.policy.class.name"
  val AlterConfigPolicyClassNameProp = "alter.config.policy.class.name"
  val LogMessageDownConversionEnableProp = LogConfigPrefix + "message.downconversion.enable"
  /** ********* Replication configuration ***********/
  val ControllerSocketTimeoutMsProp = "controller.socket.timeout.ms"
  val DefaultReplicationFactorProp = "default.replication.factor"
  val ReplicaLagTimeMaxMsProp = "replica.lag.time.max.ms"
  val ReplicaSocketTimeoutMsProp = "replica.socket.timeout.ms"
  val ReplicaSocketReceiveBufferBytesProp = "replica.socket.receive.buffer.bytes"
  val ReplicaFetchMaxBytesProp = "replica.fetch.max.bytes"
  val ReplicaFetchWaitMaxMsProp = "replica.fetch.wait.max.ms"
  val ReplicaFetchMinBytesProp = "replica.fetch.min.bytes"
  val ReplicaFetchResponseMaxBytesProp = "replica.fetch.response.max.bytes"
  val ReplicaFetchBackoffMsProp = "replica.fetch.backoff.ms"
  val NumReplicaFetchersProp = "num.replica.fetchers"
  val ReplicaHighWatermarkCheckpointIntervalMsProp = "replica.high.watermark.checkpoint.interval.ms"
  val FetchPurgatoryPurgeIntervalRequestsProp = "fetch.purgatory.purge.interval.requests"
  val ProducerPurgatoryPurgeIntervalRequestsProp = "producer.purgatory.purge.interval.requests"
  val DeleteRecordsPurgatoryPurgeIntervalRequestsProp = "delete.records.purgatory.purge.interval.requests"
  val AutoLeaderRebalanceEnableProp = "auto.leader.rebalance.enable"
  val LeaderImbalancePerBrokerPercentageProp = "leader.imbalance.per.broker.percentage"
  val LeaderImbalanceCheckIntervalSecondsProp = "leader.imbalance.check.interval.seconds"
  val UncleanLeaderElectionEnableProp = "unclean.leader.election.enable"
  val InterBrokerSecurityProtocolProp = "security.inter.broker.protocol"
  val InterBrokerProtocolVersionProp = "inter.broker.protocol.version"
  val InterBrokerListenerNameProp = "inter.broker.listener.name"
  /** ********* Controlled shutdown configuration ***********/
  val ControlledShutdownMaxRetriesProp = "controlled.shutdown.max.retries"
  val ControlledShutdownRetryBackoffMsProp = "controlled.shutdown.retry.backoff.ms"
  val ControlledShutdownEnableProp = "controlled.shutdown.enable"
  /** ********* Group coordinator configuration ***********/
  val GroupMinSessionTimeoutMsProp = "group.min.session.timeout.ms"
  val GroupMaxSessionTimeoutMsProp = "group.max.session.timeout.ms"
  val GroupInitialRebalanceDelayMsProp = "group.initial.rebalance.delay.ms"
  val GroupMaxSizeProp = "group.max.size"
  /** ********* Offset management configuration ***********/
  val OffsetMetadataMaxSizeProp = "offset.metadata.max.bytes"
  val OffsetsLoadBufferSizeProp = "offsets.load.buffer.size"
  val OffsetsTopicReplicationFactorProp = "offsets.topic.replication.factor"
  val OffsetsTopicPartitionsProp = "offsets.topic.num.partitions"
  val OffsetsTopicSegmentBytesProp = "offsets.topic.segment.bytes"
  val OffsetsTopicCompressionCodecProp = "offsets.topic.compression.codec"
  val OffsetsRetentionMinutesProp = "offsets.retention.minutes"
  val OffsetsRetentionCheckIntervalMsProp = "offsets.retention.check.interval.ms"
  val OffsetCommitTimeoutMsProp = "offsets.commit.timeout.ms"
  val OffsetCommitRequiredAcksProp = "offsets.commit.required.acks"
  /** ********* Transaction management configuration ***********/
  val TransactionalIdExpirationMsProp = "transactional.id.expiration.ms"
  val TransactionsMaxTimeoutMsProp = "transaction.max.timeout.ms"
  val TransactionsTopicMinISRProp = "transaction.state.log.min.isr"
  val TransactionsLoadBufferSizeProp = "transaction.state.log.load.buffer.size"
  val TransactionsTopicPartitionsProp = "transaction.state.log.num.partitions"
  val TransactionsTopicSegmentBytesProp = "transaction.state.log.segment.bytes"
  val TransactionsTopicReplicationFactorProp = "transaction.state.log.replication.factor"
  val TransactionsAbortTimedOutTransactionCleanupIntervalMsProp = "transaction.abort.timed.out.transaction.cleanup.interval.ms"
  val TransactionsRemoveExpiredTransactionalIdCleanupIntervalMsProp = "transaction.remove.expired.transaction.cleanup.interval.ms"

  /** ********* Fetch Session Configuration **************/
  val MaxIncrementalFetchSessionCacheSlots = "max.incremental.fetch.session.cache.slots"

  /** ********* Quota Configuration ***********/
  val ProducerQuotaBytesPerSecondDefaultProp = "quota.producer.default"
  val ConsumerQuotaBytesPerSecondDefaultProp = "quota.consumer.default"
  val NumQuotaSamplesProp = "quota.window.num"
  val NumReplicationQuotaSamplesProp = "replication.quota.window.num"
  val NumAlterLogDirsReplicationQuotaSamplesProp = "alter.log.dirs.replication.quota.window.num"
  val QuotaWindowSizeSecondsProp = "quota.window.size.seconds"
  val ReplicationQuotaWindowSizeSecondsProp = "replication.quota.window.size.seconds"
  val AlterLogDirsReplicationQuotaWindowSizeSecondsProp = "alter.log.dirs.replication.quota.window.size.seconds"
  val ClientQuotaCallbackClassProp = "client.quota.callback.class"

  val DeleteTopicEnableProp = "delete.topic.enable"
  val CompressionTypeProp = "compression.type"

  /** ********* Kafka Metrics Configuration ***********/
  val MetricSampleWindowMsProp = CommonClientConfigs.METRICS_SAMPLE_WINDOW_MS_CONFIG
  val MetricNumSamplesProp: String = CommonClientConfigs.METRICS_NUM_SAMPLES_CONFIG
  val MetricReporterClassesProp: String = CommonClientConfigs.METRIC_REPORTER_CLASSES_CONFIG
  val MetricRecordingLevelProp: String = CommonClientConfigs.METRICS_RECORDING_LEVEL_CONFIG

  /** ********* Kafka Yammer Metrics Reporters Configuration ***********/
  val KafkaMetricsReporterClassesProp = "kafka.metrics.reporters"
  val KafkaMetricsPollingIntervalSecondsProp = "kafka.metrics.polling.interval.secs"

  /** ******** Common Security Configuration *************/
  val PrincipalBuilderClassProp = BrokerSecurityConfigs.PRINCIPAL_BUILDER_CLASS_CONFIG
  val ConnectionsMaxReauthMsProp = BrokerSecurityConfigs.CONNECTIONS_MAX_REAUTH_MS

  /** ********* SSL Configuration ****************/
  val SslProtocolProp = SslConfigs.SSL_PROTOCOL_CONFIG
  val SslProviderProp = SslConfigs.SSL_PROVIDER_CONFIG
  val SslCipherSuitesProp = SslConfigs.SSL_CIPHER_SUITES_CONFIG
  val SslEnabledProtocolsProp = SslConfigs.SSL_ENABLED_PROTOCOLS_CONFIG
  val SslKeystoreTypeProp = SslConfigs.SSL_KEYSTORE_TYPE_CONFIG
  val SslKeystoreLocationProp = SslConfigs.SSL_KEYSTORE_LOCATION_CONFIG
  val SslKeystorePasswordProp = SslConfigs.SSL_KEYSTORE_PASSWORD_CONFIG
  val SslKeyPasswordProp = SslConfigs.SSL_KEY_PASSWORD_CONFIG
  val SslTruststoreTypeProp = SslConfigs.SSL_TRUSTSTORE_TYPE_CONFIG
  val SslTruststoreLocationProp = SslConfigs.SSL_TRUSTSTORE_LOCATION_CONFIG
  val SslTruststorePasswordProp = SslConfigs.SSL_TRUSTSTORE_PASSWORD_CONFIG
  val SslKeyManagerAlgorithmProp = SslConfigs.SSL_KEYMANAGER_ALGORITHM_CONFIG
  val SslTrustManagerAlgorithmProp = SslConfigs.SSL_TRUSTMANAGER_ALGORITHM_CONFIG
  val SslEndpointIdentificationAlgorithmProp = SslConfigs.SSL_ENDPOINT_IDENTIFICATION_ALGORITHM_CONFIG
  val SslSecureRandomImplementationProp = SslConfigs.SSL_SECURE_RANDOM_IMPLEMENTATION_CONFIG
  val SslClientAuthProp = BrokerSecurityConfigs.SSL_CLIENT_AUTH_CONFIG
  val SslPrincipalMappingRulesProp = BrokerSecurityConfigs.SSL_PRINCIPAL_MAPPING_RULES_CONFIG

  /** ********* SASL Configuration ****************/
  val SaslMechanismInterBrokerProtocolProp = "sasl.mechanism.inter.broker.protocol"
  val SaslJaasConfigProp = SaslConfigs.SASL_JAAS_CONFIG
  val SaslEnabledMechanismsProp = BrokerSecurityConfigs.SASL_ENABLED_MECHANISMS_CONFIG
  val SaslServerCallbackHandlerClassProp = BrokerSecurityConfigs.SASL_SERVER_CALLBACK_HANDLER_CLASS
  val SaslClientCallbackHandlerClassProp = SaslConfigs.SASL_CLIENT_CALLBACK_HANDLER_CLASS
  val SaslLoginClassProp = SaslConfigs.SASL_LOGIN_CLASS
  val SaslLoginCallbackHandlerClassProp = SaslConfigs.SASL_LOGIN_CALLBACK_HANDLER_CLASS
  val SaslKerberosServiceNameProp = SaslConfigs.SASL_KERBEROS_SERVICE_NAME
  val SaslKerberosKinitCmdProp = SaslConfigs.SASL_KERBEROS_KINIT_CMD
  val SaslKerberosTicketRenewWindowFactorProp = SaslConfigs.SASL_KERBEROS_TICKET_RENEW_WINDOW_FACTOR
  val SaslKerberosTicketRenewJitterProp = SaslConfigs.SASL_KERBEROS_TICKET_RENEW_JITTER
  val SaslKerberosMinTimeBeforeReloginProp = SaslConfigs.SASL_KERBEROS_MIN_TIME_BEFORE_RELOGIN
  val SaslKerberosPrincipalToLocalRulesProp = BrokerSecurityConfigs.SASL_KERBEROS_PRINCIPAL_TO_LOCAL_RULES_CONFIG
  val SaslLoginRefreshWindowFactorProp = SaslConfigs.SASL_LOGIN_REFRESH_WINDOW_FACTOR
  val SaslLoginRefreshWindowJitterProp = SaslConfigs.SASL_LOGIN_REFRESH_WINDOW_JITTER
  val SaslLoginRefreshMinPeriodSecondsProp = SaslConfigs.SASL_LOGIN_REFRESH_MIN_PERIOD_SECONDS
  val SaslLoginRefreshBufferSecondsProp = SaslConfigs.SASL_LOGIN_REFRESH_BUFFER_SECONDS

  /** ********* Delegation Token Configuration ****************/
  val DelegationTokenMasterKeyProp = "delegation.token.master.key"
  val DelegationTokenMaxLifeTimeProp = "delegation.token.max.lifetime.ms"
  val DelegationTokenExpiryTimeMsProp = "delegation.token.expiry.time.ms"
  val DelegationTokenExpiryCheckIntervalMsProp = "delegation.token.expiry.check.interval.ms"

  /** ********* Password encryption configuration for dynamic configs *********/
  val PasswordEncoderSecretProp = "password.encoder.secret"
  val PasswordEncoderOldSecretProp = "password.encoder.old.secret"
  val PasswordEncoderKeyFactoryAlgorithmProp = "password.encoder.keyfactory.algorithm"
  val PasswordEncoderCipherAlgorithmProp = "password.encoder.cipher.algorithm"
  val PasswordEncoderKeyLengthProp =  "password.encoder.key.length"
  val PasswordEncoderIterationsProp =  "password.encoder.iterations"

  /* Documentation */
  /** ********* Zookeeper Configuration ***********/
  val ZkConnectDoc = "Specifies the ZooKeeper connection string in the form <code>hostname:port</code> where host and port are the " +
  "host and port of a ZooKeeper server. To allow connecting through other ZooKeeper nodes when that ZooKeeper machine is " +
  "down you can also specify multiple hosts in the form <code>hostname1:port1,hostname2:port2,hostname3:port3</code>.\n" +
  "The server can also have a ZooKeeper chroot path as part of its ZooKeeper connection string which puts its data under some path in the global ZooKeeper namespace. " +
  "For example to give a chroot path of <code>/chroot/path</code> you would give the connection string as <code>hostname1:port1,hostname2:port2,hostname3:port3/chroot/path</code>."
  val ZkSessionTimeoutMsDoc = "Zookeeper session timeout"
  val ZkConnectionTimeoutMsDoc = "The max time that the client waits to establish a connection to zookeeper. If not set, the value in " + ZkSessionTimeoutMsProp + " is used"
  val ZkSyncTimeMsDoc = "How far a ZK follower can be behind a ZK leader"
  val ZkEnableSecureAclsDoc = "Set client to use secure ACLs"
  val ZkMaxInFlightRequestsDoc = "The maximum number of unacknowledged requests the client will send to Zookeeper before blocking."
  /** ********* General Configuration ***********/
  val BrokerIdGenerationEnableDoc = s"Enable automatic broker id generation on the server. When enabled the value configured for $MaxReservedBrokerIdProp should be reviewed."
  val MaxReservedBrokerIdDoc = "Max number that can be used for a broker.id"
  val BrokerIdDoc = "The broker id for this server. If unset, a unique broker id will be generated." +
  "To avoid conflicts between zookeeper generated broker id's and user configured broker id's, generated broker ids " +
  "start from " + MaxReservedBrokerIdProp + " + 1."
  val MessageMaxBytesDoc = TopicConfig.MAX_MESSAGE_BYTES_DOC +
    s"<p>This can be set per topic with the topic level <code>${TopicConfig.MAX_MESSAGE_BYTES_CONFIG}</code> config.</p>"
  val NumNetworkThreadsDoc = "The number of threads that the server uses for receiving requests from the network and sending responses to the network"
  val NumIoThreadsDoc = "The number of threads that the server uses for processing requests, which may include disk I/O"
  val NumReplicaAlterLogDirsThreadsDoc = "The number of threads that can move replicas between log directories, which may include disk I/O"
  val BackgroundThreadsDoc = "The number of threads to use for various background processing tasks"
  val QueuedMaxRequestsDoc = "The number of queued requests allowed for data-plane, before blocking the network threads"
  val QueuedMaxRequestBytesDoc = "The number of queued bytes allowed before no more requests are read"
  val RequestTimeoutMsDoc = CommonClientConfigs.REQUEST_TIMEOUT_MS_DOC
  /************* Authorizer Configuration ***********/
  val AuthorizerClassNameDoc = "The authorizer class that should be used for authorization"
  /** ********* Socket Server Configuration ***********/
  val PortDoc = "DEPRECATED: only used when <code>listeners</code> is not set. " +
  "Use <code>listeners</code> instead. \n" +
  "the port to listen and accept connections on"
  val HostNameDoc = "DEPRECATED: only used when <code>listeners</code> is not set. " +
  "Use <code>listeners</code> instead. \n" +
  "hostname of broker. If this is set, it will only bind to this address. If this is not set, it will bind to all interfaces"
  val ListenersDoc = "Listener List - Comma-separated list of URIs we will listen on and the listener names." +
  s" If the listener name is not a security protocol, $ListenerSecurityProtocolMapProp must also be set.\n" +
  " Specify hostname as 0.0.0.0 to bind to all interfaces.\n" +
  " Leave hostname empty to bind to default interface.\n" +
  " Examples of legal listener lists:\n" +
  " PLAINTEXT://myhost:9092,SSL://:9091\n" +
  " CLIENT://0.0.0.0:9092,REPLICATION://localhost:9093\n"
  val AdvertisedHostNameDoc = "DEPRECATED: only used when <code>advertised.listeners</code> or <code>listeners</code> are not set. " +
  "Use <code>advertised.listeners</code> instead. \n" +
  "Hostname to publish to ZooKeeper for clients to use. In IaaS environments, this may " +
  "need to be different from the interface to which the broker binds. If this is not set, " +
  "it will use the value for <code>host.name</code> if configured. Otherwise " +
  "it will use the value returned from java.net.InetAddress.getCanonicalHostName()."
  val AdvertisedPortDoc = "DEPRECATED: only used when <code>advertised.listeners</code> or <code>listeners</code> are not set. " +
  "Use <code>advertised.listeners</code> instead. \n" +
  "The port to publish to ZooKeeper for clients to use. In IaaS environments, this may " +
  "need to be different from the port to which the broker binds. If this is not set, " +
  "it will publish the same port that the broker binds to."
  val AdvertisedListenersDoc = "Listeners to publish to ZooKeeper for clients to use, if different than the <code>listeners</code> config property." +
  " In IaaS environments, this may need to be different from the interface to which the broker binds." +
  " If this is not set, the value for <code>listeners</code> will be used." +
  " Unlike <code>listeners</code> it is not valid to advertise the 0.0.0.0 meta-address."
  val ListenerSecurityProtocolMapDoc = "Map between listener names and security protocols. This must be defined for " +
    "the same security protocol to be usable in more than one port or IP. For example, internal and " +
    "external traffic can be separated even if SSL is required for both. Concretely, the user could define listeners " +
    "with names INTERNAL and EXTERNAL and this property as: `INTERNAL:SSL,EXTERNAL:SSL`. As shown, key and value are " +
    "separated by a colon and map entries are separated by commas. Each listener name should only appear once in the map. " +
    "Different security (SSL and SASL) settings can be configured for each listener by adding a normalised " +
    "prefix (the listener name is lowercased) to the config name. For example, to set a different keystore for the " +
    "INTERNAL listener, a config with name <code>listener.name.internal.ssl.keystore.location</code> would be set. " +
    "If the config for the listener name is not set, the config will fallback to the generic config (i.e. <code>ssl.keystore.location</code>). "
  val controlPlaneListenerNameDoc = "Name of listener used for communication between controller and brokers. " +
    s"Broker will use the $ControlPlaneListenerNameProp to locate the endpoint in $ListenersProp list, to listen for connections from the controller. " +
    "For example, if a broker's config is :\n" +
    "listeners = INTERNAL://192.1.1.8:9092, EXTERNAL://10.1.1.5:9093, CONTROLLER://192.1.1.8:9094\n" +
    "listener.security.protocol.map = INTERNAL:PLAINTEXT, EXTERNAL:SSL, CONTROLLER:SSL\n" +
    "control.plane.listener.name = CONTROLLER\n" +
    "On startup, the broker will start listening on \"192.1.1.8:9094\" with security protocol \"SSL\".\n" +
    s"On controller side, when it discovers a broker's published endpoints through zookeeper, it will use the $ControlPlaneListenerNameProp " +
    "to find the endpoint, which it will use to establish connection to the broker.\n" +
    "For example, if the broker's published endpoints on zookeeper are :\n" +
    "\"endpoints\" : [\"INTERNAL://broker1.example.com:9092\",\"EXTERNAL://broker1.example.com:9093\",\"CONTROLLER://broker1.example.com:9094\"]\n" +
    " and the controller's config is :\n" +
    "listener.security.protocol.map = INTERNAL:PLAINTEXT, EXTERNAL:SSL, CONTROLLER:SSL\n" +
    "control.plane.listener.name = CONTROLLER\n" +
    "then controller will use \"broker1.example.com:9094\" with security protocol \"SSL\" to connect to the broker.\n" +
    "If not explicitly configured, the default value will be null and there will be no dedicated endpoints for controller connections."

  val SocketSendBufferBytesDoc = "The SO_SNDBUF buffer of the socket server sockets. If the value is -1, the OS default will be used."
  val SocketReceiveBufferBytesDoc = "The SO_RCVBUF buffer of the socket server sockets. If the value is -1, the OS default will be used."
  val SocketRequestMaxBytesDoc = "The maximum number of bytes in a socket request"
  val MaxConnectionsPerIpDoc = "The maximum number of connections we allow from each ip address. This can be set to 0 if there are overrides " +
    s"configured using $MaxConnectionsPerIpOverridesProp property. New connections from the ip address are dropped if the limit is reached."
  val MaxConnectionsPerIpOverridesDoc = "A comma-separated list of per-ip or hostname overrides to the default maximum number of connections. " +
    "An example value is \"hostName:100,127.0.0.1:200\""
  val MaxConnectionsDoc = "The maximum number of connections we allow in the broker at any time. This limit is applied in addition " +
    s"to any per-ip limits configured using $MaxConnectionsPerIpProp. Listener-level limits may also be configured by prefixing the " +
    s"config name with the listener prefix, for example, <code>listener.name.internal.$MaxConnectionsProp</code>. Broker-wide limit " +
    "should be configured based on broker capacity while listener limits should be configured based on application requirements. " +
    "New connections are blocked if either the listener or broker limit is reached. Connections on the inter-broker listener are " +
    "permitted even if broker-wide limit is reached. The least recently used connection on another listener will be closed in this case."
  val ConnectionsMaxIdleMsDoc = "Idle connections timeout: the server socket processor threads close the connections that idle more than this"
  val FailedAuthenticationDelayMsDoc = "Connection close delay on failed authentication: this is the time (in milliseconds) by which connection close will be delayed on authentication failure. " +
    s"This must be configured to be less than $ConnectionsMaxIdleMsProp to prevent connection timeout."
  /************* Rack Configuration **************/
  val RackDoc = "Rack of the broker. This will be used in rack aware replication assignment for fault tolerance. Examples: `RACK1`, `us-east-1d`"
  /** ********* Log Configuration ***********/
  val NumPartitionsDoc = "The default number of log partitions per topic"
  val LogDirDoc = "The directory in which the log data is kept (supplemental for " + LogDirsProp + " property)"
  val LogDirsDoc = "The directories in which the log data is kept. If not set, the value in " + LogDirProp + " is used"
  val LogSegmentBytesDoc = "The maximum size of a single log file"
  val MinTopicSegmentBytesDoc = "The minimum value for segment.bytes. When someone sets topic configuration segment." +
    "bytes to a value lower than this, Kafka throws an error INVALID VALUE."
  val MinTopicSegmentMsDoc = "The minimum value for segment.ms. When someone sets topic configuration segment." +
    "ms to a value lower than this, Kafka throws an error INVALID VALUE."
  val LogRollTimeMillisDoc = "The maximum time before a new log segment is rolled out (in milliseconds). If not set, the value in " + LogRollTimeHoursProp + " is used"
  val LogRollTimeHoursDoc = "The maximum time before a new log segment is rolled out (in hours), secondary to " + LogRollTimeMillisProp + " property"

  val LogRollTimeJitterMillisDoc = "The maximum jitter to subtract from logRollTimeMillis (in milliseconds). If not set, the value in " + LogRollTimeJitterHoursProp + " is used"
  val LogRollTimeJitterHoursDoc = "The maximum jitter to subtract from logRollTimeMillis (in hours), secondary to " + LogRollTimeJitterMillisProp + " property"

  val LogRetentionTimeMillisDoc = "The number of milliseconds to keep a log file before deleting it (in milliseconds), If not set, the value in " + LogRetentionTimeMinutesProp + " is used"
  val LogRetentionTimeMinsDoc = "The number of minutes to keep a log file before deleting it (in minutes), secondary to " + LogRetentionTimeMillisProp + " property. If not set, the value in " + LogRetentionTimeHoursProp + " is used"
  val LogRetentionTimeHoursDoc = "The number of hours to keep a log file before deleting it (in hours), tertiary to " + LogRetentionTimeMillisProp + " property"

  val LogRetentionBytesDoc = "The maximum size of the log before deleting it"
  val LogCleanupIntervalMsDoc = "The frequency in milliseconds that the log cleaner checks whether any log is eligible for deletion"
  val LogCleanupPolicyDoc = "The default cleanup policy for segments beyond the retention window. A comma separated list of valid policies. Valid policies are: \"delete\" and \"compact\""
  val LogCleanerThreadsDoc = "The number of background threads to use for log cleaning"
  val LogCleanerIoMaxBytesPerSecondDoc = "The log cleaner will be throttled so that the sum of its read and write i/o will be less than this value on average"
  val LogCleanerDedupeBufferSizeDoc = "The total memory used for log deduplication across all cleaner threads"
  val LogCleanerIoBufferSizeDoc = "The total memory used for log cleaner I/O buffers across all cleaner threads"
  val LogCleanerDedupeBufferLoadFactorDoc = "Log cleaner dedupe buffer load factor. The percentage full the dedupe buffer can become. A higher value " +
  "will allow more log to be cleaned at once but will lead to more hash collisions"
  val LogCleanerBackoffMsDoc = "The amount of time to sleep when there are no logs to clean"
  val LogCleanerMinCleanRatioDoc = "The minimum ratio of dirty log to total log for a log to eligible for cleaning"
  val LogCleanerEnableDoc = "Enable the log cleaner process to run on the server. Should be enabled if using any topics with a cleanup.policy=compact including the internal offsets topic. If disabled those topics will not be compacted and continually grow in size."
  val LogCleanerDeleteRetentionMsDoc = "How long are delete records retained?"
  val LogCleanerMinCompactionLagMsDoc = "The minimum time a message will remain uncompacted in the log. Only applicable for logs that are being compacted."
  val LogIndexSizeMaxBytesDoc = "The maximum size in bytes of the offset index"
  val LogIndexIntervalBytesDoc = "The interval with which we add an entry to the offset index"
  val LogFlushIntervalMessagesDoc = "The number of messages accumulated on a log partition before messages are flushed to disk "
  val LogDeleteDelayMsDoc = "The amount of time to wait before deleting a file from the filesystem"
  val LogFlushSchedulerIntervalMsDoc = "The frequency in ms that the log flusher checks whether any log needs to be flushed to disk"
  val LogFlushIntervalMsDoc = "The maximum time in ms that a message in any topic is kept in memory before flushed to disk. If not set, the value in " + LogFlushSchedulerIntervalMsProp + " is used"
  val LogFlushOffsetCheckpointIntervalMsDoc = "The frequency with which we update the persistent record of the last flush which acts as the log recovery point"
  val LogFlushStartOffsetCheckpointIntervalMsDoc = "The frequency with which we update the persistent record of log start offset"
  val LogPreAllocateEnableDoc = "Should pre allocate file when create new segment? If you are using Kafka on Windows, you probably need to set it to true."
  val LogMessageFormatVersionDoc = "Specify the message format version the broker will use to append messages to the logs. The value should be a valid ApiVersion. " +
    "Some examples are: 0.8.2, 0.9.0.0, 0.10.0, check ApiVersion for more details. By setting a particular message format version, the " +
    "user is certifying that all the existing messages on disk are smaller or equal than the specified version. Setting this value incorrectly " +
    "will cause consumers with older versions to break as they will receive messages with a format that they don't understand."

  val LogMessageTimestampTypeDoc = "Define whether the timestamp in the message is message create time or log append time. The value should be either " +
    "`CreateTime` or `LogAppendTime`"

  val LogMessageTimestampDifferenceMaxMsDoc = "The maximum difference allowed between the timestamp when a broker receives " +
    "a message and the timestamp specified in the message. If log.message.timestamp.type=CreateTime, a message will be rejected " +
    "if the difference in timestamp exceeds this threshold. This configuration is ignored if log.message.timestamp.type=LogAppendTime." +
    "The maximum timestamp difference allowed should be no greater than log.retention.ms to avoid unnecessarily frequent log rolling."
  val NumRecoveryThreadsPerDataDirDoc = "The number of threads per data directory to be used for log recovery at startup and flushing at shutdown"
  val AutoCreateTopicsEnableDoc = "Enable auto creation of topic on the server"
  val MinInSyncReplicasDoc = "When a producer sets acks to \"all\" (or \"-1\"), " +
    "min.insync.replicas specifies the minimum number of replicas that must acknowledge " +
    "a write for the write to be considered successful. If this minimum cannot be met, " +
    "then the producer will raise an exception (either NotEnoughReplicas or " +
    "NotEnoughReplicasAfterAppend).<br>When used together, min.insync.replicas and acks " +
    "allow you to enforce greater durability guarantees. A typical scenario would be to " +
    "create a topic with a replication factor of 3, set min.insync.replicas to 2, and " +
    "produce with acks of \"all\". This will ensure that the producer raises an exception " +
    "if a majority of replicas do not receive a write."

  val CreateTopicPolicyClassNameDoc = "The create topic policy class that should be used for validation. The class should " +
    "implement the <code>org.apache.kafka.server.policy.CreateTopicPolicy</code> interface."
  val AlterConfigPolicyClassNameDoc = "The alter configs policy class that should be used for validation. The class should " +
    "implement the <code>org.apache.kafka.server.policy.AlterConfigPolicy</code> interface."
  val LogMessageDownConversionEnableDoc = TopicConfig.MESSAGE_DOWNCONVERSION_ENABLE_DOC;

  /** ********* Replication configuration ***********/
  val ControllerSocketTimeoutMsDoc = "The socket timeout for controller-to-broker channels"
  val ControllerMessageQueueSizeDoc = "The buffer size for controller-to-broker-channels"
  val DefaultReplicationFactorDoc = "default replication factors for automatically created topics"
  val ReplicaLagTimeMaxMsDoc = "If a follower hasn't sent any fetch requests or hasn't consumed up to the leaders log end offset for at least this time," +
  " the leader will remove the follower from isr"
  val ReplicaSocketTimeoutMsDoc = "The socket timeout for network requests. Its value should be at least replica.fetch.wait.max.ms"
  val ReplicaSocketReceiveBufferBytesDoc = "The socket receive buffer for network requests"
  val ReplicaFetchMaxBytesDoc = "The number of bytes of messages to attempt to fetch for each partition. This is not an absolute maximum, " +
    "if the first record batch in the first non-empty partition of the fetch is larger than this value, the record batch will still be returned " +
    "to ensure that progress can be made. The maximum record batch size accepted by the broker is defined via " +
    "<code>message.max.bytes</code> (broker config) or <code>max.message.bytes</code> (topic config)."
  val ReplicaFetchWaitMaxMsDoc = "max wait time for each fetcher request issued by follower replicas. This value should always be less than the " +
  "replica.lag.time.max.ms at all times to prevent frequent shrinking of ISR for low throughput topics"
  val ReplicaFetchMinBytesDoc = "Minimum bytes expected for each fetch response. If not enough bytes, wait up to replicaMaxWaitTimeMs"
  val ReplicaFetchResponseMaxBytesDoc = "Maximum bytes expected for the entire fetch response. Records are fetched in batches, " +
    "and if the first record batch in the first non-empty partition of the fetch is larger than this value, the record batch " +
    "will still be returned to ensure that progress can be made. As such, this is not an absolute maximum. The maximum " +
    "record batch size accepted by the broker is defined via <code>message.max.bytes</code> (broker config) or " +
    "<code>max.message.bytes</code> (topic config)."
  val NumReplicaFetchersDoc = "Number of fetcher threads used to replicate messages from a source broker. " +
  "Increasing this value can increase the degree of I/O parallelism in the follower broker."
  val ReplicaFetchBackoffMsDoc = "The amount of time to sleep when fetch partition error occurs."
  val ReplicaHighWatermarkCheckpointIntervalMsDoc = "The frequency with which the high watermark is saved out to disk"
  val FetchPurgatoryPurgeIntervalRequestsDoc = "The purge interval (in number of requests) of the fetch request purgatory"
  val ProducerPurgatoryPurgeIntervalRequestsDoc = "The purge interval (in number of requests) of the producer request purgatory"
  val DeleteRecordsPurgatoryPurgeIntervalRequestsDoc = "The purge interval (in number of requests) of the delete records request purgatory"
  val AutoLeaderRebalanceEnableDoc = "Enables auto leader balancing. A background thread checks and triggers leader balance if required at regular intervals"
  val LeaderImbalancePerBrokerPercentageDoc = "The ratio of leader imbalance allowed per broker. The controller would trigger a leader balance if it goes above this value per broker. The value is specified in percentage."
  val LeaderImbalanceCheckIntervalSecondsDoc = "The frequency with which the partition rebalance check is triggered by the controller"
  val UncleanLeaderElectionEnableDoc = "Indicates whether to enable replicas not in the ISR set to be elected as leader as a last resort, even though doing so may result in data loss"
  val InterBrokerSecurityProtocolDoc = "Security protocol used to communicate between brokers. Valid values are: " +
    s"${SecurityProtocol.names.asScala.mkString(", ")}. It is an error to set this and $InterBrokerListenerNameProp " +
    "properties at the same time."
  val InterBrokerProtocolVersionDoc = "Specify which version of the inter-broker protocol will be used.\n" +
  " This is typically bumped after all brokers were upgraded to a new version.\n" +
  " Example of some valid values are: 0.8.0, 0.8.1, 0.8.1.1, 0.8.2, 0.8.2.0, 0.8.2.1, 0.9.0.0, 0.9.0.1 Check ApiVersion for the full list."
  val InterBrokerListenerNameDoc = s"Name of listener used for communication between brokers. If this is unset, the listener name is defined by $InterBrokerSecurityProtocolProp. " +
    s"It is an error to set this and $InterBrokerSecurityProtocolProp properties at the same time."
  /** ********* Controlled shutdown configuration ***********/
  val ControlledShutdownMaxRetriesDoc = "Controlled shutdown can fail for multiple reasons. This determines the number of retries when such failure happens"
  val ControlledShutdownRetryBackoffMsDoc = "Before each retry, the system needs time to recover from the state that caused the previous failure (Controller fail over, replica lag etc). This config determines the amount of time to wait before retrying."
  val ControlledShutdownEnableDoc = "Enable controlled shutdown of the server"
  /** ********* Group coordinator configuration ***********/
  val GroupMinSessionTimeoutMsDoc = "The minimum allowed session timeout for registered consumers. Shorter timeouts result in quicker failure detection at the cost of more frequent consumer heartbeating, which can overwhelm broker resources."
  val GroupMaxSessionTimeoutMsDoc = "The maximum allowed session timeout for registered consumers. Longer timeouts give consumers more time to process messages in between heartbeats at the cost of a longer time to detect failures."
  val GroupInitialRebalanceDelayMsDoc = "The amount of time the group coordinator will wait for more consumers to join a new group before performing the first rebalance. A longer delay means potentially fewer rebalances, but increases the time until processing begins."
  val GroupMaxSizeDoc = "The maximum number of consumers that a single consumer group can accommodate."
  /** ********* Offset management configuration ***********/
  val OffsetMetadataMaxSizeDoc = "The maximum size for a metadata entry associated with an offset commit"
  val OffsetsLoadBufferSizeDoc = "Batch size for reading from the offsets segments when loading offsets into the cache (soft-limit, overridden if records are too large)."
  val OffsetsTopicReplicationFactorDoc = "The replication factor for the offsets topic (set higher to ensure availability). " +
  "Internal topic creation will fail until the cluster size meets this replication factor requirement."
  val OffsetsTopicPartitionsDoc = "The number of partitions for the offset commit topic (should not change after deployment)"
  val OffsetsTopicSegmentBytesDoc = "The offsets topic segment bytes should be kept relatively small in order to facilitate faster log compaction and cache loads"
  val OffsetsTopicCompressionCodecDoc = "Compression codec for the offsets topic - compression may be used to achieve \"atomic\" commits"
  val OffsetsRetentionMinutesDoc = "After a consumer group loses all its consumers (i.e. becomes empty) its offsets will be kept for this retention period before getting discarded. " +
    "For standalone consumers (using manual assignment), offsets will be expired after the time of last commit plus this retention period."
  val OffsetsRetentionCheckIntervalMsDoc = "Frequency at which to check for stale offsets"
  val OffsetCommitTimeoutMsDoc = "Offset commit will be delayed until all replicas for the offsets topic receive the commit " +
  "or this timeout is reached. This is similar to the producer request timeout."
  val OffsetCommitRequiredAcksDoc = "The required acks before the commit can be accepted. In general, the default (-1) should not be overridden"
  /** ********* Transaction management configuration ***********/
  val TransactionalIdExpirationMsDoc = "The maximum amount of time in ms that the transaction coordinator will wait before proactively expire a producer's transactional id without receiving any transaction status updates from it."
  val TransactionsMaxTimeoutMsDoc = "The maximum allowed timeout for transactions. " +
    "If a client’s requested transaction time exceed this, then the broker will return an error in InitProducerIdRequest. This prevents a client from too large of a timeout, which can stall consumers reading from topics included in the transaction."
  val TransactionsTopicMinISRDoc = "Overridden " + MinInSyncReplicasProp + " config for the transaction topic."
  val TransactionsLoadBufferSizeDoc = "Batch size for reading from the transaction log segments when loading producer ids and transactions into the cache (soft-limit, overridden if records are too large)."
  val TransactionsTopicReplicationFactorDoc = "The replication factor for the transaction topic (set higher to ensure availability). " +
    "Internal topic creation will fail until the cluster size meets this replication factor requirement."
  val TransactionsTopicPartitionsDoc = "The number of partitions for the transaction topic (should not change after deployment)."
  val TransactionsTopicSegmentBytesDoc = "The transaction topic segment bytes should be kept relatively small in order to facilitate faster log compaction and cache loads"
  val TransactionsAbortTimedOutTransactionsIntervalMsDoc = "The interval at which to rollback transactions that have timed out"
  val TransactionsRemoveExpiredTransactionsIntervalMsDoc = "The interval at which to remove transactions that have expired due to <code>transactional.id.expiration.ms<code> passing"

  /** ********* Fetch Session Configuration **************/
  val MaxIncrementalFetchSessionCacheSlotsDoc = "The maximum number of incremental fetch sessions that we will maintain."

  /** ********* Quota Configuration ***********/
  val ProducerQuotaBytesPerSecondDefaultDoc = "DEPRECATED: Used only when dynamic default quotas are not configured for <user>, <client-id> or <user, client-id> in Zookeeper. " +
  "Any producer distinguished by clientId will get throttled if it produces more bytes than this value per-second"
  val ConsumerQuotaBytesPerSecondDefaultDoc = "DEPRECATED: Used only when dynamic default quotas are not configured for <user, <client-id> or <user, client-id> in Zookeeper. " +
  "Any consumer distinguished by clientId/consumer group will get throttled if it fetches more bytes than this value per-second"
  val NumQuotaSamplesDoc = "The number of samples to retain in memory for client quotas"
  val NumReplicationQuotaSamplesDoc = "The number of samples to retain in memory for replication quotas"
  val NumAlterLogDirsReplicationQuotaSamplesDoc = "The number of samples to retain in memory for alter log dirs replication quotas"
  val QuotaWindowSizeSecondsDoc = "The time span of each sample for client quotas"
  val ReplicationQuotaWindowSizeSecondsDoc = "The time span of each sample for replication quotas"
  val AlterLogDirsReplicationQuotaWindowSizeSecondsDoc = "The time span of each sample for alter log dirs replication quotas"
  val ClientQuotaCallbackClassDoc = "The fully qualified name of a class that implements the ClientQuotaCallback interface, " +
    "which is used to determine quota limits applied to client requests. By default, <user, client-id>, <user> or <client-id> " +
    "quotas stored in ZooKeeper are applied. For any given request, the most specific quota that matches the user principal " +
    "of the session and the client-id of the request is applied."
  /** ********* Transaction Configuration ***********/
  val TransactionIdExpirationMsDoc = "The maximum time of inactivity before a transactional id is expired by the " +
    "transaction coordinator. Note that this also influences producer id expiration: Producer ids are guaranteed to expire " +
    "after expiration of this timeout from the last write by the producer id (they may expire sooner if the last write " +
    "from the producer id is deleted due to the topic's retention settings)."

  val DeleteTopicEnableDoc = "Enables delete topic. Delete topic through the admin tool will have no effect if this config is turned off"
  val CompressionTypeDoc = "Specify the final compression type for a given topic. This configuration accepts the standard compression codecs " +
  "('gzip', 'snappy', 'lz4', 'zstd'). It additionally accepts 'uncompressed' which is equivalent to no compression; and " +
  "'producer' which means retain the original compression codec set by the producer."

  /** ********* Kafka Metrics Configuration ***********/
  val MetricSampleWindowMsDoc = CommonClientConfigs.METRICS_SAMPLE_WINDOW_MS_DOC
  val MetricNumSamplesDoc = CommonClientConfigs.METRICS_NUM_SAMPLES_DOC
  val MetricReporterClassesDoc = CommonClientConfigs.METRIC_REPORTER_CLASSES_DOC
  val MetricRecordingLevelDoc = CommonClientConfigs.METRICS_RECORDING_LEVEL_DOC


  /** ********* Kafka Yammer Metrics Reporter Configuration ***********/
  val KafkaMetricsReporterClassesDoc = "A list of classes to use as Yammer metrics custom reporters." +
    " The reporters should implement <code>kafka.metrics.KafkaMetricsReporter</code> trait. If a client wants" +
    " to expose JMX operations on a custom reporter, the custom reporter needs to additionally implement an MBean" +
    " trait that extends <code>kafka.metrics.KafkaMetricsReporterMBean</code> trait so that the registered MBean is compliant with" +
    " the standard MBean convention."

  val KafkaMetricsPollingIntervalSecondsDoc = s"The metrics polling interval (in seconds) which can be used" +
    s" in $KafkaMetricsReporterClassesProp implementations."

  /** ******** Common Security Configuration *************/
  val PrincipalBuilderClassDoc = BrokerSecurityConfigs.PRINCIPAL_BUILDER_CLASS_DOC
  val ConnectionsMaxReauthMsDoc = BrokerSecurityConfigs.CONNECTIONS_MAX_REAUTH_MS_DOC

  /** ********* SSL Configuration ****************/
  val SslProtocolDoc = SslConfigs.SSL_PROTOCOL_DOC
  val SslProviderDoc = SslConfigs.SSL_PROVIDER_DOC
  val SslCipherSuitesDoc = SslConfigs.SSL_CIPHER_SUITES_DOC
  val SslEnabledProtocolsDoc = SslConfigs.SSL_ENABLED_PROTOCOLS_DOC
  val SslKeystoreTypeDoc = SslConfigs.SSL_KEYSTORE_TYPE_DOC
  val SslKeystoreLocationDoc = SslConfigs.SSL_KEYSTORE_LOCATION_DOC
  val SslKeystorePasswordDoc = SslConfigs.SSL_KEYSTORE_PASSWORD_DOC
  val SslKeyPasswordDoc = SslConfigs.SSL_KEY_PASSWORD_DOC
  val SslTruststoreTypeDoc = SslConfigs.SSL_TRUSTSTORE_TYPE_DOC
  val SslTruststorePasswordDoc = SslConfigs.SSL_TRUSTSTORE_PASSWORD_DOC
  val SslTruststoreLocationDoc = SslConfigs.SSL_TRUSTSTORE_LOCATION_DOC
  val SslKeyManagerAlgorithmDoc = SslConfigs.SSL_KEYMANAGER_ALGORITHM_DOC
  val SslTrustManagerAlgorithmDoc = SslConfigs.SSL_TRUSTMANAGER_ALGORITHM_DOC
  val SslEndpointIdentificationAlgorithmDoc = SslConfigs.SSL_ENDPOINT_IDENTIFICATION_ALGORITHM_DOC
  val SslSecureRandomImplementationDoc = SslConfigs.SSL_SECURE_RANDOM_IMPLEMENTATION_DOC
  val SslClientAuthDoc = BrokerSecurityConfigs.SSL_CLIENT_AUTH_DOC
  val SslPrincipalMappingRulesDoc = BrokerSecurityConfigs.SSL_PRINCIPAL_MAPPING_RULES_DOC

  /** ********* Sasl Configuration ****************/
  val SaslMechanismInterBrokerProtocolDoc = "SASL mechanism used for inter-broker communication. Default is GSSAPI."
  val SaslJaasConfigDoc = SaslConfigs.SASL_JAAS_CONFIG_DOC
  val SaslEnabledMechanismsDoc = BrokerSecurityConfigs.SASL_ENABLED_MECHANISMS_DOC
  val SaslServerCallbackHandlerClassDoc = BrokerSecurityConfigs.SASL_SERVER_CALLBACK_HANDLER_CLASS_DOC
  val SaslClientCallbackHandlerClassDoc = SaslConfigs.SASL_CLIENT_CALLBACK_HANDLER_CLASS_DOC
  val SaslLoginClassDoc = SaslConfigs.SASL_LOGIN_CLASS_DOC
  val SaslLoginCallbackHandlerClassDoc = SaslConfigs.SASL_LOGIN_CALLBACK_HANDLER_CLASS_DOC
  val SaslKerberosServiceNameDoc = SaslConfigs.SASL_KERBEROS_SERVICE_NAME_DOC
  val SaslKerberosKinitCmdDoc = SaslConfigs.SASL_KERBEROS_KINIT_CMD_DOC
  val SaslKerberosTicketRenewWindowFactorDoc = SaslConfigs.SASL_KERBEROS_TICKET_RENEW_WINDOW_FACTOR_DOC
  val SaslKerberosTicketRenewJitterDoc = SaslConfigs.SASL_KERBEROS_TICKET_RENEW_JITTER_DOC
  val SaslKerberosMinTimeBeforeReloginDoc = SaslConfigs.SASL_KERBEROS_MIN_TIME_BEFORE_RELOGIN_DOC
  val SaslKerberosPrincipalToLocalRulesDoc = BrokerSecurityConfigs.SASL_KERBEROS_PRINCIPAL_TO_LOCAL_RULES_DOC
  val SaslLoginRefreshWindowFactorDoc = SaslConfigs.SASL_LOGIN_REFRESH_WINDOW_FACTOR_DOC
  val SaslLoginRefreshWindowJitterDoc = SaslConfigs.SASL_LOGIN_REFRESH_WINDOW_JITTER_DOC
  val SaslLoginRefreshMinPeriodSecondsDoc = SaslConfigs.SASL_LOGIN_REFRESH_MIN_PERIOD_SECONDS_DOC
  val SaslLoginRefreshBufferSecondsDoc = SaslConfigs.SASL_LOGIN_REFRESH_BUFFER_SECONDS_DOC

  /** ********* Delegation Token Configuration ****************/
  val DelegationTokenMasterKeyDoc = "Master/secret key to generate and verify delegation tokens. Same key must be configured across all the brokers. " +
    " If the key is not set or set to empty string, brokers will disable the delegation token support."
  val DelegationTokenMaxLifeTimeDoc = "The token has a maximum lifetime beyond which it cannot be renewed anymore. Default value 7 days."
  val DelegationTokenExpiryTimeMsDoc = "The token validity time in miliseconds before the token needs to be renewed. Default value 1 day."
  val DelegationTokenExpiryCheckIntervalDoc = "Scan interval to remove expired delegation tokens."

  /** ********* Password encryption configuration for dynamic configs *********/
  val PasswordEncoderSecretDoc = "The secret used for encoding dynamically configured passwords for this broker."
  val PasswordEncoderOldSecretDoc = "The old secret that was used for encoding dynamically configured passwords. " +
    "This is required only when the secret is updated. If specified, all dynamically encoded passwords are " +
    s"decoded using this old secret and re-encoded using $PasswordEncoderSecretProp when broker starts up."
  val PasswordEncoderKeyFactoryAlgorithmDoc = "The SecretKeyFactory algorithm used for encoding dynamically configured passwords. " +
    "Default is PBKDF2WithHmacSHA512 if available and PBKDF2WithHmacSHA1 otherwise."
  val PasswordEncoderCipherAlgorithmDoc = "The Cipher algorithm used for encoding dynamically configured passwords."
  val PasswordEncoderKeyLengthDoc =  "The key length used for encoding dynamically configured passwords."
  val PasswordEncoderIterationsDoc =  "The iteration count used for encoding dynamically configured passwords."

  private val configDef = {
    import ConfigDef.Importance._
    import ConfigDef.Range._
    import ConfigDef.Type._
    import ConfigDef.ValidString._

    new ConfigDef()

      /** ********* Zookeeper Configuration ***********/
      .define(ZkConnectProp, STRING, HIGH, ZkConnectDoc)
      .define(ZkSessionTimeoutMsProp, INT, Defaults.ZkSessionTimeoutMs, HIGH, ZkSessionTimeoutMsDoc)
      .define(ZkConnectionTimeoutMsProp, INT, null, HIGH, ZkConnectionTimeoutMsDoc)
      .define(ZkSyncTimeMsProp, INT, Defaults.ZkSyncTimeMs, LOW, ZkSyncTimeMsDoc)
      .define(ZkEnableSecureAclsProp, BOOLEAN, Defaults.ZkEnableSecureAcls, HIGH, ZkEnableSecureAclsDoc)
      .define(ZkMaxInFlightRequestsProp, INT, Defaults.ZkMaxInFlightRequests, atLeast(1), HIGH, ZkMaxInFlightRequestsDoc)

      /** ********* General Configuration ***********/
      .define(BrokerIdGenerationEnableProp, BOOLEAN, Defaults.BrokerIdGenerationEnable, MEDIUM, BrokerIdGenerationEnableDoc)
      .define(MaxReservedBrokerIdProp, INT, Defaults.MaxReservedBrokerId, atLeast(0), MEDIUM, MaxReservedBrokerIdDoc)
      .define(BrokerIdProp, INT, Defaults.BrokerId, HIGH, BrokerIdDoc)
      .define(MessageMaxBytesProp, INT, Defaults.MessageMaxBytes, atLeast(0), HIGH, MessageMaxBytesDoc)
      .define(NumNetworkThreadsProp, INT, Defaults.NumNetworkThreads, atLeast(1), HIGH, NumNetworkThreadsDoc)
      .define(NumIoThreadsProp, INT, Defaults.NumIoThreads, atLeast(1), HIGH, NumIoThreadsDoc)
      .define(NumReplicaAlterLogDirsThreadsProp, INT, null, HIGH, NumReplicaAlterLogDirsThreadsDoc)
      .define(BackgroundThreadsProp, INT, Defaults.BackgroundThreads, atLeast(1), HIGH, BackgroundThreadsDoc)
      .define(QueuedMaxRequestsProp, INT, Defaults.QueuedMaxRequests, atLeast(1), HIGH, QueuedMaxRequestsDoc)
      .define(QueuedMaxBytesProp, LONG, Defaults.QueuedMaxRequestBytes, MEDIUM, QueuedMaxRequestBytesDoc)
      .define(RequestTimeoutMsProp, INT, Defaults.RequestTimeoutMs, HIGH, RequestTimeoutMsDoc)

      /************* Authorizer Configuration ***********/
      .define(AuthorizerClassNameProp, STRING, Defaults.AuthorizerClassName, LOW, AuthorizerClassNameDoc)

      /** ********* Socket Server Configuration ***********/
      .define(PortProp, INT, Defaults.Port, HIGH, PortDoc)
      .define(HostNameProp, STRING, Defaults.HostName, HIGH, HostNameDoc)
      .define(ListenersProp, STRING, null, HIGH, ListenersDoc)
      .define(AdvertisedHostNameProp, STRING, null, HIGH, AdvertisedHostNameDoc)
      .define(AdvertisedPortProp, INT, null, HIGH, AdvertisedPortDoc)
      .define(AdvertisedListenersProp, STRING, null, HIGH, AdvertisedListenersDoc)
      .define(ListenerSecurityProtocolMapProp, STRING, Defaults.ListenerSecurityProtocolMap, LOW, ListenerSecurityProtocolMapDoc)
      .define(ControlPlaneListenerNameProp, STRING, null, HIGH, controlPlaneListenerNameDoc)
      .define(SocketSendBufferBytesProp, INT, Defaults.SocketSendBufferBytes, HIGH, SocketSendBufferBytesDoc)
      .define(SocketReceiveBufferBytesProp, INT, Defaults.SocketReceiveBufferBytes, HIGH, SocketReceiveBufferBytesDoc)
      .define(SocketRequestMaxBytesProp, INT, Defaults.SocketRequestMaxBytes, atLeast(1), HIGH, SocketRequestMaxBytesDoc)
      .define(MaxConnectionsPerIpProp, INT, Defaults.MaxConnectionsPerIp, atLeast(0), MEDIUM, MaxConnectionsPerIpDoc)
      .define(MaxConnectionsPerIpOverridesProp, STRING, Defaults.MaxConnectionsPerIpOverrides, MEDIUM, MaxConnectionsPerIpOverridesDoc)
      .define(MaxConnectionsProp, INT, Defaults.MaxConnections, atLeast(0), MEDIUM, MaxConnectionsDoc)
      .define(ConnectionsMaxIdleMsProp, LONG, Defaults.ConnectionsMaxIdleMs, MEDIUM, ConnectionsMaxIdleMsDoc)
      .define(FailedAuthenticationDelayMsProp, INT, Defaults.FailedAuthenticationDelayMs, atLeast(0), LOW, FailedAuthenticationDelayMsDoc)

      /************ Rack Configuration ******************/
      .define(RackProp, STRING, null, MEDIUM, RackDoc)

      /** ********* Log Configuration ***********/
      .define(NumPartitionsProp, INT, Defaults.NumPartitions, atLeast(1), MEDIUM, NumPartitionsDoc)
      .define(LogDirProp, STRING, Defaults.LogDir, HIGH, LogDirDoc)
      .define(LogDirsProp, STRING, null, HIGH, LogDirsDoc)
      .define(MinTopicSegmentBytesProp, INT, Defaults.LogSegmentBytes, atLeast(LegacyRecord.RECORD_OVERHEAD_V0), HIGH, MinTopicSegmentBytesDoc)
      .define(LogSegmentBytesProp, INT, Defaults.LogSegmentBytes, atLeast(LegacyRecord.RECORD_OVERHEAD_V0), HIGH, LogSegmentBytesDoc)

      .define(MinTopicSegmentMsProp, LONG, null, HIGH, MinTopicSegmentMsDoc)
      .define(LogRollTimeMillisProp, LONG, null, HIGH, LogRollTimeMillisDoc)
      .define(LogRollTimeHoursProp, INT, Defaults.LogRollHours, atLeast(1), HIGH, LogRollTimeHoursDoc)

      .define(LogRollTimeJitterMillisProp, LONG, null, HIGH, LogRollTimeJitterMillisDoc)
      .define(LogRollTimeJitterHoursProp, INT, Defaults.LogRollJitterHours, atLeast(0), HIGH, LogRollTimeJitterHoursDoc)

      .define(LogRetentionTimeMillisProp, LONG, null, HIGH, LogRetentionTimeMillisDoc)
      .define(LogRetentionTimeMinutesProp, INT, null, HIGH, LogRetentionTimeMinsDoc)
      .define(LogRetentionTimeHoursProp, INT, Defaults.LogRetentionHours, HIGH, LogRetentionTimeHoursDoc)

      .define(LogRetentionBytesProp, LONG, Defaults.LogRetentionBytes, HIGH, LogRetentionBytesDoc)
      .define(LogCleanupIntervalMsProp, LONG, Defaults.LogCleanupIntervalMs, atLeast(1), MEDIUM, LogCleanupIntervalMsDoc)
      .define(LogCleanupPolicyProp, LIST, Defaults.LogCleanupPolicy, ValidList.in(Defaults.Compact, Defaults.Delete), MEDIUM, LogCleanupPolicyDoc)
      .define(LogCleanerThreadsProp, INT, Defaults.LogCleanerThreads, atLeast(0), MEDIUM, LogCleanerThreadsDoc)
      .define(LogCleanerIoMaxBytesPerSecondProp, DOUBLE, Defaults.LogCleanerIoMaxBytesPerSecond, MEDIUM, LogCleanerIoMaxBytesPerSecondDoc)
      .define(LogCleanerDedupeBufferSizeProp, LONG, Defaults.LogCleanerDedupeBufferSize, MEDIUM, LogCleanerDedupeBufferSizeDoc)
      .define(LogCleanerIoBufferSizeProp, INT, Defaults.LogCleanerIoBufferSize, atLeast(0), MEDIUM, LogCleanerIoBufferSizeDoc)
      .define(LogCleanerDedupeBufferLoadFactorProp, DOUBLE, Defaults.LogCleanerDedupeBufferLoadFactor, MEDIUM, LogCleanerDedupeBufferLoadFactorDoc)
      .define(LogCleanerBackoffMsProp, LONG, Defaults.LogCleanerBackoffMs, atLeast(0), MEDIUM, LogCleanerBackoffMsDoc)
      .define(LogCleanerMinCleanRatioProp, DOUBLE, Defaults.LogCleanerMinCleanRatio, MEDIUM, LogCleanerMinCleanRatioDoc)
      .define(LogCleanerEnableProp, BOOLEAN, Defaults.LogCleanerEnable, MEDIUM, LogCleanerEnableDoc)
      .define(LogCleanerDeleteRetentionMsProp, LONG, Defaults.LogCleanerDeleteRetentionMs, MEDIUM, LogCleanerDeleteRetentionMsDoc)
      .define(LogCleanerMinCompactionLagMsProp, LONG, Defaults.LogCleanerMinCompactionLagMs, MEDIUM, LogCleanerMinCompactionLagMsDoc)
      .define(LogIndexSizeMaxBytesProp, INT, Defaults.LogIndexSizeMaxBytes, atLeast(4), MEDIUM, LogIndexSizeMaxBytesDoc)
      .define(LogIndexIntervalBytesProp, INT, Defaults.LogIndexIntervalBytes, atLeast(0), MEDIUM, LogIndexIntervalBytesDoc)
      .define(LogFlushIntervalMessagesProp, LONG, Defaults.LogFlushIntervalMessages, atLeast(1), HIGH, LogFlushIntervalMessagesDoc)
      .define(LogDeleteDelayMsProp, LONG, Defaults.LogDeleteDelayMs, atLeast(0), HIGH, LogDeleteDelayMsDoc)
      .define(LogFlushSchedulerIntervalMsProp, LONG, Defaults.LogFlushSchedulerIntervalMs, HIGH, LogFlushSchedulerIntervalMsDoc)
      .define(LogFlushIntervalMsProp, LONG, null, HIGH, LogFlushIntervalMsDoc)
      .define(LogFlushOffsetCheckpointIntervalMsProp, INT, Defaults.LogFlushOffsetCheckpointIntervalMs, atLeast(0), HIGH, LogFlushOffsetCheckpointIntervalMsDoc)
      .define(LogFlushStartOffsetCheckpointIntervalMsProp, INT, Defaults.LogFlushStartOffsetCheckpointIntervalMs, atLeast(0), HIGH, LogFlushStartOffsetCheckpointIntervalMsDoc)
      .define(LogPreAllocateProp, BOOLEAN, Defaults.LogPreAllocateEnable, MEDIUM, LogPreAllocateEnableDoc)
      .define(NumRecoveryThreadsPerDataDirProp, INT, Defaults.NumRecoveryThreadsPerDataDir, atLeast(1), HIGH, NumRecoveryThreadsPerDataDirDoc)
      .define(AutoCreateTopicsEnableProp, BOOLEAN, Defaults.AutoCreateTopicsEnable, HIGH, AutoCreateTopicsEnableDoc)
      .define(MinInSyncReplicasProp, INT, Defaults.MinInSyncReplicas, atLeast(1), HIGH, MinInSyncReplicasDoc)
      .define(LogMessageFormatVersionProp, STRING, Defaults.LogMessageFormatVersion, ApiVersionValidator, MEDIUM, LogMessageFormatVersionDoc)
      .define(LogMessageTimestampTypeProp, STRING, Defaults.LogMessageTimestampType, in("CreateTime", "LogAppendTime"), MEDIUM, LogMessageTimestampTypeDoc)
      .define(LogMessageTimestampDifferenceMaxMsProp, LONG, Defaults.LogMessageTimestampDifferenceMaxMs, MEDIUM, LogMessageTimestampDifferenceMaxMsDoc)
      .define(CreateTopicPolicyClassNameProp, CLASS, null, LOW, CreateTopicPolicyClassNameDoc)
      .define(AlterConfigPolicyClassNameProp, CLASS, null, LOW, AlterConfigPolicyClassNameDoc)
      .define(LogMessageDownConversionEnableProp, BOOLEAN, Defaults.MessageDownConversionEnable, LOW, LogMessageDownConversionEnableDoc)

      /** ********* Replication configuration ***********/
      .define(ControllerSocketTimeoutMsProp, INT, Defaults.ControllerSocketTimeoutMs, MEDIUM, ControllerSocketTimeoutMsDoc)
      .define(DefaultReplicationFactorProp, INT, Defaults.DefaultReplicationFactor, MEDIUM, DefaultReplicationFactorDoc)
      .define(ReplicaLagTimeMaxMsProp, LONG, Defaults.ReplicaLagTimeMaxMs, HIGH, ReplicaLagTimeMaxMsDoc)
      .define(ReplicaSocketTimeoutMsProp, INT, Defaults.ReplicaSocketTimeoutMs, HIGH, ReplicaSocketTimeoutMsDoc)
      .define(ReplicaSocketReceiveBufferBytesProp, INT, Defaults.ReplicaSocketReceiveBufferBytes, HIGH, ReplicaSocketReceiveBufferBytesDoc)
      .define(ReplicaFetchMaxBytesProp, INT, Defaults.ReplicaFetchMaxBytes, atLeast(0), MEDIUM, ReplicaFetchMaxBytesDoc)
      .define(ReplicaFetchWaitMaxMsProp, INT, Defaults.ReplicaFetchWaitMaxMs, HIGH, ReplicaFetchWaitMaxMsDoc)
      .define(ReplicaFetchBackoffMsProp, INT, Defaults.ReplicaFetchBackoffMs, atLeast(0), MEDIUM, ReplicaFetchBackoffMsDoc)
      .define(ReplicaFetchMinBytesProp, INT, Defaults.ReplicaFetchMinBytes, HIGH, ReplicaFetchMinBytesDoc)
      .define(ReplicaFetchResponseMaxBytesProp, INT, Defaults.ReplicaFetchResponseMaxBytes, atLeast(0), MEDIUM, ReplicaFetchResponseMaxBytesDoc)
      .define(NumReplicaFetchersProp, INT, Defaults.NumReplicaFetchers, HIGH, NumReplicaFetchersDoc)
      .define(ReplicaHighWatermarkCheckpointIntervalMsProp, LONG, Defaults.ReplicaHighWatermarkCheckpointIntervalMs, HIGH, ReplicaHighWatermarkCheckpointIntervalMsDoc)
      .define(FetchPurgatoryPurgeIntervalRequestsProp, INT, Defaults.FetchPurgatoryPurgeIntervalRequests, MEDIUM, FetchPurgatoryPurgeIntervalRequestsDoc)
      .define(ProducerPurgatoryPurgeIntervalRequestsProp, INT, Defaults.ProducerPurgatoryPurgeIntervalRequests, MEDIUM, ProducerPurgatoryPurgeIntervalRequestsDoc)
      .define(DeleteRecordsPurgatoryPurgeIntervalRequestsProp, INT, Defaults.DeleteRecordsPurgatoryPurgeIntervalRequests, MEDIUM, DeleteRecordsPurgatoryPurgeIntervalRequestsDoc)
      .define(AutoLeaderRebalanceEnableProp, BOOLEAN, Defaults.AutoLeaderRebalanceEnable, HIGH, AutoLeaderRebalanceEnableDoc)
      .define(LeaderImbalancePerBrokerPercentageProp, INT, Defaults.LeaderImbalancePerBrokerPercentage, HIGH, LeaderImbalancePerBrokerPercentageDoc)
      .define(LeaderImbalanceCheckIntervalSecondsProp, LONG, Defaults.LeaderImbalanceCheckIntervalSeconds, HIGH, LeaderImbalanceCheckIntervalSecondsDoc)
      .define(UncleanLeaderElectionEnableProp, BOOLEAN, Defaults.UncleanLeaderElectionEnable, HIGH, UncleanLeaderElectionEnableDoc)
      .define(InterBrokerSecurityProtocolProp, STRING, Defaults.InterBrokerSecurityProtocol, MEDIUM, InterBrokerSecurityProtocolDoc)
      .define(InterBrokerProtocolVersionProp, STRING, Defaults.InterBrokerProtocolVersion, ApiVersionValidator, MEDIUM, InterBrokerProtocolVersionDoc)
      .define(InterBrokerListenerNameProp, STRING, null, MEDIUM, InterBrokerListenerNameDoc)

      /** ********* Controlled shutdown configuration ***********/
      .define(ControlledShutdownMaxRetriesProp, INT, Defaults.ControlledShutdownMaxRetries, MEDIUM, ControlledShutdownMaxRetriesDoc)
      .define(ControlledShutdownRetryBackoffMsProp, LONG, Defaults.ControlledShutdownRetryBackoffMs, MEDIUM, ControlledShutdownRetryBackoffMsDoc)
      .define(ControlledShutdownEnableProp, BOOLEAN, Defaults.ControlledShutdownEnable, MEDIUM, ControlledShutdownEnableDoc)

      /** ********* Group coordinator configuration ***********/
      .define(GroupMinSessionTimeoutMsProp, INT, Defaults.GroupMinSessionTimeoutMs, MEDIUM, GroupMinSessionTimeoutMsDoc)
      .define(GroupMaxSessionTimeoutMsProp, INT, Defaults.GroupMaxSessionTimeoutMs, MEDIUM, GroupMaxSessionTimeoutMsDoc)
      .define(GroupInitialRebalanceDelayMsProp, INT, Defaults.GroupInitialRebalanceDelayMs, MEDIUM, GroupInitialRebalanceDelayMsDoc)
      .define(GroupMaxSizeProp, INT, Defaults.GroupMaxSize, atLeast(1), MEDIUM, GroupMaxSizeDoc)

      /** ********* Offset management configuration ***********/
      .define(OffsetMetadataMaxSizeProp, INT, Defaults.OffsetMetadataMaxSize, HIGH, OffsetMetadataMaxSizeDoc)
      .define(OffsetsLoadBufferSizeProp, INT, Defaults.OffsetsLoadBufferSize, atLeast(1), HIGH, OffsetsLoadBufferSizeDoc)
      .define(OffsetsTopicReplicationFactorProp, SHORT, Defaults.OffsetsTopicReplicationFactor, atLeast(1), HIGH, OffsetsTopicReplicationFactorDoc)
      .define(OffsetsTopicPartitionsProp, INT, Defaults.OffsetsTopicPartitions, atLeast(1), HIGH, OffsetsTopicPartitionsDoc)
      .define(OffsetsTopicSegmentBytesProp, INT, Defaults.OffsetsTopicSegmentBytes, atLeast(1), HIGH, OffsetsTopicSegmentBytesDoc)
      .define(OffsetsTopicCompressionCodecProp, INT, Defaults.OffsetsTopicCompressionCodec, HIGH, OffsetsTopicCompressionCodecDoc)
      .define(OffsetsRetentionMinutesProp, INT, Defaults.OffsetsRetentionMinutes, atLeast(1), HIGH, OffsetsRetentionMinutesDoc)
      .define(OffsetsRetentionCheckIntervalMsProp, LONG, Defaults.OffsetsRetentionCheckIntervalMs, atLeast(1), HIGH, OffsetsRetentionCheckIntervalMsDoc)
      .define(OffsetCommitTimeoutMsProp, INT, Defaults.OffsetCommitTimeoutMs, atLeast(1), HIGH, OffsetCommitTimeoutMsDoc)
      .define(OffsetCommitRequiredAcksProp, SHORT, Defaults.OffsetCommitRequiredAcks, HIGH, OffsetCommitRequiredAcksDoc)
      .define(DeleteTopicEnableProp, BOOLEAN, Defaults.DeleteTopicEnable, HIGH, DeleteTopicEnableDoc)
      .define(CompressionTypeProp, STRING, Defaults.CompressionType, HIGH, CompressionTypeDoc)

      /** ********* Transaction management configuration ***********/
      .define(TransactionalIdExpirationMsProp, INT, Defaults.TransactionalIdExpirationMs, atLeast(1), HIGH, TransactionalIdExpirationMsDoc)
      .define(TransactionsMaxTimeoutMsProp, INT, Defaults.TransactionsMaxTimeoutMs, atLeast(1), HIGH, TransactionsMaxTimeoutMsDoc)
      .define(TransactionsTopicMinISRProp, INT, Defaults.TransactionsTopicMinISR, atLeast(1), HIGH, TransactionsTopicMinISRDoc)
      .define(TransactionsLoadBufferSizeProp, INT, Defaults.TransactionsLoadBufferSize, atLeast(1), HIGH, TransactionsLoadBufferSizeDoc)
      .define(TransactionsTopicReplicationFactorProp, SHORT, Defaults.TransactionsTopicReplicationFactor, atLeast(1), HIGH, TransactionsTopicReplicationFactorDoc)
      .define(TransactionsTopicPartitionsProp, INT, Defaults.TransactionsTopicPartitions, atLeast(1), HIGH, TransactionsTopicPartitionsDoc)
      .define(TransactionsTopicSegmentBytesProp, INT, Defaults.TransactionsTopicSegmentBytes, atLeast(1), HIGH, TransactionsTopicSegmentBytesDoc)
      .define(TransactionsAbortTimedOutTransactionCleanupIntervalMsProp, INT, Defaults.TransactionsAbortTimedOutTransactionsCleanupIntervalMS, atLeast(1), LOW, TransactionsAbortTimedOutTransactionsIntervalMsDoc)
      .define(TransactionsRemoveExpiredTransactionalIdCleanupIntervalMsProp, INT, Defaults.TransactionsRemoveExpiredTransactionsCleanupIntervalMS, atLeast(1), LOW, TransactionsRemoveExpiredTransactionsIntervalMsDoc)

    /** ********* Fetch Session Configuration **************/
      .define(MaxIncrementalFetchSessionCacheSlots, INT, Defaults.MaxIncrementalFetchSessionCacheSlots, atLeast(0), MEDIUM, MaxIncrementalFetchSessionCacheSlotsDoc)

      /** ********* Kafka Metrics Configuration ***********/
      .define(MetricNumSamplesProp, INT, Defaults.MetricNumSamples, atLeast(1), LOW, MetricNumSamplesDoc)
      .define(MetricSampleWindowMsProp, LONG, Defaults.MetricSampleWindowMs, atLeast(1), LOW, MetricSampleWindowMsDoc)
      .define(MetricReporterClassesProp, LIST, Defaults.MetricReporterClasses, LOW, MetricReporterClassesDoc)
      .define(MetricRecordingLevelProp, STRING, Defaults.MetricRecordingLevel, LOW, MetricRecordingLevelDoc)

      /** ********* Kafka Yammer Metrics Reporter Configuration for docs ***********/
      .define(KafkaMetricsReporterClassesProp, LIST, Defaults.KafkaMetricReporterClasses, LOW, KafkaMetricsReporterClassesDoc)
      .define(KafkaMetricsPollingIntervalSecondsProp, INT, Defaults.KafkaMetricsPollingIntervalSeconds, atLeast(1), LOW, KafkaMetricsPollingIntervalSecondsDoc)

      /** ********* Quota configuration ***********/
      .define(ProducerQuotaBytesPerSecondDefaultProp, LONG, Defaults.ProducerQuotaBytesPerSecondDefault, atLeast(1), HIGH, ProducerQuotaBytesPerSecondDefaultDoc)
      .define(ConsumerQuotaBytesPerSecondDefaultProp, LONG, Defaults.ConsumerQuotaBytesPerSecondDefault, atLeast(1), HIGH, ConsumerQuotaBytesPerSecondDefaultDoc)
      .define(NumQuotaSamplesProp, INT, Defaults.NumQuotaSamples, atLeast(1), LOW, NumQuotaSamplesDoc)
      .define(NumReplicationQuotaSamplesProp, INT, Defaults.NumReplicationQuotaSamples, atLeast(1), LOW, NumReplicationQuotaSamplesDoc)
      .define(NumAlterLogDirsReplicationQuotaSamplesProp, INT, Defaults.NumAlterLogDirsReplicationQuotaSamples, atLeast(1), LOW, NumAlterLogDirsReplicationQuotaSamplesDoc)
      .define(QuotaWindowSizeSecondsProp, INT, Defaults.QuotaWindowSizeSeconds, atLeast(1), LOW, QuotaWindowSizeSecondsDoc)
      .define(ReplicationQuotaWindowSizeSecondsProp, INT, Defaults.ReplicationQuotaWindowSizeSeconds, atLeast(1), LOW, ReplicationQuotaWindowSizeSecondsDoc)
      .define(AlterLogDirsReplicationQuotaWindowSizeSecondsProp, INT, Defaults.AlterLogDirsReplicationQuotaWindowSizeSeconds, atLeast(1), LOW, AlterLogDirsReplicationQuotaWindowSizeSecondsDoc)
      .define(ClientQuotaCallbackClassProp, CLASS, null, LOW, ClientQuotaCallbackClassDoc)

      /** ********* General Security Configuration ****************/
      .define(ConnectionsMaxReauthMsProp, LONG, Defaults.ConnectionsMaxReauthMsDefault, MEDIUM, ConnectionsMaxReauthMsDoc)

      /** ********* SSL Configuration ****************/
      .define(PrincipalBuilderClassProp, CLASS, null, MEDIUM, PrincipalBuilderClassDoc)
      .define(SslProtocolProp, STRING, Defaults.SslProtocol, MEDIUM, SslProtocolDoc)
      .define(SslProviderProp, STRING, null, MEDIUM, SslProviderDoc)
      .define(SslEnabledProtocolsProp, LIST, Defaults.SslEnabledProtocols, MEDIUM, SslEnabledProtocolsDoc)
      .define(SslKeystoreTypeProp, STRING, Defaults.SslKeystoreType, MEDIUM, SslKeystoreTypeDoc)
      .define(SslKeystoreLocationProp, STRING, null, MEDIUM, SslKeystoreLocationDoc)
      .define(SslKeystorePasswordProp, PASSWORD, null, MEDIUM, SslKeystorePasswordDoc)
      .define(SslKeyPasswordProp, PASSWORD, null, MEDIUM, SslKeyPasswordDoc)
      .define(SslTruststoreTypeProp, STRING, Defaults.SslTruststoreType, MEDIUM, SslTruststoreTypeDoc)
      .define(SslTruststoreLocationProp, STRING, null, MEDIUM, SslTruststoreLocationDoc)
      .define(SslTruststorePasswordProp, PASSWORD, null, MEDIUM, SslTruststorePasswordDoc)
      .define(SslKeyManagerAlgorithmProp, STRING, Defaults.SslKeyManagerAlgorithm, MEDIUM, SslKeyManagerAlgorithmDoc)
      .define(SslTrustManagerAlgorithmProp, STRING, Defaults.SslTrustManagerAlgorithm, MEDIUM, SslTrustManagerAlgorithmDoc)
      .define(SslEndpointIdentificationAlgorithmProp, STRING, Defaults.SslEndpointIdentificationAlgorithm, LOW, SslEndpointIdentificationAlgorithmDoc)
      .define(SslSecureRandomImplementationProp, STRING, null, LOW, SslSecureRandomImplementationDoc)
      .define(SslClientAuthProp, STRING, Defaults.SslClientAuth, in(Defaults.SslClientAuthRequired, Defaults.SslClientAuthRequested, Defaults.SslClientAuthNone), MEDIUM, SslClientAuthDoc)
      .define(SslCipherSuitesProp, LIST, Collections.emptyList(), MEDIUM, SslCipherSuitesDoc)
      .define(SslPrincipalMappingRulesProp, LIST, Defaults.SslPrincipalMappingRules, LOW, SslPrincipalMappingRulesDoc)

      /** ********* Sasl Configuration ****************/
      .define(SaslMechanismInterBrokerProtocolProp, STRING, Defaults.SaslMechanismInterBrokerProtocol, MEDIUM, SaslMechanismInterBrokerProtocolDoc)
      .define(SaslJaasConfigProp, PASSWORD, null, MEDIUM, SaslJaasConfigDoc)
      .define(SaslEnabledMechanismsProp, LIST, Defaults.SaslEnabledMechanisms, MEDIUM, SaslEnabledMechanismsDoc)
      .define(SaslServerCallbackHandlerClassProp, CLASS, null, MEDIUM, SaslServerCallbackHandlerClassDoc)
      .define(SaslClientCallbackHandlerClassProp, CLASS, null, MEDIUM, SaslClientCallbackHandlerClassDoc)
      .define(SaslLoginClassProp, CLASS, null, MEDIUM, SaslLoginClassDoc)
      .define(SaslLoginCallbackHandlerClassProp, CLASS, null, MEDIUM, SaslLoginCallbackHandlerClassDoc)
      .define(SaslKerberosServiceNameProp, STRING, null, MEDIUM, SaslKerberosServiceNameDoc)
      .define(SaslKerberosKinitCmdProp, STRING, Defaults.SaslKerberosKinitCmd, MEDIUM, SaslKerberosKinitCmdDoc)
      .define(SaslKerberosTicketRenewWindowFactorProp, DOUBLE, Defaults.SaslKerberosTicketRenewWindowFactor, MEDIUM, SaslKerberosTicketRenewWindowFactorDoc)
      .define(SaslKerberosTicketRenewJitterProp, DOUBLE, Defaults.SaslKerberosTicketRenewJitter, MEDIUM, SaslKerberosTicketRenewJitterDoc)
      .define(SaslKerberosMinTimeBeforeReloginProp, LONG, Defaults.SaslKerberosMinTimeBeforeRelogin, MEDIUM, SaslKerberosMinTimeBeforeReloginDoc)
      .define(SaslKerberosPrincipalToLocalRulesProp, LIST, Defaults.SaslKerberosPrincipalToLocalRules, MEDIUM, SaslKerberosPrincipalToLocalRulesDoc)
      .define(SaslLoginRefreshWindowFactorProp, DOUBLE, Defaults.SaslLoginRefreshWindowFactor, MEDIUM, SaslLoginRefreshWindowFactorDoc)
      .define(SaslLoginRefreshWindowJitterProp, DOUBLE, Defaults.SaslLoginRefreshWindowJitter, MEDIUM, SaslLoginRefreshWindowJitterDoc)
      .define(SaslLoginRefreshMinPeriodSecondsProp, SHORT, Defaults.SaslLoginRefreshMinPeriodSeconds, MEDIUM, SaslLoginRefreshMinPeriodSecondsDoc)
      .define(SaslLoginRefreshBufferSecondsProp, SHORT, Defaults.SaslLoginRefreshBufferSeconds, MEDIUM, SaslLoginRefreshBufferSecondsDoc)
      /** ********* Delegation Token Configuration ****************/
      .define(DelegationTokenMasterKeyProp, PASSWORD, null, MEDIUM, DelegationTokenMasterKeyDoc)
      .define(DelegationTokenMaxLifeTimeProp, LONG, Defaults.DelegationTokenMaxLifeTimeMsDefault, atLeast(1), MEDIUM, DelegationTokenMaxLifeTimeDoc)
      .define(DelegationTokenExpiryTimeMsProp, LONG, Defaults.DelegationTokenExpiryTimeMsDefault, atLeast(1), MEDIUM, DelegationTokenExpiryTimeMsDoc)
      .define(DelegationTokenExpiryCheckIntervalMsProp, LONG, Defaults.DelegationTokenExpiryCheckIntervalMsDefault, atLeast(1), LOW, DelegationTokenExpiryCheckIntervalDoc)

      /** ********* Password encryption configuration for dynamic configs *********/
      .define(PasswordEncoderSecretProp, PASSWORD, null, MEDIUM, PasswordEncoderSecretDoc)
      .define(PasswordEncoderOldSecretProp, PASSWORD, null, MEDIUM, PasswordEncoderOldSecretDoc)
      .define(PasswordEncoderKeyFactoryAlgorithmProp, STRING, null, LOW, PasswordEncoderKeyFactoryAlgorithmDoc)
      .define(PasswordEncoderCipherAlgorithmProp, STRING, Defaults.PasswordEncoderCipherAlgorithm, LOW, PasswordEncoderCipherAlgorithmDoc)
      .define(PasswordEncoderKeyLengthProp, INT, Defaults.PasswordEncoderKeyLength, atLeast(8), LOW, PasswordEncoderKeyLengthDoc)
      .define(PasswordEncoderIterationsProp, INT, Defaults.PasswordEncoderIterations, atLeast(1024), LOW, PasswordEncoderIterationsDoc)
  }

  def configNames() = configDef.names().asScala.toList.sorted
  private[server] def defaultValues: Map[String, _] = configDef.defaultValues.asScala
  private[server] def configKeys: Map[String, ConfigKey] = configDef.configKeys.asScala

  def fromProps(props: Properties): KafkaConfig =
    fromProps(props, true)

  def fromProps(props: Properties, doLog: Boolean): KafkaConfig =
    new KafkaConfig(props, doLog)

  def fromProps(defaults: Properties, overrides: Properties): KafkaConfig =
    fromProps(defaults, overrides, true)

  def fromProps(defaults: Properties, overrides: Properties, doLog: Boolean): KafkaConfig = {
    val props = new Properties()
    props ++= defaults
    props ++= overrides
    fromProps(props, doLog)
  }

  def apply(props: java.util.Map[_, _]): KafkaConfig = new KafkaConfig(props, true)

}

class KafkaConfig(val props: java.util.Map[_, _], doLog: Boolean, dynamicConfigOverride: Option[DynamicBrokerConfig])
  extends AbstractConfig(KafkaConfig.configDef, props, doLog) {

  def this(props: java.util.Map[_, _]) = this(props, true, None)
  def this(props: java.util.Map[_, _], doLog: Boolean) = this(props, doLog, None)
  // Cache the current config to avoid acquiring read lock to access from dynamicConfig
  @volatile private var currentConfig = this
  private[server] val dynamicConfig = dynamicConfigOverride.getOrElse(new DynamicBrokerConfig(this))

  private[server] def updateCurrentConfig(newConfig: KafkaConfig): Unit = {
    this.currentConfig = newConfig
  }

  override def originals: util.Map[String, AnyRef] =
    if (this eq currentConfig) super.originals else currentConfig.originals
  override def values: util.Map[String, _] =
    if (this eq currentConfig) super.values else currentConfig.values
  override def originalsStrings: util.Map[String, String] =
    if (this eq currentConfig) super.originalsStrings else currentConfig.originalsStrings
  override def originalsWithPrefix(prefix: String): util.Map[String, AnyRef] =
    if (this eq currentConfig) super.originalsWithPrefix(prefix) else currentConfig.originalsWithPrefix(prefix)
  override def valuesWithPrefixOverride(prefix: String): util.Map[String, AnyRef] =
    if (this eq currentConfig) super.valuesWithPrefixOverride(prefix) else currentConfig.valuesWithPrefixOverride(prefix)
  override def get(key: String): AnyRef =
    if (this eq currentConfig) super.get(key) else currentConfig.get(key)

  //  During dynamic update, we use the values from this config, these are only used in DynamicBrokerConfig
  private[server] def originalsFromThisConfig: util.Map[String, AnyRef] = super.originals
  private[server] def valuesFromThisConfig: util.Map[String, _] = super.values
  private[server] def valuesFromThisConfigWithPrefixOverride(prefix: String): util.Map[String, AnyRef] =
    super.valuesWithPrefixOverride(prefix)

  /** ********* Zookeeper Configuration ***********/
  val zkConnect: String = getString(KafkaConfig.ZkConnectProp)
  val zkSessionTimeoutMs: Int = getInt(KafkaConfig.ZkSessionTimeoutMsProp)
  val zkConnectionTimeoutMs: Int =
    Option(getInt(KafkaConfig.ZkConnectionTimeoutMsProp)).map(_.toInt).getOrElse(getInt(KafkaConfig.ZkSessionTimeoutMsProp))
  val zkSyncTimeMs: Int = getInt(KafkaConfig.ZkSyncTimeMsProp)
  val zkEnableSecureAcls: Boolean = getBoolean(KafkaConfig.ZkEnableSecureAclsProp)
  val zkMaxInFlightRequests: Int = getInt(KafkaConfig.ZkMaxInFlightRequestsProp)
  /** ********* General Configuration ***********/
  val brokerIdGenerationEnable: Boolean = getBoolean(KafkaConfig.BrokerIdGenerationEnableProp)
  val maxReservedBrokerId: Int = getInt(KafkaConfig.MaxReservedBrokerIdProp)
  var brokerId: Int = getInt(KafkaConfig.BrokerIdProp)

  def numNetworkThreads = getInt(KafkaConfig.NumNetworkThreadsProp)
  def backgroundThreads = getInt(KafkaConfig.BackgroundThreadsProp)
  val queuedMaxRequests = getInt(KafkaConfig.QueuedMaxRequestsProp)
  val queuedMaxBytes = getLong(KafkaConfig.QueuedMaxBytesProp)
  def numIoThreads = getInt(KafkaConfig.NumIoThreadsProp)
  def messageMaxBytes = getInt(KafkaConfig.MessageMaxBytesProp)
  val requestTimeoutMs = getInt(KafkaConfig.RequestTimeoutMsProp)

  def getNumReplicaAlterLogDirsThreads: Int = {
    val numThreads: Integer = Option(getInt(KafkaConfig.NumReplicaAlterLogDirsThreadsProp)).getOrElse(logDirs.size)
    numThreads
  }

  /************* Authorizer Configuration ***********/
  val authorizerClassName: String = getString(KafkaConfig.AuthorizerClassNameProp)

  /** ********* Socket Server Configuration ***********/
  val hostName = getString(KafkaConfig.HostNameProp)
  val port = getInt(KafkaConfig.PortProp)
  val advertisedHostName = Option(getString(KafkaConfig.AdvertisedHostNameProp)).getOrElse(hostName)
  val advertisedPort: java.lang.Integer = Option(getInt(KafkaConfig.AdvertisedPortProp)).getOrElse(port)

  val socketSendBufferBytes = getInt(KafkaConfig.SocketSendBufferBytesProp)
  val socketReceiveBufferBytes = getInt(KafkaConfig.SocketReceiveBufferBytesProp)
  val socketRequestMaxBytes = getInt(KafkaConfig.SocketRequestMaxBytesProp)
  val maxConnectionsPerIp = getInt(KafkaConfig.MaxConnectionsPerIpProp)
  val maxConnectionsPerIpOverrides: Map[String, Int] =
    getMap(KafkaConfig.MaxConnectionsPerIpOverridesProp, getString(KafkaConfig.MaxConnectionsPerIpOverridesProp)).map { case (k, v) => (k, v.toInt)}
  def maxConnections = getInt(KafkaConfig.MaxConnectionsProp)
  val connectionsMaxIdleMs = getLong(KafkaConfig.ConnectionsMaxIdleMsProp)
  val failedAuthenticationDelayMs = getInt(KafkaConfig.FailedAuthenticationDelayMsProp)

  /***************** rack configuration **************/
  val rack = Option(getString(KafkaConfig.RackProp))

  /** ********* Log Configuration ***********/
  val autoCreateTopicsEnable = getBoolean(KafkaConfig.AutoCreateTopicsEnableProp)
  val numPartitions = getInt(KafkaConfig.NumPartitionsProp)
  val logDirs = CoreUtils.parseCsvList(Option(getString(KafkaConfig.LogDirsProp)).getOrElse(getString(KafkaConfig.LogDirProp)))
  def logSegmentBytes = getInt(KafkaConfig.LogSegmentBytesProp)
  val minTopicSegmentBytes = getInt(KafkaConfig.MinTopicSegmentBytesProp)
  val minTopicSegmentMs = getInt(KafkaConfig.MinTopicSegmentMsProp)
  def logFlushIntervalMessages = getLong(KafkaConfig.LogFlushIntervalMessagesProp)
  val logCleanerThreads = getInt(KafkaConfig.LogCleanerThreadsProp)
  def numRecoveryThreadsPerDataDir = getInt(KafkaConfig.NumRecoveryThreadsPerDataDirProp)
  val logFlushSchedulerIntervalMs = getLong(KafkaConfig.LogFlushSchedulerIntervalMsProp)
  val logFlushOffsetCheckpointIntervalMs = getInt(KafkaConfig.LogFlushOffsetCheckpointIntervalMsProp).toLong
  val logFlushStartOffsetCheckpointIntervalMs = getInt(KafkaConfig.LogFlushStartOffsetCheckpointIntervalMsProp).toLong
  val logCleanupIntervalMs = getLong(KafkaConfig.LogCleanupIntervalMsProp)
  def logCleanupPolicy = getList(KafkaConfig.LogCleanupPolicyProp)
  val offsetsRetentionMinutes = getInt(KafkaConfig.OffsetsRetentionMinutesProp)
  val offsetsRetentionCheckIntervalMs = getLong(KafkaConfig.OffsetsRetentionCheckIntervalMsProp)
  def logRetentionBytes = getLong(KafkaConfig.LogRetentionBytesProp)
  val logCleanerDedupeBufferSize = getLong(KafkaConfig.LogCleanerDedupeBufferSizeProp)
  val logCleanerDedupeBufferLoadFactor = getDouble(KafkaConfig.LogCleanerDedupeBufferLoadFactorProp)
  val logCleanerIoBufferSize = getInt(KafkaConfig.LogCleanerIoBufferSizeProp)
  val logCleanerIoMaxBytesPerSecond = getDouble(KafkaConfig.LogCleanerIoMaxBytesPerSecondProp)
  def logCleanerDeleteRetentionMs = getLong(KafkaConfig.LogCleanerDeleteRetentionMsProp)
  def logCleanerMinCompactionLagMs = getLong(KafkaConfig.LogCleanerMinCompactionLagMsProp)
  val logCleanerBackoffMs = getLong(KafkaConfig.LogCleanerBackoffMsProp)
  def logCleanerMinCleanRatio = getDouble(KafkaConfig.LogCleanerMinCleanRatioProp)
  val logCleanerEnable = getBoolean(KafkaConfig.LogCleanerEnableProp)
  def logIndexSizeMaxBytes = getInt(KafkaConfig.LogIndexSizeMaxBytesProp)
  def logIndexIntervalBytes = getInt(KafkaConfig.LogIndexIntervalBytesProp)
  def logDeleteDelayMs = getLong(KafkaConfig.LogDeleteDelayMsProp)
  def logRollTimeMillis: java.lang.Long = Option(getLong(KafkaConfig.LogRollTimeMillisProp)).getOrElse(60 * 60 * 1000L * getInt(KafkaConfig.LogRollTimeHoursProp))
  def logRollTimeJitterMillis: java.lang.Long = Option(getLong(KafkaConfig.LogRollTimeJitterMillisProp)).getOrElse(60 * 60 * 1000L * getInt(KafkaConfig.LogRollTimeJitterHoursProp))
  def logFlushIntervalMs: java.lang.Long = Option(getLong(KafkaConfig.LogFlushIntervalMsProp)).getOrElse(getLong(KafkaConfig.LogFlushSchedulerIntervalMsProp))
  def minInSyncReplicas = getInt(KafkaConfig.MinInSyncReplicasProp)
  def logPreAllocateEnable: java.lang.Boolean = getBoolean(KafkaConfig.LogPreAllocateProp)
  // We keep the user-provided String as `ApiVersion.apply` can choose a slightly different version (eg if `0.10.0`
  // is passed, `0.10.0-IV0` may be picked)
  val logMessageFormatVersionString = getString(KafkaConfig.LogMessageFormatVersionProp)
  val logMessageFormatVersion = ApiVersion(logMessageFormatVersionString)
  def logMessageTimestampType = TimestampType.forName(getString(KafkaConfig.LogMessageTimestampTypeProp))
  def logMessageTimestampDifferenceMaxMs: Long = getLong(KafkaConfig.LogMessageTimestampDifferenceMaxMsProp)
  def logMessageDownConversionEnable: Boolean = getBoolean(KafkaConfig.LogMessageDownConversionEnableProp)

  /** ********* Replication configuration ***********/
  val controllerSocketTimeoutMs: Int = getInt(KafkaConfig.ControllerSocketTimeoutMsProp)
  val defaultReplicationFactor: Int = getInt(KafkaConfig.DefaultReplicationFactorProp)
  val replicaLagTimeMaxMs = getLong(KafkaConfig.ReplicaLagTimeMaxMsProp)
  val replicaSocketTimeoutMs = getInt(KafkaConfig.ReplicaSocketTimeoutMsProp)
  val replicaSocketReceiveBufferBytes = getInt(KafkaConfig.ReplicaSocketReceiveBufferBytesProp)
  val replicaFetchMaxBytes = getInt(KafkaConfig.ReplicaFetchMaxBytesProp)
  val replicaFetchWaitMaxMs = getInt(KafkaConfig.ReplicaFetchWaitMaxMsProp)
  val replicaFetchMinBytes = getInt(KafkaConfig.ReplicaFetchMinBytesProp)
  val replicaFetchResponseMaxBytes = getInt(KafkaConfig.ReplicaFetchResponseMaxBytesProp)
  val replicaFetchBackoffMs = getInt(KafkaConfig.ReplicaFetchBackoffMsProp)
  def numReplicaFetchers = getInt(KafkaConfig.NumReplicaFetchersProp)
  val replicaHighWatermarkCheckpointIntervalMs = getLong(KafkaConfig.ReplicaHighWatermarkCheckpointIntervalMsProp)
  val fetchPurgatoryPurgeIntervalRequests = getInt(KafkaConfig.FetchPurgatoryPurgeIntervalRequestsProp)
  val producerPurgatoryPurgeIntervalRequests = getInt(KafkaConfig.ProducerPurgatoryPurgeIntervalRequestsProp)
  val deleteRecordsPurgatoryPurgeIntervalRequests = getInt(KafkaConfig.DeleteRecordsPurgatoryPurgeIntervalRequestsProp)
  val autoLeaderRebalanceEnable = getBoolean(KafkaConfig.AutoLeaderRebalanceEnableProp)
  val leaderImbalancePerBrokerPercentage = getInt(KafkaConfig.LeaderImbalancePerBrokerPercentageProp)
  val leaderImbalanceCheckIntervalSeconds = getLong(KafkaConfig.LeaderImbalanceCheckIntervalSecondsProp)
  def uncleanLeaderElectionEnable: java.lang.Boolean = getBoolean(KafkaConfig.UncleanLeaderElectionEnableProp)

  // We keep the user-provided String as `ApiVersion.apply` can choose a slightly different version (eg if `0.10.0`
  // is passed, `0.10.0-IV0` may be picked)
  val interBrokerProtocolVersionString = getString(KafkaConfig.InterBrokerProtocolVersionProp)
  val interBrokerProtocolVersion = ApiVersion(interBrokerProtocolVersionString)

  /** ********* Controlled shutdown configuration ***********/
  val controlledShutdownMaxRetries = getInt(KafkaConfig.ControlledShutdownMaxRetriesProp)
  val controlledShutdownRetryBackoffMs = getLong(KafkaConfig.ControlledShutdownRetryBackoffMsProp)
  val controlledShutdownEnable = getBoolean(KafkaConfig.ControlledShutdownEnableProp)

  /** ********* Group coordinator configuration ***********/
  val groupMinSessionTimeoutMs = getInt(KafkaConfig.GroupMinSessionTimeoutMsProp)
  val groupMaxSessionTimeoutMs = getInt(KafkaConfig.GroupMaxSessionTimeoutMsProp)
  val groupInitialRebalanceDelay = getInt(KafkaConfig.GroupInitialRebalanceDelayMsProp)
  val groupMaxSize = getInt(KafkaConfig.GroupMaxSizeProp)

  /** ********* Offset management configuration ***********/
  val offsetMetadataMaxSize = getInt(KafkaConfig.OffsetMetadataMaxSizeProp)
  val offsetsLoadBufferSize = getInt(KafkaConfig.OffsetsLoadBufferSizeProp)
  val offsetsTopicReplicationFactor = getShort(KafkaConfig.OffsetsTopicReplicationFactorProp)
  val offsetsTopicPartitions = getInt(KafkaConfig.OffsetsTopicPartitionsProp)
  val offsetCommitTimeoutMs = getInt(KafkaConfig.OffsetCommitTimeoutMsProp)
  val offsetCommitRequiredAcks = getShort(KafkaConfig.OffsetCommitRequiredAcksProp)
  val offsetsTopicSegmentBytes = getInt(KafkaConfig.OffsetsTopicSegmentBytesProp)
  val offsetsTopicCompressionCodec = Option(getInt(KafkaConfig.OffsetsTopicCompressionCodecProp)).map(value => CompressionCodec.getCompressionCodec(value)).orNull

  /** ********* Transaction management configuration ***********/
  val transactionalIdExpirationMs = getInt(KafkaConfig.TransactionalIdExpirationMsProp)
  val transactionMaxTimeoutMs = getInt(KafkaConfig.TransactionsMaxTimeoutMsProp)
  val transactionTopicMinISR = getInt(KafkaConfig.TransactionsTopicMinISRProp)
  val transactionsLoadBufferSize = getInt(KafkaConfig.TransactionsLoadBufferSizeProp)
  val transactionTopicReplicationFactor = getShort(KafkaConfig.TransactionsTopicReplicationFactorProp)
  val transactionTopicPartitions = getInt(KafkaConfig.TransactionsTopicPartitionsProp)
  val transactionTopicSegmentBytes = getInt(KafkaConfig.TransactionsTopicSegmentBytesProp)
  val transactionAbortTimedOutTransactionCleanupIntervalMs = getInt(KafkaConfig.TransactionsAbortTimedOutTransactionCleanupIntervalMsProp)
  val transactionRemoveExpiredTransactionalIdCleanupIntervalMs = getInt(KafkaConfig.TransactionsRemoveExpiredTransactionalIdCleanupIntervalMsProp)


  /** ********* Metric Configuration **************/
  val metricNumSamples = getInt(KafkaConfig.MetricNumSamplesProp)
  val metricSampleWindowMs = getLong(KafkaConfig.MetricSampleWindowMsProp)
  val metricRecordingLevel = getString(KafkaConfig.MetricRecordingLevelProp)

  /** ********* SSL/SASL Configuration **************/
  // Security configs may be overridden for listeners, so it is not safe to use the base values
  // Hence the base SSL/SASL configs are not fields of KafkaConfig, listener configs should be
  // retrieved using KafkaConfig#valuesWithPrefixOverride
  private def saslEnabledMechanisms(listenerName: ListenerName): Set[String] = {
    val value = valuesWithPrefixOverride(listenerName.configPrefix).get(KafkaConfig.SaslEnabledMechanismsProp)
    if (value != null)
      value.asInstanceOf[util.List[String]].asScala.toSet
    else
      Set.empty[String]
  }

  def interBrokerListenerName = getInterBrokerListenerNameAndSecurityProtocol._1
  def interBrokerSecurityProtocol = getInterBrokerListenerNameAndSecurityProtocol._2
  def controlPlaneListenerName = getControlPlaneListenerNameAndSecurityProtocol.map { case (listenerName, securityProtocol) => listenerName }
  def controlPlaneSecurityProtocol = getControlPlaneListenerNameAndSecurityProtocol.map { case (listenerName, securityProtocol) => securityProtocol }
  def saslMechanismInterBrokerProtocol = getString(KafkaConfig.SaslMechanismInterBrokerProtocolProp)
  val saslInterBrokerHandshakeRequestEnable = interBrokerProtocolVersion >= KAFKA_0_10_0_IV1

  /** ********* DelegationToken Configuration **************/
  val delegationTokenMasterKey = getPassword(KafkaConfig.DelegationTokenMasterKeyProp)
  val tokenAuthEnabled = (delegationTokenMasterKey != null && !delegationTokenMasterKey.value.isEmpty)
  val delegationTokenMaxLifeMs = getLong(KafkaConfig.DelegationTokenMaxLifeTimeProp)
  val delegationTokenExpiryTimeMs = getLong(KafkaConfig.DelegationTokenExpiryTimeMsProp)
  val delegationTokenExpiryCheckIntervalMs = getLong(KafkaConfig.DelegationTokenExpiryCheckIntervalMsProp)

  /** ********* Password encryption configuration for dynamic configs *********/
  def passwordEncoderSecret = Option(getPassword(KafkaConfig.PasswordEncoderSecretProp))
  def passwordEncoderOldSecret = Option(getPassword(KafkaConfig.PasswordEncoderOldSecretProp))
  def passwordEncoderCipherAlgorithm = getString(KafkaConfig.PasswordEncoderCipherAlgorithmProp)
  def passwordEncoderKeyFactoryAlgorithm = Option(getString(KafkaConfig.PasswordEncoderKeyFactoryAlgorithmProp))
  def passwordEncoderKeyLength = getInt(KafkaConfig.PasswordEncoderKeyLengthProp)
  def passwordEncoderIterations = getInt(KafkaConfig.PasswordEncoderIterationsProp)

  /** ********* Quota Configuration **************/
  val producerQuotaBytesPerSecondDefault = getLong(KafkaConfig.ProducerQuotaBytesPerSecondDefaultProp)
  val consumerQuotaBytesPerSecondDefault = getLong(KafkaConfig.ConsumerQuotaBytesPerSecondDefaultProp)
  val numQuotaSamples = getInt(KafkaConfig.NumQuotaSamplesProp)
  val quotaWindowSizeSeconds = getInt(KafkaConfig.QuotaWindowSizeSecondsProp)
  val numReplicationQuotaSamples = getInt(KafkaConfig.NumReplicationQuotaSamplesProp)
  val replicationQuotaWindowSizeSeconds = getInt(KafkaConfig.ReplicationQuotaWindowSizeSecondsProp)
  val numAlterLogDirsReplicationQuotaSamples = getInt(KafkaConfig.NumAlterLogDirsReplicationQuotaSamplesProp)
  val alterLogDirsReplicationQuotaWindowSizeSeconds = getInt(KafkaConfig.AlterLogDirsReplicationQuotaWindowSizeSecondsProp)

  /** ********* Transaction Configuration **************/
  val transactionIdExpirationMs = getInt(KafkaConfig.TransactionalIdExpirationMsProp)

  /** ********* Fetch Session Configuration **************/
  val maxIncrementalFetchSessionCacheSlots = getInt(KafkaConfig.MaxIncrementalFetchSessionCacheSlots)

  val deleteTopicEnable = getBoolean(KafkaConfig.DeleteTopicEnableProp)
  def compressionType = getString(KafkaConfig.CompressionTypeProp)

  def addReconfigurable(reconfigurable: Reconfigurable): Unit = {
    dynamicConfig.addReconfigurable(reconfigurable)
  }

  def removeReconfigurable(reconfigurable: Reconfigurable): Unit = {
    dynamicConfig.removeReconfigurable(reconfigurable)
  }

  def logRetentionTimeMillis: Long = {
    val millisInMinute = 60L * 1000L
    val millisInHour = 60L * millisInMinute

    val millis: java.lang.Long =
      Option(getLong(KafkaConfig.LogRetentionTimeMillisProp)).getOrElse(
        Option(getInt(KafkaConfig.LogRetentionTimeMinutesProp)) match {
          case Some(mins) => millisInMinute * mins
          case None => getInt(KafkaConfig.LogRetentionTimeHoursProp) * millisInHour
        })

    if (millis < 0) return -1
    millis
  }

  private def getMap(propName: String, propValue: String): Map[String, String] = {
    try {
      CoreUtils.parseCsvMap(propValue)
    } catch {
      case e: Exception => throw new IllegalArgumentException("Error parsing configuration property '%s': %s".format(propName, e.getMessage))
    }
  }

  // If the user did not define listeners but did define host or port, let's use them in backward compatible way
  // If none of those are defined, we default to PLAINTEXT://:9092
  def listeners: Seq[EndPoint] = {
    Option(getString(KafkaConfig.ListenersProp)).map { listenerProp =>
      CoreUtils.listenerListToEndPoints(listenerProp, listenerSecurityProtocolMap)
    }.getOrElse(CoreUtils.listenerListToEndPoints("PLAINTEXT://" + hostName + ":" + port, listenerSecurityProtocolMap))
  }

  def controlPlaneListener: Option[EndPoint] = {
    controlPlaneListenerName.map { listenerName =>
      listeners.filter(endpoint => endpoint.listenerName.value() == listenerName.value()).head
    }
  }

  def dataPlaneListeners: Seq[EndPoint] = {
    Option(getString(KafkaConfig.ControlPlaneListenerNameProp)) match {
      case Some(controlPlaneListenerName) => listeners.filterNot(_.listenerName.value() == controlPlaneListenerName)
      case None => listeners
    }
  }

  // If the user defined advertised listeners, we use those
  // If he didn't but did define advertised host or port, we'll use those and fill in the missing value from regular host / port or defaults
  // If none of these are defined, we'll use the listeners
  def advertisedListeners: Seq[EndPoint] = {
    val advertisedListenersProp = getString(KafkaConfig.AdvertisedListenersProp)
    if (advertisedListenersProp != null)
      CoreUtils.listenerListToEndPoints(advertisedListenersProp, listenerSecurityProtocolMap)
    else if (getString(KafkaConfig.AdvertisedHostNameProp) != null || getInt(KafkaConfig.AdvertisedPortProp) != null)
      CoreUtils.listenerListToEndPoints("PLAINTEXT://" + advertisedHostName + ":" + advertisedPort, listenerSecurityProtocolMap)
    else
      listeners
  }

  private def getInterBrokerListenerNameAndSecurityProtocol: (ListenerName, SecurityProtocol) = {
    Option(getString(KafkaConfig.InterBrokerListenerNameProp)) match {
      case Some(_) if originals.containsKey(KafkaConfig.InterBrokerSecurityProtocolProp) =>
        throw new ConfigException(s"Only one of ${KafkaConfig.InterBrokerListenerNameProp} and " +
          s"${KafkaConfig.InterBrokerSecurityProtocolProp} should be set.")
      case Some(name) =>
        val listenerName = ListenerName.normalised(name)
        val securityProtocol = listenerSecurityProtocolMap.getOrElse(listenerName,
          throw new ConfigException(s"Listener with name ${listenerName.value} defined in " +
            s"${KafkaConfig.InterBrokerListenerNameProp} not found in ${KafkaConfig.ListenerSecurityProtocolMapProp}."))
        (listenerName, securityProtocol)
      case None =>
        val securityProtocol = getSecurityProtocol(getString(KafkaConfig.InterBrokerSecurityProtocolProp),
          KafkaConfig.InterBrokerSecurityProtocolProp)
        (ListenerName.forSecurityProtocol(securityProtocol), securityProtocol)
    }
  }

  private def getControlPlaneListenerNameAndSecurityProtocol: Option[(ListenerName, SecurityProtocol)] = {
    Option(getString(KafkaConfig.ControlPlaneListenerNameProp)) match {
      case Some(name) =>
        val listenerName = ListenerName.normalised(name)
        val securityProtocol = listenerSecurityProtocolMap.getOrElse(listenerName,
          throw new ConfigException(s"Listener with ${listenerName.value} defined in " +
            s"${KafkaConfig.ControlPlaneListenerNameProp} not found in ${KafkaConfig.ListenerSecurityProtocolMapProp}."))
        Some(listenerName, securityProtocol)

      case None => None
   }
  }

  private def getSecurityProtocol(protocolName: String, configName: String): SecurityProtocol = {
    try SecurityProtocol.forName(protocolName)
    catch {
      case _: IllegalArgumentException =>
        throw new ConfigException(s"Invalid security protocol `$protocolName` defined in $configName")
    }
  }

  def listenerSecurityProtocolMap: Map[ListenerName, SecurityProtocol] = {
    getMap(KafkaConfig.ListenerSecurityProtocolMapProp, getString(KafkaConfig.ListenerSecurityProtocolMapProp))
      .map { case (listenerName, protocolName) =>
      ListenerName.normalised(listenerName) -> getSecurityProtocol(protocolName, KafkaConfig.ListenerSecurityProtocolMapProp)
    }
  }

  validateValues()

  private def validateValues() {
    if(brokerIdGenerationEnable) {
      require(brokerId >= -1 && brokerId <= maxReservedBrokerId, "broker.id must be equal or greater than -1 and not greater than reserved.broker.max.id")
    } else {
      require(brokerId >= 0, "broker.id must be equal or greater than 0")
    }
    require(logRollTimeMillis >= 1, "log.roll.ms must be equal or greater than 1")
    require(logRollTimeJitterMillis >= 0, "log.roll.jitter.ms must be equal or greater than 0")
    require(logRetentionTimeMillis >= 1 || logRetentionTimeMillis == -1, "log.retention.ms must be unlimited (-1) or, equal or greater than 1")
    require(logDirs.nonEmpty, "At least one log directory must be defined via log.dirs or log.dir.")
    require(logCleanerDedupeBufferSize / logCleanerThreads > 1024 * 1024, "log.cleaner.dedupe.buffer.size must be at least 1MB per cleaner thread.")
    require(replicaFetchWaitMaxMs <= replicaSocketTimeoutMs, "replica.socket.timeout.ms should always be at least replica.fetch.wait.max.ms" +
      " to prevent unnecessary socket timeouts")
    require(replicaFetchWaitMaxMs <= replicaLagTimeMaxMs, "replica.fetch.wait.max.ms should always be less than or equal to replica.lag.time.max.ms" +
      " to prevent frequent changes in ISR")
    require(offsetCommitRequiredAcks >= -1 && offsetCommitRequiredAcks <= offsetsTopicReplicationFactor,
      "offsets.commit.required.acks must be greater or equal -1 and less or equal to offsets.topic.replication.factor")
    require(BrokerCompressionCodec.isValid(compressionType), "compression.type : " + compressionType + " is not valid." +
      " Valid options are " + BrokerCompressionCodec.brokerCompressionOptions.mkString(","))

    val advertisedListenerNames = advertisedListeners.map(_.listenerName).toSet
    val listenerNames = listeners.map(_.listenerName).toSet
    require(advertisedListenerNames.contains(interBrokerListenerName),
      s"${KafkaConfig.InterBrokerListenerNameProp} must be a listener name defined in ${KafkaConfig.AdvertisedListenersProp}. " +
      s"The valid options based on currently configured listeners are ${advertisedListenerNames.map(_.value).mkString(",")}")
    require(advertisedListenerNames.subsetOf(listenerNames),
      s"${KafkaConfig.AdvertisedListenersProp} listener names must be equal to or a subset of the ones defined in ${KafkaConfig.ListenersProp}. " +
      s"Found ${advertisedListenerNames.map(_.value).mkString(",")}. The valid options based on the current configuration " +
      s"are ${listenerNames.map(_.value).mkString(",")}"
    )
    require(!advertisedListeners.exists(endpoint => endpoint.host=="0.0.0.0"),
      s"${KafkaConfig.AdvertisedListenersProp} cannot use the nonroutable meta-address 0.0.0.0. "+
      s"Use a routable IP address.")

    // validate controller.listener.name config
    if (controlPlaneListenerName.isDefined) {
      require(advertisedListenerNames.contains(controlPlaneListenerName.get),
        s"${KafkaConfig.ControlPlaneListenerNameProp} must be a listener name defined in ${KafkaConfig.AdvertisedListenersProp}. " +
        s"The valid options based on currently configured listeners are ${advertisedListenerNames.map(_.value).mkString(",")}")
      // controlPlaneListenerName should be different from interBrokerListenerName
      require(!controlPlaneListenerName.get.value().equals(interBrokerListenerName.value()),
        s"${KafkaConfig.ControlPlaneListenerNameProp}, when defined, should have a different value from the inter broker listener name. " +
        s"Currently they both have the value ${controlPlaneListenerName.get}")
    }

    val recordVersion = logMessageFormatVersion.recordVersion
    require(interBrokerProtocolVersion.recordVersion.value >= recordVersion.value,
      s"log.message.format.version $logMessageFormatVersionString can only be used when inter.broker.protocol.version " +
      s"is set to version ${ApiVersion.minSupportedFor(recordVersion).shortVersion} or higher")

    if (offsetsTopicCompressionCodec == ZStdCompressionCodec)
      require(interBrokerProtocolVersion.recordVersion.value >= KAFKA_2_1_IV0.recordVersion.value,
        "offsets.topic.compression.codec zstd can only be used when inter.broker.protocol.version " +
        s"is set to version ${KAFKA_2_1_IV0.shortVersion} or higher")

    val interBrokerUsesSasl = interBrokerSecurityProtocol == SecurityProtocol.SASL_PLAINTEXT || interBrokerSecurityProtocol == SecurityProtocol.SASL_SSL
    require(!interBrokerUsesSasl || saslInterBrokerHandshakeRequestEnable || saslMechanismInterBrokerProtocol == SaslConfigs.GSSAPI_MECHANISM,
      s"Only GSSAPI mechanism is supported for inter-broker communication with SASL when inter.broker.protocol.version is set to $interBrokerProtocolVersionString")
    require(!interBrokerUsesSasl || saslEnabledMechanisms(interBrokerListenerName).contains(saslMechanismInterBrokerProtocol),
      s"${KafkaConfig.SaslMechanismInterBrokerProtocolProp} must be included in ${KafkaConfig.SaslEnabledMechanismsProp} when SASL is used for inter-broker communication")
    require(queuedMaxBytes <= 0 || queuedMaxBytes >= socketRequestMaxBytes,
      s"${KafkaConfig.QueuedMaxBytesProp} must be larger or equal to ${KafkaConfig.SocketRequestMaxBytesProp}")

    if (maxConnectionsPerIp == 0)
      require(!maxConnectionsPerIpOverrides.isEmpty, s"${KafkaConfig.MaxConnectionsPerIpProp} can be set to zero only if" +
        s" ${KafkaConfig.MaxConnectionsPerIpOverridesProp} property is set.")

    val invalidAddresses = maxConnectionsPerIpOverrides.keys.filterNot(address => Utils.validHostPattern(address))
    if (!invalidAddresses.isEmpty)
      throw new IllegalArgumentException(s"${KafkaConfig.MaxConnectionsPerIpOverridesProp} contains invalid addresses : ${invalidAddresses.mkString(",")}")

    if (connectionsMaxIdleMs >= 0)
      require(failedAuthenticationDelayMs < connectionsMaxIdleMs,
        s"${KafkaConfig.FailedAuthenticationDelayMsProp}=$failedAuthenticationDelayMs should always be less than" +
        s" ${KafkaConfig.ConnectionsMaxIdleMsProp}=$connectionsMaxIdleMs to prevent failed" +
        s" authentication responses from timing out")
  }
}<|MERGE_RESOLUTION|>--- conflicted
+++ resolved
@@ -84,12 +84,8 @@
   val NumPartitions = 1
   val LogDir = "/tmp/kafka-logs"
   val LogSegmentBytes = 1 * 1024 * 1024 * 1024
-<<<<<<< HEAD
   val MinTopicSegmentBytes = 1 * 1024 * 1024
   val MinTopicSegmentMs = 60 * 60 * 1000
-=======
-  val MinLogSegmentBytes = 1 * 1024 * 1024
->>>>>>> 2ea7257e
   val LogRollHours = 24 * 7
   val LogRollJitterHours = 0
   val LogRetentionHours = 24 * 7
@@ -310,17 +306,11 @@
   val LogDirsProp = "log.dirs"
   val LogDirProp = "log.dir"
   val LogSegmentBytesProp = "log.segment.bytes"
-<<<<<<< HEAD
   val MinTopicSegmentBytesProp = "min.topic.segment.bytes"
 
   val LogRollTimeMillisProp = "log.roll.ms"
   val MinTopicSegmentMsProp = "min.topic.segment.ms"
-=======
-  val MinLogSegmentBytesProp = "min.log.segment.bytes"
-
-  val LogRollTimeMillisProp = "log.roll.ms"
-  val MinLogSegmentMsProp = "min.log.roll.ms"
->>>>>>> 2ea7257e
+
   val LogRollTimeHoursProp = "log.roll.hours"
 
   val LogRollTimeJitterMillisProp = "log.roll.jitter.ms"
@@ -1206,8 +1196,8 @@
   val numPartitions = getInt(KafkaConfig.NumPartitionsProp)
   val logDirs = CoreUtils.parseCsvList(Option(getString(KafkaConfig.LogDirsProp)).getOrElse(getString(KafkaConfig.LogDirProp)))
   def logSegmentBytes = getInt(KafkaConfig.LogSegmentBytesProp)
-  val minTopicSegmentBytes = getInt(KafkaConfig.MinTopicSegmentBytesProp)
-  val minTopicSegmentMs = getInt(KafkaConfig.MinTopicSegmentMsProp)
+  def minTopicSegmentBytes = getInt(KafkaConfig.MinTopicSegmentBytesProp)
+  def minTopicSegmentMs = getInt(KafkaConfig.MinTopicSegmentMsProp)
   def logFlushIntervalMessages = getLong(KafkaConfig.LogFlushIntervalMessagesProp)
   val logCleanerThreads = getInt(KafkaConfig.LogCleanerThreadsProp)
   def numRecoveryThreadsPerDataDir = getInt(KafkaConfig.NumRecoveryThreadsPerDataDirProp)
@@ -1483,6 +1473,7 @@
     require(logRollTimeMillis >= 1, "log.roll.ms must be equal or greater than 1")
     require(logRollTimeJitterMillis >= 0, "log.roll.jitter.ms must be equal or greater than 0")
     require(logRetentionTimeMillis >= 1 || logRetentionTimeMillis == -1, "log.retention.ms must be unlimited (-1) or, equal or greater than 1")
+    require(minTopicSegmentBytes <= logSegmentBytes, "log.segment.bytes must be greater than min.topic.segment.bytes")
     require(logDirs.nonEmpty, "At least one log directory must be defined via log.dirs or log.dir.")
     require(logCleanerDedupeBufferSize / logCleanerThreads > 1024 * 1024, "log.cleaner.dedupe.buffer.size must be at least 1MB per cleaner thread.")
     require(replicaFetchWaitMaxMs <= replicaSocketTimeoutMs, "replica.socket.timeout.ms should always be at least replica.fetch.wait.max.ms" +
