--- conflicted
+++ resolved
@@ -30,11 +30,7 @@
 // Helper class that represents finalized features along with an epoch value.
 case class FinalizedFeaturesAndEpoch(features: Features[FinalizedVersionRange], epoch: Long) {
   override def toString(): String = {
-<<<<<<< HEAD
-    "FinalizedFeaturesAndEpoch(features=%s, epoch=%d)".format(features, epoch)
-=======
     s"FinalizedFeaturesAndEpoch(features=$features, epoch=$epoch)"
->>>>>>> 62e88657
   }
 }
 
@@ -110,32 +106,18 @@
     val latest = FinalizedFeaturesAndEpoch(latestFeatures, latestEpoch)
     val existing = featuresAndEpoch.map(item => item.toString()).getOrElse("<empty>")
     if (featuresAndEpoch.isDefined && featuresAndEpoch.get.epoch > latest.epoch) {
-<<<<<<< HEAD
-      val errorMsg = ("FinalizedFeatureCache update failed due to invalid epoch in new %s." +
-        " The existing cache contents are %s.").format(latest, existing)
-=======
       val errorMsg = s"FinalizedFeatureCache update failed due to invalid epoch in new $latest." +
         s" The existing cache contents are $existing."
->>>>>>> 62e88657
       throw new FeatureCacheUpdateException(errorMsg)
     } else {
       val incompatibleFeatures = brokerFeatures.incompatibleFeatures(latest.features)
       if (!incompatibleFeatures.empty) {
-<<<<<<< HEAD
-        val errorMsg = ("FinalizedFeatureCache update failed since feature compatibility" +
-          " checks failed! Supported %s has incompatibilities with the latest %s."
-          ).format(brokerFeatures.supportedFeatures, latest)
-        throw new FeatureCacheUpdateException(errorMsg)
-      } else {
-        val logMsg = "Updated cache from existing %s to latest %s.".format(existing, latest)
-=======
         val errorMsg = "FinalizedFeatureCache update failed since feature compatibility" +
           s" checks failed! Supported ${brokerFeatures.supportedFeatures} has incompatibilities" +
           s" with the latest $latest."
         throw new FeatureCacheUpdateException(errorMsg)
       } else {
         val logMsg = s"Updated cache from existing $existing to latest $latest."
->>>>>>> 62e88657
         synchronized {
           featuresAndEpoch = Some(latest)
           notifyAll()
