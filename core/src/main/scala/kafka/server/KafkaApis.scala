/**
 * Licensed to the Apache Software Foundation (ASF) under one or more
 * contributor license agreements.  See the NOTICE file distributed with
 * this work for additional information regarding copyright ownership.
 * The ASF licenses this file to You under the Apache License, Version 2.0
 * (the "License"); you may not use this file except in compliance with
 * the License.  You may obtain a copy of the License at
 *
 *    http://www.apache.org/licenses/LICENSE-2.0
 *
 * Unless required by applicable law or agreed to in writing, software
 * distributed under the License is distributed on an "AS IS" BASIS,
 * WITHOUT WARRANTIES OR CONDITIONS OF ANY KIND, either express or implied.
 * See the License for the specific language governing permissions and
 * limitations under the License.
 */

package kafka.server

import java.lang.{Long => JLong}
import java.net.{InetAddress, UnknownHostException}
import java.nio.ByteBuffer
import java.util
import java.util.{Collections, Optional}
import java.util.concurrent.ConcurrentHashMap
import java.util.concurrent.atomic.AtomicInteger

import kafka.admin.{AdminUtils, RackAwareMode}
import kafka.api.{ApiVersion, ElectLeadersRequestOps, KAFKA_0_11_0_IV0, KAFKA_2_3_IV0}
import kafka.common.OffsetAndMetadata
import kafka.controller.{KafkaController, ReplicaAssignment}
import kafka.coordinator.group.{GroupCoordinator, JoinGroupResult, LeaveGroupResult, SyncGroupResult}
import kafka.coordinator.transaction.{InitProducerIdResult, TransactionCoordinator}
import kafka.log.AppendOrigin
import kafka.message.ZStdCompressionCodec
import kafka.network.RequestChannel
import kafka.security.authorizer.AuthorizerUtils
import kafka.server.QuotaFactory.{QuotaManagers, UnboundedQuota}
import kafka.utils.{CoreUtils, Logging}
import kafka.utils.Implicits._
import kafka.zk.{AdminZkClient, KafkaZkClient}
import org.apache.kafka.clients.admin.{AlterConfigOp, ConfigEntry}
import org.apache.kafka.clients.admin.AlterConfigOp.OpType
import org.apache.kafka.common.acl.{AclBinding, AclOperation}
import org.apache.kafka.common.acl.AclOperation._
import org.apache.kafka.common.config.ConfigResource
import org.apache.kafka.common.errors._
import org.apache.kafka.common.internals.{FatalExitError, Topic}
import org.apache.kafka.common.internals.Topic.{GROUP_METADATA_TOPIC_NAME, TRANSACTION_STATE_TOPIC_NAME, isInternal}
import org.apache.kafka.common.message.CreateTopicsRequestData.CreatableTopic
import org.apache.kafka.common.message.CreatePartitionsResponseData.CreatePartitionsTopicResult
import org.apache.kafka.common.message.{AddOffsetsToTxnResponseData, AlterClientQuotasResponseData, AlterConfigsResponseData, AlterPartitionReassignmentsResponseData, AlterReplicaLogDirsResponseData, ApiVersionsResponseData, CreateAclsResponseData, CreatePartitionsResponseData, CreateTopicsResponseData, DeleteAclsResponseData, DeleteGroupsResponseData, DeleteRecordsResponseData, DeleteTopicsResponseData, DescribeAclsResponseData, DescribeClientQuotasResponseData, DescribeClusterResponseData, DescribeConfigsResponseData, DescribeGroupsResponseData, DescribeLogDirsResponseData, DescribeProducersResponseData, EndTxnResponseData, ExpireDelegationTokenResponseData, FindCoordinatorResponseData, HeartbeatResponseData, InitProducerIdResponseData, JoinGroupResponseData, LeaveGroupResponseData, ListGroupsResponseData, ListOffsetsResponseData, ListPartitionReassignmentsResponseData, MetadataResponseData, OffsetCommitRequestData, OffsetCommitResponseData, OffsetDeleteResponseData, OffsetForLeaderEpochResponseData, RenewDelegationTokenResponseData, SaslAuthenticateResponseData, SaslHandshakeResponseData, StopReplicaResponseData, SyncGroupResponseData, UpdateMetadataResponseData}
import org.apache.kafka.common.message.CreateTopicsResponseData.{CreatableTopicResult, CreatableTopicResultCollection}
import org.apache.kafka.common.message.DeleteGroupsResponseData.{DeletableGroupResult, DeletableGroupResultCollection}
import org.apache.kafka.common.message.AlterPartitionReassignmentsResponseData.{ReassignablePartitionResponse, ReassignableTopicResponse}
import org.apache.kafka.common.message.CreateAclsResponseData.AclCreationResult
import org.apache.kafka.common.message.DeleteTopicsResponseData.{DeletableTopicResult, DeletableTopicResultCollection}
import org.apache.kafka.common.message.DeleteRecordsResponseData.{DeleteRecordsPartitionResult, DeleteRecordsTopicResult}
import org.apache.kafka.common.message.ElectLeadersResponseData.PartitionResult
import org.apache.kafka.common.message.ElectLeadersResponseData.ReplicaElectionResult
import org.apache.kafka.common.message.LeaveGroupResponseData.MemberResponse
import org.apache.kafka.common.message.ListOffsetsRequestData.ListOffsetsPartition
import org.apache.kafka.common.message.ListOffsetsResponseData.{ListOffsetsPartitionResponse, ListOffsetsTopicResponse}
import org.apache.kafka.common.message.OffsetForLeaderEpochRequestData.OffsetForLeaderTopic
import org.apache.kafka.common.message.OffsetForLeaderEpochResponseData.{EpochEndOffset, OffsetForLeaderTopicResult, OffsetForLeaderTopicResultCollection}
import org.apache.kafka.common.metrics.Metrics
import org.apache.kafka.common.network.{ClientInformation, ListenerName, Send}
import org.apache.kafka.common.protocol.{ApiKeys, Errors}
import org.apache.kafka.common.record._
import org.apache.kafka.common.replica.ClientMetadata
import org.apache.kafka.common.replica.ClientMetadata.DefaultClientMetadata
import org.apache.kafka.common.requests.FindCoordinatorRequest.CoordinatorType
import org.apache.kafka.common.requests.ProduceResponse.PartitionResponse
import org.apache.kafka.common.requests._
import org.apache.kafka.common.resource.Resource.CLUSTER_NAME
import org.apache.kafka.common.resource.ResourceType._
import org.apache.kafka.common.resource.{Resource, ResourceType}
import org.apache.kafka.common.security.auth.{KafkaPrincipal, SecurityProtocol}
import org.apache.kafka.common.security.token.delegation.{DelegationToken, TokenInformation}
import org.apache.kafka.common.utils.{ProducerIdAndEpoch, Time}
import org.apache.kafka.common.{Node, TopicPartition, Uuid}
import org.apache.kafka.common.message.AlterConfigsResponseData.AlterConfigsResourceResponse
import org.apache.kafka.common.message.MetadataResponseData.{MetadataResponsePartition, MetadataResponseTopic}
import org.apache.kafka.server.authorizer._

import scala.compat.java8.OptionConverters._
import scala.jdk.CollectionConverters._
import scala.collection.mutable.ArrayBuffer
import scala.collection.{Map, Seq, Set, immutable, mutable}
import scala.util.{Failure, Success, Try}
import kafka.coordinator.group.GroupOverview

import scala.annotation.nowarn

/**
 * Logic to handle the various Kafka requests
 */
class KafkaApis(val requestChannel: RequestChannel,
                val replicaManager: ReplicaManager,
                val adminManager: ZkAdminManager,
                val groupCoordinator: GroupCoordinator,
                val txnCoordinator: TransactionCoordinator,
                val controller: KafkaController,
                val forwardingManager: Option[ForwardingManager],
                val zkClient: KafkaZkClient,
                val brokerId: Int,
                val config: KafkaConfig,
                val metadataCache: MetadataCache,
                val metrics: Metrics,
                val authorizer: Option[Authorizer],
                val quotas: QuotaManagers,
                val fetchManager: FetchManager,
                brokerTopicStats: BrokerTopicStats,
                val clusterId: String,
                time: Time,
                val tokenManager: DelegationTokenManager,
                val brokerFeatures: BrokerFeatures,
                val finalizedFeatureCache: FinalizedFeatureCache) extends ApiRequestHandler with Logging {

  type FetchResponseStats = Map[TopicPartition, RecordConversionStats]
  this.logIdent = "[KafkaApi-%d] ".format(brokerId)
  val adminZkClient = new AdminZkClient(zkClient)
  private val alterAclsPurgatory = new DelayedFuturePurgatory(purgatoryName = "AlterAcls", brokerId = config.brokerId)

  val authHelper = new AuthHelper(authorizer)
  val requestHelper = new RequestHandlerHelper(requestChannel, quotas, time, logIdent)

  def close(): Unit = {
    alterAclsPurgatory.shutdown()
    info("Shutdown complete.")
  }

  private def isForwardingEnabled(request: RequestChannel.Request): Boolean = {
    forwardingManager.isDefined && request.context.principalSerde.isPresent
  }

  private def maybeForwardToController(
    request: RequestChannel.Request,
    handler: RequestChannel.Request => Unit
  ): Unit = {
    def responseCallback(responseOpt: Option[AbstractResponse]): Unit = {
      responseOpt match {
        case Some(response) => requestHelper.sendForwardedResponse(request, response)
        case None =>
          info(s"The client connection will be closed due to controller responded " +
            s"unsupported version exception during $request forwarding. " +
            s"This could happen when the controller changed after the connection was established.")
          requestHelper.closeConnection(request, Collections.emptyMap())
      }
    }

    forwardingManager match {
      case Some(mgr) if !request.isForwarded && !controller.isActive =>
        mgr.forwardRequest(request, responseCallback)

      case _ =>
        handler(request)
    }
  }

  /**
   * Top-level method that handles all requests and multiplexes to the right api
   */
  override def handle(request: RequestChannel.Request): Unit = {
    try {
      trace(s"Handling request:${request.requestDesc(true)} from connection ${request.context.connectionId};" +
        s"securityProtocol:${request.context.securityProtocol},principal:${request.context.principal}")

      request.header.apiKey match {
        case ApiKeys.PRODUCE => handleProduceRequest(request)
        case ApiKeys.FETCH => handleFetchRequest(request)
        case ApiKeys.LIST_OFFSETS => handleListOffsetRequest(request)
        case ApiKeys.METADATA => handleTopicMetadataRequest(request)
        case ApiKeys.LEADER_AND_ISR => handleLeaderAndIsrRequest(request)
        case ApiKeys.STOP_REPLICA => handleStopReplicaRequest(request)
        case ApiKeys.UPDATE_METADATA => handleUpdateMetadataRequest(request)
        case ApiKeys.CONTROLLED_SHUTDOWN => handleControlledShutdownRequest(request)
        case ApiKeys.OFFSET_COMMIT => handleOffsetCommitRequest(request)
        case ApiKeys.OFFSET_FETCH => handleOffsetFetchRequest(request)
        case ApiKeys.FIND_COORDINATOR => handleFindCoordinatorRequest(request)
        case ApiKeys.JOIN_GROUP => handleJoinGroupRequest(request)
        case ApiKeys.HEARTBEAT => handleHeartbeatRequest(request)
        case ApiKeys.LEAVE_GROUP => handleLeaveGroupRequest(request)
        case ApiKeys.SYNC_GROUP => handleSyncGroupRequest(request)
        case ApiKeys.DESCRIBE_GROUPS => handleDescribeGroupRequest(request)
        case ApiKeys.LIST_GROUPS => handleListGroupsRequest(request)
        case ApiKeys.SASL_HANDSHAKE => handleSaslHandshakeRequest(request)
        case ApiKeys.API_VERSIONS => handleApiVersionsRequest(request)
        case ApiKeys.CREATE_TOPICS => maybeForwardToController(request, handleCreateTopicsRequest)
        case ApiKeys.DELETE_TOPICS => maybeForwardToController(request, handleDeleteTopicsRequest)
        case ApiKeys.DELETE_RECORDS => handleDeleteRecordsRequest(request)
        case ApiKeys.INIT_PRODUCER_ID => handleInitProducerIdRequest(request)
        case ApiKeys.OFFSET_FOR_LEADER_EPOCH => handleOffsetForLeaderEpochRequest(request)
        case ApiKeys.ADD_PARTITIONS_TO_TXN => handleAddPartitionToTxnRequest(request)
        case ApiKeys.ADD_OFFSETS_TO_TXN => handleAddOffsetsToTxnRequest(request)
        case ApiKeys.END_TXN => handleEndTxnRequest(request)
        case ApiKeys.WRITE_TXN_MARKERS => handleWriteTxnMarkersRequest(request)
        case ApiKeys.TXN_OFFSET_COMMIT => handleTxnOffsetCommitRequest(request)
        case ApiKeys.DESCRIBE_ACLS => handleDescribeAcls(request)
        case ApiKeys.CREATE_ACLS => maybeForwardToController(request, handleCreateAcls)
        case ApiKeys.DELETE_ACLS => maybeForwardToController(request, handleDeleteAcls)
        case ApiKeys.ALTER_CONFIGS => maybeForwardToController(request, handleAlterConfigsRequest)
        case ApiKeys.DESCRIBE_CONFIGS => handleDescribeConfigsRequest(request)
        case ApiKeys.ALTER_REPLICA_LOG_DIRS => handleAlterReplicaLogDirsRequest(request)
        case ApiKeys.DESCRIBE_LOG_DIRS => handleDescribeLogDirsRequest(request)
        case ApiKeys.SASL_AUTHENTICATE => handleSaslAuthenticateRequest(request)
        case ApiKeys.CREATE_PARTITIONS => maybeForwardToController(request, handleCreatePartitionsRequest)
        case ApiKeys.CREATE_DELEGATION_TOKEN => maybeForwardToController(request, handleCreateTokenRequest)
        case ApiKeys.RENEW_DELEGATION_TOKEN => maybeForwardToController(request, handleRenewTokenRequest)
        case ApiKeys.EXPIRE_DELEGATION_TOKEN => maybeForwardToController(request, handleExpireTokenRequest)
        case ApiKeys.DESCRIBE_DELEGATION_TOKEN => handleDescribeTokensRequest(request)
        case ApiKeys.DELETE_GROUPS => handleDeleteGroupsRequest(request)
        case ApiKeys.ELECT_LEADERS => handleElectReplicaLeader(request)
        case ApiKeys.INCREMENTAL_ALTER_CONFIGS => maybeForwardToController(request, handleIncrementalAlterConfigsRequest)
        case ApiKeys.ALTER_PARTITION_REASSIGNMENTS => maybeForwardToController(request, handleAlterPartitionReassignmentsRequest)
        case ApiKeys.LIST_PARTITION_REASSIGNMENTS => handleListPartitionReassignmentsRequest(request)
        case ApiKeys.OFFSET_DELETE => handleOffsetDeleteRequest(request)
        case ApiKeys.DESCRIBE_CLIENT_QUOTAS => handleDescribeClientQuotasRequest(request)
        case ApiKeys.ALTER_CLIENT_QUOTAS => maybeForwardToController(request, handleAlterClientQuotasRequest)
        case ApiKeys.DESCRIBE_USER_SCRAM_CREDENTIALS => handleDescribeUserScramCredentialsRequest(request)
        case ApiKeys.ALTER_USER_SCRAM_CREDENTIALS => maybeForwardToController(request, handleAlterUserScramCredentialsRequest)
        case ApiKeys.ALTER_ISR => handleAlterIsrRequest(request)
        case ApiKeys.UPDATE_FEATURES => maybeForwardToController(request, handleUpdateFeatures)
        case ApiKeys.ENVELOPE => handleEnvelope(request)
        case ApiKeys.DESCRIBE_CLUSTER => handleDescribeCluster(request)
        case ApiKeys.DESCRIBE_PRODUCERS => handleDescribeProducersRequest(request)

        // Handle requests that should have been sent to the KIP-500 controller.
        // Until we are ready to integrate the Raft layer, these APIs are treated as
        // unexpected and we just close the connection.
        case ApiKeys.VOTE => requestHelper.closeConnection(request, util.Collections.emptyMap())
        case ApiKeys.BEGIN_QUORUM_EPOCH => requestHelper.closeConnection(request, util.Collections.emptyMap())
        case ApiKeys.END_QUORUM_EPOCH => requestHelper.closeConnection(request, util.Collections.emptyMap())
        case ApiKeys.DESCRIBE_QUORUM => requestHelper.closeConnection(request, util.Collections.emptyMap())
        case ApiKeys.FETCH_SNAPSHOT => requestHelper.closeConnection(request, util.Collections.emptyMap())
<<<<<<< HEAD

        // Handle requests that should have been sent to the KIP-500 controller.
        case ApiKeys.DECOMMISSION_BROKER => maybeForwardToController(request, handleDecommissionBrokerRequest)
=======
        case ApiKeys.BROKER_REGISTRATION => requestHelper.closeConnection(request, util.Collections.emptyMap())
        case ApiKeys.BROKER_HEARTBEAT => requestHelper.closeConnection(request, util.Collections.emptyMap())
>>>>>>> a022072d
      }
    } catch {
      case e: FatalExitError => throw e
      case e: Throwable => requestHelper.handleError(request, e)
    } finally {
      // try to complete delayed action. In order to avoid conflicting locking, the actions to complete delayed requests
      // are kept in a queue. We add the logic to check the ReplicaManager queue at the end of KafkaApis.handle() and the
      // expiration thread for certain delayed operations (e.g. DelayedJoin)
      replicaManager.tryCompleteActions()
      // The local completion time may be set while processing the request. Only record it if it's unset.
      if (request.apiLocalCompleteTimeNanos < 0)
        request.apiLocalCompleteTimeNanos = time.nanoseconds
    }
  }

  def handleLeaderAndIsrRequest(request: RequestChannel.Request): Unit = {
    // ensureTopicExists is only for client facing requests
    // We can't have the ensureTopicExists check here since the controller sends it as an advisory to all brokers so they
    // stop serving data to clients for the topic being deleted
    val correlationId = request.header.correlationId
    val leaderAndIsrRequest = request.body[LeaderAndIsrRequest]

    authHelper.authorizeClusterOperation(request, CLUSTER_ACTION)
    if (isBrokerEpochStale(leaderAndIsrRequest.brokerEpoch)) {
      // When the broker restarts very quickly, it is possible for this broker to receive request intended
      // for its previous generation so the broker should skip the stale request.
      info("Received LeaderAndIsr request with broker epoch " +
        s"${leaderAndIsrRequest.brokerEpoch} smaller than the current broker epoch ${controller.brokerEpoch}")
      requestHelper.sendResponseExemptThrottle(request, leaderAndIsrRequest.getErrorResponse(0, Errors.STALE_BROKER_EPOCH.exception))
    } else {
      val response = replicaManager.becomeLeaderOrFollower(correlationId, leaderAndIsrRequest,
        RequestHandlerHelper.onLeadershipChange(groupCoordinator, txnCoordinator, _, _))
      requestHelper.sendResponseExemptThrottle(request, response)
    }
  }

  def handleStopReplicaRequest(request: RequestChannel.Request): Unit = {
    // ensureTopicExists is only for client facing requests
    // We can't have the ensureTopicExists check here since the controller sends it as an advisory to all brokers so they
    // stop serving data to clients for the topic being deleted
    val stopReplicaRequest = request.body[StopReplicaRequest]
    authHelper.authorizeClusterOperation(request, CLUSTER_ACTION)
    if (isBrokerEpochStale(stopReplicaRequest.brokerEpoch)) {
      // When the broker restarts very quickly, it is possible for this broker to receive request intended
      // for its previous generation so the broker should skip the stale request.
      info("Received StopReplica request with broker epoch " +
        s"${stopReplicaRequest.brokerEpoch} smaller than the current broker epoch ${controller.brokerEpoch}")
      requestHelper.sendResponseExemptThrottle(request, new StopReplicaResponse(
        new StopReplicaResponseData().setErrorCode(Errors.STALE_BROKER_EPOCH.code)))
    } else {
      val partitionStates = stopReplicaRequest.partitionStates().asScala
      val (result, error) = replicaManager.stopReplicas(
        request.context.correlationId,
        stopReplicaRequest.controllerId,
        stopReplicaRequest.controllerEpoch,
        stopReplicaRequest.brokerEpoch,
        partitionStates)
      // Clear the coordinator caches in case we were the leader. In the case of a reassignment, we
      // cannot rely on the LeaderAndIsr API for this since it is only sent to active replicas.
      result.forKeyValue { (topicPartition, error) =>
        if (error == Errors.NONE) {
          if (topicPartition.topic == GROUP_METADATA_TOPIC_NAME
              && partitionStates(topicPartition).deletePartition) {
            groupCoordinator.onResignation(topicPartition.partition)
          } else if (topicPartition.topic == TRANSACTION_STATE_TOPIC_NAME
                     && partitionStates(topicPartition).deletePartition) {
            val partitionState = partitionStates(topicPartition)
            val leaderEpoch = if (partitionState.leaderEpoch >= 0)
                Some(partitionState.leaderEpoch)
            else
              None
            txnCoordinator.onResignation(topicPartition.partition, coordinatorEpoch = leaderEpoch)
          }
        }
      }

      def toStopReplicaPartition(tp: TopicPartition, error: Errors) =
        new StopReplicaResponseData.StopReplicaPartitionError()
          .setTopicName(tp.topic)
          .setPartitionIndex(tp.partition)
          .setErrorCode(error.code)

      requestHelper.sendResponseExemptThrottle(request, new StopReplicaResponse(new StopReplicaResponseData()
        .setErrorCode(error.code)
        .setPartitionErrors(result.map {
          case (tp, error) => toStopReplicaPartition(tp, error)
        }.toBuffer.asJava)))
    }

    CoreUtils.swallow(replicaManager.replicaFetcherManager.shutdownIdleFetcherThreads(), this)
  }

  def handleUpdateMetadataRequest(request: RequestChannel.Request): Unit = {
    val correlationId = request.header.correlationId
    val updateMetadataRequest = request.body[UpdateMetadataRequest]

    authHelper.authorizeClusterOperation(request, CLUSTER_ACTION)
    if (isBrokerEpochStale(updateMetadataRequest.brokerEpoch)) {
      // When the broker restarts very quickly, it is possible for this broker to receive request intended
      // for its previous generation so the broker should skip the stale request.
      info("Received update metadata request with broker epoch " +
        s"${updateMetadataRequest.brokerEpoch} smaller than the current broker epoch ${controller.brokerEpoch}")
      requestHelper.sendResponseExemptThrottle(request,
        new UpdateMetadataResponse(new UpdateMetadataResponseData().setErrorCode(Errors.STALE_BROKER_EPOCH.code)))
    } else {
      val deletedPartitions = replicaManager.maybeUpdateMetadataCache(correlationId, updateMetadataRequest)
      if (deletedPartitions.nonEmpty)
        groupCoordinator.handleDeletedPartitions(deletedPartitions)

      if (adminManager.hasDelayedTopicOperations) {
        updateMetadataRequest.partitionStates.forEach { partitionState =>
          adminManager.tryCompleteDelayedTopicOperations(partitionState.topicName)
        }
      }
      quotas.clientQuotaCallback.foreach { callback =>
        if (callback.updateClusterMetadata(metadataCache.getClusterMetadata(clusterId, request.context.listenerName))) {
          quotas.fetch.updateQuotaMetricConfigs()
          quotas.produce.updateQuotaMetricConfigs()
          quotas.request.updateQuotaMetricConfigs()
          quotas.controllerMutation.updateQuotaMetricConfigs()
        }
      }
      if (replicaManager.hasDelayedElectionOperations) {
        updateMetadataRequest.partitionStates.forEach { partitionState =>
          val tp = new TopicPartition(partitionState.topicName, partitionState.partitionIndex)
          replicaManager.tryCompleteElection(TopicPartitionOperationKey(tp))
        }
      }
      requestHelper.sendResponseExemptThrottle(request, new UpdateMetadataResponse(
        new UpdateMetadataResponseData().setErrorCode(Errors.NONE.code)))
    }
  }

  def handleControlledShutdownRequest(request: RequestChannel.Request): Unit = {
    // ensureTopicExists is only for client facing requests
    // We can't have the ensureTopicExists check here since the controller sends it as an advisory to all brokers so they
    // stop serving data to clients for the topic being deleted
    val controlledShutdownRequest = request.body[ControlledShutdownRequest]
    authHelper.authorizeClusterOperation(request, CLUSTER_ACTION)

    def controlledShutdownCallback(controlledShutdownResult: Try[Set[TopicPartition]]): Unit = {
      val response = controlledShutdownResult match {
        case Success(partitionsRemaining) =>
         ControlledShutdownResponse.prepareResponse(Errors.NONE, partitionsRemaining.asJava)

        case Failure(throwable) =>
          controlledShutdownRequest.getErrorResponse(throwable)
      }
      requestHelper.sendResponseExemptThrottle(request, response)
    }
    controller.controlledShutdown(controlledShutdownRequest.data.brokerId, controlledShutdownRequest.data.brokerEpoch, controlledShutdownCallback)
  }

  /**
   * Handle an offset commit request
   */
  def handleOffsetCommitRequest(request: RequestChannel.Request): Unit = {
    val header = request.header
    val offsetCommitRequest = request.body[OffsetCommitRequest]

    val unauthorizedTopicErrors = mutable.Map[TopicPartition, Errors]()
    val nonExistingTopicErrors = mutable.Map[TopicPartition, Errors]()
    // the callback for sending an offset commit response
    def sendResponseCallback(commitStatus: Map[TopicPartition, Errors]): Unit = {
      val combinedCommitStatus = commitStatus ++ unauthorizedTopicErrors ++ nonExistingTopicErrors
      if (isDebugEnabled)
        combinedCommitStatus.forKeyValue { (topicPartition, error) =>
          if (error != Errors.NONE) {
            debug(s"Offset commit request with correlation id ${header.correlationId} from client ${header.clientId} " +
              s"on partition $topicPartition failed due to ${error.exceptionName}")
          }
        }
      requestHelper.sendResponseMaybeThrottle(request, requestThrottleMs =>
        new OffsetCommitResponse(requestThrottleMs, combinedCommitStatus.asJava))
    }

    // reject the request if not authorized to the group
    if (!authHelper.authorize(request.context, READ, GROUP, offsetCommitRequest.data.groupId)) {
      val error = Errors.GROUP_AUTHORIZATION_FAILED
      val responseTopicList = OffsetCommitRequest.getErrorResponseTopics(
        offsetCommitRequest.data.topics,
        error)

      requestHelper.sendResponseMaybeThrottle(request, requestThrottleMs => new OffsetCommitResponse(
        new OffsetCommitResponseData()
            .setTopics(responseTopicList)
            .setThrottleTimeMs(requestThrottleMs)
      ))
    } else if (offsetCommitRequest.data.groupInstanceId != null && config.interBrokerProtocolVersion < KAFKA_2_3_IV0) {
      // Only enable static membership when IBP >= 2.3, because it is not safe for the broker to use the static member logic
      // until we are sure that all brokers support it. If static group being loaded by an older coordinator, it will discard
      // the group.instance.id field, so static members could accidentally become "dynamic", which leads to wrong states.
      val errorMap = new mutable.HashMap[TopicPartition, Errors]
      for (topicData <- offsetCommitRequest.data.topics.asScala) {
        for (partitionData <- topicData.partitions.asScala) {
          val topicPartition = new TopicPartition(topicData.name, partitionData.partitionIndex)
          errorMap += topicPartition -> Errors.UNSUPPORTED_VERSION
        }
      }
      sendResponseCallback(errorMap.toMap)
    } else {
      val authorizedTopicRequestInfoBldr = immutable.Map.newBuilder[TopicPartition, OffsetCommitRequestData.OffsetCommitRequestPartition]

      val topics = offsetCommitRequest.data.topics.asScala
      val authorizedTopics = authHelper.filterByAuthorized(request.context, READ, TOPIC, topics)(_.name)
      for (topicData <- topics) {
        for (partitionData <- topicData.partitions.asScala) {
          val topicPartition = new TopicPartition(topicData.name, partitionData.partitionIndex)
          if (!authorizedTopics.contains(topicData.name))
            unauthorizedTopicErrors += (topicPartition -> Errors.TOPIC_AUTHORIZATION_FAILED)
          else if (!metadataCache.contains(topicPartition))
            nonExistingTopicErrors += (topicPartition -> Errors.UNKNOWN_TOPIC_OR_PARTITION)
          else
            authorizedTopicRequestInfoBldr += (topicPartition -> partitionData)
        }
      }

      val authorizedTopicRequestInfo = authorizedTopicRequestInfoBldr.result()

      if (authorizedTopicRequestInfo.isEmpty)
        sendResponseCallback(Map.empty)
      else if (header.apiVersion == 0) {
        // for version 0 always store offsets to ZK
        val responseInfo = authorizedTopicRequestInfo.map {
          case (topicPartition, partitionData) =>
            try {
              if (partitionData.committedMetadata() != null
                && partitionData.committedMetadata().length > config.offsetMetadataMaxSize)
                (topicPartition, Errors.OFFSET_METADATA_TOO_LARGE)
              else {
                zkClient.setOrCreateConsumerOffset(
                  offsetCommitRequest.data.groupId,
                  topicPartition,
                  partitionData.committedOffset)
                (topicPartition, Errors.NONE)
              }
            } catch {
              case e: Throwable => (topicPartition, Errors.forException(e))
            }
        }
        sendResponseCallback(responseInfo)
      } else {
        // for version 1 and beyond store offsets in offset manager

        // "default" expiration timestamp is now + retention (and retention may be overridden if v2)
        // expire timestamp is computed differently for v1 and v2.
        //   - If v1 and no explicit commit timestamp is provided we treat it the same as v5.
        //   - If v1 and explicit retention time is provided we calculate expiration timestamp based on that
        //   - If v2/v3/v4 (no explicit commit timestamp) we treat it the same as v5.
        //   - For v5 and beyond there is no per partition expiration timestamp, so this field is no longer in effect
        val currentTimestamp = time.milliseconds
        val partitionData = authorizedTopicRequestInfo.map { case (k, partitionData) =>
          val metadata = if (partitionData.committedMetadata == null)
            OffsetAndMetadata.NoMetadata
          else
            partitionData.committedMetadata

          val leaderEpochOpt = if (partitionData.committedLeaderEpoch == RecordBatch.NO_PARTITION_LEADER_EPOCH)
            Optional.empty[Integer]
          else
            Optional.of[Integer](partitionData.committedLeaderEpoch)

          k -> new OffsetAndMetadata(
            offset = partitionData.committedOffset,
            leaderEpoch = leaderEpochOpt,
            metadata = metadata,
            commitTimestamp = partitionData.commitTimestamp match {
              case OffsetCommitRequest.DEFAULT_TIMESTAMP => currentTimestamp
              case customTimestamp => customTimestamp
            },
            expireTimestamp = offsetCommitRequest.data.retentionTimeMs match {
              case OffsetCommitRequest.DEFAULT_RETENTION_TIME => None
              case retentionTime => Some(currentTimestamp + retentionTime)
            }
          )
        }

        // call coordinator to handle commit offset
        groupCoordinator.handleCommitOffsets(
          offsetCommitRequest.data.groupId,
          offsetCommitRequest.data.memberId,
          Option(offsetCommitRequest.data.groupInstanceId),
          offsetCommitRequest.data.generationId,
          partitionData,
          sendResponseCallback)
      }
    }
  }

  /**
   * Handle a produce request
   */
  def handleProduceRequest(request: RequestChannel.Request): Unit = {
    val produceRequest = request.body[ProduceRequest]
    val requestSize = request.sizeInBytes

    if (RequestUtils.hasTransactionalRecords(produceRequest)) {
      val isAuthorizedTransactional = produceRequest.transactionalId != null &&
        authHelper.authorize(request.context, WRITE, TRANSACTIONAL_ID, produceRequest.transactionalId)
      if (!isAuthorizedTransactional) {
        requestHelper.sendErrorResponseMaybeThrottle(request, Errors.TRANSACTIONAL_ID_AUTHORIZATION_FAILED.exception)
        return
      }
    }

    val unauthorizedTopicResponses = mutable.Map[TopicPartition, PartitionResponse]()
    val nonExistingTopicResponses = mutable.Map[TopicPartition, PartitionResponse]()
    val invalidRequestResponses = mutable.Map[TopicPartition, PartitionResponse]()
    val authorizedRequestInfo = mutable.Map[TopicPartition, MemoryRecords]()
    // cache the result to avoid redundant authorization calls
    val authorizedTopics = authHelper.filterByAuthorized(request.context, WRITE, TOPIC,
      produceRequest.data().topicData().asScala)(_.name())

    produceRequest.data.topicData.forEach(topic => topic.partitionData.forEach { partition =>
      val topicPartition = new TopicPartition(topic.name, partition.index)
      // This caller assumes the type is MemoryRecords and that is true on current serialization
      // We cast the type to avoid causing big change to code base.
      // https://issues.apache.org/jira/browse/KAFKA-10698
      val memoryRecords = partition.records.asInstanceOf[MemoryRecords]
      if (!authorizedTopics.contains(topicPartition.topic))
        unauthorizedTopicResponses += topicPartition -> new PartitionResponse(Errors.TOPIC_AUTHORIZATION_FAILED)
      else if (!metadataCache.contains(topicPartition))
        nonExistingTopicResponses += topicPartition -> new PartitionResponse(Errors.UNKNOWN_TOPIC_OR_PARTITION)
      else
        try {
          ProduceRequest.validateRecords(request.header.apiVersion, memoryRecords)
          authorizedRequestInfo += (topicPartition -> memoryRecords)
        } catch {
          case e: ApiException =>
            invalidRequestResponses += topicPartition -> new PartitionResponse(Errors.forException(e))
        }
    })

    // the callback for sending a produce response
    // The construction of ProduceResponse is able to accept auto-generated protocol data so
    // KafkaApis#handleProduceRequest should apply auto-generated protocol to avoid extra conversion.
    // https://issues.apache.org/jira/browse/KAFKA-10730
    @nowarn("cat=deprecation")
    def sendResponseCallback(responseStatus: Map[TopicPartition, PartitionResponse]): Unit = {
      val mergedResponseStatus = responseStatus ++ unauthorizedTopicResponses ++ nonExistingTopicResponses ++ invalidRequestResponses
      var errorInResponse = false

      mergedResponseStatus.forKeyValue { (topicPartition, status) =>
        if (status.error != Errors.NONE) {
          errorInResponse = true
          debug("Produce request with correlation id %d from client %s on partition %s failed due to %s".format(
            request.header.correlationId,
            request.header.clientId,
            topicPartition,
            status.error.exceptionName))
        }
      }

      // Record both bandwidth and request quota-specific values and throttle by muting the channel if any of the quotas
      // have been violated. If both quotas have been violated, use the max throttle time between the two quotas. Note
      // that the request quota is not enforced if acks == 0.
      val timeMs = time.milliseconds()
      val bandwidthThrottleTimeMs = quotas.produce.maybeRecordAndGetThrottleTimeMs(request, requestSize, timeMs)
      val requestThrottleTimeMs =
        if (produceRequest.acks == 0) 0
        else quotas.request.maybeRecordAndGetThrottleTimeMs(request, timeMs)
      val maxThrottleTimeMs = Math.max(bandwidthThrottleTimeMs, requestThrottleTimeMs)
      if (maxThrottleTimeMs > 0) {
        request.apiThrottleTimeMs = maxThrottleTimeMs
        if (bandwidthThrottleTimeMs > requestThrottleTimeMs) {
          quotas.produce.throttle(request, bandwidthThrottleTimeMs, requestChannel.sendResponse)
        } else {
          quotas.request.throttle(request, requestThrottleTimeMs, requestChannel.sendResponse)
        }
      }

      // Send the response immediately. In case of throttling, the channel has already been muted.
      if (produceRequest.acks == 0) {
        // no operation needed if producer request.required.acks = 0; however, if there is any error in handling
        // the request, since no response is expected by the producer, the server will close socket server so that
        // the producer client will know that some error has happened and will refresh its metadata
        if (errorInResponse) {
          val exceptionsSummary = mergedResponseStatus.map { case (topicPartition, status) =>
            topicPartition -> status.error.exceptionName
          }.mkString(", ")
          info(
            s"Closing connection due to error during produce request with correlation id ${request.header.correlationId} " +
              s"from client id ${request.header.clientId} with ack=0\n" +
              s"Topic and partition to exceptions: $exceptionsSummary"
          )
          requestHelper.closeConnection(request, new ProduceResponse(mergedResponseStatus.asJava).errorCounts)
        } else {
          // Note that although request throttling is exempt for acks == 0, the channel may be throttled due to
          // bandwidth quota violation.
          requestHelper.sendNoOpResponseExemptThrottle(request)
        }
      } else {
        requestHelper.sendResponse(request, Some(new ProduceResponse(mergedResponseStatus.asJava, maxThrottleTimeMs)), None)
      }
    }

    def processingStatsCallback(processingStats: FetchResponseStats): Unit = {
      processingStats.forKeyValue { (tp, info) =>
        updateRecordConversionStats(request, tp, info)
      }
    }

    if (authorizedRequestInfo.isEmpty)
      sendResponseCallback(Map.empty)
    else {
      val internalTopicsAllowed = request.header.clientId == AdminUtils.AdminClientId

      // call the replica manager to append messages to the replicas
      replicaManager.appendRecords(
        timeout = produceRequest.timeout.toLong,
        requiredAcks = produceRequest.acks,
        internalTopicsAllowed = internalTopicsAllowed,
        origin = AppendOrigin.Client,
        entriesPerPartition = authorizedRequestInfo,
        responseCallback = sendResponseCallback,
        recordConversionStatsCallback = processingStatsCallback)

      // if the request is put into the purgatory, it will have a held reference and hence cannot be garbage collected;
      // hence we clear its data here in order to let GC reclaim its memory since it is already appended to log
      produceRequest.clearPartitionRecords()
    }
  }

  /**
   * Handle a fetch request
   */
  def handleFetchRequest(request: RequestChannel.Request): Unit = {
    val versionId = request.header.apiVersion
    val clientId = request.header.clientId
    val fetchRequest = request.body[FetchRequest]
    val fetchContext = fetchManager.newContext(
      fetchRequest.metadata,
      fetchRequest.fetchData,
      fetchRequest.toForget,
      fetchRequest.isFromFollower)

    val clientMetadata: Option[ClientMetadata] = if (versionId >= 11) {
      // Fetch API version 11 added preferred replica logic
      Some(new DefaultClientMetadata(
        fetchRequest.rackId,
        clientId,
        request.context.clientAddress,
        request.context.principal,
        request.context.listenerName.value))
    } else {
      None
    }

    def errorResponse[T >: MemoryRecords <: BaseRecords](error: Errors): FetchResponse.PartitionData[T] = {
      new FetchResponse.PartitionData[T](error, FetchResponse.INVALID_HIGHWATERMARK, FetchResponse.INVALID_LAST_STABLE_OFFSET,
        FetchResponse.INVALID_LOG_START_OFFSET, null, MemoryRecords.EMPTY)
    }

    val erroneous = mutable.ArrayBuffer[(TopicPartition, FetchResponse.PartitionData[Records])]()
    val interesting = mutable.ArrayBuffer[(TopicPartition, FetchRequest.PartitionData)]()
    if (fetchRequest.isFromFollower) {
      // The follower must have ClusterAction on ClusterResource in order to fetch partition data.
      if (authHelper.authorize(request.context, CLUSTER_ACTION, CLUSTER, CLUSTER_NAME)) {
        fetchContext.foreachPartition { (topicPartition, data) =>
          if (!metadataCache.contains(topicPartition))
            erroneous += topicPartition -> errorResponse(Errors.UNKNOWN_TOPIC_OR_PARTITION)
          else
            interesting += (topicPartition -> data)
        }
      } else {
        fetchContext.foreachPartition { (part, _) =>
          erroneous += part -> errorResponse(Errors.TOPIC_AUTHORIZATION_FAILED)
        }
      }
    } else {
      // Regular Kafka consumers need READ permission on each partition they are fetching.
      val partitionDatas = new mutable.ArrayBuffer[(TopicPartition, FetchRequest.PartitionData)]
      fetchContext.foreachPartition { (topicPartition, partitionData) =>
        partitionDatas += topicPartition -> partitionData
      }
      val authorizedTopics = authHelper.filterByAuthorized(request.context, READ, TOPIC, partitionDatas)(_._1.topic)
      partitionDatas.foreach { case (topicPartition, data) =>
        if (!authorizedTopics.contains(topicPartition.topic))
          erroneous += topicPartition -> errorResponse(Errors.TOPIC_AUTHORIZATION_FAILED)
        else if (!metadataCache.contains(topicPartition))
          erroneous += topicPartition -> errorResponse(Errors.UNKNOWN_TOPIC_OR_PARTITION)
        else
          interesting += (topicPartition -> data)
      }
    }

    def maybeDownConvertStorageError(error: Errors, version: Short): Errors = {
      // If consumer sends FetchRequest V5 or earlier, the client library is not guaranteed to recognize the error code
      // for KafkaStorageException. In this case the client library will translate KafkaStorageException to
      // UnknownServerException which is not retriable. We can ensure that consumer will update metadata and retry
      // by converting the KafkaStorageException to NotLeaderOrFollowerException in the response if FetchRequest version <= 5
      if (error == Errors.KAFKA_STORAGE_ERROR && versionId <= 5) {
        Errors.NOT_LEADER_OR_FOLLOWER
      } else {
        error
      }
    }

    def maybeConvertFetchedData(tp: TopicPartition,
                                partitionData: FetchResponse.PartitionData[Records]): FetchResponse.PartitionData[BaseRecords] = {
      val logConfig = replicaManager.getLogConfig(tp)

      if (logConfig.exists(_.compressionType == ZStdCompressionCodec.name) && versionId < 10) {
        trace(s"Fetching messages is disabled for ZStandard compressed partition $tp. Sending unsupported version response to $clientId.")
        errorResponse(Errors.UNSUPPORTED_COMPRESSION_TYPE)
      } else {
        // Down-conversion of the fetched records is needed when the stored magic version is
        // greater than that supported by the client (as indicated by the fetch request version). If the
        // configured magic version for the topic is less than or equal to that supported by the version of the
        // fetch request, we skip the iteration through the records in order to check the magic version since we
        // know it must be supported. However, if the magic version is changed from a higher version back to a
        // lower version, this check will no longer be valid and we will fail to down-convert the messages
        // which were written in the new format prior to the version downgrade.
        val unconvertedRecords = partitionData.records
        val downConvertMagic =
          logConfig.map(_.messageFormatVersion.recordVersion.value).flatMap { magic =>
            if (magic > RecordBatch.MAGIC_VALUE_V0 && versionId <= 1 && !unconvertedRecords.hasCompatibleMagic(RecordBatch.MAGIC_VALUE_V0))
              Some(RecordBatch.MAGIC_VALUE_V0)
            else if (magic > RecordBatch.MAGIC_VALUE_V1 && versionId <= 3 && !unconvertedRecords.hasCompatibleMagic(RecordBatch.MAGIC_VALUE_V1))
              Some(RecordBatch.MAGIC_VALUE_V1)
            else
              None
          }

        downConvertMagic match {
          case Some(magic) =>
            // For fetch requests from clients, check if down-conversion is disabled for the particular partition
            if (!fetchRequest.isFromFollower && !logConfig.forall(_.messageDownConversionEnable)) {
              trace(s"Conversion to message format ${downConvertMagic.get} is disabled for partition $tp. Sending unsupported version response to $clientId.")
              errorResponse(Errors.UNSUPPORTED_VERSION)
            } else {
              try {
                trace(s"Down converting records from partition $tp to message format version $magic for fetch request from $clientId")
                // Because down-conversion is extremely memory intensive, we want to try and delay the down-conversion as much
                // as possible. With KIP-283, we have the ability to lazily down-convert in a chunked manner. The lazy, chunked
                // down-conversion always guarantees that at least one batch of messages is down-converted and sent out to the
                // client.
                val error = maybeDownConvertStorageError(partitionData.error, versionId)
                new FetchResponse.PartitionData[BaseRecords](error, partitionData.highWatermark,
                  partitionData.lastStableOffset, partitionData.logStartOffset,
                  partitionData.preferredReadReplica, partitionData.abortedTransactions,
                  new LazyDownConversionRecords(tp, unconvertedRecords, magic, fetchContext.getFetchOffset(tp).get, time))
              } catch {
                case e: UnsupportedCompressionTypeException =>
                  trace("Received unsupported compression type error during down-conversion", e)
                  errorResponse(Errors.UNSUPPORTED_COMPRESSION_TYPE)
              }
            }
          case None =>
            val error = maybeDownConvertStorageError(partitionData.error, versionId)
            new FetchResponse.PartitionData[BaseRecords](error,
              partitionData.highWatermark,
              partitionData.lastStableOffset,
              partitionData.logStartOffset,
              partitionData.preferredReadReplica,
              partitionData.abortedTransactions,
              partitionData.divergingEpoch,
              unconvertedRecords)
        }
      }
    }

    // the callback for process a fetch response, invoked before throttling
    def processResponseCallback(responsePartitionData: Seq[(TopicPartition, FetchPartitionData)]): Unit = {
      val partitions = new util.LinkedHashMap[TopicPartition, FetchResponse.PartitionData[Records]]
      val reassigningPartitions = mutable.Set[TopicPartition]()
      responsePartitionData.foreach { case (tp, data) =>
        val abortedTransactions = data.abortedTransactions.map(_.asJava).orNull
        val lastStableOffset = data.lastStableOffset.getOrElse(FetchResponse.INVALID_LAST_STABLE_OFFSET)
        if (data.isReassignmentFetch)
          reassigningPartitions.add(tp)
        val error = maybeDownConvertStorageError(data.error, versionId)
        partitions.put(tp, new FetchResponse.PartitionData(
          error,
          data.highWatermark,
          lastStableOffset,
          data.logStartOffset,
          data.preferredReadReplica.map(int2Integer).asJava,
          abortedTransactions,
          data.divergingEpoch.asJava,
          data.records))
      }
      erroneous.foreach { case (tp, data) => partitions.put(tp, data) }

      var unconvertedFetchResponse: FetchResponse[Records] = null

      def createResponse(throttleTimeMs: Int): FetchResponse[BaseRecords] = {
        // Down-convert messages for each partition if required
        val convertedData = new util.LinkedHashMap[TopicPartition, FetchResponse.PartitionData[BaseRecords]]
        unconvertedFetchResponse.responseData.forEach { (tp, unconvertedPartitionData) =>
          if (unconvertedPartitionData.error != Errors.NONE)
            debug(s"Fetch request with correlation id ${request.header.correlationId} from client $clientId " +
              s"on partition $tp failed due to ${unconvertedPartitionData.error.exceptionName}")
          convertedData.put(tp, maybeConvertFetchedData(tp, unconvertedPartitionData))
        }

        // Prepare fetch response from converted data
        val response = new FetchResponse(unconvertedFetchResponse.error, convertedData, throttleTimeMs,
          unconvertedFetchResponse.sessionId)
        // record the bytes out metrics only when the response is being sent
        response.responseData.forEach { (tp, data) =>
          brokerTopicStats.updateBytesOut(tp.topic, fetchRequest.isFromFollower, reassigningPartitions.contains(tp), data.records.sizeInBytes)
        }
        response
      }

      def updateConversionStats(send: Send): Unit = {
        send match {
          case send: MultiRecordsSend if send.recordConversionStats != null =>
            send.recordConversionStats.asScala.toMap.foreach {
              case (tp, stats) => updateRecordConversionStats(request, tp, stats)
            }
          case _ =>
        }
      }

      if (fetchRequest.isFromFollower) {
        // We've already evaluated against the quota and are good to go. Just need to record it now.
        unconvertedFetchResponse = fetchContext.updateAndGenerateResponseData(partitions)
        val responseSize = KafkaApis.sizeOfThrottledPartitions(versionId, unconvertedFetchResponse, quotas.leader)
        quotas.leader.record(responseSize)
        trace(s"Sending Fetch response with partitions.size=${unconvertedFetchResponse.responseData.size}, " +
          s"metadata=${unconvertedFetchResponse.sessionId}")
        requestHelper.sendResponseExemptThrottle(request, createResponse(0), Some(updateConversionStats))
      } else {
        // Fetch size used to determine throttle time is calculated before any down conversions.
        // This may be slightly different from the actual response size. But since down conversions
        // result in data being loaded into memory, we should do this only when we are not going to throttle.
        //
        // Record both bandwidth and request quota-specific values and throttle by muting the channel if any of the
        // quotas have been violated. If both quotas have been violated, use the max throttle time between the two
        // quotas. When throttled, we unrecord the recorded bandwidth quota value
        val responseSize = fetchContext.getResponseSize(partitions, versionId)
        val timeMs = time.milliseconds()
        val requestThrottleTimeMs = quotas.request.maybeRecordAndGetThrottleTimeMs(request, timeMs)
        val bandwidthThrottleTimeMs = quotas.fetch.maybeRecordAndGetThrottleTimeMs(request, responseSize, timeMs)

        val maxThrottleTimeMs = math.max(bandwidthThrottleTimeMs, requestThrottleTimeMs)
        if (maxThrottleTimeMs > 0) {
          request.apiThrottleTimeMs = maxThrottleTimeMs
          // Even if we need to throttle for request quota violation, we should "unrecord" the already recorded value
          // from the fetch quota because we are going to return an empty response.
          quotas.fetch.unrecordQuotaSensor(request, responseSize, timeMs)
          if (bandwidthThrottleTimeMs > requestThrottleTimeMs) {
            quotas.fetch.throttle(request, bandwidthThrottleTimeMs, requestChannel.sendResponse)
          } else {
            quotas.request.throttle(request, requestThrottleTimeMs, requestChannel.sendResponse)
          }
          // If throttling is required, return an empty response.
          unconvertedFetchResponse = fetchContext.getThrottledResponse(maxThrottleTimeMs)
        } else {
          // Get the actual response. This will update the fetch context.
          unconvertedFetchResponse = fetchContext.updateAndGenerateResponseData(partitions)
          trace(s"Sending Fetch response with partitions.size=$responseSize, metadata=${unconvertedFetchResponse.sessionId}")
        }

        // Send the response immediately.
        requestHelper.sendResponse(request, Some(createResponse(maxThrottleTimeMs)), Some(updateConversionStats))
      }
    }

    // for fetch from consumer, cap fetchMaxBytes to the maximum bytes that could be fetched without being throttled given
    // no bytes were recorded in the recent quota window
    // trying to fetch more bytes would result in a guaranteed throttling potentially blocking consumer progress
    val maxQuotaWindowBytes = if (fetchRequest.isFromFollower)
      Int.MaxValue
    else
      quotas.fetch.getMaxValueInQuotaWindow(request.session, clientId).toInt

    val fetchMaxBytes = Math.min(Math.min(fetchRequest.maxBytes, config.fetchMaxBytes), maxQuotaWindowBytes)
    val fetchMinBytes = Math.min(fetchRequest.minBytes, fetchMaxBytes)
    if (interesting.isEmpty)
      processResponseCallback(Seq.empty)
    else {
      // call the replica manager to fetch messages from the local replica
      replicaManager.fetchMessages(
        fetchRequest.maxWait.toLong,
        fetchRequest.replicaId,
        fetchMinBytes,
        fetchMaxBytes,
        versionId <= 2,
        interesting,
        replicationQuota(fetchRequest),
        processResponseCallback,
        fetchRequest.isolationLevel,
        clientMetadata)
    }
  }

  def replicationQuota(fetchRequest: FetchRequest): ReplicaQuota =
    if (fetchRequest.isFromFollower) quotas.leader else UnboundedQuota

  def handleListOffsetRequest(request: RequestChannel.Request): Unit = {
    val version = request.header.apiVersion

    val topics = if (version == 0)
      handleListOffsetRequestV0(request)
    else
      handleListOffsetRequestV1AndAbove(request)

    requestHelper.sendResponseMaybeThrottle(request, requestThrottleMs => new ListOffsetsResponse(new ListOffsetsResponseData()
      .setThrottleTimeMs(requestThrottleMs)
      .setTopics(topics.asJava)))
  }

  private def handleListOffsetRequestV0(request : RequestChannel.Request) : List[ListOffsetsTopicResponse] = {
    val correlationId = request.header.correlationId
    val clientId = request.header.clientId
    val offsetRequest = request.body[ListOffsetsRequest]

    val (authorizedRequestInfo, unauthorizedRequestInfo) = authHelper.partitionSeqByAuthorized(request.context,
        DESCRIBE, TOPIC, offsetRequest.topics.asScala.toSeq)(_.name)

    val unauthorizedResponseStatus = unauthorizedRequestInfo.map(topic =>
      new ListOffsetsTopicResponse()
        .setName(topic.name)
        .setPartitions(topic.partitions.asScala.map(partition =>
          new ListOffsetsPartitionResponse()
            .setPartitionIndex(partition.partitionIndex)
            .setErrorCode(Errors.TOPIC_AUTHORIZATION_FAILED.code)).asJava)
    )

    val responseTopics = authorizedRequestInfo.map { topic =>
      val responsePartitions = topic.partitions.asScala.map { partition =>
        val topicPartition = new TopicPartition(topic.name, partition.partitionIndex)

        try {
          val offsets = replicaManager.legacyFetchOffsetsForTimestamp(
            topicPartition = topicPartition,
            timestamp = partition.timestamp,
            maxNumOffsets = partition.maxNumOffsets,
            isFromConsumer = offsetRequest.replicaId == ListOffsetsRequest.CONSUMER_REPLICA_ID,
            fetchOnlyFromLeader = offsetRequest.replicaId != ListOffsetsRequest.DEBUGGING_REPLICA_ID)
          new ListOffsetsPartitionResponse()
            .setPartitionIndex(partition.partitionIndex)
            .setErrorCode(Errors.NONE.code)
            .setOldStyleOffsets(offsets.map(JLong.valueOf).asJava)
        } catch {
          // NOTE: UnknownTopicOrPartitionException and NotLeaderOrFollowerException are special cases since these error messages
          // are typically transient and there is no value in logging the entire stack trace for the same
          case e @ (_ : UnknownTopicOrPartitionException |
                    _ : NotLeaderOrFollowerException |
                    _ : KafkaStorageException) =>
            debug("Offset request with correlation id %d from client %s on partition %s failed due to %s".format(
              correlationId, clientId, topicPartition, e.getMessage))
            new ListOffsetsPartitionResponse()
              .setPartitionIndex(partition.partitionIndex)
              .setErrorCode(Errors.forException(e).code)
          case e: Throwable =>
            error("Error while responding to offset request", e)
            new ListOffsetsPartitionResponse()
              .setPartitionIndex(partition.partitionIndex)
              .setErrorCode(Errors.forException(e).code)
        }
      }
      new ListOffsetsTopicResponse().setName(topic.name).setPartitions(responsePartitions.asJava)
    }
    (responseTopics ++ unauthorizedResponseStatus).toList
  }

  private def handleListOffsetRequestV1AndAbove(request : RequestChannel.Request): List[ListOffsetsTopicResponse] = {
    val correlationId = request.header.correlationId
    val clientId = request.header.clientId
    val offsetRequest = request.body[ListOffsetsRequest]
    val version = request.header.apiVersion

    def buildErrorResponse(e: Errors, partition: ListOffsetsPartition): ListOffsetsPartitionResponse = {
      new ListOffsetsPartitionResponse()
        .setPartitionIndex(partition.partitionIndex)
        .setErrorCode(e.code)
        .setTimestamp(ListOffsetsResponse.UNKNOWN_TIMESTAMP)
        .setOffset(ListOffsetsResponse.UNKNOWN_OFFSET)
    }

    val (authorizedRequestInfo, unauthorizedRequestInfo) = authHelper.partitionSeqByAuthorized(request.context,
        DESCRIBE, TOPIC, offsetRequest.topics.asScala.toSeq)(_.name)

    val unauthorizedResponseStatus = unauthorizedRequestInfo.map(topic =>
      new ListOffsetsTopicResponse()
        .setName(topic.name)
        .setPartitions(topic.partitions.asScala.map(partition =>
          buildErrorResponse(Errors.TOPIC_AUTHORIZATION_FAILED, partition)).asJava)
    )

    val responseTopics = authorizedRequestInfo.map { topic =>
      val responsePartitions = topic.partitions.asScala.map { partition =>
        val topicPartition = new TopicPartition(topic.name, partition.partitionIndex)
        if (offsetRequest.duplicatePartitions.contains(topicPartition)) {
          debug(s"OffsetRequest with correlation id $correlationId from client $clientId on partition $topicPartition " +
              s"failed because the partition is duplicated in the request.")
          buildErrorResponse(Errors.INVALID_REQUEST, partition)
        } else {
          try {
            val fetchOnlyFromLeader = offsetRequest.replicaId != ListOffsetsRequest.DEBUGGING_REPLICA_ID
            val isClientRequest = offsetRequest.replicaId == ListOffsetsRequest.CONSUMER_REPLICA_ID
            val isolationLevelOpt = if (isClientRequest)
              Some(offsetRequest.isolationLevel)
            else
              None

            val foundOpt = replicaManager.fetchOffsetForTimestamp(topicPartition,
              partition.timestamp,
              isolationLevelOpt,
              if (partition.currentLeaderEpoch == ListOffsetsResponse.UNKNOWN_EPOCH) Optional.empty() else Optional.of(partition.currentLeaderEpoch),
              fetchOnlyFromLeader)

            val response = foundOpt match {
              case Some(found) =>
                val partitionResponse = new ListOffsetsPartitionResponse()
                  .setPartitionIndex(partition.partitionIndex)
                  .setErrorCode(Errors.NONE.code)
                  .setTimestamp(found.timestamp)
                  .setOffset(found.offset)
                if (found.leaderEpoch.isPresent && version >= 4)
                  partitionResponse.setLeaderEpoch(found.leaderEpoch.get)
                partitionResponse
              case None =>
                buildErrorResponse(Errors.NONE, partition)
            }
            response
          } catch {
            // NOTE: These exceptions are special cases since these error messages are typically transient or the client
            // would have received a clear exception and there is no value in logging the entire stack trace for the same
            case e @ (_ : UnknownTopicOrPartitionException |
                      _ : NotLeaderOrFollowerException |
                      _ : UnknownLeaderEpochException |
                      _ : FencedLeaderEpochException |
                      _ : KafkaStorageException |
                      _ : UnsupportedForMessageFormatException) =>
              debug(s"Offset request with correlation id $correlationId from client $clientId on " +
                  s"partition $topicPartition failed due to ${e.getMessage}")
              buildErrorResponse(Errors.forException(e), partition)

            // Only V5 and newer ListOffset calls should get OFFSET_NOT_AVAILABLE
            case e: OffsetNotAvailableException =>
              if (request.header.apiVersion >= 5) {
                buildErrorResponse(Errors.forException(e), partition)
              } else {
                buildErrorResponse(Errors.LEADER_NOT_AVAILABLE, partition)
              }

            case e: Throwable =>
              error("Error while responding to offset request", e)
              buildErrorResponse(Errors.forException(e), partition)
          }
        }
      }
      new ListOffsetsTopicResponse().setName(topic.name).setPartitions(responsePartitions.asJava)
    }
    (responseTopics ++ unauthorizedResponseStatus).toList
  }

  private def createTopic(topic: String,
                          numPartitions: Int,
                          replicationFactor: Int,
                          properties: util.Properties = new util.Properties()): MetadataResponseTopic = {
    try {
      adminZkClient.createTopic(topic, numPartitions, replicationFactor, properties, RackAwareMode.Safe, config.usesTopicId)
      info("Auto creation of topic %s with %d partitions and replication factor %d is successful"
        .format(topic, numPartitions, replicationFactor))
      metadataResponseTopic(Errors.LEADER_NOT_AVAILABLE, topic, isInternal(topic), util.Collections.emptyList())
    } catch {
      case _: TopicExistsException => // let it go, possibly another broker created this topic
        metadataResponseTopic(Errors.LEADER_NOT_AVAILABLE, topic, isInternal(topic), util.Collections.emptyList())
      case ex: Throwable  => // Catch all to prevent unhandled errors
        metadataResponseTopic(Errors.forException(ex), topic, isInternal(topic), util.Collections.emptyList())
    }
  }

  private def metadataResponseTopic(error: Errors, topic: String, isInternal: Boolean,
                                    partitionData: util.List[MetadataResponsePartition]): MetadataResponseTopic = {
    new MetadataResponseTopic()
      .setErrorCode(error.code)
      .setName(topic)
      .setIsInternal(isInternal)
      .setPartitions(partitionData)
  }

  private def createInternalTopic(topic: String): MetadataResponseTopic = {
    if (topic == null)
      throw new IllegalArgumentException("topic must not be null")

    val aliveBrokers = metadataCache.getAliveBrokers

    topic match {
      case GROUP_METADATA_TOPIC_NAME =>
        if (aliveBrokers.size < config.offsetsTopicReplicationFactor) {
          error(s"Number of alive brokers '${aliveBrokers.size}' does not meet the required replication factor " +
            s"'${config.offsetsTopicReplicationFactor}' for the offsets topic (configured via " +
            s"'${KafkaConfig.OffsetsTopicReplicationFactorProp}'). This error can be ignored if the cluster is starting up " +
            s"and not all brokers are up yet.")
          metadataResponseTopic(Errors.COORDINATOR_NOT_AVAILABLE, topic, true, util.Collections.emptyList())
        } else {
          createTopic(topic, config.offsetsTopicPartitions, config.offsetsTopicReplicationFactor.toInt,
            groupCoordinator.offsetsTopicConfigs)
        }
      case TRANSACTION_STATE_TOPIC_NAME =>
        if (aliveBrokers.size < config.transactionTopicReplicationFactor) {
          error(s"Number of alive brokers '${aliveBrokers.size}' does not meet the required replication factor " +
            s"'${config.transactionTopicReplicationFactor}' for the transactions state topic (configured via " +
            s"'${KafkaConfig.TransactionsTopicReplicationFactorProp}'). This error can be ignored if the cluster is starting up " +
            s"and not all brokers are up yet.")
          metadataResponseTopic(Errors.COORDINATOR_NOT_AVAILABLE, topic, true, util.Collections.emptyList())
        } else {
          createTopic(topic, config.transactionTopicPartitions, config.transactionTopicReplicationFactor.toInt,
            txnCoordinator.transactionTopicConfigs)
        }
      case _ => throw new IllegalArgumentException(s"Unexpected internal topic name: $topic")
    }
  }

  private def getOrCreateInternalTopic(topic: String, listenerName: ListenerName): MetadataResponseData.MetadataResponseTopic = {
    val topicMetadata = metadataCache.getTopicMetadata(Set(topic), listenerName)
    topicMetadata.headOption.getOrElse(createInternalTopic(topic))
  }

  private def getTopicMetadata(allowAutoTopicCreation: Boolean, isFetchAllMetadata: Boolean,
                               topics: Set[String], listenerName: ListenerName,
                               errorUnavailableEndpoints: Boolean,
                               errorUnavailableListeners: Boolean): Seq[MetadataResponseTopic] = {
    val topicResponses = metadataCache.getTopicMetadata(topics, listenerName,
        errorUnavailableEndpoints, errorUnavailableListeners)

    if (topics.isEmpty || topicResponses.size == topics.size) {
      topicResponses
    } else {
      val nonExistentTopics = topics.diff(topicResponses.map(_.name).toSet)
      val responsesForNonExistentTopics = nonExistentTopics.flatMap { topic =>
        if (isInternal(topic)) {
          val topicMetadata = createInternalTopic(topic)
          Some(
            if (topicMetadata.errorCode == Errors.COORDINATOR_NOT_AVAILABLE.code)
              metadataResponseTopic(Errors.INVALID_REPLICATION_FACTOR, topic, true, util.Collections.emptyList())
            else
              topicMetadata
          )
        } else if (isFetchAllMetadata) {
          // A metadata request for all topics should never result in topic auto creation, but a topic may be deleted
          // in between the creation of the topics parameter and topicResponses, so make sure to return None for this case.
          None
        } else if (allowAutoTopicCreation && config.autoCreateTopicsEnable) {
          Some(createTopic(topic, config.numPartitions, config.defaultReplicationFactor))
        } else {
          Some(metadataResponseTopic(Errors.UNKNOWN_TOPIC_OR_PARTITION, topic, false, util.Collections.emptyList()))
        }
      }

      topicResponses ++ responsesForNonExistentTopics
    }
  }

  /**
   * Handle a topic metadata request
   */
  def handleTopicMetadataRequest(request: RequestChannel.Request): Unit = {
    val metadataRequest = request.body[MetadataRequest]
    val requestVersion = request.header.apiVersion

    val topics = if (metadataRequest.isAllTopics)
      metadataCache.getAllTopics()
    else
      metadataRequest.topics.asScala.toSet

    val authorizedForDescribeTopics = authHelper.filterByAuthorized(request.context, DESCRIBE, TOPIC,
      topics, logIfDenied = !metadataRequest.isAllTopics)(identity)
    var (authorizedTopics, unauthorizedForDescribeTopics) = topics.partition(authorizedForDescribeTopics.contains)
    var unauthorizedForCreateTopics = Set[String]()

    if (authorizedTopics.nonEmpty) {
      val nonExistingTopics = metadataCache.getNonExistingTopics(authorizedTopics)
      if (metadataRequest.allowAutoTopicCreation && config.autoCreateTopicsEnable && nonExistingTopics.nonEmpty) {
        if (!authHelper.authorize(request.context, CREATE, CLUSTER, CLUSTER_NAME, logIfDenied = false)) {
          val authorizedForCreateTopics = authHelper.filterByAuthorized(request.context, CREATE, TOPIC,
            nonExistingTopics)(identity)
          unauthorizedForCreateTopics = nonExistingTopics.diff(authorizedForCreateTopics)
          authorizedTopics = authorizedTopics.diff(unauthorizedForCreateTopics)
        }
      }
    }

    val unauthorizedForCreateTopicMetadata = unauthorizedForCreateTopics.map(topic =>
      metadataResponseTopic(Errors.TOPIC_AUTHORIZATION_FAILED, topic, isInternal(topic), util.Collections.emptyList()))


    // do not disclose the existence of topics unauthorized for Describe, so we've not even checked if they exist or not
    val unauthorizedForDescribeTopicMetadata =
      // In case of all topics, don't include topics unauthorized for Describe
      if ((requestVersion == 0 && (metadataRequest.topics == null || metadataRequest.topics.isEmpty)) || metadataRequest.isAllTopics)
        Set.empty[MetadataResponseTopic]
      else
        unauthorizedForDescribeTopics.map(topic =>
          metadataResponseTopic(Errors.TOPIC_AUTHORIZATION_FAILED, topic, false, util.Collections.emptyList()))

    // In version 0, we returned an error when brokers with replicas were unavailable,
    // while in higher versions we simply don't include the broker in the returned broker list
    val errorUnavailableEndpoints = requestVersion == 0
    // In versions 5 and below, we returned LEADER_NOT_AVAILABLE if a matching listener was not found on the leader.
    // From version 6 onwards, we return LISTENER_NOT_FOUND to enable diagnosis of configuration errors.
    val errorUnavailableListeners = requestVersion >= 6
    val topicMetadata =
      if (authorizedTopics.isEmpty)
        Seq.empty[MetadataResponseTopic]
      else {
        getTopicMetadata(
          metadataRequest.allowAutoTopicCreation,
          metadataRequest.isAllTopics,
          authorizedTopics,
          request.context.listenerName,
          errorUnavailableEndpoints,
          errorUnavailableListeners
        )
      }

    var clusterAuthorizedOperations = Int.MinValue // Default value in the schema
    if (requestVersion >= 8) {
      // get cluster authorized operations
      if (requestVersion <= 10) {
        if (metadataRequest.data.includeClusterAuthorizedOperations) {
          if (authHelper.authorize(request.context, DESCRIBE, CLUSTER, CLUSTER_NAME))
            clusterAuthorizedOperations = authHelper.authorizedOperations(request, Resource.CLUSTER)
          else
            clusterAuthorizedOperations = 0
        }
      }

      // get topic authorized operations
      if (metadataRequest.data.includeTopicAuthorizedOperations) {
        topicMetadata.foreach { topicData =>
          topicData.setTopicAuthorizedOperations(authHelper.authorizedOperations(request, new Resource(ResourceType.TOPIC, topicData.name)))
        }
      }
    }

    val completeTopicMetadata = topicMetadata ++ unauthorizedForCreateTopicMetadata ++ unauthorizedForDescribeTopicMetadata

    val brokers = metadataCache.getAliveBrokers

    trace("Sending topic metadata %s and brokers %s for correlation id %d to client %s".format(completeTopicMetadata.mkString(","),
      brokers.mkString(","), request.header.correlationId, request.header.clientId))

    requestHelper.sendResponseMaybeThrottle(request, requestThrottleMs =>
       MetadataResponse.prepareResponse(
         requestVersion,
         requestThrottleMs,
         brokers.flatMap(_.getNode(request.context.listenerName)).asJava,
         clusterId,
         metadataCache.getControllerId.getOrElse(MetadataResponse.NO_CONTROLLER_ID),
         completeTopicMetadata.asJava,
         clusterAuthorizedOperations
      ))
  }

  /**
   * Handle an offset fetch request
   */
  def handleOffsetFetchRequest(request: RequestChannel.Request): Unit = {
    val header = request.header
    val offsetFetchRequest = request.body[OffsetFetchRequest]

    def partitionByAuthorized(seq: Seq[TopicPartition]): (Seq[TopicPartition], Seq[TopicPartition]) =
      authHelper.partitionSeqByAuthorized(request.context, DESCRIBE, TOPIC, seq)(_.topic)

    def createResponse(requestThrottleMs: Int): AbstractResponse = {
      val offsetFetchResponse =
        // reject the request if not authorized to the group
        if (!authHelper.authorize(request.context, DESCRIBE, GROUP, offsetFetchRequest.groupId))
          offsetFetchRequest.getErrorResponse(requestThrottleMs, Errors.GROUP_AUTHORIZATION_FAILED)
        else {
          if (header.apiVersion == 0) {
            val (authorizedPartitions, unauthorizedPartitions) = partitionByAuthorized(
              offsetFetchRequest.partitions.asScala)

            // version 0 reads offsets from ZK
            val authorizedPartitionData = authorizedPartitions.map { topicPartition =>
              try {
                if (!metadataCache.contains(topicPartition))
                  (topicPartition, OffsetFetchResponse.UNKNOWN_PARTITION)
                else {
                  val payloadOpt = zkClient.getConsumerOffset(offsetFetchRequest.groupId, topicPartition)
                  payloadOpt match {
                    case Some(payload) =>
                      (topicPartition, new OffsetFetchResponse.PartitionData(payload.toLong,
                        Optional.empty(), OffsetFetchResponse.NO_METADATA, Errors.NONE))
                    case None =>
                      (topicPartition, OffsetFetchResponse.UNKNOWN_PARTITION)
                  }
                }
              } catch {
                case e: Throwable =>
                  (topicPartition, new OffsetFetchResponse.PartitionData(OffsetFetchResponse.INVALID_OFFSET,
                    Optional.empty(), OffsetFetchResponse.NO_METADATA, Errors.forException(e)))
              }
            }.toMap

            val unauthorizedPartitionData = unauthorizedPartitions.map(_ -> OffsetFetchResponse.UNAUTHORIZED_PARTITION).toMap
            new OffsetFetchResponse(requestThrottleMs, Errors.NONE, (authorizedPartitionData ++ unauthorizedPartitionData).asJava)
          } else {
            // versions 1 and above read offsets from Kafka
            if (offsetFetchRequest.isAllPartitions) {
              val (error, allPartitionData) = groupCoordinator.handleFetchOffsets(offsetFetchRequest.groupId, offsetFetchRequest.requireStable)
              if (error != Errors.NONE)
                offsetFetchRequest.getErrorResponse(requestThrottleMs, error)
              else {
                // clients are not allowed to see offsets for topics that are not authorized for Describe
                val (authorizedPartitionData, _) = authHelper.partitionMapByAuthorized(request.context,
                  DESCRIBE, TOPIC, allPartitionData)(_.topic)
                new OffsetFetchResponse(requestThrottleMs, Errors.NONE, authorizedPartitionData.asJava)
              }
            } else {
              val (authorizedPartitions, unauthorizedPartitions) = partitionByAuthorized(
                offsetFetchRequest.partitions.asScala)
              val (error, authorizedPartitionData) = groupCoordinator.handleFetchOffsets(offsetFetchRequest.groupId,
                offsetFetchRequest.requireStable, Some(authorizedPartitions))
              if (error != Errors.NONE)
                offsetFetchRequest.getErrorResponse(requestThrottleMs, error)
              else {
                val unauthorizedPartitionData = unauthorizedPartitions.map(_ -> OffsetFetchResponse.UNAUTHORIZED_PARTITION).toMap
                new OffsetFetchResponse(requestThrottleMs, Errors.NONE, (authorizedPartitionData ++ unauthorizedPartitionData).asJava)
              }
            }
          }
        }

      trace(s"Sending offset fetch response $offsetFetchResponse for correlation id ${header.correlationId} to client ${header.clientId}.")
      offsetFetchResponse
    }

    requestHelper.sendResponseMaybeThrottle(request, createResponse)
  }

  def handleFindCoordinatorRequest(request: RequestChannel.Request): Unit = {
    val findCoordinatorRequest = request.body[FindCoordinatorRequest]

    if (findCoordinatorRequest.data.keyType == CoordinatorType.GROUP.id &&
        !authHelper.authorize(request.context, DESCRIBE, GROUP, findCoordinatorRequest.data.key))
      requestHelper.sendErrorResponseMaybeThrottle(request, Errors.GROUP_AUTHORIZATION_FAILED.exception)
    else if (findCoordinatorRequest.data.keyType == CoordinatorType.TRANSACTION.id &&
        !authHelper.authorize(request.context, DESCRIBE, TRANSACTIONAL_ID, findCoordinatorRequest.data.key))
      requestHelper.sendErrorResponseMaybeThrottle(request, Errors.TRANSACTIONAL_ID_AUTHORIZATION_FAILED.exception)
    else {
      // get metadata (and create the topic if necessary)
      val (partition, topicMetadata) = CoordinatorType.forId(findCoordinatorRequest.data.keyType) match {
        case CoordinatorType.GROUP =>
          val partition = groupCoordinator.partitionFor(findCoordinatorRequest.data.key)
          val metadata = getOrCreateInternalTopic(GROUP_METADATA_TOPIC_NAME, request.context.listenerName)
          (partition, metadata)

        case CoordinatorType.TRANSACTION =>
          val partition = txnCoordinator.partitionFor(findCoordinatorRequest.data.key)
          val metadata = getOrCreateInternalTopic(TRANSACTION_STATE_TOPIC_NAME, request.context.listenerName)
          (partition, metadata)

        case _ =>
          throw new InvalidRequestException("Unknown coordinator type in FindCoordinator request")
      }

      def createResponse(requestThrottleMs: Int): AbstractResponse = {
        def createFindCoordinatorResponse(error: Errors, node: Node): FindCoordinatorResponse = {
          new FindCoordinatorResponse(
              new FindCoordinatorResponseData()
                .setErrorCode(error.code)
                .setErrorMessage(error.message)
                .setNodeId(node.id)
                .setHost(node.host)
                .setPort(node.port)
                .setThrottleTimeMs(requestThrottleMs))
        }
        val responseBody = if (topicMetadata.errorCode != Errors.NONE.code) {
          createFindCoordinatorResponse(Errors.COORDINATOR_NOT_AVAILABLE, Node.noNode)
        } else {
          val coordinatorEndpoint = topicMetadata.partitions.asScala
            .find(_.partitionIndex == partition)
            .filter(_.leaderId != MetadataResponse.NO_LEADER_ID)
            .flatMap(metadata => metadataCache.getAliveBroker(metadata.leaderId))
            .flatMap(_.getNode(request.context.listenerName))
            .filterNot(_.isEmpty)

          coordinatorEndpoint match {
            case Some(endpoint) =>
              createFindCoordinatorResponse(Errors.NONE, endpoint)
            case _ =>
              createFindCoordinatorResponse(Errors.COORDINATOR_NOT_AVAILABLE, Node.noNode)
          }
        }
        trace("Sending FindCoordinator response %s for correlation id %d to client %s."
          .format(responseBody, request.header.correlationId, request.header.clientId))
        responseBody
      }
      requestHelper.sendResponseMaybeThrottle(request, createResponse)
    }
  }

  def handleDescribeGroupRequest(request: RequestChannel.Request): Unit = {

    def sendResponseCallback(describeGroupsResponseData: DescribeGroupsResponseData): Unit = {
      def createResponse(requestThrottleMs: Int): AbstractResponse = {
        describeGroupsResponseData.setThrottleTimeMs(requestThrottleMs)
        new DescribeGroupsResponse(describeGroupsResponseData)
      }
      requestHelper.sendResponseMaybeThrottle(request, createResponse)
    }

    val describeRequest = request.body[DescribeGroupsRequest]
    val describeGroupsResponseData = new DescribeGroupsResponseData()

    describeRequest.data.groups.forEach { groupId =>
      if (!authHelper.authorize(request.context, DESCRIBE, GROUP, groupId)) {
        describeGroupsResponseData.groups.add(DescribeGroupsResponse.forError(groupId, Errors.GROUP_AUTHORIZATION_FAILED))
      } else {
        val (error, summary) = groupCoordinator.handleDescribeGroup(groupId)
        val members = summary.members.map { member =>
          new DescribeGroupsResponseData.DescribedGroupMember()
            .setMemberId(member.memberId)
            .setGroupInstanceId(member.groupInstanceId.orNull)
            .setClientId(member.clientId)
            .setClientHost(member.clientHost)
            .setMemberAssignment(member.assignment)
            .setMemberMetadata(member.metadata)
        }

        val describedGroup = new DescribeGroupsResponseData.DescribedGroup()
          .setErrorCode(error.code)
          .setGroupId(groupId)
          .setGroupState(summary.state)
          .setProtocolType(summary.protocolType)
          .setProtocolData(summary.protocol)
          .setMembers(members.asJava)

        if (request.header.apiVersion >= 3) {
          if (error == Errors.NONE && describeRequest.data.includeAuthorizedOperations) {
            describedGroup.setAuthorizedOperations(authHelper.authorizedOperations(request, new Resource(ResourceType.GROUP, groupId)))
          }
        }

        describeGroupsResponseData.groups.add(describedGroup)
      }
    }

    sendResponseCallback(describeGroupsResponseData)
  }

  def handleListGroupsRequest(request: RequestChannel.Request): Unit = {
    val listGroupsRequest = request.body[ListGroupsRequest]
    val states = if (listGroupsRequest.data.statesFilter == null)
      // Handle a null array the same as empty
      immutable.Set[String]()
    else
      listGroupsRequest.data.statesFilter.asScala.toSet

    def createResponse(throttleMs: Int, groups: List[GroupOverview], error: Errors): AbstractResponse = {
       new ListGroupsResponse(new ListGroupsResponseData()
            .setErrorCode(error.code)
            .setGroups(groups.map { group =>
                val listedGroup = new ListGroupsResponseData.ListedGroup()
                  .setGroupId(group.groupId)
                  .setProtocolType(group.protocolType)
                  .setGroupState(group.state.toString)
                listedGroup
            }.asJava)
            .setThrottleTimeMs(throttleMs)
        )
    }
    val (error, groups) = groupCoordinator.handleListGroups(states)
    if (authHelper.authorize(request.context, DESCRIBE, CLUSTER, CLUSTER_NAME))
      // With describe cluster access all groups are returned. We keep this alternative for backward compatibility.
      requestHelper.sendResponseMaybeThrottle(request, requestThrottleMs =>
        createResponse(requestThrottleMs, groups, error))
    else {
      val filteredGroups = groups.filter(group => authHelper.authorize(request.context, DESCRIBE, GROUP, group.groupId))
      requestHelper.sendResponseMaybeThrottle(request, requestThrottleMs =>
        createResponse(requestThrottleMs, filteredGroups, error))
    }
  }

  def handleJoinGroupRequest(request: RequestChannel.Request): Unit = {
    val joinGroupRequest = request.body[JoinGroupRequest]

    // the callback for sending a join-group response
    def sendResponseCallback(joinResult: JoinGroupResult): Unit = {
      def createResponse(requestThrottleMs: Int): AbstractResponse = {
        val protocolName = if (request.context.apiVersion() >= 7)
          joinResult.protocolName.orNull
        else
          joinResult.protocolName.getOrElse(GroupCoordinator.NoProtocol)

        val responseBody = new JoinGroupResponse(
          new JoinGroupResponseData()
            .setThrottleTimeMs(requestThrottleMs)
            .setErrorCode(joinResult.error.code)
            .setGenerationId(joinResult.generationId)
            .setProtocolType(joinResult.protocolType.orNull)
            .setProtocolName(protocolName)
            .setLeader(joinResult.leaderId)
            .setMemberId(joinResult.memberId)
            .setMembers(joinResult.members.asJava)
        )

        trace("Sending join group response %s for correlation id %d to client %s."
          .format(responseBody, request.header.correlationId, request.header.clientId))
        responseBody
      }
      requestHelper.sendResponseMaybeThrottle(request, createResponse)
    }

    if (joinGroupRequest.data.groupInstanceId != null && config.interBrokerProtocolVersion < KAFKA_2_3_IV0) {
      // Only enable static membership when IBP >= 2.3, because it is not safe for the broker to use the static member logic
      // until we are sure that all brokers support it. If static group being loaded by an older coordinator, it will discard
      // the group.instance.id field, so static members could accidentally become "dynamic", which leads to wrong states.
      sendResponseCallback(JoinGroupResult(JoinGroupRequest.UNKNOWN_MEMBER_ID, Errors.UNSUPPORTED_VERSION))
    } else if (!authHelper.authorize(request.context, READ, GROUP, joinGroupRequest.data.groupId)) {
      sendResponseCallback(JoinGroupResult(JoinGroupRequest.UNKNOWN_MEMBER_ID, Errors.GROUP_AUTHORIZATION_FAILED))
    } else {
      val groupInstanceId = Option(joinGroupRequest.data.groupInstanceId)

      // Only return MEMBER_ID_REQUIRED error if joinGroupRequest version is >= 4
      // and groupInstanceId is configured to unknown.
      val requireKnownMemberId = joinGroupRequest.version >= 4 && groupInstanceId.isEmpty

      // let the coordinator handle join-group
      val protocols = joinGroupRequest.data.protocols.valuesList.asScala.map(protocol =>
        (protocol.name, protocol.metadata)).toList

      groupCoordinator.handleJoinGroup(
        joinGroupRequest.data.groupId,
        joinGroupRequest.data.memberId,
        groupInstanceId,
        requireKnownMemberId,
        request.header.clientId,
        request.context.clientAddress.toString,
        joinGroupRequest.data.rebalanceTimeoutMs,
        joinGroupRequest.data.sessionTimeoutMs,
        joinGroupRequest.data.protocolType,
        protocols,
        sendResponseCallback)
    }
  }

  def handleSyncGroupRequest(request: RequestChannel.Request): Unit = {
    val syncGroupRequest = request.body[SyncGroupRequest]

    def sendResponseCallback(syncGroupResult: SyncGroupResult): Unit = {
      requestHelper.sendResponseMaybeThrottle(request, requestThrottleMs =>
        new SyncGroupResponse(
          new SyncGroupResponseData()
            .setErrorCode(syncGroupResult.error.code)
            .setProtocolType(syncGroupResult.protocolType.orNull)
            .setProtocolName(syncGroupResult.protocolName.orNull)
            .setAssignment(syncGroupResult.memberAssignment)
            .setThrottleTimeMs(requestThrottleMs)
        ))
    }

    if (syncGroupRequest.data.groupInstanceId != null && config.interBrokerProtocolVersion < KAFKA_2_3_IV0) {
      // Only enable static membership when IBP >= 2.3, because it is not safe for the broker to use the static member logic
      // until we are sure that all brokers support it. If static group being loaded by an older coordinator, it will discard
      // the group.instance.id field, so static members could accidentally become "dynamic", which leads to wrong states.
      sendResponseCallback(SyncGroupResult(Errors.UNSUPPORTED_VERSION))
    } else if (!syncGroupRequest.areMandatoryProtocolTypeAndNamePresent()) {
      // Starting from version 5, ProtocolType and ProtocolName fields are mandatory.
      sendResponseCallback(SyncGroupResult(Errors.INCONSISTENT_GROUP_PROTOCOL))
    } else if (!authHelper.authorize(request.context, READ, GROUP, syncGroupRequest.data.groupId)) {
      sendResponseCallback(SyncGroupResult(Errors.GROUP_AUTHORIZATION_FAILED))
    } else {
      val assignmentMap = immutable.Map.newBuilder[String, Array[Byte]]
      syncGroupRequest.data.assignments.forEach { assignment =>
        assignmentMap += (assignment.memberId -> assignment.assignment)
      }

      groupCoordinator.handleSyncGroup(
        syncGroupRequest.data.groupId,
        syncGroupRequest.data.generationId,
        syncGroupRequest.data.memberId,
        Option(syncGroupRequest.data.protocolType),
        Option(syncGroupRequest.data.protocolName),
        Option(syncGroupRequest.data.groupInstanceId),
        assignmentMap.result(),
        sendResponseCallback
      )
    }
  }

  def handleDeleteGroupsRequest(request: RequestChannel.Request): Unit = {
    val deleteGroupsRequest = request.body[DeleteGroupsRequest]
    val groups = deleteGroupsRequest.data.groupsNames.asScala.distinct

    val (authorizedGroups, unauthorizedGroups) = authHelper.partitionSeqByAuthorized(request.context, DELETE, GROUP,
      groups)(identity)

    val groupDeletionResult = groupCoordinator.handleDeleteGroups(authorizedGroups.toSet) ++
      unauthorizedGroups.map(_ -> Errors.GROUP_AUTHORIZATION_FAILED)

    requestHelper.sendResponseMaybeThrottle(request, requestThrottleMs => {
      val deletionCollections = new DeletableGroupResultCollection()
      groupDeletionResult.forKeyValue { (groupId, error) =>
        deletionCollections.add(new DeletableGroupResult()
          .setGroupId(groupId)
          .setErrorCode(error.code)
        )
      }

      new DeleteGroupsResponse(new DeleteGroupsResponseData()
        .setResults(deletionCollections)
        .setThrottleTimeMs(requestThrottleMs)
      )
    })
  }

  def handleHeartbeatRequest(request: RequestChannel.Request): Unit = {
    val heartbeatRequest = request.body[HeartbeatRequest]

    // the callback for sending a heartbeat response
    def sendResponseCallback(error: Errors): Unit = {
      def createResponse(requestThrottleMs: Int): AbstractResponse = {
        val response = new HeartbeatResponse(
          new HeartbeatResponseData()
            .setThrottleTimeMs(requestThrottleMs)
            .setErrorCode(error.code))
        trace("Sending heartbeat response %s for correlation id %d to client %s."
          .format(response, request.header.correlationId, request.header.clientId))
        response
      }
      requestHelper.sendResponseMaybeThrottle(request, createResponse)
    }

    if (heartbeatRequest.data.groupInstanceId != null && config.interBrokerProtocolVersion < KAFKA_2_3_IV0) {
      // Only enable static membership when IBP >= 2.3, because it is not safe for the broker to use the static member logic
      // until we are sure that all brokers support it. If static group being loaded by an older coordinator, it will discard
      // the group.instance.id field, so static members could accidentally become "dynamic", which leads to wrong states.
      sendResponseCallback(Errors.UNSUPPORTED_VERSION)
    } else if (!authHelper.authorize(request.context, READ, GROUP, heartbeatRequest.data.groupId)) {
      requestHelper.sendResponseMaybeThrottle(request, requestThrottleMs =>
        new HeartbeatResponse(
            new HeartbeatResponseData()
              .setThrottleTimeMs(requestThrottleMs)
              .setErrorCode(Errors.GROUP_AUTHORIZATION_FAILED.code)))
    } else {
      // let the coordinator to handle heartbeat
      groupCoordinator.handleHeartbeat(
        heartbeatRequest.data.groupId,
        heartbeatRequest.data.memberId,
        Option(heartbeatRequest.data.groupInstanceId),
        heartbeatRequest.data.generationId,
        sendResponseCallback)
    }
  }

  def handleLeaveGroupRequest(request: RequestChannel.Request): Unit = {
    val leaveGroupRequest = request.body[LeaveGroupRequest]

    val members = leaveGroupRequest.members.asScala.toList

    if (!authHelper.authorize(request.context, READ, GROUP, leaveGroupRequest.data.groupId)) {
      requestHelper.sendResponseMaybeThrottle(request, requestThrottleMs => {
        new LeaveGroupResponse(new LeaveGroupResponseData()
          .setThrottleTimeMs(requestThrottleMs)
          .setErrorCode(Errors.GROUP_AUTHORIZATION_FAILED.code)
        )
      })
    } else {
      def sendResponseCallback(leaveGroupResult : LeaveGroupResult): Unit = {
        val memberResponses = leaveGroupResult.memberResponses.map(
          leaveGroupResult =>
            new MemberResponse()
              .setErrorCode(leaveGroupResult.error.code)
              .setMemberId(leaveGroupResult.memberId)
              .setGroupInstanceId(leaveGroupResult.groupInstanceId.orNull)
        )
        def createResponse(requestThrottleMs: Int): AbstractResponse = {
          new LeaveGroupResponse(
            memberResponses.asJava,
            leaveGroupResult.topLevelError,
            requestThrottleMs,
            leaveGroupRequest.version)
        }
        requestHelper.sendResponseMaybeThrottle(request, createResponse)
      }

      groupCoordinator.handleLeaveGroup(
        leaveGroupRequest.data.groupId,
        members,
        sendResponseCallback)
    }
  }

  def handleSaslHandshakeRequest(request: RequestChannel.Request): Unit = {
    val responseData = new SaslHandshakeResponseData().setErrorCode(Errors.ILLEGAL_SASL_STATE.code)
    requestHelper.sendResponseMaybeThrottle(request, _ => new SaslHandshakeResponse(responseData))
  }

  def handleSaslAuthenticateRequest(request: RequestChannel.Request): Unit = {
    val responseData = new SaslAuthenticateResponseData()
      .setErrorCode(Errors.ILLEGAL_SASL_STATE.code)
      .setErrorMessage("SaslAuthenticate request received after successful authentication")
    requestHelper.sendResponseMaybeThrottle(request, _ => new SaslAuthenticateResponse(responseData))
  }

  def handleApiVersionsRequest(request: RequestChannel.Request): Unit = {
    // Note that broker returns its full list of supported ApiKeys and versions regardless of current
    // authentication state (e.g., before SASL authentication on an SASL listener, do note that no
    // Kafka protocol requests may take place on an SSL listener before the SSL handshake is finished).
    // If this is considered to leak information about the broker version a workaround is to use SSL
    // with client authentication which is performed at an earlier stage of the connection where the
    // ApiVersionRequest is not available.
    def createResponseCallback(requestThrottleMs: Int): ApiVersionsResponse = {
      val apiVersionRequest = request.body[ApiVersionsRequest]
      if (apiVersionRequest.hasUnsupportedRequestVersion)
        apiVersionRequest.getErrorResponse(requestThrottleMs, Errors.UNSUPPORTED_VERSION.exception)
      else if (!apiVersionRequest.isValid)
        apiVersionRequest.getErrorResponse(requestThrottleMs, Errors.INVALID_REQUEST.exception)
      else {
        val supportedFeatures = brokerFeatures.supportedFeatures
        val finalizedFeaturesOpt = finalizedFeatureCache.get
        val controllerApiVersions = forwardingManager.flatMap(_.controllerApiVersions)

        val apiVersionsResponse =
          finalizedFeaturesOpt match {
            case Some(finalizedFeatures) => ApiVersion.apiVersionsResponse(
              requestThrottleMs,
              config.interBrokerProtocolVersion.recordVersion.value,
              supportedFeatures,
              finalizedFeatures.features,
              finalizedFeatures.epoch,
              controllerApiVersions)
            case None => ApiVersion.apiVersionsResponse(
              requestThrottleMs,
              config.interBrokerProtocolVersion.recordVersion.value,
              supportedFeatures,
              controllerApiVersions)
          }
        if (request.context.fromPrivilegedListener) {
          apiVersionsResponse.data.apiKeys().add(
            new ApiVersionsResponseData.ApiVersion()
              .setApiKey(ApiKeys.ENVELOPE.id)
              .setMinVersion(ApiKeys.ENVELOPE.oldestVersion())
              .setMaxVersion(ApiKeys.ENVELOPE.latestVersion())
          )
        }

        // Remove API keys supported only when in KIP-500 mode
        if (config.requiresZookeeper) {
          apiVersionsResponse.data.apiKeys.removeIf(apiVersion => ApiKeys.forId(apiVersion.apiKey).isKip500OnlyApi)
        }

        apiVersionsResponse
      }
    }
    requestHelper.sendResponseMaybeThrottle(request, createResponseCallback)
  }

  def handleCreateTopicsRequest(request: RequestChannel.Request): Unit = {
    val controllerMutationQuota = quotas.controllerMutation.newQuotaFor(request, strictSinceVersion = 6)

    def sendResponseCallback(results: CreatableTopicResultCollection): Unit = {
      def createResponse(requestThrottleMs: Int): AbstractResponse = {
        val responseData = new CreateTopicsResponseData()
          .setThrottleTimeMs(requestThrottleMs)
          .setTopics(results)
        val responseBody = new CreateTopicsResponse(responseData)
        trace(s"Sending create topics response $responseData for correlation id " +
          s"${request.header.correlationId} to client ${request.header.clientId}.")
        responseBody
      }
      requestHelper.sendResponseMaybeThrottleWithControllerQuota(controllerMutationQuota, request, createResponse)
    }

    val createTopicsRequest = request.body[CreateTopicsRequest]
    val results = new CreatableTopicResultCollection(createTopicsRequest.data.topics.size)
    if (!controller.isActive) {
      createTopicsRequest.data.topics.forEach { topic =>
        results.add(new CreatableTopicResult().setName(topic.name)
          .setErrorCode(Errors.NOT_CONTROLLER.code))
      }
      sendResponseCallback(results)
    } else {
      createTopicsRequest.data.topics.forEach { topic =>
        results.add(new CreatableTopicResult().setName(topic.name))
      }
      val hasClusterAuthorization = authHelper.authorize(request.context, CREATE, CLUSTER, CLUSTER_NAME,
        logIfDenied = false)
      val topics = createTopicsRequest.data.topics.asScala.map(_.name)
      val authorizedTopics =
        if (hasClusterAuthorization) topics.toSet
        else authHelper.filterByAuthorized(request.context, CREATE, TOPIC, topics)(identity)
      val authorizedForDescribeConfigs = authHelper.filterByAuthorized(request.context, DESCRIBE_CONFIGS, TOPIC,
        topics, logIfDenied = false)(identity).map(name => name -> results.find(name)).toMap

      results.forEach { topic =>
        if (results.findAll(topic.name).size > 1) {
          topic.setErrorCode(Errors.INVALID_REQUEST.code)
          topic.setErrorMessage("Found multiple entries for this topic.")
        } else if (!authorizedTopics.contains(topic.name)) {
          topic.setErrorCode(Errors.TOPIC_AUTHORIZATION_FAILED.code)
          topic.setErrorMessage("Authorization failed.")
        }
        if (!authorizedForDescribeConfigs.contains(topic.name)) {
          topic.setTopicConfigErrorCode(Errors.TOPIC_AUTHORIZATION_FAILED.code)
        }
      }
      val toCreate = mutable.Map[String, CreatableTopic]()
      createTopicsRequest.data.topics.forEach { topic =>
        if (results.find(topic.name).errorCode == Errors.NONE.code) {
          toCreate += topic.name -> topic
        }
      }
      def handleCreateTopicsResults(errors: Map[String, ApiError]): Unit = {
        errors.foreach { case (topicName, error) =>
          val result = results.find(topicName)
          result.setErrorCode(error.error.code)
            .setErrorMessage(error.message)
          // Reset any configs in the response if Create failed
          if (error != ApiError.NONE) {
            result.setConfigs(List.empty.asJava)
              .setNumPartitions(-1)
              .setReplicationFactor(-1)
              .setTopicConfigErrorCode(Errors.NONE.code)
          }
        }
        sendResponseCallback(results)
      }
      adminManager.createTopics(
        createTopicsRequest.data.timeoutMs,
        createTopicsRequest.data.validateOnly,
        toCreate,
        authorizedForDescribeConfigs,
        controllerMutationQuota,
        handleCreateTopicsResults)
    }
  }

  def handleCreatePartitionsRequest(request: RequestChannel.Request): Unit = {
    val createPartitionsRequest = request.body[CreatePartitionsRequest]
    val controllerMutationQuota = quotas.controllerMutation.newQuotaFor(request, strictSinceVersion = 3)

    def sendResponseCallback(results: Map[String, ApiError]): Unit = {
      def createResponse(requestThrottleMs: Int): AbstractResponse = {
        val createPartitionsResults = results.map {
          case (topic, error) => new CreatePartitionsTopicResult()
            .setName(topic)
            .setErrorCode(error.error.code)
            .setErrorMessage(error.message)
        }.toSeq
        val responseBody = new CreatePartitionsResponse(new CreatePartitionsResponseData()
          .setThrottleTimeMs(requestThrottleMs)
          .setResults(createPartitionsResults.asJava))
        trace(s"Sending create partitions response $responseBody for correlation id ${request.header.correlationId} to " +
          s"client ${request.header.clientId}.")
        responseBody
      }
      requestHelper.sendResponseMaybeThrottleWithControllerQuota(controllerMutationQuota, request, createResponse)
    }

    if (!controller.isActive) {
      val result = createPartitionsRequest.data.topics.asScala.map { topic =>
        (topic.name, new ApiError(Errors.NOT_CONTROLLER, null))
      }.toMap
      sendResponseCallback(result)
    } else {
      // Special handling to add duplicate topics to the response
      val topics = createPartitionsRequest.data.topics.asScala.toSeq
      val dupes = topics.groupBy(_.name)
        .filter { _._2.size > 1 }
        .keySet
      val notDuped = topics.filterNot(topic => dupes.contains(topic.name))
      val (authorized, unauthorized) = authHelper.partitionSeqByAuthorized(request.context, ALTER, TOPIC,
        notDuped)(_.name)

      val (queuedForDeletion, valid) = authorized.partition { topic =>
        controller.topicDeletionManager.isTopicQueuedUpForDeletion(topic.name)
      }

      val errors = dupes.map(_ -> new ApiError(Errors.INVALID_REQUEST, "Duplicate topic in request.")) ++
        unauthorized.map(_.name -> new ApiError(Errors.TOPIC_AUTHORIZATION_FAILED, "The topic authorization is failed.")) ++
        queuedForDeletion.map(_.name -> new ApiError(Errors.INVALID_TOPIC_EXCEPTION, "The topic is queued for deletion."))

      adminManager.createPartitions(
        createPartitionsRequest.data.timeoutMs,
        valid,
        createPartitionsRequest.data.validateOnly,
        controllerMutationQuota,
        result => sendResponseCallback(result ++ errors))
    }
  }

  def handleDeleteTopicsRequest(request: RequestChannel.Request): Unit = {
    val controllerMutationQuota = quotas.controllerMutation.newQuotaFor(request, strictSinceVersion = 5)

    def sendResponseCallback(results: DeletableTopicResultCollection): Unit = {
      def createResponse(requestThrottleMs: Int): AbstractResponse = {
        val responseData = new DeleteTopicsResponseData()
          .setThrottleTimeMs(requestThrottleMs)
          .setResponses(results)
        val responseBody = new DeleteTopicsResponse(responseData)
        trace(s"Sending delete topics response $responseBody for correlation id ${request.header.correlationId} to client ${request.header.clientId}.")
        responseBody
      }
      requestHelper.sendResponseMaybeThrottleWithControllerQuota(controllerMutationQuota, request, createResponse)
    }

    val deleteTopicRequest = request.body[DeleteTopicsRequest]
    val results = new DeletableTopicResultCollection(deleteTopicRequest.data.topicNames.size)
    val toDelete = mutable.Set[String]()
    if (!controller.isActive) {
      deleteTopicRequest.topics().forEach { topic =>
        results.add(new DeletableTopicResult()
          .setName(topic.name())
          .setTopicId(topic.topicId())
          .setErrorCode(Errors.NOT_CONTROLLER.code))
      }
      sendResponseCallback(results)
    } else if (!config.deleteTopicEnable) {
      val error = if (request.context.apiVersion < 3) Errors.INVALID_REQUEST else Errors.TOPIC_DELETION_DISABLED
      deleteTopicRequest.topics().forEach { topic =>
        results.add(new DeletableTopicResult()
          .setName(topic.name())
          .setTopicId(topic.topicId())
          .setErrorCode(error.code))
      }
      sendResponseCallback(results)
    } else {
      val topicIdsFromRequest = deleteTopicRequest.topicIds().asScala.filter(topicId => topicId != Uuid.ZERO_UUID).toSet
      deleteTopicRequest.topics().forEach { topic =>
        if (topic.name() != null && topic.topicId() != Uuid.ZERO_UUID)
          throw new InvalidRequestException("Topic name and topic ID can not both be specified.")
        val name = if (topic.topicId() == Uuid.ZERO_UUID) topic.name()
        else controller.controllerContext.topicNames.getOrElse(topic.topicId(), null)
        results.add(new DeletableTopicResult()
          .setName(name)
          .setTopicId(topic.topicId()))
      }
      val authorizedDescribeTopics = authHelper.filterByAuthorized(request.context, DESCRIBE, TOPIC,
        results.asScala.filter(result => result.name() != null))(_.name)
      val authorizedDeleteTopics = authHelper.filterByAuthorized(request.context, DELETE, TOPIC,
        results.asScala.filter(result => result.name() != null))(_.name)
      results.forEach { topic =>
        val unresolvedTopicId = !(topic.topicId() == Uuid.ZERO_UUID) && topic.name() == null
         if (!config.usesTopicId && topicIdsFromRequest.contains(topic.topicId)) {
           topic.setErrorCode(Errors.UNSUPPORTED_VERSION.code)
           topic.setErrorMessage("Topic IDs are not supported on the server.")
         } else if (unresolvedTopicId)
             topic.setErrorCode(Errors.UNKNOWN_TOPIC_ID.code)
         else if (topicIdsFromRequest.contains(topic.topicId) && !authorizedDescribeTopics(topic.name))
           topic.setErrorCode(Errors.UNKNOWN_TOPIC_ID.code)
         else if (!authorizedDeleteTopics.contains(topic.name))
           topic.setErrorCode(Errors.TOPIC_AUTHORIZATION_FAILED.code)
         else if (!metadataCache.contains(topic.name))
           topic.setErrorCode(Errors.UNKNOWN_TOPIC_OR_PARTITION.code)
         else
           toDelete += topic.name
      }
      // If no authorized topics return immediately
      if (toDelete.isEmpty)
        sendResponseCallback(results)
      else {
        def handleDeleteTopicsResults(errors: Map[String, Errors]): Unit = {
          errors.foreach {
            case (topicName, error) =>
              results.find(topicName)
                .setErrorCode(error.code)
          }
          sendResponseCallback(results)
        }

        adminManager.deleteTopics(
          deleteTopicRequest.data.timeoutMs,
          toDelete,
          controllerMutationQuota,
          handleDeleteTopicsResults
        )
      }
    }
  }

  def handleDeleteRecordsRequest(request: RequestChannel.Request): Unit = {
    val deleteRecordsRequest = request.body[DeleteRecordsRequest]

    val unauthorizedTopicResponses = mutable.Map[TopicPartition, DeleteRecordsPartitionResult]()
    val nonExistingTopicResponses = mutable.Map[TopicPartition, DeleteRecordsPartitionResult]()
    val authorizedForDeleteTopicOffsets = mutable.Map[TopicPartition, Long]()

    val topics = deleteRecordsRequest.data.topics.asScala
    val authorizedTopics = authHelper.filterByAuthorized(request.context, DELETE, TOPIC, topics)(_.name)
    val deleteTopicPartitions = topics.flatMap { deleteTopic =>
      deleteTopic.partitions.asScala.map { deletePartition =>
        new TopicPartition(deleteTopic.name, deletePartition.partitionIndex) -> deletePartition.offset
      }
    }
    for ((topicPartition, offset) <- deleteTopicPartitions) {
      if (!authorizedTopics.contains(topicPartition.topic))
        unauthorizedTopicResponses += topicPartition -> new DeleteRecordsPartitionResult()
          .setLowWatermark(DeleteRecordsResponse.INVALID_LOW_WATERMARK)
          .setErrorCode(Errors.TOPIC_AUTHORIZATION_FAILED.code)
      else if (!metadataCache.contains(topicPartition))
        nonExistingTopicResponses += topicPartition -> new DeleteRecordsPartitionResult()
          .setLowWatermark(DeleteRecordsResponse.INVALID_LOW_WATERMARK)
          .setErrorCode(Errors.UNKNOWN_TOPIC_OR_PARTITION.code)
      else
        authorizedForDeleteTopicOffsets += (topicPartition -> offset)
    }

    // the callback for sending a DeleteRecordsResponse
    def sendResponseCallback(authorizedTopicResponses: Map[TopicPartition, DeleteRecordsPartitionResult]): Unit = {
      val mergedResponseStatus = authorizedTopicResponses ++ unauthorizedTopicResponses ++ nonExistingTopicResponses
      mergedResponseStatus.forKeyValue { (topicPartition, status) =>
        if (status.errorCode != Errors.NONE.code) {
          debug("DeleteRecordsRequest with correlation id %d from client %s on partition %s failed due to %s".format(
            request.header.correlationId,
            request.header.clientId,
            topicPartition,
            Errors.forCode(status.errorCode).exceptionName))
        }
      }

      requestHelper.sendResponseMaybeThrottle(request, requestThrottleMs =>
        new DeleteRecordsResponse(new DeleteRecordsResponseData()
          .setThrottleTimeMs(requestThrottleMs)
          .setTopics(new DeleteRecordsResponseData.DeleteRecordsTopicResultCollection(mergedResponseStatus.groupBy(_._1.topic).map { case (topic, partitionMap) => {
            new DeleteRecordsTopicResult()
              .setName(topic)
              .setPartitions(new DeleteRecordsResponseData.DeleteRecordsPartitionResultCollection(partitionMap.map { case (topicPartition, partitionResult) => {
                new DeleteRecordsPartitionResult().setPartitionIndex(topicPartition.partition)
                  .setLowWatermark(partitionResult.lowWatermark)
                  .setErrorCode(partitionResult.errorCode)
              }
              }.toList.asJava.iterator()))
          }
          }.toList.asJava.iterator()))))
    }

    if (authorizedForDeleteTopicOffsets.isEmpty)
      sendResponseCallback(Map.empty)
    else {
      // call the replica manager to append messages to the replicas
      replicaManager.deleteRecords(
        deleteRecordsRequest.data.timeoutMs.toLong,
        authorizedForDeleteTopicOffsets,
        sendResponseCallback)
    }
  }

  def handleInitProducerIdRequest(request: RequestChannel.Request): Unit = {
    val initProducerIdRequest = request.body[InitProducerIdRequest]
    val transactionalId = initProducerIdRequest.data.transactionalId

    if (transactionalId != null) {
      if (!authHelper.authorize(request.context, WRITE, TRANSACTIONAL_ID, transactionalId)) {
        requestHelper.sendErrorResponseMaybeThrottle(request, Errors.TRANSACTIONAL_ID_AUTHORIZATION_FAILED.exception)
        return
      }
    } else if (!authHelper.authorize(request.context, IDEMPOTENT_WRITE, CLUSTER, CLUSTER_NAME, true, false)
        && !authHelper.authorizeByResourceType(request.context, AclOperation.WRITE, ResourceType.TOPIC)) {
      requestHelper.sendErrorResponseMaybeThrottle(request, Errors.CLUSTER_AUTHORIZATION_FAILED.exception)
      return
    }

    def sendResponseCallback(result: InitProducerIdResult): Unit = {
      def createResponse(requestThrottleMs: Int): AbstractResponse = {
        val finalError =
          if (initProducerIdRequest.version < 4 && result.error == Errors.PRODUCER_FENCED) {
            // For older clients, they could not understand the new PRODUCER_FENCED error code,
            // so we need to return the INVALID_PRODUCER_EPOCH to have the same client handling logic.
            Errors.INVALID_PRODUCER_EPOCH
          } else {
            result.error
          }
        val responseData = new InitProducerIdResponseData()
          .setProducerId(result.producerId)
          .setProducerEpoch(result.producerEpoch)
          .setThrottleTimeMs(requestThrottleMs)
          .setErrorCode(finalError.code)
        val responseBody = new InitProducerIdResponse(responseData)
        trace(s"Completed $transactionalId's InitProducerIdRequest with result $result from client ${request.header.clientId}.")
        responseBody
      }
      requestHelper.sendResponseMaybeThrottle(request, createResponse)
    }

    val producerIdAndEpoch = (initProducerIdRequest.data.producerId, initProducerIdRequest.data.producerEpoch) match {
      case (RecordBatch.NO_PRODUCER_ID, RecordBatch.NO_PRODUCER_EPOCH) => Right(None)
      case (RecordBatch.NO_PRODUCER_ID, _) | (_, RecordBatch.NO_PRODUCER_EPOCH) => Left(Errors.INVALID_REQUEST)
      case (_, _) => Right(Some(new ProducerIdAndEpoch(initProducerIdRequest.data.producerId, initProducerIdRequest.data.producerEpoch)))
    }

    producerIdAndEpoch match {
      case Right(producerIdAndEpoch) => txnCoordinator.handleInitProducerId(transactionalId, initProducerIdRequest.data.transactionTimeoutMs,
        producerIdAndEpoch, sendResponseCallback)
      case Left(error) => requestHelper.sendErrorResponseMaybeThrottle(request, error.exception)
    }
  }

  def handleEndTxnRequest(request: RequestChannel.Request): Unit = {
    ensureInterBrokerVersion(KAFKA_0_11_0_IV0)
    val endTxnRequest = request.body[EndTxnRequest]
    val transactionalId = endTxnRequest.data.transactionalId

    if (authHelper.authorize(request.context, WRITE, TRANSACTIONAL_ID, transactionalId)) {
      def sendResponseCallback(error: Errors): Unit = {
        def createResponse(requestThrottleMs: Int): AbstractResponse = {
          val finalError =
            if (endTxnRequest.version < 2 && error == Errors.PRODUCER_FENCED) {
              // For older clients, they could not understand the new PRODUCER_FENCED error code,
              // so we need to return the INVALID_PRODUCER_EPOCH to have the same client handling logic.
              Errors.INVALID_PRODUCER_EPOCH
            } else {
              error
            }
          val responseBody = new EndTxnResponse(new EndTxnResponseData()
            .setErrorCode(finalError.code)
            .setThrottleTimeMs(requestThrottleMs))
          trace(s"Completed ${endTxnRequest.data.transactionalId}'s EndTxnRequest " +
            s"with committed: ${endTxnRequest.data.committed}, " +
            s"errors: $error from client ${request.header.clientId}.")
          responseBody
        }
        requestHelper.sendResponseMaybeThrottle(request, createResponse)
      }

      txnCoordinator.handleEndTransaction(endTxnRequest.data.transactionalId,
        endTxnRequest.data.producerId,
        endTxnRequest.data.producerEpoch,
        endTxnRequest.result(),
        sendResponseCallback)
    } else
      requestHelper.sendResponseMaybeThrottle(request, requestThrottleMs =>
        new EndTxnResponse(new EndTxnResponseData()
            .setErrorCode(Errors.TRANSACTIONAL_ID_AUTHORIZATION_FAILED.code)
            .setThrottleTimeMs(requestThrottleMs))
      )
  }

  def handleWriteTxnMarkersRequest(request: RequestChannel.Request): Unit = {
    ensureInterBrokerVersion(KAFKA_0_11_0_IV0)
    authHelper.authorizeClusterOperation(request, CLUSTER_ACTION)
    val writeTxnMarkersRequest = request.body[WriteTxnMarkersRequest]
    val errors = new ConcurrentHashMap[java.lang.Long, util.Map[TopicPartition, Errors]]()
    val markers = writeTxnMarkersRequest.markers
    val numAppends = new AtomicInteger(markers.size)

    if (numAppends.get == 0) {
      requestHelper.sendResponseExemptThrottle(request, new WriteTxnMarkersResponse(errors))
      return
    }

    def updateErrors(producerId: Long, currentErrors: ConcurrentHashMap[TopicPartition, Errors]): Unit = {
      val previousErrors = errors.putIfAbsent(producerId, currentErrors)
      if (previousErrors != null)
        previousErrors.putAll(currentErrors)
    }

    /**
      * This is the call back invoked when a log append of transaction markers succeeds. This can be called multiple
      * times when handling a single WriteTxnMarkersRequest because there is one append per TransactionMarker in the
      * request, so there could be multiple appends of markers to the log. The final response will be sent only
      * after all appends have returned.
      */
    def maybeSendResponseCallback(producerId: Long, result: TransactionResult)(responseStatus: Map[TopicPartition, PartitionResponse]): Unit = {
      trace(s"End transaction marker append for producer id $producerId completed with status: $responseStatus")
      val currentErrors = new ConcurrentHashMap[TopicPartition, Errors](responseStatus.map { case (k, v) => k -> v.error }.asJava)
      updateErrors(producerId, currentErrors)
      val successfulOffsetsPartitions = responseStatus.filter { case (topicPartition, partitionResponse) =>
        topicPartition.topic == GROUP_METADATA_TOPIC_NAME && partitionResponse.error == Errors.NONE
      }.keys

      if (successfulOffsetsPartitions.nonEmpty) {
        // as soon as the end transaction marker has been written for a transactional offset commit,
        // call to the group coordinator to materialize the offsets into the cache
        try {
          groupCoordinator.scheduleHandleTxnCompletion(producerId, successfulOffsetsPartitions, result)
        } catch {
          case e: Exception =>
            error(s"Received an exception while trying to update the offsets cache on transaction marker append", e)
            val updatedErrors = new ConcurrentHashMap[TopicPartition, Errors]()
            successfulOffsetsPartitions.foreach(updatedErrors.put(_, Errors.UNKNOWN_SERVER_ERROR))
            updateErrors(producerId, updatedErrors)
        }
      }

      if (numAppends.decrementAndGet() == 0)
        requestHelper.sendResponseExemptThrottle(request, new WriteTxnMarkersResponse(errors))
    }

    // TODO: The current append API makes doing separate writes per producerId a little easier, but it would
    // be nice to have only one append to the log. This requires pushing the building of the control records
    // into Log so that we only append those having a valid producer epoch, and exposing a new appendControlRecord
    // API in ReplicaManager. For now, we've done the simpler approach
    var skippedMarkers = 0
    for (marker <- markers.asScala) {
      val producerId = marker.producerId
      val partitionsWithCompatibleMessageFormat = new mutable.ArrayBuffer[TopicPartition]

      val currentErrors = new ConcurrentHashMap[TopicPartition, Errors]()
      marker.partitions.forEach { partition =>
        replicaManager.getMagic(partition) match {
          case Some(magic) =>
            if (magic < RecordBatch.MAGIC_VALUE_V2)
              currentErrors.put(partition, Errors.UNSUPPORTED_FOR_MESSAGE_FORMAT)
            else
              partitionsWithCompatibleMessageFormat += partition
          case None =>
            currentErrors.put(partition, Errors.UNKNOWN_TOPIC_OR_PARTITION)
        }
      }

      if (!currentErrors.isEmpty)
        updateErrors(producerId, currentErrors)

      if (partitionsWithCompatibleMessageFormat.isEmpty) {
        numAppends.decrementAndGet()
        skippedMarkers += 1
      } else {
        val controlRecords = partitionsWithCompatibleMessageFormat.map { partition =>
          val controlRecordType = marker.transactionResult match {
            case TransactionResult.COMMIT => ControlRecordType.COMMIT
            case TransactionResult.ABORT => ControlRecordType.ABORT
          }
          val endTxnMarker = new EndTransactionMarker(controlRecordType, marker.coordinatorEpoch)
          partition -> MemoryRecords.withEndTransactionMarker(producerId, marker.producerEpoch, endTxnMarker)
        }.toMap

        replicaManager.appendRecords(
          timeout = config.requestTimeoutMs.toLong,
          requiredAcks = -1,
          internalTopicsAllowed = true,
          origin = AppendOrigin.Coordinator,
          entriesPerPartition = controlRecords,
          responseCallback = maybeSendResponseCallback(producerId, marker.transactionResult))
      }
    }

    // No log appends were written as all partitions had incorrect log format
    // so we need to send the error response
    if (skippedMarkers == markers.size)
      requestHelper.sendResponseExemptThrottle(request, new WriteTxnMarkersResponse(errors))
  }

  def ensureInterBrokerVersion(version: ApiVersion): Unit = {
    if (config.interBrokerProtocolVersion < version)
      throw new UnsupportedVersionException(s"inter.broker.protocol.version: ${config.interBrokerProtocolVersion.version} is less than the required version: ${version.version}")
  }

  def handleAddPartitionToTxnRequest(request: RequestChannel.Request): Unit = {
    ensureInterBrokerVersion(KAFKA_0_11_0_IV0)
    val addPartitionsToTxnRequest = request.body[AddPartitionsToTxnRequest]
    val transactionalId = addPartitionsToTxnRequest.data.transactionalId
    val partitionsToAdd = addPartitionsToTxnRequest.partitions.asScala
    if (!authHelper.authorize(request.context, WRITE, TRANSACTIONAL_ID, transactionalId))
      requestHelper.sendResponseMaybeThrottle(request, requestThrottleMs =>
        addPartitionsToTxnRequest.getErrorResponse(requestThrottleMs, Errors.TRANSACTIONAL_ID_AUTHORIZATION_FAILED.exception))
    else {
      val unauthorizedTopicErrors = mutable.Map[TopicPartition, Errors]()
      val nonExistingTopicErrors = mutable.Map[TopicPartition, Errors]()
      val authorizedPartitions = mutable.Set[TopicPartition]()

      val authorizedTopics = authHelper.filterByAuthorized(request.context, WRITE, TOPIC,
        partitionsToAdd.filterNot(tp => Topic.isInternal(tp.topic)))(_.topic)
      for (topicPartition <- partitionsToAdd) {
        if (!authorizedTopics.contains(topicPartition.topic))
          unauthorizedTopicErrors += topicPartition -> Errors.TOPIC_AUTHORIZATION_FAILED
        else if (!metadataCache.contains(topicPartition))
          nonExistingTopicErrors += topicPartition -> Errors.UNKNOWN_TOPIC_OR_PARTITION
        else
          authorizedPartitions.add(topicPartition)
      }

      if (unauthorizedTopicErrors.nonEmpty || nonExistingTopicErrors.nonEmpty) {
        // Any failed partition check causes the entire request to fail. We send the appropriate error codes for the
        // partitions which failed, and an 'OPERATION_NOT_ATTEMPTED' error code for the partitions which succeeded
        // the authorization check to indicate that they were not added to the transaction.
        val partitionErrors = unauthorizedTopicErrors ++ nonExistingTopicErrors ++
          authorizedPartitions.map(_ -> Errors.OPERATION_NOT_ATTEMPTED)
        requestHelper.sendResponseMaybeThrottle(request, requestThrottleMs =>
          new AddPartitionsToTxnResponse(requestThrottleMs, partitionErrors.asJava))
      } else {
        def sendResponseCallback(error: Errors): Unit = {
          def createResponse(requestThrottleMs: Int): AbstractResponse = {
            val finalError =
              if (addPartitionsToTxnRequest.version < 2 && error == Errors.PRODUCER_FENCED) {
                // For older clients, they could not understand the new PRODUCER_FENCED error code,
                // so we need to return the old INVALID_PRODUCER_EPOCH to have the same client handling logic.
                Errors.INVALID_PRODUCER_EPOCH
              } else {
                error
              }

            val responseBody: AddPartitionsToTxnResponse = new AddPartitionsToTxnResponse(requestThrottleMs,
              partitionsToAdd.map{tp => (tp, finalError)}.toMap.asJava)
            trace(s"Completed $transactionalId's AddPartitionsToTxnRequest with partitions $partitionsToAdd: errors: $error from client ${request.header.clientId}")
            responseBody
          }


          requestHelper.sendResponseMaybeThrottle(request, createResponse)
        }

        txnCoordinator.handleAddPartitionsToTransaction(transactionalId,
          addPartitionsToTxnRequest.data.producerId,
          addPartitionsToTxnRequest.data.producerEpoch,
          authorizedPartitions,
          sendResponseCallback)
      }
    }
  }

  def handleAddOffsetsToTxnRequest(request: RequestChannel.Request): Unit = {
    ensureInterBrokerVersion(KAFKA_0_11_0_IV0)
    val addOffsetsToTxnRequest = request.body[AddOffsetsToTxnRequest]
    val transactionalId = addOffsetsToTxnRequest.data.transactionalId
    val groupId = addOffsetsToTxnRequest.data.groupId
    val offsetTopicPartition = new TopicPartition(GROUP_METADATA_TOPIC_NAME, groupCoordinator.partitionFor(groupId))

    if (!authHelper.authorize(request.context, WRITE, TRANSACTIONAL_ID, transactionalId))
      requestHelper.sendResponseMaybeThrottle(request, requestThrottleMs =>
        new AddOffsetsToTxnResponse(new AddOffsetsToTxnResponseData()
          .setErrorCode(Errors.TRANSACTIONAL_ID_AUTHORIZATION_FAILED.code)
          .setThrottleTimeMs(requestThrottleMs)))
    else if (!authHelper.authorize(request.context, READ, GROUP, groupId))
      requestHelper.sendResponseMaybeThrottle(request, requestThrottleMs =>
        new AddOffsetsToTxnResponse(new AddOffsetsToTxnResponseData()
          .setErrorCode(Errors.GROUP_AUTHORIZATION_FAILED.code)
          .setThrottleTimeMs(requestThrottleMs))
      )
    else {
      def sendResponseCallback(error: Errors): Unit = {
        def createResponse(requestThrottleMs: Int): AbstractResponse = {
          val finalError =
            if (addOffsetsToTxnRequest.version < 2 && error == Errors.PRODUCER_FENCED) {
              // For older clients, they could not understand the new PRODUCER_FENCED error code,
              // so we need to return the old INVALID_PRODUCER_EPOCH to have the same client handling logic.
              Errors.INVALID_PRODUCER_EPOCH
            } else {
              error
            }

          val responseBody: AddOffsetsToTxnResponse = new AddOffsetsToTxnResponse(
            new AddOffsetsToTxnResponseData()
              .setErrorCode(finalError.code)
              .setThrottleTimeMs(requestThrottleMs))
          trace(s"Completed $transactionalId's AddOffsetsToTxnRequest for group $groupId on partition " +
            s"$offsetTopicPartition: errors: $error from client ${request.header.clientId}")
          responseBody
        }
        requestHelper.sendResponseMaybeThrottle(request, createResponse)
      }

      txnCoordinator.handleAddPartitionsToTransaction(transactionalId,
        addOffsetsToTxnRequest.data.producerId,
        addOffsetsToTxnRequest.data.producerEpoch,
        Set(offsetTopicPartition),
        sendResponseCallback)
    }
  }

  def handleTxnOffsetCommitRequest(request: RequestChannel.Request): Unit = {
    ensureInterBrokerVersion(KAFKA_0_11_0_IV0)
    val header = request.header
    val txnOffsetCommitRequest = request.body[TxnOffsetCommitRequest]

    // authorize for the transactionalId and the consumer group. Note that we skip producerId authorization
    // since it is implied by transactionalId authorization
    if (!authHelper.authorize(request.context, WRITE, TRANSACTIONAL_ID, txnOffsetCommitRequest.data.transactionalId))
      requestHelper.sendErrorResponseMaybeThrottle(request, Errors.TRANSACTIONAL_ID_AUTHORIZATION_FAILED.exception)
    else if (!authHelper.authorize(request.context, READ, GROUP, txnOffsetCommitRequest.data.groupId))
      requestHelper.sendErrorResponseMaybeThrottle(request, Errors.GROUP_AUTHORIZATION_FAILED.exception)
    else {
      val unauthorizedTopicErrors = mutable.Map[TopicPartition, Errors]()
      val nonExistingTopicErrors = mutable.Map[TopicPartition, Errors]()
      val authorizedTopicCommittedOffsets = mutable.Map[TopicPartition, TxnOffsetCommitRequest.CommittedOffset]()
      val committedOffsets = txnOffsetCommitRequest.offsets.asScala
      val authorizedTopics = authHelper.filterByAuthorized(request.context, READ, TOPIC, committedOffsets)(_._1.topic)

      for ((topicPartition, commitedOffset) <- committedOffsets) {
        if (!authorizedTopics.contains(topicPartition.topic))
          unauthorizedTopicErrors += topicPartition -> Errors.TOPIC_AUTHORIZATION_FAILED
        else if (!metadataCache.contains(topicPartition))
          nonExistingTopicErrors += topicPartition -> Errors.UNKNOWN_TOPIC_OR_PARTITION
        else
          authorizedTopicCommittedOffsets += (topicPartition -> commitedOffset)
      }

      // the callback for sending an offset commit response
      def sendResponseCallback(authorizedTopicErrors: Map[TopicPartition, Errors]): Unit = {
        val combinedCommitStatus = mutable.Map() ++= authorizedTopicErrors ++= unauthorizedTopicErrors ++= nonExistingTopicErrors
        if (isDebugEnabled)
          combinedCommitStatus.forKeyValue { (topicPartition, error) =>
            if (error != Errors.NONE) {
              debug(s"TxnOffsetCommit with correlation id ${header.correlationId} from client ${header.clientId} " +
                s"on partition $topicPartition failed due to ${error.exceptionName}")
            }
          }

        // We need to replace COORDINATOR_LOAD_IN_PROGRESS with COORDINATOR_NOT_AVAILABLE
        // for older producer client from 0.11 to prior 2.0, which could potentially crash due
        // to unexpected loading error. This bug is fixed later by KAFKA-7296. Clients using
        // txn commit protocol >= 2 (version 2.3 and onwards) are guaranteed to have
        // the fix to check for the loading error.
        if (txnOffsetCommitRequest.version < 2) {
          combinedCommitStatus ++= combinedCommitStatus.collect {
            case (tp, error) if error == Errors.COORDINATOR_LOAD_IN_PROGRESS => tp -> Errors.COORDINATOR_NOT_AVAILABLE
          }
        }

        requestHelper.sendResponseMaybeThrottle(request, requestThrottleMs =>
          new TxnOffsetCommitResponse(requestThrottleMs, combinedCommitStatus.asJava))
      }

      if (authorizedTopicCommittedOffsets.isEmpty)
        sendResponseCallback(Map.empty)
      else {
        val offsetMetadata = convertTxnOffsets(authorizedTopicCommittedOffsets.toMap)
        groupCoordinator.handleTxnCommitOffsets(
          txnOffsetCommitRequest.data.groupId,
          txnOffsetCommitRequest.data.producerId,
          txnOffsetCommitRequest.data.producerEpoch,
          txnOffsetCommitRequest.data.memberId,
          Option(txnOffsetCommitRequest.data.groupInstanceId),
          txnOffsetCommitRequest.data.generationId,
          offsetMetadata,
          sendResponseCallback)
      }
    }
  }

  private def convertTxnOffsets(offsetsMap: immutable.Map[TopicPartition, TxnOffsetCommitRequest.CommittedOffset]): immutable.Map[TopicPartition, OffsetAndMetadata] = {
    val currentTimestamp = time.milliseconds
    offsetsMap.map { case (topicPartition, partitionData) =>
      val metadata = if (partitionData.metadata == null) OffsetAndMetadata.NoMetadata else partitionData.metadata
      topicPartition -> new OffsetAndMetadata(
        offset = partitionData.offset,
        leaderEpoch = partitionData.leaderEpoch,
        metadata = metadata,
        commitTimestamp = currentTimestamp,
        expireTimestamp = None)
    }
  }

  def handleDescribeAcls(request: RequestChannel.Request): Unit = {
    authHelper.authorizeClusterOperation(request, DESCRIBE)
    val describeAclsRequest = request.body[DescribeAclsRequest]
    authorizer match {
      case None =>
        requestHelper.sendResponseMaybeThrottle(request, requestThrottleMs =>
          new DescribeAclsResponse(new DescribeAclsResponseData()
            .setErrorCode(Errors.SECURITY_DISABLED.code)
            .setErrorMessage("No Authorizer is configured on the broker")
            .setThrottleTimeMs(requestThrottleMs),
          describeAclsRequest.version))
      case Some(auth) =>
        val filter = describeAclsRequest.filter
        val returnedAcls = new util.HashSet[AclBinding]()
        auth.acls(filter).forEach(returnedAcls.add)
        requestHelper.sendResponseMaybeThrottle(request, requestThrottleMs =>
          new DescribeAclsResponse(new DescribeAclsResponseData()
            .setThrottleTimeMs(requestThrottleMs)
            .setResources(DescribeAclsResponse.aclsResources(returnedAcls)),
          describeAclsRequest.version))
    }
  }

  def handleCreateAcls(request: RequestChannel.Request): Unit = {
    authHelper.authorizeClusterOperation(request, ALTER)
    val createAclsRequest = request.body[CreateAclsRequest]

    authorizer match {
      case None => requestHelper.sendResponseMaybeThrottle(request, requestThrottleMs =>
        createAclsRequest.getErrorResponse(requestThrottleMs,
          new SecurityDisabledException("No Authorizer is configured on the broker.")))
      case Some(auth) =>
        val allBindings = createAclsRequest.aclCreations.asScala.map(CreateAclsRequest.aclBinding)
        val errorResults = mutable.Map[AclBinding, AclCreateResult]()
        val validBindings = new ArrayBuffer[AclBinding]
        allBindings.foreach { acl =>
          val resource = acl.pattern
          val throwable = if (resource.resourceType == ResourceType.CLUSTER && !AuthorizerUtils.isClusterResource(resource.name))
              new InvalidRequestException("The only valid name for the CLUSTER resource is " + CLUSTER_NAME)
          else if (resource.name.isEmpty)
            new InvalidRequestException("Invalid empty resource name")
          else
            null
          if (throwable != null) {
            debug(s"Failed to add acl $acl to $resource", throwable)
            errorResults(acl) = new AclCreateResult(throwable)
          } else
            validBindings += acl
        }

        val createResults = auth.createAcls(request.context, validBindings.asJava).asScala.map(_.toCompletableFuture)

        def sendResponseCallback(): Unit = {
          val aclCreationResults = allBindings.map { acl =>
            val result = errorResults.getOrElse(acl, createResults(validBindings.indexOf(acl)).get)
            val creationResult = new AclCreationResult()
            result.exception.asScala.foreach { throwable =>
              val apiError = ApiError.fromThrowable(throwable)
              creationResult
                .setErrorCode(apiError.error.code)
                .setErrorMessage(apiError.message)
            }
            creationResult
          }
          requestHelper.sendResponseMaybeThrottle(request, requestThrottleMs =>
            new CreateAclsResponse(new CreateAclsResponseData()
              .setThrottleTimeMs(requestThrottleMs)
              .setResults(aclCreationResults.asJava)))
        }

        alterAclsPurgatory.tryCompleteElseWatch(config.connectionsMaxIdleMs, createResults, sendResponseCallback)
    }
  }

  def handleDeleteAcls(request: RequestChannel.Request): Unit = {
    authHelper.authorizeClusterOperation(request, ALTER)
    val deleteAclsRequest = request.body[DeleteAclsRequest]
    authorizer match {
      case None =>
        requestHelper.sendResponseMaybeThrottle(request, requestThrottleMs =>
          deleteAclsRequest.getErrorResponse(requestThrottleMs,
            new SecurityDisabledException("No Authorizer is configured on the broker.")))
      case Some(auth) =>

        val deleteResults = auth.deleteAcls(request.context, deleteAclsRequest.filters)
          .asScala.map(_.toCompletableFuture).toList

        def sendResponseCallback(): Unit = {
          val filterResults = deleteResults.map(_.get).map(DeleteAclsResponse.filterResult).asJava
          requestHelper.sendResponseMaybeThrottle(request, requestThrottleMs =>
            new DeleteAclsResponse(
              new DeleteAclsResponseData()
                .setThrottleTimeMs(requestThrottleMs)
                .setFilterResults(filterResults),
              deleteAclsRequest.version))
        }
        alterAclsPurgatory.tryCompleteElseWatch(config.connectionsMaxIdleMs, deleteResults, sendResponseCallback)
    }
  }

  def handleOffsetForLeaderEpochRequest(request: RequestChannel.Request): Unit = {
    val offsetForLeaderEpoch = request.body[OffsetsForLeaderEpochRequest]
    val topics = offsetForLeaderEpoch.data.topics.asScala.toSeq

    // The OffsetsForLeaderEpoch API was initially only used for inter-broker communication and required
    // cluster permission. With KIP-320, the consumer now also uses this API to check for log truncation
    // following a leader change, so we also allow topic describe permission.
    val (authorizedTopics, unauthorizedTopics) =
      if (authHelper.authorize(request.context, CLUSTER_ACTION, CLUSTER, CLUSTER_NAME, logIfDenied = false))
        (topics, Seq.empty[OffsetForLeaderTopic])
      else authHelper.partitionSeqByAuthorized(request.context, DESCRIBE, TOPIC, topics)(_.topic)

    val endOffsetsForAuthorizedPartitions = replicaManager.lastOffsetForLeaderEpoch(authorizedTopics)
    val endOffsetsForUnauthorizedPartitions = unauthorizedTopics.map { offsetForLeaderTopic =>
      val partitions = offsetForLeaderTopic.partitions.asScala.map { offsetForLeaderPartition =>
        new EpochEndOffset()
          .setPartition(offsetForLeaderPartition.partition)
          .setErrorCode(Errors.TOPIC_AUTHORIZATION_FAILED.code)
      }

      new OffsetForLeaderTopicResult()
        .setTopic(offsetForLeaderTopic.topic)
        .setPartitions(partitions.toList.asJava)
    }

    val endOffsetsForAllTopics = new OffsetForLeaderTopicResultCollection(
      (endOffsetsForAuthorizedPartitions ++ endOffsetsForUnauthorizedPartitions).asJava.iterator
    )

    requestHelper.sendResponseMaybeThrottle(request, requestThrottleMs =>
      new OffsetsForLeaderEpochResponse(new OffsetForLeaderEpochResponseData()
        .setThrottleTimeMs(requestThrottleMs)
        .setTopics(endOffsetsForAllTopics)))
  }

  def handleAlterConfigsRequest(request: RequestChannel.Request): Unit = {
    val alterConfigsRequest = request.body[AlterConfigsRequest]
    val (authorizedResources, unauthorizedResources) = alterConfigsRequest.configs.asScala.toMap.partition { case (resource, _) =>
      resource.`type` match {
        case ConfigResource.Type.BROKER_LOGGER =>
          throw new InvalidRequestException(s"AlterConfigs is deprecated and does not support the resource type ${ConfigResource.Type.BROKER_LOGGER}")
        case ConfigResource.Type.BROKER =>
          authHelper.authorize(request.context, ALTER_CONFIGS, CLUSTER, CLUSTER_NAME)
        case ConfigResource.Type.TOPIC =>
          authHelper.authorize(request.context, ALTER_CONFIGS, TOPIC, resource.name)
        case rt => throw new InvalidRequestException(s"Unexpected resource type $rt")
      }
    }
    val authorizedResult = adminManager.alterConfigs(authorizedResources, alterConfigsRequest.validateOnly)
    val unauthorizedResult = unauthorizedResources.keys.map { resource =>
      resource -> configsAuthorizationApiError(resource)
    }
    def responseCallback(requestThrottleMs: Int): AlterConfigsResponse = {
      val data = new AlterConfigsResponseData()
        .setThrottleTimeMs(requestThrottleMs)
      (authorizedResult ++ unauthorizedResult).foreach{ case (resource, error) =>
        data.responses().add(new AlterConfigsResourceResponse()
          .setErrorCode(error.error.code)
          .setErrorMessage(error.message)
          .setResourceName(resource.name)
          .setResourceType(resource.`type`.id))
      }
      new AlterConfigsResponse(data)
    }
    requestHelper.sendResponseMaybeThrottle(request, responseCallback)
  }

  def handleAlterPartitionReassignmentsRequest(request: RequestChannel.Request): Unit = {
    authHelper.authorizeClusterOperation(request, ALTER)
    val alterPartitionReassignmentsRequest = request.body[AlterPartitionReassignmentsRequest]

    def sendResponseCallback(result: Either[Map[TopicPartition, ApiError], ApiError]): Unit = {
      val responseData = result match {
        case Right(topLevelError) =>
          new AlterPartitionReassignmentsResponseData().setErrorMessage(topLevelError.message).setErrorCode(topLevelError.error.code)

        case Left(assignments) =>
          val topicResponses = assignments.groupBy(_._1.topic).map {
            case (topic, reassignmentsByTp) =>
              val partitionResponses = reassignmentsByTp.map {
                case (topicPartition, error) =>
                  new ReassignablePartitionResponse().setPartitionIndex(topicPartition.partition)
                    .setErrorCode(error.error.code).setErrorMessage(error.message)
              }
              new ReassignableTopicResponse().setName(topic).setPartitions(partitionResponses.toList.asJava)
          }
          new AlterPartitionReassignmentsResponseData().setResponses(topicResponses.toList.asJava)
      }

      requestHelper.sendResponseMaybeThrottle(request, requestThrottleMs =>
        new AlterPartitionReassignmentsResponse(responseData.setThrottleTimeMs(requestThrottleMs))
      )
    }

    val reassignments = alterPartitionReassignmentsRequest.data.topics.asScala.flatMap {
      reassignableTopic => reassignableTopic.partitions.asScala.map {
        reassignablePartition =>
          val tp = new TopicPartition(reassignableTopic.name, reassignablePartition.partitionIndex)
          if (reassignablePartition.replicas == null)
            tp -> None // revert call
          else
            tp -> Some(reassignablePartition.replicas.asScala.map(_.toInt))
      }
    }.toMap

    controller.alterPartitionReassignments(reassignments, sendResponseCallback)
  }

  def handleListPartitionReassignmentsRequest(request: RequestChannel.Request): Unit = {
    authHelper.authorizeClusterOperation(request, DESCRIBE)
    val listPartitionReassignmentsRequest = request.body[ListPartitionReassignmentsRequest]

    def sendResponseCallback(result: Either[Map[TopicPartition, ReplicaAssignment], ApiError]): Unit = {
      val responseData = result match {
        case Right(error) => new ListPartitionReassignmentsResponseData().setErrorMessage(error.message).setErrorCode(error.error.code)

        case Left(assignments) =>
          val topicReassignments = assignments.groupBy(_._1.topic).map {
            case (topic, reassignmentsByTp) =>
              val partitionReassignments = reassignmentsByTp.map {
                case (topicPartition, assignment) =>
                  new ListPartitionReassignmentsResponseData.OngoingPartitionReassignment()
                    .setPartitionIndex(topicPartition.partition)
                    .setAddingReplicas(assignment.addingReplicas.toList.asJava.asInstanceOf[java.util.List[java.lang.Integer]])
                    .setRemovingReplicas(assignment.removingReplicas.toList.asJava.asInstanceOf[java.util.List[java.lang.Integer]])
                    .setReplicas(assignment.replicas.toList.asJava.asInstanceOf[java.util.List[java.lang.Integer]])
              }.toList

              new ListPartitionReassignmentsResponseData.OngoingTopicReassignment().setName(topic)
                .setPartitions(partitionReassignments.asJava)
          }.toList

          new ListPartitionReassignmentsResponseData().setTopics(topicReassignments.asJava)
      }

      requestHelper.sendResponseMaybeThrottle(request, requestThrottleMs =>
        new ListPartitionReassignmentsResponse(responseData.setThrottleTimeMs(requestThrottleMs))
      )
    }

    val partitionsOpt = listPartitionReassignmentsRequest.data.topics match {
      case topics: Any =>
        Some(topics.iterator().asScala.flatMap { topic =>
          topic.partitionIndexes.iterator().asScala
            .map { tp => new TopicPartition(topic.name(), tp) }
        }.toSet)
      case _ => None
    }

    controller.listPartitionReassignments(partitionsOpt, sendResponseCallback)
  }

  private def configsAuthorizationApiError(resource: ConfigResource): ApiError = {
    val error = resource.`type` match {
      case ConfigResource.Type.BROKER | ConfigResource.Type.BROKER_LOGGER => Errors.CLUSTER_AUTHORIZATION_FAILED
      case ConfigResource.Type.TOPIC => Errors.TOPIC_AUTHORIZATION_FAILED
      case rt => throw new InvalidRequestException(s"Unexpected resource type $rt for resource ${resource.name}")
    }
    new ApiError(error, null)
  }

  def handleIncrementalAlterConfigsRequest(request: RequestChannel.Request): Unit = {
    val alterConfigsRequest = request.body[IncrementalAlterConfigsRequest]

    val configs = alterConfigsRequest.data.resources.iterator.asScala.map { alterConfigResource =>
      val configResource = new ConfigResource(ConfigResource.Type.forId(alterConfigResource.resourceType),
        alterConfigResource.resourceName)
      configResource -> alterConfigResource.configs.iterator.asScala.map {
        alterConfig => new AlterConfigOp(new ConfigEntry(alterConfig.name, alterConfig.value),
          OpType.forId(alterConfig.configOperation))
      }.toBuffer
    }.toMap

    val (authorizedResources, unauthorizedResources) = configs.partition { case (resource, _) =>
      resource.`type` match {
        case ConfigResource.Type.BROKER | ConfigResource.Type.BROKER_LOGGER =>
          authHelper.authorize(request.context, ALTER_CONFIGS, CLUSTER, CLUSTER_NAME)
        case ConfigResource.Type.TOPIC =>
          authHelper.authorize(request.context, ALTER_CONFIGS, TOPIC, resource.name)
        case rt => throw new InvalidRequestException(s"Unexpected resource type $rt")
      }
    }

    val authorizedResult = adminManager.incrementalAlterConfigs(authorizedResources, alterConfigsRequest.data.validateOnly)
    val unauthorizedResult = unauthorizedResources.keys.map { resource =>
      resource -> configsAuthorizationApiError(resource)
    }

    requestHelper.sendResponseMaybeThrottle(request, requestThrottleMs => new IncrementalAlterConfigsResponse(
      requestThrottleMs, (authorizedResult ++ unauthorizedResult).asJava))
  }

  def handleDescribeConfigsRequest(request: RequestChannel.Request): Unit = {
    val describeConfigsRequest = request.body[DescribeConfigsRequest]
    val (authorizedResources, unauthorizedResources) = describeConfigsRequest.data.resources.asScala.partition { resource =>
      ConfigResource.Type.forId(resource.resourceType) match {
        case ConfigResource.Type.BROKER | ConfigResource.Type.BROKER_LOGGER =>
          authHelper.authorize(request.context, DESCRIBE_CONFIGS, CLUSTER, CLUSTER_NAME)
        case ConfigResource.Type.TOPIC =>
          authHelper.authorize(request.context, DESCRIBE_CONFIGS, TOPIC, resource.resourceName)
        case rt => throw new InvalidRequestException(s"Unexpected resource type $rt for resource ${resource.resourceName}")
      }
    }
    val authorizedConfigs = adminManager.describeConfigs(authorizedResources.toList, describeConfigsRequest.data.includeSynonyms, describeConfigsRequest.data.includeDocumentation)
    val unauthorizedConfigs = unauthorizedResources.map { resource =>
      val error = ConfigResource.Type.forId(resource.resourceType) match {
        case ConfigResource.Type.BROKER | ConfigResource.Type.BROKER_LOGGER => Errors.CLUSTER_AUTHORIZATION_FAILED
        case ConfigResource.Type.TOPIC => Errors.TOPIC_AUTHORIZATION_FAILED
        case rt => throw new InvalidRequestException(s"Unexpected resource type $rt for resource ${resource.resourceName}")
      }
      new DescribeConfigsResponseData.DescribeConfigsResult().setErrorCode(error.code)
        .setErrorMessage(error.message)
        .setConfigs(Collections.emptyList[DescribeConfigsResponseData.DescribeConfigsResourceResult])
        .setResourceName(resource.resourceName)
        .setResourceType(resource.resourceType)
    }

    requestHelper.sendResponseMaybeThrottle(request, requestThrottleMs =>
      new DescribeConfigsResponse(new DescribeConfigsResponseData().setThrottleTimeMs(requestThrottleMs)
        .setResults((authorizedConfigs ++ unauthorizedConfigs).asJava)))
  }

  def handleAlterReplicaLogDirsRequest(request: RequestChannel.Request): Unit = {
    val alterReplicaDirsRequest = request.body[AlterReplicaLogDirsRequest]
    if (authHelper.authorize(request.context, ALTER, CLUSTER, CLUSTER_NAME)) {
      val result = replicaManager.alterReplicaLogDirs(alterReplicaDirsRequest.partitionDirs.asScala)
      requestHelper.sendResponseMaybeThrottle(request, requestThrottleMs =>
        new AlterReplicaLogDirsResponse(new AlterReplicaLogDirsResponseData()
          .setResults(result.groupBy(_._1.topic).map {
            case (topic, errors) => new AlterReplicaLogDirsResponseData.AlterReplicaLogDirTopicResult()
              .setTopicName(topic)
              .setPartitions(errors.map {
                case (tp, error) => new AlterReplicaLogDirsResponseData.AlterReplicaLogDirPartitionResult()
                  .setPartitionIndex(tp.partition)
                  .setErrorCode(error.code)
              }.toList.asJava)
          }.toList.asJava)
          .setThrottleTimeMs(requestThrottleMs)))
    } else {
      requestHelper.sendResponseMaybeThrottle(request, requestThrottleMs =>
        alterReplicaDirsRequest.getErrorResponse(requestThrottleMs, Errors.CLUSTER_AUTHORIZATION_FAILED.exception))
    }
  }

  def handleDescribeLogDirsRequest(request: RequestChannel.Request): Unit = {
    val describeLogDirsDirRequest = request.body[DescribeLogDirsRequest]
    val logDirInfos = {
      if (authHelper.authorize(request.context, DESCRIBE, CLUSTER, CLUSTER_NAME)) {
        val partitions =
          if (describeLogDirsDirRequest.isAllTopicPartitions)
            replicaManager.logManager.allLogs.map(_.topicPartition).toSet
          else
            describeLogDirsDirRequest.data.topics.asScala.flatMap(
              logDirTopic => logDirTopic.partitionIndex.asScala.map(partitionIndex =>
                new TopicPartition(logDirTopic.topic, partitionIndex))).toSet

        replicaManager.describeLogDirs(partitions)
      } else {
        List.empty[DescribeLogDirsResponseData.DescribeLogDirsResult]
      }
    }
    requestHelper.sendResponseMaybeThrottle(request, throttleTimeMs => new DescribeLogDirsResponse(new DescribeLogDirsResponseData()
      .setThrottleTimeMs(throttleTimeMs)
      .setResults(logDirInfos.asJava)))
  }

  def handleCreateTokenRequest(request: RequestChannel.Request): Unit = {
    val createTokenRequest = request.body[CreateDelegationTokenRequest]

    // the callback for sending a create token response
    def sendResponseCallback(createResult: CreateTokenResult): Unit = {
      trace(s"Sending create token response for correlation id ${request.header.correlationId} " +
        s"to client ${request.header.clientId}.")
      requestHelper.sendResponseMaybeThrottle(request, requestThrottleMs =>
        CreateDelegationTokenResponse.prepareResponse(requestThrottleMs, createResult.error, request.context.principal, createResult.issueTimestamp,
          createResult.expiryTimestamp, createResult.maxTimestamp, createResult.tokenId, ByteBuffer.wrap(createResult.hmac)))
    }

    if (!allowTokenRequests(request))
      requestHelper.sendResponseMaybeThrottle(request, requestThrottleMs =>
        CreateDelegationTokenResponse.prepareResponse(requestThrottleMs, Errors.DELEGATION_TOKEN_REQUEST_NOT_ALLOWED, request.context.principal))
    else {
      val renewerList = createTokenRequest.data.renewers.asScala.toList.map(entry =>
        new KafkaPrincipal(entry.principalType, entry.principalName))

      if (renewerList.exists(principal => principal.getPrincipalType != KafkaPrincipal.USER_TYPE)) {
        requestHelper.sendResponseMaybeThrottle(request, requestThrottleMs =>
          CreateDelegationTokenResponse.prepareResponse(requestThrottleMs, Errors.INVALID_PRINCIPAL_TYPE, request.context.principal))
      }
      else {
        tokenManager.createToken(
          request.context.principal,
          renewerList,
          createTokenRequest.data.maxLifetimeMs,
          sendResponseCallback
        )
      }
    }
  }

  def handleRenewTokenRequest(request: RequestChannel.Request): Unit = {
    val renewTokenRequest = request.body[RenewDelegationTokenRequest]

    // the callback for sending a renew token response
    def sendResponseCallback(error: Errors, expiryTimestamp: Long): Unit = {
      trace("Sending renew token response for correlation id %d to client %s."
        .format(request.header.correlationId, request.header.clientId))
      requestHelper.sendResponseMaybeThrottle(request, requestThrottleMs =>
        new RenewDelegationTokenResponse(
             new RenewDelegationTokenResponseData()
               .setThrottleTimeMs(requestThrottleMs)
               .setErrorCode(error.code)
               .setExpiryTimestampMs(expiryTimestamp)))
    }

    if (!allowTokenRequests(request))
      sendResponseCallback(Errors.DELEGATION_TOKEN_REQUEST_NOT_ALLOWED, DelegationTokenManager.ErrorTimestamp)
    else {
      tokenManager.renewToken(
        request.context.principal,
        ByteBuffer.wrap(renewTokenRequest.data.hmac),
        renewTokenRequest.data.renewPeriodMs,
        sendResponseCallback
      )
    }
  }

  def handleExpireTokenRequest(request: RequestChannel.Request): Unit = {
    val expireTokenRequest = request.body[ExpireDelegationTokenRequest]

    // the callback for sending a expire token response
    def sendResponseCallback(error: Errors, expiryTimestamp: Long): Unit = {
      trace("Sending expire token response for correlation id %d to client %s."
        .format(request.header.correlationId, request.header.clientId))
      requestHelper.sendResponseMaybeThrottle(request, requestThrottleMs =>
        new ExpireDelegationTokenResponse(
            new ExpireDelegationTokenResponseData()
              .setThrottleTimeMs(requestThrottleMs)
              .setErrorCode(error.code)
              .setExpiryTimestampMs(expiryTimestamp)))
    }

    if (!allowTokenRequests(request))
      sendResponseCallback(Errors.DELEGATION_TOKEN_REQUEST_NOT_ALLOWED, DelegationTokenManager.ErrorTimestamp)
    else {
      tokenManager.expireToken(
        request.context.principal,
        expireTokenRequest.hmac(),
        expireTokenRequest.expiryTimePeriod(),
        sendResponseCallback
      )
    }
  }

  def handleDescribeTokensRequest(request: RequestChannel.Request): Unit = {
    val describeTokenRequest = request.body[DescribeDelegationTokenRequest]

    // the callback for sending a describe token response
    def sendResponseCallback(error: Errors, tokenDetails: List[DelegationToken]): Unit = {
      requestHelper.sendResponseMaybeThrottle(request, requestThrottleMs =>
        new DescribeDelegationTokenResponse(requestThrottleMs, error, tokenDetails.asJava))
      trace("Sending describe token response for correlation id %d to client %s."
        .format(request.header.correlationId, request.header.clientId))
    }

    if (!allowTokenRequests(request))
      sendResponseCallback(Errors.DELEGATION_TOKEN_REQUEST_NOT_ALLOWED, List.empty)
    else if (!config.tokenAuthEnabled)
      sendResponseCallback(Errors.DELEGATION_TOKEN_AUTH_DISABLED, List.empty)
    else {
      val requestPrincipal = request.context.principal

      if (describeTokenRequest.ownersListEmpty()) {
        sendResponseCallback(Errors.NONE, List())
      }
      else {
        val owners = if (describeTokenRequest.data.owners == null)
          None
        else
          Some(describeTokenRequest.data.owners.asScala.map(p => new KafkaPrincipal(p.principalType(), p.principalName)).toList)
        def authorizeToken(tokenId: String) = authHelper.authorize(request.context, DESCRIBE, DELEGATION_TOKEN, tokenId)
        def eligible(token: TokenInformation) = DelegationTokenManager.filterToken(requestPrincipal, owners, token, authorizeToken)
        val tokens =  tokenManager.getTokens(eligible)
        sendResponseCallback(Errors.NONE, tokens)
      }
    }
  }

  def allowTokenRequests(request: RequestChannel.Request): Boolean = {
    val protocol = request.context.securityProtocol
    if (request.context.principal.tokenAuthenticated ||
      protocol == SecurityProtocol.PLAINTEXT ||
      // disallow requests from 1-way SSL
      (protocol == SecurityProtocol.SSL && request.context.principal == KafkaPrincipal.ANONYMOUS))
      false
    else
      true
  }

  def handleElectReplicaLeader(request: RequestChannel.Request): Unit = {

    val electionRequest = request.body[ElectLeadersRequest]

    def sendResponseCallback(
      error: ApiError
    )(
      results: Map[TopicPartition, ApiError]
    ): Unit = {
      requestHelper.sendResponseMaybeThrottle(request, requestThrottleMs => {
        val adjustedResults = if (electionRequest.data.topicPartitions == null) {
          /* When performing elections across all of the partitions we should only return
           * partitions for which there was an eleciton or resulted in an error. In other
           * words, partitions that didn't need election because they ready have the correct
           * leader are not returned to the client.
           */
          results.filter { case (_, error) =>
            error.error != Errors.ELECTION_NOT_NEEDED
          }
        } else results

        val electionResults = new util.ArrayList[ReplicaElectionResult]()
        adjustedResults
          .groupBy { case (tp, _) => tp.topic }
          .forKeyValue { (topic, ps) =>
            val electionResult = new ReplicaElectionResult()

            electionResult.setTopic(topic)
            ps.forKeyValue { (topicPartition, error) =>
              val partitionResult = new PartitionResult()
              partitionResult.setPartitionId(topicPartition.partition)
              partitionResult.setErrorCode(error.error.code)
              partitionResult.setErrorMessage(error.message)
              electionResult.partitionResult.add(partitionResult)
            }

            electionResults.add(electionResult)
          }

        new ElectLeadersResponse(
          requestThrottleMs,
          error.error.code,
          electionResults,
          electionRequest.version
        )
      })
    }

    if (!authHelper.authorize(request.context, ALTER, CLUSTER, CLUSTER_NAME)) {
      val error = new ApiError(Errors.CLUSTER_AUTHORIZATION_FAILED, null)
      val partitionErrors: Map[TopicPartition, ApiError] =
        electionRequest.topicPartitions.iterator.map(partition => partition -> error).toMap

      sendResponseCallback(error)(partitionErrors)
    } else {
      val partitions = if (electionRequest.data.topicPartitions == null) {
        metadataCache.getAllPartitions()
      } else {
        electionRequest.topicPartitions
      }

      replicaManager.electLeaders(
        controller,
        partitions,
        electionRequest.electionType,
        sendResponseCallback(ApiError.NONE),
        electionRequest.data.timeoutMs
      )
    }
  }

  def handleOffsetDeleteRequest(request: RequestChannel.Request): Unit = {
    val offsetDeleteRequest = request.body[OffsetDeleteRequest]
    val groupId = offsetDeleteRequest.data.groupId

    if (authHelper.authorize(request.context, DELETE, GROUP, groupId)) {
      val topics = offsetDeleteRequest.data.topics.asScala
      val authorizedTopics = authHelper.filterByAuthorized(request.context, READ, TOPIC, topics)(_.name)

      val topicPartitionErrors = mutable.Map[TopicPartition, Errors]()
      val topicPartitions = mutable.ArrayBuffer[TopicPartition]()

      for (topic <- topics) {
        for (partition <- topic.partitions.asScala) {
          val tp = new TopicPartition(topic.name, partition.partitionIndex)
          if (!authorizedTopics.contains(topic.name))
            topicPartitionErrors(tp) = Errors.TOPIC_AUTHORIZATION_FAILED
          else if (!metadataCache.contains(tp))
            topicPartitionErrors(tp) = Errors.UNKNOWN_TOPIC_OR_PARTITION
          else
            topicPartitions += tp
        }
      }

      val (groupError, authorizedTopicPartitionsErrors) = groupCoordinator.handleDeleteOffsets(
        groupId, topicPartitions)

      topicPartitionErrors ++= authorizedTopicPartitionsErrors

      requestHelper.sendResponseMaybeThrottle(request, requestThrottleMs => {
        if (groupError != Errors.NONE)
          offsetDeleteRequest.getErrorResponse(requestThrottleMs, groupError)
        else {
          val topics = new OffsetDeleteResponseData.OffsetDeleteResponseTopicCollection
          topicPartitionErrors.groupBy(_._1.topic).forKeyValue { (topic, topicPartitions) =>
            val partitions = new OffsetDeleteResponseData.OffsetDeleteResponsePartitionCollection
            topicPartitions.forKeyValue { (topicPartition, error) =>
              partitions.add(
                new OffsetDeleteResponseData.OffsetDeleteResponsePartition()
                  .setPartitionIndex(topicPartition.partition)
                  .setErrorCode(error.code)
              )
            }
            topics.add(new OffsetDeleteResponseData.OffsetDeleteResponseTopic()
              .setName(topic)
              .setPartitions(partitions))
          }

          new OffsetDeleteResponse(new OffsetDeleteResponseData()
            .setTopics(topics)
            .setThrottleTimeMs(requestThrottleMs))
        }
      })
    } else {
      requestHelper.sendResponseMaybeThrottle(request, requestThrottleMs =>
        offsetDeleteRequest.getErrorResponse(requestThrottleMs, Errors.GROUP_AUTHORIZATION_FAILED))
    }
  }

  def handleDescribeClientQuotasRequest(request: RequestChannel.Request): Unit = {
    val describeClientQuotasRequest = request.body[DescribeClientQuotasRequest]

    if (authHelper.authorize(request.context, DESCRIBE_CONFIGS, CLUSTER, CLUSTER_NAME)) {
      val result = adminManager.describeClientQuotas(describeClientQuotasRequest.filter)

      val entriesData = result.iterator.map { case (quotaEntity, quotaValues) =>
        val entityData = quotaEntity.entries.asScala.iterator.map { case (entityType, entityName) =>
          new DescribeClientQuotasResponseData.EntityData()
            .setEntityType(entityType)
            .setEntityName(entityName)
        }.toBuffer

        val valueData = quotaValues.iterator.map { case (key, value) =>
          new DescribeClientQuotasResponseData.ValueData()
            .setKey(key)
            .setValue(value)
        }.toBuffer

        new DescribeClientQuotasResponseData.EntryData()
          .setEntity(entityData.asJava)
          .setValues(valueData.asJava)
      }.toBuffer

      requestHelper.sendResponseMaybeThrottle(request, requestThrottleMs =>
        new DescribeClientQuotasResponse(new DescribeClientQuotasResponseData()
          .setThrottleTimeMs(requestThrottleMs)
          .setEntries(entriesData.asJava)))
    } else {
      requestHelper.sendResponseMaybeThrottle(request, requestThrottleMs =>
        describeClientQuotasRequest.getErrorResponse(requestThrottleMs, Errors.CLUSTER_AUTHORIZATION_FAILED.exception))
    }
  }

  def handleAlterClientQuotasRequest(request: RequestChannel.Request): Unit = {
    val alterClientQuotasRequest = request.body[AlterClientQuotasRequest]

    if (authHelper.authorize(request.context, ALTER_CONFIGS, CLUSTER, CLUSTER_NAME)) {
      val result = adminManager.alterClientQuotas(alterClientQuotasRequest.entries.asScala,
        alterClientQuotasRequest.validateOnly)

      val entriesData = result.iterator.map { case (quotaEntity, apiError) =>
        val entityData = quotaEntity.entries.asScala.iterator.map { case (key, value) =>
          new AlterClientQuotasResponseData.EntityData()
            .setEntityType(key)
            .setEntityName(value)
        }.toBuffer

        new AlterClientQuotasResponseData.EntryData()
          .setErrorCode(apiError.error.code)
          .setErrorMessage(apiError.message)
          .setEntity(entityData.asJava)
      }.toBuffer

      requestHelper.sendResponseMaybeThrottle(request, requestThrottleMs =>
        new AlterClientQuotasResponse(new AlterClientQuotasResponseData()
          .setThrottleTimeMs(requestThrottleMs)
          .setEntries(entriesData.asJava)))
    } else {
      requestHelper.sendResponseMaybeThrottle(request, requestThrottleMs =>
        alterClientQuotasRequest.getErrorResponse(requestThrottleMs, Errors.CLUSTER_AUTHORIZATION_FAILED.exception))
    }
  }

  def handleDescribeUserScramCredentialsRequest(request: RequestChannel.Request): Unit = {
    val describeUserScramCredentialsRequest = request.body[DescribeUserScramCredentialsRequest]

    if (authHelper.authorize(request.context, DESCRIBE, CLUSTER, CLUSTER_NAME)) {
      val result = adminManager.describeUserScramCredentials(
        Option(describeUserScramCredentialsRequest.data.users).map(_.asScala.map(_.name).toList))
      requestHelper.sendResponseMaybeThrottle(request, requestThrottleMs =>
        new DescribeUserScramCredentialsResponse(result.setThrottleTimeMs(requestThrottleMs)))
    } else {
      requestHelper.sendResponseMaybeThrottle(request, requestThrottleMs =>
        describeUserScramCredentialsRequest.getErrorResponse(requestThrottleMs, Errors.CLUSTER_AUTHORIZATION_FAILED.exception))
    }
  }

  def handleAlterUserScramCredentialsRequest(request: RequestChannel.Request): Unit = {
    val alterUserScramCredentialsRequest = request.body[AlterUserScramCredentialsRequest]

    if (!controller.isActive) {
      requestHelper.sendResponseMaybeThrottle(request, requestThrottleMs =>
        alterUserScramCredentialsRequest.getErrorResponse(requestThrottleMs, Errors.NOT_CONTROLLER.exception))
    } else if (authHelper.authorize(request.context, ALTER, CLUSTER, CLUSTER_NAME)) {
      val result = adminManager.alterUserScramCredentials(
        alterUserScramCredentialsRequest.data.upsertions().asScala, alterUserScramCredentialsRequest.data.deletions().asScala)
      requestHelper.sendResponseMaybeThrottle(request, requestThrottleMs =>
        new AlterUserScramCredentialsResponse(result.setThrottleTimeMs(requestThrottleMs)))
    } else {
      requestHelper.sendResponseMaybeThrottle(request, requestThrottleMs =>
        alterUserScramCredentialsRequest.getErrorResponse(requestThrottleMs, Errors.CLUSTER_AUTHORIZATION_FAILED.exception))
    }
  }

  def handleAlterIsrRequest(request: RequestChannel.Request): Unit = {
    val alterIsrRequest = request.body[AlterIsrRequest]
    authHelper.authorizeClusterOperation(request, CLUSTER_ACTION)

    if (!controller.isActive)
      requestHelper.sendResponseExemptThrottle(request, alterIsrRequest.getErrorResponse(
        AbstractResponse.DEFAULT_THROTTLE_TIME, Errors.NOT_CONTROLLER.exception))
    else
      controller.alterIsrs(alterIsrRequest.data, alterIsrResp =>
        requestHelper.sendResponseExemptThrottle(request, new AlterIsrResponse(alterIsrResp))
      )
  }

  def handleUpdateFeatures(request: RequestChannel.Request): Unit = {
    val updateFeaturesRequest = request.body[UpdateFeaturesRequest]

    def sendResponseCallback(errors: Either[ApiError, Map[String, ApiError]]): Unit = {
      def createResponse(throttleTimeMs: Int): UpdateFeaturesResponse = {
        errors match {
          case Left(topLevelError) =>
            UpdateFeaturesResponse.createWithErrors(
              topLevelError,
              Collections.emptyMap(),
              throttleTimeMs)
          case Right(featureUpdateErrors) =>
            UpdateFeaturesResponse.createWithErrors(
              ApiError.NONE,
              featureUpdateErrors.asJava,
              throttleTimeMs)
        }
      }
      requestHelper.sendResponseMaybeThrottle(request, requestThrottleMs => createResponse(requestThrottleMs))
    }

    if (!authHelper.authorize(request.context, ALTER, CLUSTER, CLUSTER_NAME)) {
      sendResponseCallback(Left(new ApiError(Errors.CLUSTER_AUTHORIZATION_FAILED)))
    } else if (!controller.isActive) {
      sendResponseCallback(Left(new ApiError(Errors.NOT_CONTROLLER)))
    } else if (!config.isFeatureVersioningSupported) {
      sendResponseCallback(Left(new ApiError(Errors.INVALID_REQUEST, "Feature versioning system is disabled.")))
    } else {
      controller.updateFeatures(updateFeaturesRequest, sendResponseCallback)
    }
  }

  def handleDescribeCluster(request: RequestChannel.Request): Unit = {
    val describeClusterRequest = request.body[DescribeClusterRequest]

    var clusterAuthorizedOperations = Int.MinValue // Default value in the schema
    // get cluster authorized operations
    if (describeClusterRequest.data.includeClusterAuthorizedOperations) {
      if (authHelper.authorize(request.context, DESCRIBE, CLUSTER, CLUSTER_NAME))
        clusterAuthorizedOperations = authHelper.authorizedOperations(request, Resource.CLUSTER)
      else
        clusterAuthorizedOperations = 0
    }

    val brokers = metadataCache.getAliveBrokers
    val controllerId = metadataCache.getControllerId.getOrElse(MetadataResponse.NO_CONTROLLER_ID)

    requestHelper.sendResponseMaybeThrottle(request, requestThrottleMs => {
      val data = new DescribeClusterResponseData()
        .setThrottleTimeMs(requestThrottleMs)
        .setClusterId(clusterId)
        .setControllerId(controllerId)
        .setClusterAuthorizedOperations(clusterAuthorizedOperations);

      brokers.flatMap(_.getNode(request.context.listenerName)).foreach { broker =>
        data.brokers.add(new DescribeClusterResponseData.DescribeClusterBroker()
          .setBrokerId(broker.id)
          .setHost(broker.host)
          .setPort(broker.port)
          .setRack(broker.rack))
      }

      new DescribeClusterResponse(data)
    })
  }

  def handleEnvelope(request: RequestChannel.Request): Unit = {
    val envelope = request.body[EnvelopeRequest]

    // If forwarding is not yet enabled or this request has been received on an invalid endpoint,
    // then we treat the request as unparsable and close the connection.
    if (!isForwardingEnabled(request)) {
      info(s"Closing connection ${request.context.connectionId} because it sent an `Envelope` " +
        "request even though forwarding has not been enabled")
      requestHelper.closeConnection(request, Collections.emptyMap())
      return
    } else if (!request.context.fromPrivilegedListener) {
      info(s"Closing connection ${request.context.connectionId} from listener ${request.context.listenerName} " +
        s"because it sent an `Envelope` request, which is only accepted on the inter-broker listener " +
        s"${config.interBrokerListenerName}.")
      requestHelper.closeConnection(request, Collections.emptyMap())
      return
    } else if (!authHelper.authorize(request.context, CLUSTER_ACTION, CLUSTER, CLUSTER_NAME)) {
      requestHelper.sendErrorResponseMaybeThrottle(request, new ClusterAuthorizationException(
        s"Principal ${request.context.principal} does not have required CLUSTER_ACTION for envelope"))
      return
    } else if (!controller.isActive) {
      requestHelper.sendErrorResponseMaybeThrottle(request, new NotControllerException(
        s"Broker $brokerId is not the active controller"))
      return
    }

    val forwardedPrincipal = parseForwardedPrincipal(request.context, envelope.requestPrincipal)
    val forwardedClientAddress = parseForwardedClientAddress(envelope.clientAddress)

    val forwardedRequestBuffer = envelope.requestData.duplicate()
    val forwardedRequestHeader = parseForwardedRequestHeader(forwardedRequestBuffer)

    val forwardedApi = forwardedRequestHeader.apiKey
    if (!forwardedApi.forwardable) {
      throw new InvalidRequestException(s"API $forwardedApi is not enabled or is not eligible for forwarding")
    }

    val forwardedContext = new RequestContext(
      forwardedRequestHeader,
      request.context.connectionId,
      forwardedClientAddress,
      forwardedPrincipal,
      request.context.listenerName,
      request.context.securityProtocol,
      ClientInformation.EMPTY,
      request.context.fromPrivilegedListener
    )

    val forwardedRequest = parseForwardedRequest(request, forwardedContext, forwardedRequestBuffer)
    handle(forwardedRequest)
  }

  def handleDecommissionBrokerRequest(request: RequestChannel.Request): Unit = {
    val decommissionBrokerRequest = request.body[DecommissionBrokerRequest]
    requestHelper.sendResponseMaybeThrottle(request, requestThrottleMs =>
      decommissionBrokerRequest.getErrorResponse(requestThrottleMs,
        Errors.UNSUPPORTED_VERSION.exception))
  }

  private def parseForwardedClientAddress(
    address: Array[Byte]
  ): InetAddress = {
    try {
      InetAddress.getByAddress(address)
    } catch {
      case e: UnknownHostException =>
        throw new InvalidRequestException("Failed to parse client address from envelope", e)
    }
  }

  private def parseForwardedRequest(
    envelope: RequestChannel.Request,
    forwardedContext: RequestContext,
    buffer: ByteBuffer
  ): RequestChannel.Request = {
    try {
      new RequestChannel.Request(
        processor = envelope.processor,
        context = forwardedContext,
        startTimeNanos = envelope.startTimeNanos,
        envelope.memoryPool,
        buffer,
        requestChannel.metrics,
        Some(envelope)
      )
    } catch {
      case e: InvalidRequestException =>
        // We use UNSUPPORTED_VERSION if the embedded request cannot be parsed.
        // The purpose is to disambiguate structural errors in the envelope request
        // itself, such as an invalid client address.
        throw new UnsupportedVersionException(s"Failed to parse forwarded request " +
          s"with header ${forwardedContext.header}", e)
    }
  }

  private def parseForwardedRequestHeader(
    buffer: ByteBuffer
  ): RequestHeader = {
    try {
      RequestHeader.parse(buffer)
    } catch {
      case e: InvalidRequestException =>
        // We use UNSUPPORTED_VERSION if the embedded request cannot be parsed.
        // The purpose is to disambiguate structural errors in the envelope request
        // itself, such as an invalid client address.
        throw new UnsupportedVersionException("Failed to parse request header from envelope", e)
    }
  }

  private def parseForwardedPrincipal(
    envelopeContext: RequestContext,
    principalBytes: Array[Byte]
  ): KafkaPrincipal = {
    envelopeContext.principalSerde.asScala match {
      case Some(serde) =>
        try {
          serde.deserialize(principalBytes)
        } catch {
          case e: Exception =>
            throw new PrincipalDeserializationException("Failed to deserialize client principal from envelope", e)
        }

      case None =>
        throw new PrincipalDeserializationException("Could not deserialize principal since " +
          "no `KafkaPrincipalSerde` has been defined")
    }
  }

  def handleDescribeProducersRequest(request: RequestChannel.Request): Unit = {
    val describeProducersRequest = request.body[DescribeProducersRequest]

    def partitionError(topicPartition: TopicPartition, error: Errors): DescribeProducersResponseData.PartitionResponse = {
      new DescribeProducersResponseData.PartitionResponse()
        .setPartitionIndex(topicPartition.partition)
        .setErrorCode(error.code)
    }

    val response = new DescribeProducersResponseData()
    describeProducersRequest.data.topics.forEach { topicRequest =>
      val topicResponse = new DescribeProducersResponseData.TopicResponse()
        .setName(topicRequest.name)
      val topicError = if (!authHelper.authorize(request.context, READ, TOPIC, topicRequest.name))
        Some(Errors.TOPIC_AUTHORIZATION_FAILED)
      else if (!metadataCache.contains(topicRequest.name))
        Some(Errors.UNKNOWN_TOPIC_OR_PARTITION)
      else
        None

      topicRequest.partitionIndexes.forEach { partitionId =>
        val topicPartition = new TopicPartition(topicRequest.name, partitionId)
        val partitionResponse = topicError match {
          case Some(error) => partitionError(topicPartition, error)
          case None => replicaManager.activeProducerState(topicPartition)
        }
        topicResponse.partitions.add(partitionResponse)
      }

      response.topics.add(topicResponse)
    }

    requestHelper.sendResponseMaybeThrottle(request, requestThrottleMs =>
      new DescribeProducersResponse(response.setThrottleTimeMs(requestThrottleMs)))
  }

  private def updateRecordConversionStats(request: RequestChannel.Request,
                                          tp: TopicPartition,
                                          conversionStats: RecordConversionStats): Unit = {
    val conversionCount = conversionStats.numRecordsConverted
    if (conversionCount > 0) {
      request.header.apiKey match {
        case ApiKeys.PRODUCE =>
          brokerTopicStats.topicStats(tp.topic).produceMessageConversionsRate.mark(conversionCount)
          brokerTopicStats.allTopicsStats.produceMessageConversionsRate.mark(conversionCount)
        case ApiKeys.FETCH =>
          brokerTopicStats.topicStats(tp.topic).fetchMessageConversionsRate.mark(conversionCount)
          brokerTopicStats.allTopicsStats.fetchMessageConversionsRate.mark(conversionCount)
        case _ =>
          throw new IllegalStateException("Message conversion info is recorded only for Produce/Fetch requests")
      }
      request.messageConversionsTimeNanos = conversionStats.conversionTimeNanos
    }
    request.temporaryMemoryBytes = conversionStats.temporaryMemoryBytes
  }

  private def isBrokerEpochStale(brokerEpochInRequest: Long): Boolean = {
    // Broker epoch in LeaderAndIsr/UpdateMetadata/StopReplica request is unknown
    // if the controller hasn't been upgraded to use KIP-380
    if (brokerEpochInRequest == AbstractControlRequest.UNKNOWN_BROKER_EPOCH) false
    else {
      // brokerEpochInRequest > controller.brokerEpoch is possible in rare scenarios where the controller gets notified
      // about the new broker epoch and sends a control request with this epoch before the broker learns about it
      brokerEpochInRequest < controller.brokerEpoch
    }
  }

}

object KafkaApis {
  // Traffic from both in-sync and out of sync replicas are accounted for in replication quota to ensure total replication
  // traffic doesn't exceed quota.
  private[server] def sizeOfThrottledPartitions(versionId: Short,
                                                unconvertedResponse: FetchResponse[Records],
                                                quota: ReplicationQuotaManager): Int = {
    FetchResponse.sizeOf(versionId, unconvertedResponse.responseData.entrySet
      .iterator.asScala.filter(element => quota.isThrottled(element.getKey)).asJava)
  }
}<|MERGE_RESOLUTION|>--- conflicted
+++ resolved
@@ -233,14 +233,9 @@
         case ApiKeys.END_QUORUM_EPOCH => requestHelper.closeConnection(request, util.Collections.emptyMap())
         case ApiKeys.DESCRIBE_QUORUM => requestHelper.closeConnection(request, util.Collections.emptyMap())
         case ApiKeys.FETCH_SNAPSHOT => requestHelper.closeConnection(request, util.Collections.emptyMap())
-<<<<<<< HEAD
-
-        // Handle requests that should have been sent to the KIP-500 controller.
-        case ApiKeys.DECOMMISSION_BROKER => maybeForwardToController(request, handleDecommissionBrokerRequest)
-=======
         case ApiKeys.BROKER_REGISTRATION => requestHelper.closeConnection(request, util.Collections.emptyMap())
         case ApiKeys.BROKER_HEARTBEAT => requestHelper.closeConnection(request, util.Collections.emptyMap())
->>>>>>> a022072d
+        case ApiKeys.DECOMMISSION_BROKER => maybeForwardToController(request, handleDecommissionBrokerRequest)
       }
     } catch {
       case e: FatalExitError => throw e
