--- conflicted
+++ resolved
@@ -661,7 +661,7 @@
     val versionId = request.header.apiVersion
     val clientId = request.header.clientId
     val fetchRequest = request.body[FetchRequest]
-    val (topicIds, topicNames) = metadataCache.topicIdInfo()
+    val (topicIds, topicNames) =
       if (fetchRequest.version() >= 13)
         metadataCache.topicIdInfo()
       else
@@ -829,35 +829,21 @@
 
       def createResponse(throttleTimeMs: Int): FetchResponse = {
         // Down-convert messages for each partition if required
-<<<<<<< HEAD
-        val convertedData = new util.LinkedHashMap[TopicPartition, FetchResponse.PartitionData[BaseRecords]]
+        val convertedData = new util.LinkedHashMap[TopicPartition, FetchResponseData.PartitionData]
         unconvertedFetchResponse.resolvedResponseData.forEach { (tp, unconvertedPartitionData) =>
-          if (unconvertedPartitionData.error != Errors.NONE)
-=======
-        val convertedData = new util.LinkedHashMap[TopicPartition, FetchResponseData.PartitionData]
-        unconvertedFetchResponse.responseData.forEach { (tp, unconvertedPartitionData) =>
           val error = Errors.forCode(unconvertedPartitionData.errorCode)
           if (error != Errors.NONE)
->>>>>>> 8d6ae33a
             debug(s"Fetch request with correlation id ${request.header.correlationId} from client $clientId " +
               s"on partition $tp failed due to ${error.exceptionName}")
           convertedData.put(tp, maybeConvertFetchedData(tp, unconvertedPartitionData))
         }
 
         // Prepare fetch response from converted data
-<<<<<<< HEAD
         val response =
-          new FetchResponse(unconvertedFetchResponse.error, convertedData, fetchContext.getIdErrors(), topicIds, throttleTimeMs, unconvertedFetchResponse.sessionId)
+          FetchResponse.prepareResponse(unconvertedFetchResponse.error, convertedData, fetchContext.getIdErrors(), topicIds, throttleTimeMs, unconvertedFetchResponse.sessionId)
         // record the bytes out metrics only when the response is being sent
         response.resolvedResponseData.forEach { (tp, data) =>
-          brokerTopicStats.updateBytesOut(tp.topic, fetchRequest.isFromFollower, reassigningPartitions.contains(tp), data.records.sizeInBytes)
-=======
-        val response = FetchResponse.of(unconvertedFetchResponse.error, throttleTimeMs, unconvertedFetchResponse.sessionId, convertedData)
-        // record the bytes out metrics only when the response is being sent
-        response.responseData.forEach { (tp, data) =>
-          brokerTopicStats.updateBytesOut(tp.topic, fetchRequest.isFromFollower,
-            reassigningPartitions.contains(tp), FetchResponse.recordsSize(data))
->>>>>>> 8d6ae33a
+          brokerTopicStats.updateBytesOut(tp.topic, fetchRequest.isFromFollower, reassigningPartitions.contains(tp), FetchResponse.recordsSize(data))
         }
         response
       }
@@ -3392,21 +3378,13 @@
 object KafkaApis {
   // Traffic from both in-sync and out of sync replicas are accounted for in replication quota to ensure total replication
   // traffic doesn't exceed quota.
-<<<<<<< HEAD
-  private[server] def sizeOfThrottledPartitions[T >: MemoryRecords <: BaseRecords](versionId: Short,
-                                                unconvertedResponse: FetchResponse[Records],
+  private[server] def sizeOfThrottledPartitions(versionId: Short,
+                                                unconvertedResponse: FetchResponse,
                                                 quota: ReplicationQuotaManager,
                                                 topicIdErrors: List[FetchResponse.TopicIdError],
                                                 topicIds: util.Map[String, Uuid]): Int = {
     FetchResponse.sizeOf(versionId, unconvertedResponse.resolvedResponseData.entrySet
       .iterator.asScala.filter(element => quota.isThrottled(element.getKey)).asJava, topicIdErrors.asJava, topicIds)
-=======
-  private[server] def sizeOfThrottledPartitions(versionId: Short,
-                                                unconvertedResponse: FetchResponse,
-                                                quota: ReplicationQuotaManager): Int = {
-    FetchResponse.sizeOf(versionId, unconvertedResponse.responseData.entrySet
-      .iterator.asScala.filter(element => quota.isThrottled(element.getKey)).asJava)
->>>>>>> 8d6ae33a
   }
 
   // visible for testing
