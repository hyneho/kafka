/**
 * Licensed to the Apache Software Foundation (ASF) under one or more
 * contributor license agreements.  See the NOTICE file distributed with
 * this work for additional information regarding copyright ownership.
 * The ASF licenses this file to You under the Apache License, Version 2.0
 * (the "License"); you may not use this file except in compliance with
 * the License.  You may obtain a copy of the License at
 *
 *    http://www.apache.org/licenses/LICENSE-2.0
 *
 * Unless required by applicable law or agreed to in writing, software
 * distributed under the License is distributed on an "AS IS" BASIS,
 * WITHOUT WARRANTIES OR CONDITIONS OF ANY KIND, either express or implied.
 * See the License for the specific language governing permissions and
 * limitations under the License.
 */

package kafka.server

import kafka.admin.AdminUtils
import kafka.api.ElectLeadersRequestOps
import kafka.common.OffsetAndMetadata
import kafka.controller.ReplicaAssignment
import kafka.coordinator.group._
import kafka.coordinator.transaction.{InitProducerIdResult, TransactionCoordinator}
import kafka.network.RequestChannel
import kafka.server.QuotaFactory.{QuotaManagers, UnboundedQuota}
import kafka.server.metadata.ConfigRepository
import kafka.utils.Implicits._
import kafka.utils.{CoreUtils, Logging}
import org.apache.kafka.clients.admin.AlterConfigOp.OpType
import org.apache.kafka.clients.admin.{AlterConfigOp, ConfigEntry}
import org.apache.kafka.common.acl.AclOperation._
import org.apache.kafka.common.acl.AclOperation
import org.apache.kafka.common.config.ConfigResource
import org.apache.kafka.common.errors._
import org.apache.kafka.common.internals.Topic.{GROUP_METADATA_TOPIC_NAME, TRANSACTION_STATE_TOPIC_NAME, isInternal}
import org.apache.kafka.common.internals.{FatalExitError, Topic}
import org.apache.kafka.common.message.AlterConfigsResponseData.AlterConfigsResourceResponse
import org.apache.kafka.common.message.AlterPartitionReassignmentsResponseData.{ReassignablePartitionResponse, ReassignableTopicResponse}
import org.apache.kafka.common.message.CreatePartitionsResponseData.CreatePartitionsTopicResult
import org.apache.kafka.common.message.CreateTopicsRequestData.CreatableTopic
import org.apache.kafka.common.message.CreateTopicsResponseData.{CreatableTopicResult, CreatableTopicResultCollection}
import org.apache.kafka.common.message.DeleteRecordsResponseData.{DeleteRecordsPartitionResult, DeleteRecordsTopicResult}
import org.apache.kafka.common.message.DeleteTopicsResponseData.{DeletableTopicResult, DeletableTopicResultCollection}
import org.apache.kafka.common.message.ElectLeadersResponseData.{PartitionResult, ReplicaElectionResult}
import org.apache.kafka.common.message.ListOffsetsRequestData.ListOffsetsPartition
import org.apache.kafka.common.message.ListOffsetsResponseData.{ListOffsetsPartitionResponse, ListOffsetsTopicResponse}
import org.apache.kafka.common.message.MetadataResponseData.{MetadataResponsePartition, MetadataResponseTopic}
import org.apache.kafka.common.message.OffsetForLeaderEpochRequestData.OffsetForLeaderTopic
import org.apache.kafka.common.message.OffsetForLeaderEpochResponseData.{EpochEndOffset, OffsetForLeaderTopicResult, OffsetForLeaderTopicResultCollection}
import org.apache.kafka.common.message._
import org.apache.kafka.common.metrics.Metrics
import org.apache.kafka.common.network.{ListenerName, Send}
import org.apache.kafka.common.protocol.{ApiKeys, ApiMessage, Errors}
import org.apache.kafka.common.record._
import org.apache.kafka.common.replica.ClientMetadata
import org.apache.kafka.common.replica.ClientMetadata.DefaultClientMetadata
import org.apache.kafka.common.requests.FindCoordinatorRequest.CoordinatorType
import org.apache.kafka.common.requests.ProduceResponse.PartitionResponse
import org.apache.kafka.common.requests._
import org.apache.kafka.common.resource.Resource.CLUSTER_NAME
import org.apache.kafka.common.resource.ResourceType._
import org.apache.kafka.common.resource.{Resource, ResourceType}
import org.apache.kafka.common.security.auth.{KafkaPrincipal, SecurityProtocol}
import org.apache.kafka.common.security.token.delegation.{DelegationToken, TokenInformation}
import org.apache.kafka.common.utils.{ProducerIdAndEpoch, Time}
import org.apache.kafka.common.{Node, TopicIdPartition, TopicPartition, Uuid}
import org.apache.kafka.server.authorizer._
import org.apache.kafka.server.common.MetadataVersion
import org.apache.kafka.server.common.MetadataVersion.{IBP_0_11_0_IV0, IBP_2_3_IV0}
import org.apache.kafka.server.log.internals.AppendOrigin
import org.apache.kafka.server.record.BrokerCompressionType

import java.lang.{Long => JLong}
import java.nio.ByteBuffer
import java.util
import java.util.concurrent.{CompletableFuture, ConcurrentHashMap}
import java.util.concurrent.atomic.AtomicInteger
import java.util.{Collections, Optional}
import scala.annotation.nowarn
import scala.collection.mutable.ArrayBuffer
import scala.collection.{Map, Seq, Set, immutable, mutable}
import scala.jdk.CollectionConverters._
import scala.util.{Failure, Success, Try}

/**
 * Logic to handle the various Kafka requests
 */
class KafkaApis(val requestChannel: RequestChannel,
                val metadataSupport: MetadataSupport,
                val replicaManager: ReplicaManager,
                val groupCoordinator: GroupCoordinator,
                // newGroupCoordinator is temporary here. It will be removed when
                // the migration to the new interface is completed in this class.
                val newGroupCoordinator: org.apache.kafka.coordinator.group.GroupCoordinator,
                val txnCoordinator: TransactionCoordinator,
                val autoTopicCreationManager: AutoTopicCreationManager,
                val brokerId: Int,
                val config: KafkaConfig,
                val configRepository: ConfigRepository,
                val metadataCache: MetadataCache,
                val metrics: Metrics,
                val authorizer: Option[Authorizer],
                val quotas: QuotaManagers,
                val fetchManager: FetchManager,
                brokerTopicStats: BrokerTopicStats,
                val clusterId: String,
                time: Time,
                val tokenManager: DelegationTokenManager,
                val apiVersionManager: ApiVersionManager
) extends ApiRequestHandler with Logging {

  type FetchResponseStats = Map[TopicPartition, RecordConversionStats]
  this.logIdent = "[KafkaApi-%d] ".format(brokerId)
  val configHelper = new ConfigHelper(metadataCache, config, configRepository)
  val authHelper = new AuthHelper(authorizer)
  val requestHelper = new RequestHandlerHelper(requestChannel, quotas, time)
  val aclApis = new AclApis(authHelper, authorizer, requestHelper, "broker", config)
  val configManager = new ConfigAdminManager(brokerId, config, configRepository)

  def close(): Unit = {
    aclApis.close()
    info("Shutdown complete.")
  }

  private def isForwardingEnabled(request: RequestChannel.Request): Boolean = {
    metadataSupport.forwardingManager.isDefined && request.context.principalSerde.isPresent
  }

  private def maybeForwardToController(
    request: RequestChannel.Request,
    handler: RequestChannel.Request => Unit
  ): Unit = {
    def responseCallback(responseOpt: Option[AbstractResponse]): Unit = {
      responseOpt match {
        case Some(response) => requestHelper.sendForwardedResponse(request, response)
        case None => handleInvalidVersionsDuringForwarding(request)
      }
    }
    metadataSupport.maybeForward(request, handler, responseCallback)
  }

  private def handleInvalidVersionsDuringForwarding(request: RequestChannel.Request): Unit = {
    info(s"The client connection will be closed due to controller responded " +
      s"unsupported version exception during $request forwarding. " +
      s"This could happen when the controller changed after the connection was established.")
    requestChannel.closeConnection(request, Collections.emptyMap())
  }

  private def forwardToControllerOrFail(
    request: RequestChannel.Request
  ): Unit = {
    def errorHandler(request: RequestChannel.Request): Unit = {
      throw new IllegalStateException(s"Unable to forward $request to the controller")
    }

    maybeForwardToController(request, errorHandler)
  }

  /**
   * Top-level method that handles all requests and multiplexes to the right api
   */
  override def handle(request: RequestChannel.Request, requestLocal: RequestLocal): Unit = {
    def handleError(e: Throwable): Unit = {
      error(s"Unexpected error handling request ${request.requestDesc(true)} " +
        s"with context ${request.context}", e)
      requestHelper.handleError(request, e)
    }

    try {
      trace(s"Handling request:${request.requestDesc(true)} from connection ${request.context.connectionId};" +
        s"securityProtocol:${request.context.securityProtocol},principal:${request.context.principal}")

      if (!apiVersionManager.isApiEnabled(request.header.apiKey)) {
        // The socket server will reject APIs which are not exposed in this scope and close the connection
        // before handing them to the request handler, so this path should not be exercised in practice
        throw new IllegalStateException(s"API ${request.header.apiKey} is not enabled")
      }

      request.header.apiKey match {
        case ApiKeys.PRODUCE => handleProduceRequest(request, requestLocal)
        case ApiKeys.FETCH => handleFetchRequest(request)
        case ApiKeys.LIST_OFFSETS => handleListOffsetRequest(request)
        case ApiKeys.METADATA => handleTopicMetadataRequest(request)
        case ApiKeys.LEADER_AND_ISR => handleLeaderAndIsrRequest(request)
        case ApiKeys.STOP_REPLICA => handleStopReplicaRequest(request)
        case ApiKeys.UPDATE_METADATA => handleUpdateMetadataRequest(request, requestLocal)
        case ApiKeys.CONTROLLED_SHUTDOWN => handleControlledShutdownRequest(request)
<<<<<<< HEAD
        case ApiKeys.OFFSET_COMMIT => handleOffsetCommitRequest(request, requestLocal).exceptionally(handleError)
        case ApiKeys.OFFSET_FETCH => handleOffsetFetchRequest(request)
=======
        case ApiKeys.OFFSET_COMMIT => handleOffsetCommitRequest(request, requestLocal)
        case ApiKeys.OFFSET_FETCH => handleOffsetFetchRequest(request).exceptionally(handleError)
>>>>>>> 78d4458b
        case ApiKeys.FIND_COORDINATOR => handleFindCoordinatorRequest(request)
        case ApiKeys.JOIN_GROUP => handleJoinGroupRequest(request, requestLocal).exceptionally(handleError)
        case ApiKeys.HEARTBEAT => handleHeartbeatRequest(request).exceptionally(handleError)
        case ApiKeys.LEAVE_GROUP => handleLeaveGroupRequest(request).exceptionally(handleError)
        case ApiKeys.SYNC_GROUP => handleSyncGroupRequest(request, requestLocal).exceptionally(handleError)
        case ApiKeys.DESCRIBE_GROUPS => handleDescribeGroupsRequest(request).exceptionally(handleError)
        case ApiKeys.LIST_GROUPS => handleListGroupsRequest(request).exceptionally(handleError)
        case ApiKeys.SASL_HANDSHAKE => handleSaslHandshakeRequest(request)
        case ApiKeys.API_VERSIONS => handleApiVersionsRequest(request)
        case ApiKeys.CREATE_TOPICS => maybeForwardToController(request, handleCreateTopicsRequest)
        case ApiKeys.DELETE_TOPICS => maybeForwardToController(request, handleDeleteTopicsRequest)
        case ApiKeys.DELETE_RECORDS => handleDeleteRecordsRequest(request)
        case ApiKeys.INIT_PRODUCER_ID => handleInitProducerIdRequest(request, requestLocal)
        case ApiKeys.OFFSET_FOR_LEADER_EPOCH => handleOffsetForLeaderEpochRequest(request)
        case ApiKeys.ADD_PARTITIONS_TO_TXN => handleAddPartitionToTxnRequest(request, requestLocal)
        case ApiKeys.ADD_OFFSETS_TO_TXN => handleAddOffsetsToTxnRequest(request, requestLocal)
        case ApiKeys.END_TXN => handleEndTxnRequest(request, requestLocal)
        case ApiKeys.WRITE_TXN_MARKERS => handleWriteTxnMarkersRequest(request, requestLocal)
        case ApiKeys.TXN_OFFSET_COMMIT => handleTxnOffsetCommitRequest(request, requestLocal)
        case ApiKeys.DESCRIBE_ACLS => handleDescribeAcls(request)
        case ApiKeys.CREATE_ACLS => maybeForwardToController(request, handleCreateAcls)
        case ApiKeys.DELETE_ACLS => maybeForwardToController(request, handleDeleteAcls)
        case ApiKeys.ALTER_CONFIGS => handleAlterConfigsRequest(request)
        case ApiKeys.DESCRIBE_CONFIGS => handleDescribeConfigsRequest(request)
        case ApiKeys.ALTER_REPLICA_LOG_DIRS => handleAlterReplicaLogDirsRequest(request)
        case ApiKeys.DESCRIBE_LOG_DIRS => handleDescribeLogDirsRequest(request)
        case ApiKeys.SASL_AUTHENTICATE => handleSaslAuthenticateRequest(request)
        case ApiKeys.CREATE_PARTITIONS => maybeForwardToController(request, handleCreatePartitionsRequest)
        case ApiKeys.CREATE_DELEGATION_TOKEN => maybeForwardToController(request, handleCreateTokenRequest)
        case ApiKeys.RENEW_DELEGATION_TOKEN => maybeForwardToController(request, handleRenewTokenRequest)
        case ApiKeys.EXPIRE_DELEGATION_TOKEN => maybeForwardToController(request, handleExpireTokenRequest)
        case ApiKeys.DESCRIBE_DELEGATION_TOKEN => handleDescribeTokensRequest(request)
        case ApiKeys.DELETE_GROUPS => handleDeleteGroupsRequest(request, requestLocal).exceptionally(handleError)
        case ApiKeys.ELECT_LEADERS => maybeForwardToController(request, handleElectLeaders)
        case ApiKeys.INCREMENTAL_ALTER_CONFIGS => handleIncrementalAlterConfigsRequest(request)
        case ApiKeys.ALTER_PARTITION_REASSIGNMENTS => maybeForwardToController(request, handleAlterPartitionReassignmentsRequest)
        case ApiKeys.LIST_PARTITION_REASSIGNMENTS => maybeForwardToController(request, handleListPartitionReassignmentsRequest)
        case ApiKeys.OFFSET_DELETE => handleOffsetDeleteRequest(request, requestLocal)
        case ApiKeys.DESCRIBE_CLIENT_QUOTAS => handleDescribeClientQuotasRequest(request)
        case ApiKeys.ALTER_CLIENT_QUOTAS => maybeForwardToController(request, handleAlterClientQuotasRequest)
        case ApiKeys.DESCRIBE_USER_SCRAM_CREDENTIALS => handleDescribeUserScramCredentialsRequest(request)
        case ApiKeys.ALTER_USER_SCRAM_CREDENTIALS => maybeForwardToController(request, handleAlterUserScramCredentialsRequest)
        case ApiKeys.ALTER_PARTITION => handleAlterPartitionRequest(request)
        case ApiKeys.UPDATE_FEATURES => maybeForwardToController(request, handleUpdateFeatures)
        case ApiKeys.ENVELOPE => handleEnvelope(request, requestLocal)
        case ApiKeys.DESCRIBE_CLUSTER => handleDescribeCluster(request)
        case ApiKeys.DESCRIBE_PRODUCERS => handleDescribeProducersRequest(request)
        case ApiKeys.UNREGISTER_BROKER => forwardToControllerOrFail(request)
        case ApiKeys.DESCRIBE_TRANSACTIONS => handleDescribeTransactionsRequest(request)
        case ApiKeys.LIST_TRANSACTIONS => handleListTransactionsRequest(request)
        case ApiKeys.ALLOCATE_PRODUCER_IDS => handleAllocateProducerIdsRequest(request)
        case ApiKeys.DESCRIBE_QUORUM => forwardToControllerOrFail(request)
        case _ => throw new IllegalStateException(s"No handler for request api key ${request.header.apiKey}")
      }
    } catch {
      case e: FatalExitError => throw e
      case e: Throwable => handleError(e)
    } finally {
      // try to complete delayed action. In order to avoid conflicting locking, the actions to complete delayed requests
      // are kept in a queue. We add the logic to check the ReplicaManager queue at the end of KafkaApis.handle() and the
      // expiration thread for certain delayed operations (e.g. DelayedJoin)
      // Delayed fetches are also completed by ReplicaFetcherThread.
      replicaManager.tryCompleteActions()
      // The local completion time may be set while processing the request. Only record it if it's unset.
      if (request.apiLocalCompleteTimeNanos < 0)
        request.apiLocalCompleteTimeNanos = time.nanoseconds
    }
  }

  def handleLeaderAndIsrRequest(request: RequestChannel.Request): Unit = {
    val zkSupport = metadataSupport.requireZkOrThrow(KafkaApis.shouldNeverReceive(request))
    // ensureTopicExists is only for client facing requests
    // We can't have the ensureTopicExists check here since the controller sends it as an advisory to all brokers so they
    // stop serving data to clients for the topic being deleted
    val correlationId = request.header.correlationId
    val leaderAndIsrRequest = request.body[LeaderAndIsrRequest]

    authHelper.authorizeClusterOperation(request, CLUSTER_ACTION)
    if (zkSupport.isBrokerEpochStale(leaderAndIsrRequest.brokerEpoch, leaderAndIsrRequest.isKRaftController)) {
      // When the broker restarts very quickly, it is possible for this broker to receive request intended
      // for its previous generation so the broker should skip the stale request.
      info(s"Received LeaderAndIsr request with broker epoch ${leaderAndIsrRequest.brokerEpoch} " +
        s"smaller than the current broker epoch ${zkSupport.controller.brokerEpoch} from " +
        s"controller ${leaderAndIsrRequest.controllerId} with epoch ${leaderAndIsrRequest.controllerEpoch}.")
      requestHelper.sendResponseExemptThrottle(request, leaderAndIsrRequest.getErrorResponse(0, Errors.STALE_BROKER_EPOCH.exception))
    } else {
      val response = replicaManager.becomeLeaderOrFollower(correlationId, leaderAndIsrRequest,
        RequestHandlerHelper.onLeadershipChange(groupCoordinator, txnCoordinator, _, _))
      requestHelper.sendResponseExemptThrottle(request, response)
    }
  }

  def handleStopReplicaRequest(request: RequestChannel.Request): Unit = {
    val zkSupport = metadataSupport.requireZkOrThrow(KafkaApis.shouldNeverReceive(request))
    // ensureTopicExists is only for client facing requests
    // We can't have the ensureTopicExists check here since the controller sends it as an advisory to all brokers so they
    // stop serving data to clients for the topic being deleted
    val stopReplicaRequest = request.body[StopReplicaRequest]
    authHelper.authorizeClusterOperation(request, CLUSTER_ACTION)
    if (zkSupport.isBrokerEpochStale(stopReplicaRequest.brokerEpoch, stopReplicaRequest.isKRaftController)) {
      // When the broker restarts very quickly, it is possible for this broker to receive request intended
      // for its previous generation so the broker should skip the stale request.
      info(s"Received StopReplica request with broker epoch ${stopReplicaRequest.brokerEpoch} " +
        s"smaller than the current broker epoch ${zkSupport.controller.brokerEpoch} from " +
        s"controller ${stopReplicaRequest.controllerId} with epoch ${stopReplicaRequest.controllerEpoch}.")
      requestHelper.sendResponseExemptThrottle(request, new StopReplicaResponse(
        new StopReplicaResponseData().setErrorCode(Errors.STALE_BROKER_EPOCH.code)))
    } else {
      val partitionStates = stopReplicaRequest.partitionStates().asScala
      val (result, error) = replicaManager.stopReplicas(
        request.context.correlationId,
        stopReplicaRequest.controllerId,
        stopReplicaRequest.controllerEpoch,
        partitionStates)
      // Clear the coordinator caches in case we were the leader. In the case of a reassignment, we
      // cannot rely on the LeaderAndIsr API for this since it is only sent to active replicas.
      result.forKeyValue { (topicPartition, error) =>
        if (error == Errors.NONE) {
          val partitionState = partitionStates(topicPartition)
          if (topicPartition.topic == GROUP_METADATA_TOPIC_NAME
              && partitionState.deletePartition) {
            val leaderEpoch = if (partitionState.leaderEpoch >= 0)
              Some(partitionState.leaderEpoch)
            else
              None
            groupCoordinator.onResignation(topicPartition.partition, leaderEpoch)
          } else if (topicPartition.topic == TRANSACTION_STATE_TOPIC_NAME
                     && partitionState.deletePartition) {
            val leaderEpoch = if (partitionState.leaderEpoch >= 0)
              Some(partitionState.leaderEpoch)
            else
              None
            txnCoordinator.onResignation(topicPartition.partition, coordinatorEpoch = leaderEpoch)
          }
        }
      }

      def toStopReplicaPartition(tp: TopicPartition, error: Errors) =
        new StopReplicaResponseData.StopReplicaPartitionError()
          .setTopicName(tp.topic)
          .setPartitionIndex(tp.partition)
          .setErrorCode(error.code)

      requestHelper.sendResponseExemptThrottle(request, new StopReplicaResponse(new StopReplicaResponseData()
        .setErrorCode(error.code)
        .setPartitionErrors(result.map {
          case (tp, error) => toStopReplicaPartition(tp, error)
        }.toBuffer.asJava)))
    }

    CoreUtils.swallow(replicaManager.replicaFetcherManager.shutdownIdleFetcherThreads(), this)
  }

  def handleUpdateMetadataRequest(request: RequestChannel.Request, requestLocal: RequestLocal): Unit = {
    val zkSupport = metadataSupport.requireZkOrThrow(KafkaApis.shouldNeverReceive(request))
    val correlationId = request.header.correlationId
    val updateMetadataRequest = request.body[UpdateMetadataRequest]

    authHelper.authorizeClusterOperation(request, CLUSTER_ACTION)
    if (zkSupport.isBrokerEpochStale(updateMetadataRequest.brokerEpoch, updateMetadataRequest.isKRaftController)) {
      // When the broker restarts very quickly, it is possible for this broker to receive request intended
      // for its previous generation so the broker should skip the stale request.
      info(s"Received UpdateMetadata request with broker epoch ${updateMetadataRequest.brokerEpoch} " +
        s"smaller than the current broker epoch ${zkSupport.controller.brokerEpoch} from " +
        s"controller ${updateMetadataRequest.controllerId} with epoch ${updateMetadataRequest.controllerEpoch}.")
      requestHelper.sendResponseExemptThrottle(request,
        new UpdateMetadataResponse(new UpdateMetadataResponseData().setErrorCode(Errors.STALE_BROKER_EPOCH.code)))
    } else {
      val deletedPartitions = replicaManager.maybeUpdateMetadataCache(correlationId, updateMetadataRequest)
      if (deletedPartitions.nonEmpty)
        groupCoordinator.handleDeletedPartitions(deletedPartitions, requestLocal)

      if (zkSupport.adminManager.hasDelayedTopicOperations) {
        updateMetadataRequest.partitionStates.forEach { partitionState =>
          zkSupport.adminManager.tryCompleteDelayedTopicOperations(partitionState.topicName)
        }
      }

      quotas.clientQuotaCallback.foreach { callback =>
        if (callback.updateClusterMetadata(metadataCache.getClusterMetadata(clusterId, request.context.listenerName))) {
          quotas.fetch.updateQuotaMetricConfigs()
          quotas.produce.updateQuotaMetricConfigs()
          quotas.request.updateQuotaMetricConfigs()
          quotas.controllerMutation.updateQuotaMetricConfigs()
        }
      }
      if (replicaManager.hasDelayedElectionOperations) {
        updateMetadataRequest.partitionStates.forEach { partitionState =>
          val tp = new TopicPartition(partitionState.topicName, partitionState.partitionIndex)
          replicaManager.tryCompleteElection(TopicPartitionOperationKey(tp))
        }
      }
      requestHelper.sendResponseExemptThrottle(request, new UpdateMetadataResponse(
        new UpdateMetadataResponseData().setErrorCode(Errors.NONE.code)))
    }
  }

  def handleControlledShutdownRequest(request: RequestChannel.Request): Unit = {
    val zkSupport = metadataSupport.requireZkOrThrow(KafkaApis.shouldNeverReceive(request))
    // ensureTopicExists is only for client facing requests
    // We can't have the ensureTopicExists check here since the controller sends it as an advisory to all brokers so they
    // stop serving data to clients for the topic being deleted
    val controlledShutdownRequest = request.body[ControlledShutdownRequest]
    authHelper.authorizeClusterOperation(request, CLUSTER_ACTION)

    def controlledShutdownCallback(controlledShutdownResult: Try[Set[TopicPartition]]): Unit = {
      val response = controlledShutdownResult match {
        case Success(partitionsRemaining) =>
         ControlledShutdownResponse.prepareResponse(Errors.NONE, partitionsRemaining.asJava)

        case Failure(throwable) =>
          controlledShutdownRequest.getErrorResponse(throwable)
      }
      requestHelper.sendResponseExemptThrottle(request, response)
    }
    zkSupport.controller.controlledShutdown(controlledShutdownRequest.data.brokerId, controlledShutdownRequest.data.brokerEpoch, controlledShutdownCallback)
  }

  /**
   * Handle an offset commit request
   */
  def handleOffsetCommitRequest(
    request: RequestChannel.Request,
    requestLocal: RequestLocal
  ): CompletableFuture[Unit] = {
    val offsetCommitRequest = request.body[OffsetCommitRequest]

    // Reject the request if not authorized to the group
    if (!authHelper.authorize(request.context, READ, GROUP, offsetCommitRequest.data.groupId)) {
      requestHelper.sendMaybeThrottle(request, offsetCommitRequest.getErrorResponse(Errors.GROUP_AUTHORIZATION_FAILED.exception))
      CompletableFuture.completedFuture[Unit](())
    } else if (offsetCommitRequest.data.groupInstanceId != null && config.interBrokerProtocolVersion.isLessThan(IBP_2_3_IV0)) {
      // Only enable static membership when IBP >= 2.3, because it is not safe for the broker to use the static member logic
      // until we are sure that all brokers support it. If static group being loaded by an older coordinator, it will discard
      // the group.instance.id field, so static members could accidentally become "dynamic", which leads to wrong states.
      requestHelper.sendMaybeThrottle(request, offsetCommitRequest.getErrorResponse(Errors.UNSUPPORTED_VERSION.exception))
      CompletableFuture.completedFuture[Unit](())
    } else {
      val authorizedTopics = authHelper.filterByAuthorized(
        request.context,
        READ,
        TOPIC,
        offsetCommitRequest.data.topics.asScala
      )(_.name)

      val responseBuilder = new OffsetCommitResponse.Builder()
      val authorizedTopicsRequest = new mutable.ArrayBuffer[OffsetCommitRequestData.OffsetCommitRequestTopic]()
      offsetCommitRequest.data.topics.forEach { topic =>
        if (!authorizedTopics.contains(topic.name)) {
          // If the topic is not authorized, we add the topic and all its partitions
          // to the response with TOPIC_AUTHORIZATION_FAILED.
          responseBuilder.addPartitions[OffsetCommitRequestData.OffsetCommitRequestPartition](
            topic.name, topic.partitions, _.partitionIndex, Errors.TOPIC_AUTHORIZATION_FAILED)
        } else if (!metadataCache.contains(topic.name)) {
          // If the topic is unknown, we add the topic and all its partitions
          // to the response with UNKNOWN_TOPIC_OR_PARTITION.
          responseBuilder.addPartitions[OffsetCommitRequestData.OffsetCommitRequestPartition](
            topic.name, topic.partitions, _.partitionIndex, Errors.UNKNOWN_TOPIC_OR_PARTITION)
        } else {
          // Otherwise, we check all partitions to ensure that they all exist.
          val topicWithValidPartitions = new OffsetCommitRequestData.OffsetCommitRequestTopic().setName(topic.name)

          topic.partitions.forEach { partition =>
            if (metadataCache.getPartitionInfo(topic.name, partition.partitionIndex).nonEmpty) {
              topicWithValidPartitions.partitions.add(partition)
            } else {
              responseBuilder.addPartition(topic.name, partition.partitionIndex, Errors.UNKNOWN_TOPIC_OR_PARTITION)
            }
          }

          if (!topicWithValidPartitions.partitions.isEmpty) {
            authorizedTopicsRequest += topicWithValidPartitions
          }
        }
      }

      if (authorizedTopicsRequest.isEmpty) {
        requestHelper.sendMaybeThrottle(request, responseBuilder.build())
        CompletableFuture.completedFuture(())
      } else if (request.header.apiVersion == 0) {
        // For version 0, always store offsets in ZK.
        commitOffsetsToZookeeper(
          request,
          offsetCommitRequest,
          authorizedTopicsRequest,
          responseBuilder
        )
      } else {
        // For version > 0, store offsets in Coordinator.
        commitOffsetsToCoordinator(
          request,
          offsetCommitRequest,
          authorizedTopicsRequest,
          responseBuilder,
          requestLocal
        )
      }
    }
  }

  private def commitOffsetsToZookeeper(
    request: RequestChannel.Request,
    offsetCommitRequest: OffsetCommitRequest,
    authorizedTopicsRequest: mutable.ArrayBuffer[OffsetCommitRequestData.OffsetCommitRequestTopic],
    responseBuilder: OffsetCommitResponse.Builder
  ): CompletableFuture[Unit] = {
    val zkSupport = metadataSupport.requireZkOrThrow(
      KafkaApis.unsupported("Version 0 offset commit requests"))

    authorizedTopicsRequest.foreach { topic =>
      topic.partitions.forEach { partition =>
        val error = try {
          if (partition.committedMetadata != null && partition.committedMetadata.length > config.offsetMetadataMaxSize) {
            Errors.OFFSET_METADATA_TOO_LARGE
          } else {
            zkSupport.zkClient.setOrCreateConsumerOffset(
              offsetCommitRequest.data.groupId,
              new TopicPartition(topic.name, partition.partitionIndex),
              partition.committedOffset
            )
            Errors.NONE
          }
        } catch {
          case e: Throwable =>
            Errors.forException(e)
        }

        responseBuilder.addPartition(topic.name, partition.partitionIndex, error)
      }
    }

    requestHelper.sendMaybeThrottle(request, responseBuilder.build())
    CompletableFuture.completedFuture[Unit](())
  }

  private def commitOffsetsToCoordinator(
    request: RequestChannel.Request,
    offsetCommitRequest: OffsetCommitRequest,
    authorizedTopicsRequest: mutable.ArrayBuffer[OffsetCommitRequestData.OffsetCommitRequestTopic],
    responseBuilder: OffsetCommitResponse.Builder,
    requestLocal: RequestLocal
  ): CompletableFuture[Unit] = {
    val offsetCommitRequestData = new OffsetCommitRequestData()
      .setGroupId(offsetCommitRequest.data.groupId)
      .setMemberId(offsetCommitRequest.data.memberId)
      .setGenerationId(offsetCommitRequest.data.generationId)
      .setRetentionTimeMs(offsetCommitRequest.data.retentionTimeMs)
      .setGroupInstanceId(offsetCommitRequest.data.groupInstanceId)
      .setTopics(authorizedTopicsRequest.asJava)

    newGroupCoordinator.commitOffsets(
      request.context,
      offsetCommitRequestData,
      requestLocal.bufferSupplier
    ).handle[Unit] { (results, exception) =>
      if (exception != null) {
        requestHelper.sendMaybeThrottle(request, offsetCommitRequest.getErrorResponse(exception))
      } else {
        requestHelper.sendMaybeThrottle(request, responseBuilder.merge(results).build())
      }
    }
  }

  /**
   * Handle a produce request
   */
  def handleProduceRequest(request: RequestChannel.Request, requestLocal: RequestLocal): Unit = {
    val produceRequest = request.body[ProduceRequest]

    if (RequestUtils.hasTransactionalRecords(produceRequest)) {
      val isAuthorizedTransactional = produceRequest.transactionalId != null &&
        authHelper.authorize(request.context, WRITE, TRANSACTIONAL_ID, produceRequest.transactionalId)
      if (!isAuthorizedTransactional) {
        requestHelper.sendErrorResponseMaybeThrottle(request, Errors.TRANSACTIONAL_ID_AUTHORIZATION_FAILED.exception)
        return
      }
    }

    val unauthorizedTopicResponses = mutable.Map[TopicPartition, PartitionResponse]()
    val nonExistingTopicResponses = mutable.Map[TopicPartition, PartitionResponse]()
    val invalidRequestResponses = mutable.Map[TopicPartition, PartitionResponse]()
    val authorizedRequestInfo = mutable.Map[TopicPartition, MemoryRecords]()
    // cache the result to avoid redundant authorization calls
    val authorizedTopics = authHelper.filterByAuthorized(request.context, WRITE, TOPIC,
      produceRequest.data().topicData().asScala)(_.name())

    produceRequest.data.topicData.forEach(topic => topic.partitionData.forEach { partition =>
      val topicPartition = new TopicPartition(topic.name, partition.index)
      // This caller assumes the type is MemoryRecords and that is true on current serialization
      // We cast the type to avoid causing big change to code base.
      // https://issues.apache.org/jira/browse/KAFKA-10698
      val memoryRecords = partition.records.asInstanceOf[MemoryRecords]
      if (!authorizedTopics.contains(topicPartition.topic))
        unauthorizedTopicResponses += topicPartition -> new PartitionResponse(Errors.TOPIC_AUTHORIZATION_FAILED)
      else if (!metadataCache.contains(topicPartition))
        nonExistingTopicResponses += topicPartition -> new PartitionResponse(Errors.UNKNOWN_TOPIC_OR_PARTITION)
      else
        try {
          ProduceRequest.validateRecords(request.header.apiVersion, memoryRecords)
          authorizedRequestInfo += (topicPartition -> memoryRecords)
        } catch {
          case e: ApiException =>
            invalidRequestResponses += topicPartition -> new PartitionResponse(Errors.forException(e))
        }
    })

    // the callback for sending a produce response
    // The construction of ProduceResponse is able to accept auto-generated protocol data so
    // KafkaApis#handleProduceRequest should apply auto-generated protocol to avoid extra conversion.
    // https://issues.apache.org/jira/browse/KAFKA-10730
    @nowarn("cat=deprecation")
    def sendResponseCallback(responseStatus: Map[TopicPartition, PartitionResponse]): Unit = {
      val mergedResponseStatus = responseStatus ++ unauthorizedTopicResponses ++ nonExistingTopicResponses ++ invalidRequestResponses
      var errorInResponse = false

      mergedResponseStatus.forKeyValue { (topicPartition, status) =>
        if (status.error != Errors.NONE) {
          errorInResponse = true
          debug("Produce request with correlation id %d from client %s on partition %s failed due to %s".format(
            request.header.correlationId,
            request.header.clientId,
            topicPartition,
            status.error.exceptionName))
        }
      }

      // Record both bandwidth and request quota-specific values and throttle by muting the channel if any of the quotas
      // have been violated. If both quotas have been violated, use the max throttle time between the two quotas. Note
      // that the request quota is not enforced if acks == 0.
      val timeMs = time.milliseconds()
      val requestSize = request.sizeInBytes
      val bandwidthThrottleTimeMs = quotas.produce.maybeRecordAndGetThrottleTimeMs(request, requestSize, timeMs)
      val requestThrottleTimeMs =
        if (produceRequest.acks == 0) 0
        else quotas.request.maybeRecordAndGetThrottleTimeMs(request, timeMs)
      val maxThrottleTimeMs = Math.max(bandwidthThrottleTimeMs, requestThrottleTimeMs)
      if (maxThrottleTimeMs > 0) {
        request.apiThrottleTimeMs = maxThrottleTimeMs
        if (bandwidthThrottleTimeMs > requestThrottleTimeMs) {
          requestHelper.throttle(quotas.produce, request, bandwidthThrottleTimeMs)
        } else {
          requestHelper.throttle(quotas.request, request, requestThrottleTimeMs)
        }
      }

      // Send the response immediately. In case of throttling, the channel has already been muted.
      if (produceRequest.acks == 0) {
        // no operation needed if producer request.required.acks = 0; however, if there is any error in handling
        // the request, since no response is expected by the producer, the server will close socket server so that
        // the producer client will know that some error has happened and will refresh its metadata
        if (errorInResponse) {
          val exceptionsSummary = mergedResponseStatus.map { case (topicPartition, status) =>
            topicPartition -> status.error.exceptionName
          }.mkString(", ")
          info(
            s"Closing connection due to error during produce request with correlation id ${request.header.correlationId} " +
              s"from client id ${request.header.clientId} with ack=0\n" +
              s"Topic and partition to exceptions: $exceptionsSummary"
          )
          requestChannel.closeConnection(request, new ProduceResponse(mergedResponseStatus.asJava).errorCounts)
        } else {
          // Note that although request throttling is exempt for acks == 0, the channel may be throttled due to
          // bandwidth quota violation.
          requestHelper.sendNoOpResponseExemptThrottle(request)
        }
      } else {
        requestChannel.sendResponse(request, new ProduceResponse(mergedResponseStatus.asJava, maxThrottleTimeMs), None)
      }
    }

    def processingStatsCallback(processingStats: FetchResponseStats): Unit = {
      processingStats.forKeyValue { (tp, info) =>
        updateRecordConversionStats(request, tp, info)
      }
    }

    if (authorizedRequestInfo.isEmpty)
      sendResponseCallback(Map.empty)
    else {
      val internalTopicsAllowed = request.header.clientId == AdminUtils.AdminClientId

      // call the replica manager to append messages to the replicas
      replicaManager.appendRecords(
        timeout = produceRequest.timeout.toLong,
        requiredAcks = produceRequest.acks,
        internalTopicsAllowed = internalTopicsAllowed,
        origin = AppendOrigin.CLIENT,
        entriesPerPartition = authorizedRequestInfo,
        requestLocal = requestLocal,
        responseCallback = sendResponseCallback,
        recordConversionStatsCallback = processingStatsCallback)

      // if the request is put into the purgatory, it will have a held reference and hence cannot be garbage collected;
      // hence we clear its data here in order to let GC reclaim its memory since it is already appended to log
      produceRequest.clearPartitionRecords()
    }
  }

  /**
   * Handle a fetch request
   */
  def handleFetchRequest(request: RequestChannel.Request): Unit = {
    val versionId = request.header.apiVersion
    val clientId = request.header.clientId
    val fetchRequest = request.body[FetchRequest]
    val topicNames =
      if (fetchRequest.version() >= 13)
        metadataCache.topicIdsToNames()
      else
        Collections.emptyMap[Uuid, String]()

    val fetchData = fetchRequest.fetchData(topicNames)
    val forgottenTopics = fetchRequest.forgottenTopics(topicNames)

    val fetchContext = fetchManager.newContext(
      fetchRequest.version,
      fetchRequest.metadata,
      fetchRequest.isFromFollower,
      fetchData,
      forgottenTopics,
      topicNames)

    val erroneous = mutable.ArrayBuffer[(TopicIdPartition, FetchResponseData.PartitionData)]()
    val interesting = mutable.ArrayBuffer[(TopicIdPartition, FetchRequest.PartitionData)]()
    if (fetchRequest.isFromFollower) {
      // The follower must have ClusterAction on ClusterResource in order to fetch partition data.
      if (authHelper.authorize(request.context, CLUSTER_ACTION, CLUSTER, CLUSTER_NAME)) {
        fetchContext.foreachPartition { (topicIdPartition, data) =>
          if (topicIdPartition.topic == null)
            erroneous += topicIdPartition -> FetchResponse.partitionResponse(topicIdPartition, Errors.UNKNOWN_TOPIC_ID)
          else if (!metadataCache.contains(topicIdPartition.topicPartition))
            erroneous += topicIdPartition -> FetchResponse.partitionResponse(topicIdPartition, Errors.UNKNOWN_TOPIC_OR_PARTITION)
          else
            interesting += topicIdPartition -> data
        }
      } else {
        fetchContext.foreachPartition { (topicIdPartition, _) =>
          erroneous += topicIdPartition -> FetchResponse.partitionResponse(topicIdPartition, Errors.TOPIC_AUTHORIZATION_FAILED)
        }
      }
    } else {
      // Regular Kafka consumers need READ permission on each partition they are fetching.
      val partitionDatas = new mutable.ArrayBuffer[(TopicIdPartition, FetchRequest.PartitionData)]
      fetchContext.foreachPartition { (topicIdPartition, partitionData) =>
        if (topicIdPartition.topic == null)
          erroneous += topicIdPartition -> FetchResponse.partitionResponse(topicIdPartition, Errors.UNKNOWN_TOPIC_ID)
        else
          partitionDatas += topicIdPartition -> partitionData
      }
      val authorizedTopics = authHelper.filterByAuthorized(request.context, READ, TOPIC, partitionDatas)(_._1.topicPartition.topic)
      partitionDatas.foreach { case (topicIdPartition, data) =>
        if (!authorizedTopics.contains(topicIdPartition.topic))
          erroneous += topicIdPartition -> FetchResponse.partitionResponse(topicIdPartition, Errors.TOPIC_AUTHORIZATION_FAILED)
        else if (!metadataCache.contains(topicIdPartition.topicPartition))
          erroneous += topicIdPartition -> FetchResponse.partitionResponse(topicIdPartition, Errors.UNKNOWN_TOPIC_OR_PARTITION)
        else
          interesting += topicIdPartition -> data
      }
    }

    def maybeDownConvertStorageError(error: Errors): Errors = {
      // If consumer sends FetchRequest V5 or earlier, the client library is not guaranteed to recognize the error code
      // for KafkaStorageException. In this case the client library will translate KafkaStorageException to
      // UnknownServerException which is not retriable. We can ensure that consumer will update metadata and retry
      // by converting the KafkaStorageException to NotLeaderOrFollowerException in the response if FetchRequest version <= 5
      if (error == Errors.KAFKA_STORAGE_ERROR && versionId <= 5) {
        Errors.NOT_LEADER_OR_FOLLOWER
      } else {
        error
      }
    }

    def maybeConvertFetchedData(tp: TopicIdPartition,
                                partitionData: FetchResponseData.PartitionData): FetchResponseData.PartitionData = {
      // We will never return a logConfig when the topic is unresolved and the name is null. This is ok since we won't have any records to convert.
      val logConfig = replicaManager.getLogConfig(tp.topicPartition)

      if (logConfig.exists(_.compressionType == BrokerCompressionType.ZSTD.name) && versionId < 10) {
        trace(s"Fetching messages is disabled for ZStandard compressed partition $tp. Sending unsupported version response to $clientId.")
        FetchResponse.partitionResponse(tp, Errors.UNSUPPORTED_COMPRESSION_TYPE)
      } else {
        // Down-conversion of fetched records is needed when the on-disk magic value is greater than what is
        // supported by the fetch request version.
        // If the inter-broker protocol version is `3.0` or higher, the log config message format version is
        // always `3.0` (i.e. magic value is `v2`). As a result, we always go through the down-conversion
        // path if the fetch version is 3 or lower (in rare cases the down-conversion may not be needed, but
        // it's not worth optimizing for them).
        // If the inter-broker protocol version is lower than `3.0`, we rely on the log config message format
        // version as a proxy for the on-disk magic value to maintain the long-standing behavior originally
        // introduced in Kafka 0.10.0. An important implication is that it's unsafe to downgrade the message
        // format version after a single message has been produced (the broker would return the message(s)
        // without down-conversion irrespective of the fetch version).
        val unconvertedRecords = FetchResponse.recordsOrFail(partitionData)
        val downConvertMagic =
          logConfig.map(_.recordVersion.value).flatMap { magic =>
            if (magic > RecordBatch.MAGIC_VALUE_V0 && versionId <= 1)
              Some(RecordBatch.MAGIC_VALUE_V0)
            else if (magic > RecordBatch.MAGIC_VALUE_V1 && versionId <= 3)
              Some(RecordBatch.MAGIC_VALUE_V1)
            else
              None
          }

        downConvertMagic match {
          case Some(magic) =>
            // For fetch requests from clients, check if down-conversion is disabled for the particular partition
            if (!fetchRequest.isFromFollower && !logConfig.forall(_.messageDownConversionEnable)) {
              trace(s"Conversion to message format ${downConvertMagic.get} is disabled for partition $tp. Sending unsupported version response to $clientId.")
              FetchResponse.partitionResponse(tp, Errors.UNSUPPORTED_VERSION)
            } else {
              try {
                trace(s"Down converting records from partition $tp to message format version $magic for fetch request from $clientId")
                // Because down-conversion is extremely memory intensive, we want to try and delay the down-conversion as much
                // as possible. With KIP-283, we have the ability to lazily down-convert in a chunked manner. The lazy, chunked
                // down-conversion always guarantees that at least one batch of messages is down-converted and sent out to the
                // client.
                new FetchResponseData.PartitionData()
                  .setPartitionIndex(tp.partition)
                  .setErrorCode(maybeDownConvertStorageError(Errors.forCode(partitionData.errorCode)).code)
                  .setHighWatermark(partitionData.highWatermark)
                  .setLastStableOffset(partitionData.lastStableOffset)
                  .setLogStartOffset(partitionData.logStartOffset)
                  .setAbortedTransactions(partitionData.abortedTransactions)
                  .setRecords(new LazyDownConversionRecords(tp.topicPartition, unconvertedRecords, magic, fetchContext.getFetchOffset(tp).get, time))
                  .setPreferredReadReplica(partitionData.preferredReadReplica())
              } catch {
                case e: UnsupportedCompressionTypeException =>
                  trace("Received unsupported compression type error during down-conversion", e)
                  FetchResponse.partitionResponse(tp, Errors.UNSUPPORTED_COMPRESSION_TYPE)
              }
            }
          case None =>
            new FetchResponseData.PartitionData()
              .setPartitionIndex(tp.partition)
              .setErrorCode(maybeDownConvertStorageError(Errors.forCode(partitionData.errorCode)).code)
              .setHighWatermark(partitionData.highWatermark)
              .setLastStableOffset(partitionData.lastStableOffset)
              .setLogStartOffset(partitionData.logStartOffset)
              .setAbortedTransactions(partitionData.abortedTransactions)
              .setRecords(unconvertedRecords)
              .setPreferredReadReplica(partitionData.preferredReadReplica)
              .setDivergingEpoch(partitionData.divergingEpoch)
        }
      }
    }

    // the callback for process a fetch response, invoked before throttling
    def processResponseCallback(responsePartitionData: Seq[(TopicIdPartition, FetchPartitionData)]): Unit = {
      val partitions = new util.LinkedHashMap[TopicIdPartition, FetchResponseData.PartitionData]
      val reassigningPartitions = mutable.Set[TopicIdPartition]()
      responsePartitionData.foreach { case (tp, data) =>
        val abortedTransactions = data.abortedTransactions.map(_.asJava).orNull
        val lastStableOffset = data.lastStableOffset.getOrElse(FetchResponse.INVALID_LAST_STABLE_OFFSET)
        if (data.isReassignmentFetch) reassigningPartitions.add(tp)
        val partitionData = new FetchResponseData.PartitionData()
          .setPartitionIndex(tp.partition)
          .setErrorCode(maybeDownConvertStorageError(data.error).code)
          .setHighWatermark(data.highWatermark)
          .setLastStableOffset(lastStableOffset)
          .setLogStartOffset(data.logStartOffset)
          .setAbortedTransactions(abortedTransactions)
          .setRecords(data.records)
          .setPreferredReadReplica(data.preferredReadReplica.getOrElse(FetchResponse.INVALID_PREFERRED_REPLICA_ID))
        data.divergingEpoch.foreach(partitionData.setDivergingEpoch)
        partitions.put(tp, partitionData)
      }
      erroneous.foreach { case (tp, data) => partitions.put(tp, data) }

      var unconvertedFetchResponse: FetchResponse = null

      def createResponse(throttleTimeMs: Int): FetchResponse = {
        // Down-convert messages for each partition if required
        val convertedData = new util.LinkedHashMap[TopicIdPartition, FetchResponseData.PartitionData]
        unconvertedFetchResponse.data().responses().forEach { topicResponse =>
          topicResponse.partitions().forEach { unconvertedPartitionData =>
            val tp = new TopicIdPartition(topicResponse.topicId, new TopicPartition(topicResponse.topic, unconvertedPartitionData.partitionIndex()))
            val error = Errors.forCode(unconvertedPartitionData.errorCode)
            if (error != Errors.NONE)
              debug(s"Fetch request with correlation id ${request.header.correlationId} from client $clientId " +
                s"on partition $tp failed due to ${error.exceptionName}")
            convertedData.put(tp, maybeConvertFetchedData(tp, unconvertedPartitionData))
          }
        }

        // Prepare fetch response from converted data
        val response =
          FetchResponse.of(unconvertedFetchResponse.error, throttleTimeMs, unconvertedFetchResponse.sessionId, convertedData)
        // record the bytes out metrics only when the response is being sent
        response.data.responses.forEach { topicResponse =>
          topicResponse.partitions.forEach { data =>
            // If the topic name was not known, we will have no bytes out.
            if (topicResponse.topic != null) {
              val tp = new TopicIdPartition(topicResponse.topicId, new TopicPartition(topicResponse.topic, data.partitionIndex))
              brokerTopicStats.updateBytesOut(tp.topic, fetchRequest.isFromFollower, reassigningPartitions.contains(tp), FetchResponse.recordsSize(data))
            }
          }
        }
        response
      }

      def updateConversionStats(send: Send): Unit = {
        send match {
          case send: MultiRecordsSend if send.recordConversionStats != null =>
            send.recordConversionStats.asScala.toMap.foreach {
              case (tp, stats) => updateRecordConversionStats(request, tp, stats)
            }
          case _ =>
        }
      }

      if (fetchRequest.isFromFollower) {
        // We've already evaluated against the quota and are good to go. Just need to record it now.
        unconvertedFetchResponse = fetchContext.updateAndGenerateResponseData(partitions)
        val responseSize = KafkaApis.sizeOfThrottledPartitions(versionId, unconvertedFetchResponse, quotas.leader)
        quotas.leader.record(responseSize)
        val responsePartitionsSize = unconvertedFetchResponse.data().responses().stream().mapToInt(_.partitions().size()).sum()
        trace(s"Sending Fetch response with partitions.size=$responsePartitionsSize, " +
          s"metadata=${unconvertedFetchResponse.sessionId}")
        requestHelper.sendResponseExemptThrottle(request, createResponse(0), Some(updateConversionStats))
      } else {
        // Fetch size used to determine throttle time is calculated before any down conversions.
        // This may be slightly different from the actual response size. But since down conversions
        // result in data being loaded into memory, we should do this only when we are not going to throttle.
        //
        // Record both bandwidth and request quota-specific values and throttle by muting the channel if any of the
        // quotas have been violated. If both quotas have been violated, use the max throttle time between the two
        // quotas. When throttled, we unrecord the recorded bandwidth quota value
        val responseSize = fetchContext.getResponseSize(partitions, versionId)
        val timeMs = time.milliseconds()
        val requestThrottleTimeMs = quotas.request.maybeRecordAndGetThrottleTimeMs(request, timeMs)
        val bandwidthThrottleTimeMs = quotas.fetch.maybeRecordAndGetThrottleTimeMs(request, responseSize, timeMs)

        val maxThrottleTimeMs = math.max(bandwidthThrottleTimeMs, requestThrottleTimeMs)
        if (maxThrottleTimeMs > 0) {
          request.apiThrottleTimeMs = maxThrottleTimeMs
          // Even if we need to throttle for request quota violation, we should "unrecord" the already recorded value
          // from the fetch quota because we are going to return an empty response.
          quotas.fetch.unrecordQuotaSensor(request, responseSize, timeMs)
          if (bandwidthThrottleTimeMs > requestThrottleTimeMs) {
            requestHelper.throttle(quotas.fetch, request, bandwidthThrottleTimeMs)
          } else {
            requestHelper.throttle(quotas.request, request, requestThrottleTimeMs)
          }
          // If throttling is required, return an empty response.
          unconvertedFetchResponse = fetchContext.getThrottledResponse(maxThrottleTimeMs)
        } else {
          // Get the actual response. This will update the fetch context.
          unconvertedFetchResponse = fetchContext.updateAndGenerateResponseData(partitions)
          val responsePartitionsSize = unconvertedFetchResponse.data().responses().stream().mapToInt(_.partitions().size()).sum()
          trace(s"Sending Fetch response with partitions.size=$responsePartitionsSize, " +
            s"metadata=${unconvertedFetchResponse.sessionId}")
        }

        // Send the response immediately.
        requestChannel.sendResponse(request, createResponse(maxThrottleTimeMs), Some(updateConversionStats))
      }
    }

    if (interesting.isEmpty) {
      processResponseCallback(Seq.empty)
    } else {
      // for fetch from consumer, cap fetchMaxBytes to the maximum bytes that could be fetched without being throttled given
      // no bytes were recorded in the recent quota window
      // trying to fetch more bytes would result in a guaranteed throttling potentially blocking consumer progress
      val maxQuotaWindowBytes = if (fetchRequest.isFromFollower)
        Int.MaxValue
      else
        quotas.fetch.getMaxValueInQuotaWindow(request.session, clientId).toInt

      val fetchMaxBytes = Math.min(Math.min(fetchRequest.maxBytes, config.fetchMaxBytes), maxQuotaWindowBytes)
      val fetchMinBytes = Math.min(fetchRequest.minBytes, fetchMaxBytes)

      val clientMetadata: Option[ClientMetadata] = if (versionId >= 11) {
        // Fetch API version 11 added preferred replica logic
        Some(new DefaultClientMetadata(
          fetchRequest.rackId,
          clientId,
          request.context.clientAddress,
          request.context.principal,
          request.context.listenerName.value))
      } else {
        None
      }

      val params = FetchParams(
        requestVersion = versionId,
        replicaId = fetchRequest.replicaId,
        maxWaitMs = fetchRequest.maxWait,
        minBytes = fetchMinBytes,
        maxBytes = fetchMaxBytes,
        isolation = FetchIsolation(fetchRequest),
        clientMetadata = clientMetadata
      )

      // call the replica manager to fetch messages from the local replica
      replicaManager.fetchMessages(
        params = params,
        fetchInfos = interesting,
        quota = replicationQuota(fetchRequest),
        responseCallback = processResponseCallback,
      )
    }
  }

  def replicationQuota(fetchRequest: FetchRequest): ReplicaQuota =
    if (fetchRequest.isFromFollower) quotas.leader else UnboundedQuota

  def handleListOffsetRequest(request: RequestChannel.Request): Unit = {
    val version = request.header.apiVersion

    val topics = if (version == 0)
      handleListOffsetRequestV0(request)
    else
      handleListOffsetRequestV1AndAbove(request)

    requestHelper.sendResponseMaybeThrottle(request, requestThrottleMs => new ListOffsetsResponse(new ListOffsetsResponseData()
      .setThrottleTimeMs(requestThrottleMs)
      .setTopics(topics.asJava)))
  }

  private def handleListOffsetRequestV0(request : RequestChannel.Request) : List[ListOffsetsTopicResponse] = {
    val correlationId = request.header.correlationId
    val clientId = request.header.clientId
    val offsetRequest = request.body[ListOffsetsRequest]

    val (authorizedRequestInfo, unauthorizedRequestInfo) = authHelper.partitionSeqByAuthorized(request.context,
        DESCRIBE, TOPIC, offsetRequest.topics.asScala.toSeq)(_.name)

    val unauthorizedResponseStatus = unauthorizedRequestInfo.map(topic =>
      new ListOffsetsTopicResponse()
        .setName(topic.name)
        .setPartitions(topic.partitions.asScala.map(partition =>
          new ListOffsetsPartitionResponse()
            .setPartitionIndex(partition.partitionIndex)
            .setErrorCode(Errors.TOPIC_AUTHORIZATION_FAILED.code)).asJava)
    )

    val responseTopics = authorizedRequestInfo.map { topic =>
      val responsePartitions = topic.partitions.asScala.map { partition =>
        val topicPartition = new TopicPartition(topic.name, partition.partitionIndex)

        try {
          val offsets = replicaManager.legacyFetchOffsetsForTimestamp(
            topicPartition = topicPartition,
            timestamp = partition.timestamp,
            maxNumOffsets = partition.maxNumOffsets,
            isFromConsumer = offsetRequest.replicaId == ListOffsetsRequest.CONSUMER_REPLICA_ID,
            fetchOnlyFromLeader = offsetRequest.replicaId != ListOffsetsRequest.DEBUGGING_REPLICA_ID)
          new ListOffsetsPartitionResponse()
            .setPartitionIndex(partition.partitionIndex)
            .setErrorCode(Errors.NONE.code)
            .setOldStyleOffsets(offsets.map(JLong.valueOf).asJava)
        } catch {
          // NOTE: UnknownTopicOrPartitionException and NotLeaderOrFollowerException are special cases since these error messages
          // are typically transient and there is no value in logging the entire stack trace for the same
          case e @ (_ : UnknownTopicOrPartitionException |
                    _ : NotLeaderOrFollowerException |
                    _ : KafkaStorageException) =>
            debug("Offset request with correlation id %d from client %s on partition %s failed due to %s".format(
              correlationId, clientId, topicPartition, e.getMessage))
            new ListOffsetsPartitionResponse()
              .setPartitionIndex(partition.partitionIndex)
              .setErrorCode(Errors.forException(e).code)
          case e: Throwable =>
            error("Error while responding to offset request", e)
            new ListOffsetsPartitionResponse()
              .setPartitionIndex(partition.partitionIndex)
              .setErrorCode(Errors.forException(e).code)
        }
      }
      new ListOffsetsTopicResponse().setName(topic.name).setPartitions(responsePartitions.asJava)
    }
    (responseTopics ++ unauthorizedResponseStatus).toList
  }

  private def handleListOffsetRequestV1AndAbove(request : RequestChannel.Request): List[ListOffsetsTopicResponse] = {
    val correlationId = request.header.correlationId
    val clientId = request.header.clientId
    val offsetRequest = request.body[ListOffsetsRequest]
    val version = request.header.apiVersion

    def buildErrorResponse(e: Errors, partition: ListOffsetsPartition): ListOffsetsPartitionResponse = {
      new ListOffsetsPartitionResponse()
        .setPartitionIndex(partition.partitionIndex)
        .setErrorCode(e.code)
        .setTimestamp(ListOffsetsResponse.UNKNOWN_TIMESTAMP)
        .setOffset(ListOffsetsResponse.UNKNOWN_OFFSET)
    }

    val (authorizedRequestInfo, unauthorizedRequestInfo) = authHelper.partitionSeqByAuthorized(request.context,
        DESCRIBE, TOPIC, offsetRequest.topics.asScala.toSeq)(_.name)

    val unauthorizedResponseStatus = unauthorizedRequestInfo.map(topic =>
      new ListOffsetsTopicResponse()
        .setName(topic.name)
        .setPartitions(topic.partitions.asScala.map(partition =>
          buildErrorResponse(Errors.TOPIC_AUTHORIZATION_FAILED, partition)).asJava)
    )

    val responseTopics = authorizedRequestInfo.map { topic =>
      val responsePartitions = topic.partitions.asScala.map { partition =>
        val topicPartition = new TopicPartition(topic.name, partition.partitionIndex)
        if (offsetRequest.duplicatePartitions.contains(topicPartition)) {
          debug(s"OffsetRequest with correlation id $correlationId from client $clientId on partition $topicPartition " +
              s"failed because the partition is duplicated in the request.")
          buildErrorResponse(Errors.INVALID_REQUEST, partition)
        } else {
          try {
            val fetchOnlyFromLeader = offsetRequest.replicaId != ListOffsetsRequest.DEBUGGING_REPLICA_ID
            val isClientRequest = offsetRequest.replicaId == ListOffsetsRequest.CONSUMER_REPLICA_ID
            val isolationLevelOpt = if (isClientRequest)
              Some(offsetRequest.isolationLevel)
            else
              None

            val foundOpt = replicaManager.fetchOffsetForTimestamp(topicPartition,
              partition.timestamp,
              isolationLevelOpt,
              if (partition.currentLeaderEpoch == ListOffsetsResponse.UNKNOWN_EPOCH) Optional.empty() else Optional.of(partition.currentLeaderEpoch),
              fetchOnlyFromLeader)

            val response = foundOpt match {
              case Some(found) =>
                val partitionResponse = new ListOffsetsPartitionResponse()
                  .setPartitionIndex(partition.partitionIndex)
                  .setErrorCode(Errors.NONE.code)
                  .setTimestamp(found.timestamp)
                  .setOffset(found.offset)
                if (found.leaderEpoch.isPresent && version >= 4)
                  partitionResponse.setLeaderEpoch(found.leaderEpoch.get)
                partitionResponse
              case None =>
                buildErrorResponse(Errors.NONE, partition)
            }
            response
          } catch {
            // NOTE: These exceptions are special cases since these error messages are typically transient or the client
            // would have received a clear exception and there is no value in logging the entire stack trace for the same
            case e @ (_ : UnknownTopicOrPartitionException |
                      _ : NotLeaderOrFollowerException |
                      _ : UnknownLeaderEpochException |
                      _ : FencedLeaderEpochException |
                      _ : KafkaStorageException |
                      _ : UnsupportedForMessageFormatException) =>
              debug(s"Offset request with correlation id $correlationId from client $clientId on " +
                  s"partition $topicPartition failed due to ${e.getMessage}")
              buildErrorResponse(Errors.forException(e), partition)

            // Only V5 and newer ListOffset calls should get OFFSET_NOT_AVAILABLE
            case e: OffsetNotAvailableException =>
              if (request.header.apiVersion >= 5) {
                buildErrorResponse(Errors.forException(e), partition)
              } else {
                buildErrorResponse(Errors.LEADER_NOT_AVAILABLE, partition)
              }

            case e: Throwable =>
              error("Error while responding to offset request", e)
              buildErrorResponse(Errors.forException(e), partition)
          }
        }
      }
      new ListOffsetsTopicResponse().setName(topic.name).setPartitions(responsePartitions.asJava)
    }
    (responseTopics ++ unauthorizedResponseStatus).toList
  }

  private def metadataResponseTopic(error: Errors,
                                    topic: String,
                                    topicId: Uuid,
                                    isInternal: Boolean,
                                    partitionData: util.List[MetadataResponsePartition]): MetadataResponseTopic = {
    new MetadataResponseTopic()
      .setErrorCode(error.code)
      .setName(topic)
      .setTopicId(topicId)
      .setIsInternal(isInternal)
      .setPartitions(partitionData)
  }

  private def getTopicMetadata(
    request: RequestChannel.Request,
    fetchAllTopics: Boolean,
    allowAutoTopicCreation: Boolean,
    topics: Set[String],
    listenerName: ListenerName,
    errorUnavailableEndpoints: Boolean,
    errorUnavailableListeners: Boolean
  ): Seq[MetadataResponseTopic] = {
    val topicResponses = metadataCache.getTopicMetadata(topics, listenerName,
      errorUnavailableEndpoints, errorUnavailableListeners)

    if (topics.isEmpty || topicResponses.size == topics.size || fetchAllTopics) {
      topicResponses
    } else {
      val nonExistingTopics = topics.diff(topicResponses.map(_.name).toSet)
      val nonExistingTopicResponses = if (allowAutoTopicCreation) {
        val controllerMutationQuota = quotas.controllerMutation.newPermissiveQuotaFor(request)
        autoTopicCreationManager.createTopics(nonExistingTopics, controllerMutationQuota, Some(request.context))
      } else {
        nonExistingTopics.map { topic =>
          val error = try {
            Topic.validate(topic)
            Errors.UNKNOWN_TOPIC_OR_PARTITION
          } catch {
            case _: InvalidTopicException =>
              Errors.INVALID_TOPIC_EXCEPTION
          }

          metadataResponseTopic(
            error,
            topic,
            metadataCache.getTopicId(topic),
            Topic.isInternal(topic),
            util.Collections.emptyList()
          )
        }
      }

      topicResponses ++ nonExistingTopicResponses
    }
  }

  def handleTopicMetadataRequest(request: RequestChannel.Request): Unit = {
    val metadataRequest = request.body[MetadataRequest]
    val requestVersion = request.header.apiVersion

    // Topic IDs are not supported for versions 10 and 11. Topic names can not be null in these versions.
    if (!metadataRequest.isAllTopics) {
      metadataRequest.data.topics.forEach{ topic =>
        if (topic.name == null && metadataRequest.version < 12) {
          throw new InvalidRequestException(s"Topic name can not be null for version ${metadataRequest.version}")
        } else if (topic.topicId != Uuid.ZERO_UUID && metadataRequest.version < 12) {
          throw new InvalidRequestException(s"Topic IDs are not supported in requests for version ${metadataRequest.version}")
        }
      }
    }

    // Check if topicId is presented firstly.
    val topicIds = metadataRequest.topicIds.asScala.toSet.filterNot(_ == Uuid.ZERO_UUID)
    val useTopicId = topicIds.nonEmpty

    // Only get topicIds and topicNames when supporting topicId
    val unknownTopicIds = topicIds.filter(metadataCache.getTopicName(_).isEmpty)
    val knownTopicNames = topicIds.flatMap(metadataCache.getTopicName)

    val unknownTopicIdsTopicMetadata = unknownTopicIds.map(topicId =>
        metadataResponseTopic(Errors.UNKNOWN_TOPIC_ID, null, topicId, false, util.Collections.emptyList())).toSeq

    val topics = if (metadataRequest.isAllTopics)
      metadataCache.getAllTopics()
    else if (useTopicId)
      knownTopicNames
    else
      metadataRequest.topics.asScala.toSet

    val authorizedForDescribeTopics = authHelper.filterByAuthorized(request.context, DESCRIBE, TOPIC,
      topics, logIfDenied = !metadataRequest.isAllTopics)(identity)
    var (authorizedTopics, unauthorizedForDescribeTopics) = topics.partition(authorizedForDescribeTopics.contains)
    var unauthorizedForCreateTopics = Set[String]()

    if (authorizedTopics.nonEmpty) {
      val nonExistingTopics = authorizedTopics.filterNot(metadataCache.contains)
      if (metadataRequest.allowAutoTopicCreation && config.autoCreateTopicsEnable && nonExistingTopics.nonEmpty) {
        if (!authHelper.authorize(request.context, CREATE, CLUSTER, CLUSTER_NAME, logIfDenied = false)) {
          val authorizedForCreateTopics = authHelper.filterByAuthorized(request.context, CREATE, TOPIC,
            nonExistingTopics)(identity)
          unauthorizedForCreateTopics = nonExistingTopics.diff(authorizedForCreateTopics)
          authorizedTopics = authorizedTopics.diff(unauthorizedForCreateTopics)
        }
      }
    }

    val unauthorizedForCreateTopicMetadata = unauthorizedForCreateTopics.map(topic =>
      // Set topicId to zero since we will never create topic which topicId
      metadataResponseTopic(Errors.TOPIC_AUTHORIZATION_FAILED, topic, Uuid.ZERO_UUID, isInternal(topic), util.Collections.emptyList()))

    // do not disclose the existence of topics unauthorized for Describe, so we've not even checked if they exist or not
    val unauthorizedForDescribeTopicMetadata =
      // In case of all topics, don't include topics unauthorized for Describe
      if ((requestVersion == 0 && (metadataRequest.topics == null || metadataRequest.topics.isEmpty)) || metadataRequest.isAllTopics)
        Set.empty[MetadataResponseTopic]
      else if (useTopicId) {
        // Topic IDs are not considered sensitive information, so returning TOPIC_AUTHORIZATION_FAILED is OK
        unauthorizedForDescribeTopics.map(topic =>
          metadataResponseTopic(Errors.TOPIC_AUTHORIZATION_FAILED, null, metadataCache.getTopicId(topic), false, util.Collections.emptyList()))
      } else {
        // We should not return topicId when on unauthorized error, so we return zero uuid.
        unauthorizedForDescribeTopics.map(topic =>
          metadataResponseTopic(Errors.TOPIC_AUTHORIZATION_FAILED, topic, Uuid.ZERO_UUID, false, util.Collections.emptyList()))
      }

    // In version 0, we returned an error when brokers with replicas were unavailable,
    // while in higher versions we simply don't include the broker in the returned broker list
    val errorUnavailableEndpoints = requestVersion == 0
    // In versions 5 and below, we returned LEADER_NOT_AVAILABLE if a matching listener was not found on the leader.
    // From version 6 onwards, we return LISTENER_NOT_FOUND to enable diagnosis of configuration errors.
    val errorUnavailableListeners = requestVersion >= 6

    val allowAutoCreation = config.autoCreateTopicsEnable && metadataRequest.allowAutoTopicCreation && !metadataRequest.isAllTopics
    val topicMetadata = getTopicMetadata(request, metadataRequest.isAllTopics, allowAutoCreation, authorizedTopics,
      request.context.listenerName, errorUnavailableEndpoints, errorUnavailableListeners)

    var clusterAuthorizedOperations = Int.MinValue // Default value in the schema
    if (requestVersion >= 8) {
      // get cluster authorized operations
      if (requestVersion <= 10) {
        if (metadataRequest.data.includeClusterAuthorizedOperations) {
          if (authHelper.authorize(request.context, DESCRIBE, CLUSTER, CLUSTER_NAME))
            clusterAuthorizedOperations = authHelper.authorizedOperations(request, Resource.CLUSTER)
          else
            clusterAuthorizedOperations = 0
        }
      }

      // get topic authorized operations
      if (metadataRequest.data.includeTopicAuthorizedOperations) {
        def setTopicAuthorizedOperations(topicMetadata: Seq[MetadataResponseTopic]): Unit = {
          topicMetadata.foreach { topicData =>
            topicData.setTopicAuthorizedOperations(authHelper.authorizedOperations(request, new Resource(ResourceType.TOPIC, topicData.name)))
          }
        }
        setTopicAuthorizedOperations(topicMetadata)
      }
    }

    val completeTopicMetadata =  unknownTopicIdsTopicMetadata ++
      topicMetadata ++ unauthorizedForCreateTopicMetadata ++ unauthorizedForDescribeTopicMetadata

    val brokers = metadataCache.getAliveBrokerNodes(request.context.listenerName)

    trace("Sending topic metadata %s and brokers %s for correlation id %d to client %s".format(completeTopicMetadata.mkString(","),
      brokers.mkString(","), request.header.correlationId, request.header.clientId))
    val controllerId = {
      metadataCache.getControllerId.flatMap {
        case ZkCachedControllerId(id) => Some(id)
        case KRaftCachedControllerId(_) => metadataCache.getRandomAliveBrokerId
      }
    }

    requestHelper.sendResponseMaybeThrottle(request, requestThrottleMs =>
       MetadataResponse.prepareResponse(
         requestVersion,
         requestThrottleMs,
         brokers.toList.asJava,
         clusterId,
         controllerId.getOrElse(MetadataResponse.NO_CONTROLLER_ID),
         completeTopicMetadata.asJava,
         clusterAuthorizedOperations
      ))
  }

  /**
   * Handle an offset fetch request
   */
  def handleOffsetFetchRequest(request: RequestChannel.Request): CompletableFuture[Unit] = {
    val version = request.header.apiVersion
    if (version == 0) {
      handleOffsetFetchRequestFromZookeeper(request)
    } else {
      handleOffsetFetchRequestFromCoordinator(request)
    }
  }

  private def handleOffsetFetchRequestFromZookeeper(request: RequestChannel.Request): CompletableFuture[Unit] = {
    val header = request.header
    val offsetFetchRequest = request.body[OffsetFetchRequest]

    def createResponse(requestThrottleMs: Int): AbstractResponse = {
      val offsetFetchResponse =
        // reject the request if not authorized to the group
        if (!authHelper.authorize(request.context, DESCRIBE, GROUP, offsetFetchRequest.groupId))
          offsetFetchRequest.getErrorResponse(requestThrottleMs, Errors.GROUP_AUTHORIZATION_FAILED)
        else {
          val zkSupport = metadataSupport.requireZkOrThrow(KafkaApis.unsupported("Version 0 offset fetch requests"))
          val (authorizedPartitions, unauthorizedPartitions) = partitionByAuthorized(
            offsetFetchRequest.partitions.asScala, request.context)

          // version 0 reads offsets from ZK
          val authorizedPartitionData = authorizedPartitions.map { topicPartition =>
            try {
              if (!metadataCache.contains(topicPartition))
                (topicPartition, OffsetFetchResponse.UNKNOWN_PARTITION)
              else {
                val payloadOpt = zkSupport.zkClient.getConsumerOffset(offsetFetchRequest.groupId, topicPartition)
                payloadOpt match {
                  case Some(payload) =>
                    (topicPartition, new OffsetFetchResponse.PartitionData(payload,
                      Optional.empty(), OffsetFetchResponse.NO_METADATA, Errors.NONE))
                  case None =>
                    (topicPartition, OffsetFetchResponse.UNKNOWN_PARTITION)
                }
              }
            } catch {
              case e: Throwable =>
                (topicPartition, new OffsetFetchResponse.PartitionData(OffsetFetchResponse.INVALID_OFFSET,
                  Optional.empty(), OffsetFetchResponse.NO_METADATA, Errors.forException(e)))
            }
          }.toMap

          val unauthorizedPartitionData = unauthorizedPartitions.map(_ -> OffsetFetchResponse.UNAUTHORIZED_PARTITION).toMap
          new OffsetFetchResponse(requestThrottleMs, Errors.NONE, (authorizedPartitionData ++ unauthorizedPartitionData).asJava)
        }
      trace(s"Sending offset fetch response $offsetFetchResponse for correlation id ${header.correlationId} to client ${header.clientId}.")
      offsetFetchResponse
    }
    requestHelper.sendResponseMaybeThrottle(request, createResponse)
    CompletableFuture.completedFuture[Unit](())
  }

  private def handleOffsetFetchRequestFromCoordinator(request: RequestChannel.Request): CompletableFuture[Unit] = {
    val offsetFetchRequest = request.body[OffsetFetchRequest]
    val groups = offsetFetchRequest.groups()
    val requireStable = offsetFetchRequest.requireStable()

    val futures = new mutable.ArrayBuffer[CompletableFuture[OffsetFetchResponseData.OffsetFetchResponseGroup]](groups.size)
    groups.forEach { groupOffsetFetch =>
      val isAllPartitions = groupOffsetFetch.topics == null
      if (!authHelper.authorize(request.context, DESCRIBE, GROUP, groupOffsetFetch.groupId)) {
        futures += CompletableFuture.completedFuture(new OffsetFetchResponseData.OffsetFetchResponseGroup()
          .setGroupId(groupOffsetFetch.groupId)
          .setErrorCode(Errors.GROUP_AUTHORIZATION_FAILED.code))
      } else if (isAllPartitions) {
        futures += fetchAllOffsetsForGroup(
          request.context,
          groupOffsetFetch,
          requireStable
        )
      } else {
        futures += fetchOffsetsForGroup(
          request.context,
          groupOffsetFetch,
          requireStable
        )
      }
    }

    CompletableFuture.allOf(futures.toArray: _*).handle[Unit] { (_, _) =>
      val groupResponses = new ArrayBuffer[OffsetFetchResponseData.OffsetFetchResponseGroup](futures.size)
      futures.foreach(future => groupResponses += future.get())
      requestHelper.sendMaybeThrottle(request, new OffsetFetchResponse(groupResponses.asJava, request.context.apiVersion))
    }
  }

  private def fetchAllOffsetsForGroup(
    requestContext: RequestContext,
    groupOffsetFetch: OffsetFetchRequestData.OffsetFetchRequestGroup,
    requireStable: Boolean
  ): CompletableFuture[OffsetFetchResponseData.OffsetFetchResponseGroup] = {
    newGroupCoordinator.fetchAllOffsets(
      requestContext,
      groupOffsetFetch.groupId,
      requireStable
    ).handle[OffsetFetchResponseData.OffsetFetchResponseGroup] { (offsets, exception) =>
      if (exception != null) {
        new OffsetFetchResponseData.OffsetFetchResponseGroup()
          .setGroupId(groupOffsetFetch.groupId)
          .setErrorCode(Errors.forException(exception).code)
      } else {
        // Clients are not allowed to see offsets for topics that are not authorized for Describe.
        val (authorizedOffsets, _) = authHelper.partitionSeqByAuthorized(
          requestContext,
          DESCRIBE,
          TOPIC,
          offsets.asScala
        )(_.name)

        new OffsetFetchResponseData.OffsetFetchResponseGroup()
          .setGroupId(groupOffsetFetch.groupId)
          .setTopics(authorizedOffsets.asJava)
      }
    }
  }

  private def fetchOffsetsForGroup(
    requestContext: RequestContext,
    groupOffsetFetch: OffsetFetchRequestData.OffsetFetchRequestGroup,
    requireStable: Boolean
  ): CompletableFuture[OffsetFetchResponseData.OffsetFetchResponseGroup] = {
    // Clients are not allowed to see offsets for topics that are not authorized for Describe.
    val (authorizedTopics, unauthorizedTopics) = authHelper.partitionSeqByAuthorized(
      requestContext,
      DESCRIBE,
      TOPIC,
      groupOffsetFetch.topics.asScala
    )(_.name)

    newGroupCoordinator.fetchOffsets(
      requestContext,
      groupOffsetFetch.groupId,
      authorizedTopics.asJava,
      requireStable
    ).handle[OffsetFetchResponseData.OffsetFetchResponseGroup] { (topicOffsets, exception) =>
      if (exception != null) {
        new OffsetFetchResponseData.OffsetFetchResponseGroup()
          .setGroupId(groupOffsetFetch.groupId)
          .setErrorCode(Errors.forException(exception).code)
      } else {
        val response = new OffsetFetchResponseData.OffsetFetchResponseGroup()
          .setGroupId(groupOffsetFetch.groupId)

        response.topics.addAll(topicOffsets)

        unauthorizedTopics.foreach { topic =>
          val topicResponse = new OffsetFetchResponseData.OffsetFetchResponseTopics().setName(topic.name)
          topic.partitionIndexes.forEach { partitionIndex =>
            topicResponse.partitions.add(new OffsetFetchResponseData.OffsetFetchResponsePartitions()
              .setPartitionIndex(partitionIndex)
              .setCommittedOffset(-1)
              .setErrorCode(Errors.TOPIC_AUTHORIZATION_FAILED.code))
          }
          response.topics.add(topicResponse)
        }

        response
      }
    }
  }

  private def partitionByAuthorized(seq: Seq[TopicPartition], context: RequestContext):
  (Seq[TopicPartition], Seq[TopicPartition]) =
    authHelper.partitionSeqByAuthorized(context, DESCRIBE, TOPIC, seq)(_.topic)

  def handleFindCoordinatorRequest(request: RequestChannel.Request): Unit = {
    val version = request.header.apiVersion
    if (version < 4) {
      handleFindCoordinatorRequestLessThanV4(request)
    } else {
      handleFindCoordinatorRequestV4AndAbove(request)
    }
  }

  private def handleFindCoordinatorRequestV4AndAbove(request: RequestChannel.Request): Unit = {
    val findCoordinatorRequest = request.body[FindCoordinatorRequest]

    val coordinators = findCoordinatorRequest.data.coordinatorKeys.asScala.map { key =>
      val (error, node) = getCoordinator(request, findCoordinatorRequest.data.keyType, key)
      new FindCoordinatorResponseData.Coordinator()
        .setKey(key)
        .setErrorCode(error.code)
        .setHost(node.host)
        .setNodeId(node.id)
        .setPort(node.port)
    }
    def createResponse(requestThrottleMs: Int): AbstractResponse = {
      val response = new FindCoordinatorResponse(
              new FindCoordinatorResponseData()
                .setCoordinators(coordinators.asJava)
                .setThrottleTimeMs(requestThrottleMs))
      trace("Sending FindCoordinator response %s for correlation id %d to client %s."
              .format(response, request.header.correlationId, request.header.clientId))
      response
    }
    requestHelper.sendResponseMaybeThrottle(request, createResponse)
  }

  private def handleFindCoordinatorRequestLessThanV4(request: RequestChannel.Request): Unit = {
    val findCoordinatorRequest = request.body[FindCoordinatorRequest]

    val (error, node) = getCoordinator(request, findCoordinatorRequest.data.keyType, findCoordinatorRequest.data.key)
    def createResponse(requestThrottleMs: Int): AbstractResponse = {
      val responseBody = new FindCoordinatorResponse(
          new FindCoordinatorResponseData()
            .setErrorCode(error.code)
            .setErrorMessage(error.message())
            .setNodeId(node.id)
            .setHost(node.host)
            .setPort(node.port)
            .setThrottleTimeMs(requestThrottleMs))
      trace("Sending FindCoordinator response %s for correlation id %d to client %s."
        .format(responseBody, request.header.correlationId, request.header.clientId))
      responseBody
    }
    if (error == Errors.NONE) {
      requestHelper.sendResponseMaybeThrottle(request, createResponse)
    } else {
      requestHelper.sendErrorResponseMaybeThrottle(request, error.exception)
    }
  }

  private def getCoordinator(request: RequestChannel.Request, keyType: Byte, key: String): (Errors, Node) = {
    if (keyType == CoordinatorType.GROUP.id &&
        !authHelper.authorize(request.context, DESCRIBE, GROUP, key))
      (Errors.GROUP_AUTHORIZATION_FAILED, Node.noNode)
    else if (keyType == CoordinatorType.TRANSACTION.id &&
        !authHelper.authorize(request.context, DESCRIBE, TRANSACTIONAL_ID, key))
      (Errors.TRANSACTIONAL_ID_AUTHORIZATION_FAILED, Node.noNode)
    else {
      val (partition, internalTopicName) = CoordinatorType.forId(keyType) match {
        case CoordinatorType.GROUP =>
          (groupCoordinator.partitionFor(key), GROUP_METADATA_TOPIC_NAME)

        case CoordinatorType.TRANSACTION =>
          (txnCoordinator.partitionFor(key), TRANSACTION_STATE_TOPIC_NAME)
      }

      val topicMetadata = metadataCache.getTopicMetadata(Set(internalTopicName), request.context.listenerName)

      if (topicMetadata.headOption.isEmpty) {
        val controllerMutationQuota = quotas.controllerMutation.newPermissiveQuotaFor(request)
        autoTopicCreationManager.createTopics(Seq(internalTopicName).toSet, controllerMutationQuota, None)
        (Errors.COORDINATOR_NOT_AVAILABLE, Node.noNode)
      } else {
        if (topicMetadata.head.errorCode != Errors.NONE.code) {
          (Errors.COORDINATOR_NOT_AVAILABLE, Node.noNode)
        } else {
          val coordinatorEndpoint = topicMetadata.head.partitions.asScala
            .find(_.partitionIndex == partition)
            .filter(_.leaderId != MetadataResponse.NO_LEADER_ID)
            .flatMap(metadata => metadataCache.
                getAliveBrokerNode(metadata.leaderId, request.context.listenerName))

          coordinatorEndpoint match {
            case Some(endpoint) =>
              (Errors.NONE, endpoint)
            case _ =>
              (Errors.COORDINATOR_NOT_AVAILABLE, Node.noNode)
          }
        }
      }
    }
  }

  def handleDescribeGroupsRequest(request: RequestChannel.Request): CompletableFuture[Unit] = {
    val describeRequest = request.body[DescribeGroupsRequest]
    val includeAuthorizedOperations = describeRequest.data.includeAuthorizedOperations
    val response = new DescribeGroupsResponseData()
    val authorizedGroups = new ArrayBuffer[String]()

    describeRequest.data.groups.forEach { groupId =>
      if (!authHelper.authorize(request.context, DESCRIBE, GROUP, groupId)) {
        response.groups.add(DescribeGroupsResponse.groupError(
          groupId,
          Errors.GROUP_AUTHORIZATION_FAILED
        ))
      } else {
        authorizedGroups += groupId
      }
    }

    newGroupCoordinator.describeGroups(
      request.context,
      authorizedGroups.asJava
    ).handle[Unit] { (results, exception) =>
      if (exception != null) {
        requestHelper.sendMaybeThrottle(request, describeRequest.getErrorResponse(exception))
      } else {
        if (request.header.apiVersion >= 3 && includeAuthorizedOperations) {
          results.forEach { groupResult =>
            if (groupResult.errorCode == Errors.NONE.code) {
              groupResult.setAuthorizedOperations(authHelper.authorizedOperations(
                request,
                new Resource(ResourceType.GROUP, groupResult.groupId)
              ))
            }
          }
        }

        if (response.groups.isEmpty) {
          // If the response is empty, we can directly reuse the results.
          response.setGroups(results)
        } else {
          // Otherwise, we have to copy the results into the existing ones.
          response.groups.addAll(results)
        }

        requestHelper.sendMaybeThrottle(request, new DescribeGroupsResponse(response))
      }
    }
  }

  def handleListGroupsRequest(request: RequestChannel.Request): CompletableFuture[Unit] = {
    val listGroupsRequest = request.body[ListGroupsRequest]
    val hasClusterDescribe = authHelper.authorize(request.context, DESCRIBE, CLUSTER, CLUSTER_NAME, logIfDenied = false)

    newGroupCoordinator.listGroups(
      request.context,
      listGroupsRequest.data
    ).handle[Unit] { (response, exception) =>
      if (exception != null) {
        requestHelper.sendMaybeThrottle(request, listGroupsRequest.getErrorResponse(exception))
      } else {
        val listGroupsResponse = if (hasClusterDescribe) {
          // With describe cluster access all groups are returned. We keep this alternative for backward compatibility.
          new ListGroupsResponse(response)
        } else {
          // Otherwise, only groups with described group are returned.
          val authorizedGroups = response.groups.asScala.filter { group =>
            authHelper.authorize(request.context, DESCRIBE, GROUP, group.groupId, logIfDenied = false)
          }
          new ListGroupsResponse(response.setGroups(authorizedGroups.asJava))
        }
        requestHelper.sendMaybeThrottle(request, listGroupsResponse)
      }
    }
  }

  def handleJoinGroupRequest(
    request: RequestChannel.Request,
    requestLocal: RequestLocal
  ): CompletableFuture[Unit] = {
    val joinGroupRequest = request.body[JoinGroupRequest]

    if (joinGroupRequest.data.groupInstanceId != null && config.interBrokerProtocolVersion.isLessThan(IBP_2_3_IV0)) {
      // Only enable static membership when IBP >= 2.3, because it is not safe for the broker to use the static member logic
      // until we are sure that all brokers support it. If static group being loaded by an older coordinator, it will discard
      // the group.instance.id field, so static members could accidentally become "dynamic", which leads to wrong states.
      requestHelper.sendMaybeThrottle(request, joinGroupRequest.getErrorResponse(Errors.UNSUPPORTED_VERSION.exception))
      CompletableFuture.completedFuture[Unit](())
    } else if (!authHelper.authorize(request.context, READ, GROUP, joinGroupRequest.data.groupId)) {
      requestHelper.sendMaybeThrottle(request, joinGroupRequest.getErrorResponse(Errors.GROUP_AUTHORIZATION_FAILED.exception))
      CompletableFuture.completedFuture[Unit](())
    } else {
      newGroupCoordinator.joinGroup(
        request.context,
        joinGroupRequest.data,
        requestLocal.bufferSupplier
      ).handle[Unit] { (response, exception) =>
        if (exception != null) {
          requestHelper.sendMaybeThrottle(request, joinGroupRequest.getErrorResponse(exception))
        } else {
          requestHelper.sendMaybeThrottle(request, new JoinGroupResponse(response, request.context.apiVersion))
        }
      }
    }
  }

  def handleSyncGroupRequest(
    request: RequestChannel.Request,
    requestLocal: RequestLocal
  ): CompletableFuture[Unit] = {
    val syncGroupRequest = request.body[SyncGroupRequest]

    if (syncGroupRequest.data.groupInstanceId != null && config.interBrokerProtocolVersion.isLessThan(IBP_2_3_IV0)) {
      // Only enable static membership when IBP >= 2.3, because it is not safe for the broker to use the static member logic
      // until we are sure that all brokers support it. If static group being loaded by an older coordinator, it will discard
      // the group.instance.id field, so static members could accidentally become "dynamic", which leads to wrong states.
      requestHelper.sendMaybeThrottle(request, syncGroupRequest.getErrorResponse(Errors.UNSUPPORTED_VERSION.exception))
      CompletableFuture.completedFuture[Unit](())
    } else if (!syncGroupRequest.areMandatoryProtocolTypeAndNamePresent()) {
      // Starting from version 5, ProtocolType and ProtocolName fields are mandatory.
      requestHelper.sendMaybeThrottle(request, syncGroupRequest.getErrorResponse(Errors.INCONSISTENT_GROUP_PROTOCOL.exception))
      CompletableFuture.completedFuture[Unit](())
    } else if (!authHelper.authorize(request.context, READ, GROUP, syncGroupRequest.data.groupId)) {
      requestHelper.sendMaybeThrottle(request, syncGroupRequest.getErrorResponse(Errors.GROUP_AUTHORIZATION_FAILED.exception))
      CompletableFuture.completedFuture[Unit](())
    } else {
      newGroupCoordinator.syncGroup(
        request.context,
        syncGroupRequest.data,
        requestLocal.bufferSupplier
      ).handle[Unit] { (response, exception) =>
        if (exception != null) {
          requestHelper.sendMaybeThrottle(request, syncGroupRequest.getErrorResponse(exception))
        } else {
          requestHelper.sendMaybeThrottle(request, new SyncGroupResponse(response))
        }
      }
    }
  }

  def handleDeleteGroupsRequest(
    request: RequestChannel.Request,
    requestLocal: RequestLocal
  ): CompletableFuture[Unit] = {
    val deleteGroupsRequest = request.body[DeleteGroupsRequest]
    val groups = deleteGroupsRequest.data.groupsNames.asScala.distinct

    val (authorizedGroups, unauthorizedGroups) =
      authHelper.partitionSeqByAuthorized(request.context, DELETE, GROUP, groups)(identity)

    newGroupCoordinator.deleteGroups(
      request.context,
      authorizedGroups.toList.asJava,
      requestLocal.bufferSupplier
    ).handle[Unit] { (results, exception) =>
      val response = new DeleteGroupsResponseData()

      if (exception != null) {
        val error = Errors.forException(exception)
        authorizedGroups.foreach { groupId =>
          response.results.add(new DeleteGroupsResponseData.DeletableGroupResult()
            .setGroupId(groupId)
            .setErrorCode(error.code))
        }
      } else {
        response.setResults(results)
      }

      unauthorizedGroups.foreach { groupId =>
        response.results.add(new DeleteGroupsResponseData.DeletableGroupResult()
          .setGroupId(groupId)
          .setErrorCode(Errors.GROUP_AUTHORIZATION_FAILED.code))
      }

      requestHelper.sendMaybeThrottle(request, new DeleteGroupsResponse(response))
    }
  }

  def handleHeartbeatRequest(request: RequestChannel.Request): CompletableFuture[Unit] = {
    val heartbeatRequest = request.body[HeartbeatRequest]

    if (heartbeatRequest.data.groupInstanceId != null && config.interBrokerProtocolVersion.isLessThan(IBP_2_3_IV0)) {
      // Only enable static membership when IBP >= 2.3, because it is not safe for the broker to use the static member logic
      // until we are sure that all brokers support it. If static group being loaded by an older coordinator, it will discard
      // the group.instance.id field, so static members could accidentally become "dynamic", which leads to wrong states.
      requestHelper.sendMaybeThrottle(request, heartbeatRequest.getErrorResponse(Errors.UNSUPPORTED_VERSION.exception))
      CompletableFuture.completedFuture[Unit](())
    } else if (!authHelper.authorize(request.context, READ, GROUP, heartbeatRequest.data.groupId)) {
      requestHelper.sendMaybeThrottle(request, heartbeatRequest.getErrorResponse(Errors.GROUP_AUTHORIZATION_FAILED.exception))
      CompletableFuture.completedFuture[Unit](())
    } else {
      newGroupCoordinator.heartbeat(
        request.context,
        heartbeatRequest.data
      ).handle[Unit] { (response, exception) =>
        if (exception != null) {
          requestHelper.sendMaybeThrottle(request, heartbeatRequest.getErrorResponse(exception))
        } else {
          requestHelper.sendMaybeThrottle(request, new HeartbeatResponse(response))
        }
      }
    }
  }

  def handleLeaveGroupRequest(request: RequestChannel.Request): CompletableFuture[Unit] = {
    val leaveGroupRequest = request.body[LeaveGroupRequest]

    if (!authHelper.authorize(request.context, READ, GROUP, leaveGroupRequest.data.groupId)) {
      requestHelper.sendMaybeThrottle(request, leaveGroupRequest.getErrorResponse(Errors.GROUP_AUTHORIZATION_FAILED.exception))
      CompletableFuture.completedFuture[Unit](())
    } else {
      newGroupCoordinator.leaveGroup(
        request.context,
        leaveGroupRequest.normalizedData()
      ).handle[Unit] { (response, exception) =>
        if (exception != null) {
          requestHelper.sendMaybeThrottle(request, leaveGroupRequest.getErrorResponse(exception))
        } else {
          requestHelper.sendMaybeThrottle(request, new LeaveGroupResponse(response, leaveGroupRequest.version))
        }
      }
    }
  }

  def handleSaslHandshakeRequest(request: RequestChannel.Request): Unit = {
    val responseData = new SaslHandshakeResponseData().setErrorCode(Errors.ILLEGAL_SASL_STATE.code)
    requestHelper.sendResponseMaybeThrottle(request, _ => new SaslHandshakeResponse(responseData))
  }

  def handleSaslAuthenticateRequest(request: RequestChannel.Request): Unit = {
    val responseData = new SaslAuthenticateResponseData()
      .setErrorCode(Errors.ILLEGAL_SASL_STATE.code)
      .setErrorMessage("SaslAuthenticate request received after successful authentication")
    requestHelper.sendResponseMaybeThrottle(request, _ => new SaslAuthenticateResponse(responseData))
  }

  def handleApiVersionsRequest(request: RequestChannel.Request): Unit = {
    // Note that broker returns its full list of supported ApiKeys and versions regardless of current
    // authentication state (e.g., before SASL authentication on an SASL listener, do note that no
    // Kafka protocol requests may take place on an SSL listener before the SSL handshake is finished).
    // If this is considered to leak information about the broker version a workaround is to use SSL
    // with client authentication which is performed at an earlier stage of the connection where the
    // ApiVersionRequest is not available.
    def createResponseCallback(requestThrottleMs: Int): ApiVersionsResponse = {
      val apiVersionRequest = request.body[ApiVersionsRequest]
      if (apiVersionRequest.hasUnsupportedRequestVersion) {
        apiVersionRequest.getErrorResponse(requestThrottleMs, Errors.UNSUPPORTED_VERSION.exception)
      } else if (!apiVersionRequest.isValid) {
        apiVersionRequest.getErrorResponse(requestThrottleMs, Errors.INVALID_REQUEST.exception)
      } else {
        apiVersionManager.apiVersionResponse(requestThrottleMs)
      }
    }
    requestHelper.sendResponseMaybeThrottle(request, createResponseCallback)
  }

  def handleCreateTopicsRequest(request: RequestChannel.Request): Unit = {
    val zkSupport = metadataSupport.requireZkOrThrow(KafkaApis.shouldAlwaysForward(request))
    val controllerMutationQuota = quotas.controllerMutation.newQuotaFor(request, strictSinceVersion = 6)

    def sendResponseCallback(results: CreatableTopicResultCollection): Unit = {
      def createResponse(requestThrottleMs: Int): AbstractResponse = {
        val responseData = new CreateTopicsResponseData()
          .setThrottleTimeMs(requestThrottleMs)
          .setTopics(results)
        val responseBody = new CreateTopicsResponse(responseData)
        trace(s"Sending create topics response $responseData for correlation id " +
          s"${request.header.correlationId} to client ${request.header.clientId}.")
        responseBody
      }
      requestHelper.sendResponseMaybeThrottleWithControllerQuota(controllerMutationQuota, request, createResponse)
    }

    val createTopicsRequest = request.body[CreateTopicsRequest]
    val results = new CreatableTopicResultCollection(createTopicsRequest.data.topics.size)
    if (!zkSupport.controller.isActive) {
      createTopicsRequest.data.topics.forEach { topic =>
        results.add(new CreatableTopicResult().setName(topic.name)
          .setErrorCode(Errors.NOT_CONTROLLER.code))
      }
      sendResponseCallback(results)
    } else {
      createTopicsRequest.data.topics.forEach { topic =>
        results.add(new CreatableTopicResult().setName(topic.name))
      }
      val hasClusterAuthorization = authHelper.authorize(request.context, CREATE, CLUSTER, CLUSTER_NAME,
        logIfDenied = false)

      val allowedTopicNames = {
        val topicNames = createTopicsRequest
          .data
          .topics
          .asScala
          .map(_.name)
          .toSet

          /* The cluster metatdata topic is an internal topic with a different implementation. The user should not be
           * allowed to create it as a regular topic.
           */
          if (topicNames.contains(Topic.CLUSTER_METADATA_TOPIC_NAME)) {
            info(s"Rejecting creation of internal topic ${Topic.CLUSTER_METADATA_TOPIC_NAME}")
          }
          topicNames.diff(Set(Topic.CLUSTER_METADATA_TOPIC_NAME))
      }

      val authorizedTopics = if (hasClusterAuthorization) {
        allowedTopicNames.toSet
      } else {
        authHelper.filterByAuthorized(request.context, CREATE, TOPIC, allowedTopicNames)(identity)
      }
      val authorizedForDescribeConfigs = authHelper.filterByAuthorized(
        request.context,
        DESCRIBE_CONFIGS,
        TOPIC,
        allowedTopicNames,
        logIfDenied = false
      )(identity).map(name => name -> results.find(name)).toMap

      results.forEach { topic =>
        if (results.findAll(topic.name).size > 1) {
          topic.setErrorCode(Errors.INVALID_REQUEST.code)
          topic.setErrorMessage("Found multiple entries for this topic.")
        } else if (!authorizedTopics.contains(topic.name)) {
          topic.setErrorCode(Errors.TOPIC_AUTHORIZATION_FAILED.code)
          topic.setErrorMessage("Authorization failed.")
        }
        if (!authorizedForDescribeConfigs.contains(topic.name)) {
          topic.setTopicConfigErrorCode(Errors.TOPIC_AUTHORIZATION_FAILED.code)
        }
      }
      val toCreate = mutable.Map[String, CreatableTopic]()
      createTopicsRequest.data.topics.forEach { topic =>
        if (results.find(topic.name).errorCode == Errors.NONE.code) {
          toCreate += topic.name -> topic
        }
      }
      def handleCreateTopicsResults(errors: Map[String, ApiError]): Unit = {
        errors.foreach { case (topicName, error) =>
          val result = results.find(topicName)
          result.setErrorCode(error.error.code)
            .setErrorMessage(error.message)
          // Reset any configs in the response if Create failed
          if (error != ApiError.NONE) {
            result.setConfigs(List.empty.asJava)
              .setNumPartitions(-1)
              .setReplicationFactor(-1)
              .setTopicConfigErrorCode(Errors.NONE.code)
          }
        }
        sendResponseCallback(results)
      }
      zkSupport.adminManager.createTopics(
        createTopicsRequest.data.timeoutMs,
        createTopicsRequest.data.validateOnly,
        toCreate,
        authorizedForDescribeConfigs,
        controllerMutationQuota,
        handleCreateTopicsResults)
    }
  }

  def handleCreatePartitionsRequest(request: RequestChannel.Request): Unit = {
    val zkSupport = metadataSupport.requireZkOrThrow(KafkaApis.shouldAlwaysForward(request))
    val createPartitionsRequest = request.body[CreatePartitionsRequest]
    val controllerMutationQuota = quotas.controllerMutation.newQuotaFor(request, strictSinceVersion = 3)

    def sendResponseCallback(results: Map[String, ApiError]): Unit = {
      def createResponse(requestThrottleMs: Int): AbstractResponse = {
        val createPartitionsResults = results.map {
          case (topic, error) => new CreatePartitionsTopicResult()
            .setName(topic)
            .setErrorCode(error.error.code)
            .setErrorMessage(error.message)
        }.toSeq
        val responseBody = new CreatePartitionsResponse(new CreatePartitionsResponseData()
          .setThrottleTimeMs(requestThrottleMs)
          .setResults(createPartitionsResults.asJava))
        trace(s"Sending create partitions response $responseBody for correlation id ${request.header.correlationId} to " +
          s"client ${request.header.clientId}.")
        responseBody
      }
      requestHelper.sendResponseMaybeThrottleWithControllerQuota(controllerMutationQuota, request, createResponse)
    }

    if (!zkSupport.controller.isActive) {
      val result = createPartitionsRequest.data.topics.asScala.map { topic =>
        (topic.name, new ApiError(Errors.NOT_CONTROLLER, null))
      }.toMap
      sendResponseCallback(result)
    } else {
      // Special handling to add duplicate topics to the response
      val topics = createPartitionsRequest.data.topics.asScala.toSeq
      val dupes = topics.groupBy(_.name)
        .filter { _._2.size > 1 }
        .keySet
      val notDuped = topics.filterNot(topic => dupes.contains(topic.name))
      val (authorized, unauthorized) = authHelper.partitionSeqByAuthorized(request.context, ALTER, TOPIC,
        notDuped)(_.name)

      val (queuedForDeletion, valid) = authorized.partition { topic =>
        zkSupport.controller.isTopicQueuedForDeletion(topic.name)
      }

      val errors = dupes.map(_ -> new ApiError(Errors.INVALID_REQUEST, "Duplicate topic in request.")) ++
        unauthorized.map(_.name -> new ApiError(Errors.TOPIC_AUTHORIZATION_FAILED, "The topic authorization is failed.")) ++
        queuedForDeletion.map(_.name -> new ApiError(Errors.INVALID_TOPIC_EXCEPTION, "The topic is queued for deletion."))

      zkSupport.adminManager.createPartitions(
        createPartitionsRequest.data.timeoutMs,
        valid,
        createPartitionsRequest.data.validateOnly,
        controllerMutationQuota,
        result => sendResponseCallback(result ++ errors))
    }
  }

  def handleDeleteTopicsRequest(request: RequestChannel.Request): Unit = {
    val zkSupport = metadataSupport.requireZkOrThrow(KafkaApis.shouldAlwaysForward(request))
    val controllerMutationQuota = quotas.controllerMutation.newQuotaFor(request, strictSinceVersion = 5)

    def sendResponseCallback(results: DeletableTopicResultCollection): Unit = {
      def createResponse(requestThrottleMs: Int): AbstractResponse = {
        val responseData = new DeleteTopicsResponseData()
          .setThrottleTimeMs(requestThrottleMs)
          .setResponses(results)
        val responseBody = new DeleteTopicsResponse(responseData)
        trace(s"Sending delete topics response $responseBody for correlation id ${request.header.correlationId} to client ${request.header.clientId}.")
        responseBody
      }
      requestHelper.sendResponseMaybeThrottleWithControllerQuota(controllerMutationQuota, request, createResponse)
    }

    val deleteTopicRequest = request.body[DeleteTopicsRequest]
    val results = new DeletableTopicResultCollection(deleteTopicRequest.numberOfTopics())
    val toDelete = mutable.Set[String]()
    if (!zkSupport.controller.isActive) {
      deleteTopicRequest.topics().forEach { topic =>
        results.add(new DeletableTopicResult()
          .setName(topic.name())
          .setTopicId(topic.topicId())
          .setErrorCode(Errors.NOT_CONTROLLER.code))
      }
      sendResponseCallback(results)
    } else if (!config.deleteTopicEnable) {
      val error = if (request.context.apiVersion < 3) Errors.INVALID_REQUEST else Errors.TOPIC_DELETION_DISABLED
      deleteTopicRequest.topics().forEach { topic =>
        results.add(new DeletableTopicResult()
          .setName(topic.name())
          .setTopicId(topic.topicId())
          .setErrorCode(error.code))
      }
      sendResponseCallback(results)
    } else {
      val topicIdsFromRequest = deleteTopicRequest.topicIds().asScala.filter(topicId => topicId != Uuid.ZERO_UUID).toSet
      deleteTopicRequest.topics().forEach { topic =>
        if (topic.name() != null && topic.topicId() != Uuid.ZERO_UUID)
          throw new InvalidRequestException("Topic name and topic ID can not both be specified.")
        val name = if (topic.topicId() == Uuid.ZERO_UUID) topic.name()
        else zkSupport.controller.controllerContext.topicName(topic.topicId).orNull
        results.add(new DeletableTopicResult()
          .setName(name)
          .setTopicId(topic.topicId()))
      }
      val authorizedDescribeTopics = authHelper.filterByAuthorized(request.context, DESCRIBE, TOPIC,
        results.asScala.filter(result => result.name() != null))(_.name)
      val authorizedDeleteTopics = authHelper.filterByAuthorized(request.context, DELETE, TOPIC,
        results.asScala.filter(result => result.name() != null))(_.name)
      results.forEach { topic =>
        val unresolvedTopicId = topic.topicId() != Uuid.ZERO_UUID && topic.name() == null
        if (unresolvedTopicId) {
          topic.setErrorCode(Errors.UNKNOWN_TOPIC_ID.code)
        } else if (topicIdsFromRequest.contains(topic.topicId) && !authorizedDescribeTopics.contains(topic.name)) {

          // Because the client does not have Describe permission, the name should
          // not be returned in the response. Note, however, that we do not consider
          // the topicId itself to be sensitive, so there is no reason to obscure
          // this case with `UNKNOWN_TOPIC_ID`.
          topic.setName(null)
          topic.setErrorCode(Errors.TOPIC_AUTHORIZATION_FAILED.code)
        } else if (!authorizedDeleteTopics.contains(topic.name)) {
          topic.setErrorCode(Errors.TOPIC_AUTHORIZATION_FAILED.code)
        } else if (!metadataCache.contains(topic.name)) {
          topic.setErrorCode(Errors.UNKNOWN_TOPIC_OR_PARTITION.code)
        } else {
          toDelete += topic.name
        }
      }
      // If no authorized topics return immediately
      if (toDelete.isEmpty)
        sendResponseCallback(results)
      else {
        def handleDeleteTopicsResults(errors: Map[String, Errors]): Unit = {
          errors.foreach {
            case (topicName, error) =>
              results.find(topicName)
                .setErrorCode(error.code)
          }
          sendResponseCallback(results)
        }

        zkSupport.adminManager.deleteTopics(
          deleteTopicRequest.data.timeoutMs,
          toDelete,
          controllerMutationQuota,
          handleDeleteTopicsResults
        )
      }
    }
  }

  def handleDeleteRecordsRequest(request: RequestChannel.Request): Unit = {
    val deleteRecordsRequest = request.body[DeleteRecordsRequest]

    val unauthorizedTopicResponses = mutable.Map[TopicPartition, DeleteRecordsPartitionResult]()
    val nonExistingTopicResponses = mutable.Map[TopicPartition, DeleteRecordsPartitionResult]()
    val authorizedForDeleteTopicOffsets = mutable.Map[TopicPartition, Long]()

    val topics = deleteRecordsRequest.data.topics.asScala
    val authorizedTopics = authHelper.filterByAuthorized(request.context, DELETE, TOPIC, topics)(_.name)
    val deleteTopicPartitions = topics.flatMap { deleteTopic =>
      deleteTopic.partitions.asScala.map { deletePartition =>
        new TopicPartition(deleteTopic.name, deletePartition.partitionIndex) -> deletePartition.offset
      }
    }
    for ((topicPartition, offset) <- deleteTopicPartitions) {
      if (!authorizedTopics.contains(topicPartition.topic))
        unauthorizedTopicResponses += topicPartition -> new DeleteRecordsPartitionResult()
          .setLowWatermark(DeleteRecordsResponse.INVALID_LOW_WATERMARK)
          .setErrorCode(Errors.TOPIC_AUTHORIZATION_FAILED.code)
      else if (!metadataCache.contains(topicPartition))
        nonExistingTopicResponses += topicPartition -> new DeleteRecordsPartitionResult()
          .setLowWatermark(DeleteRecordsResponse.INVALID_LOW_WATERMARK)
          .setErrorCode(Errors.UNKNOWN_TOPIC_OR_PARTITION.code)
      else
        authorizedForDeleteTopicOffsets += (topicPartition -> offset)
    }

    // the callback for sending a DeleteRecordsResponse
    def sendResponseCallback(authorizedTopicResponses: Map[TopicPartition, DeleteRecordsPartitionResult]): Unit = {
      val mergedResponseStatus = authorizedTopicResponses ++ unauthorizedTopicResponses ++ nonExistingTopicResponses
      mergedResponseStatus.forKeyValue { (topicPartition, status) =>
        if (status.errorCode != Errors.NONE.code) {
          debug("DeleteRecordsRequest with correlation id %d from client %s on partition %s failed due to %s".format(
            request.header.correlationId,
            request.header.clientId,
            topicPartition,
            Errors.forCode(status.errorCode).exceptionName))
        }
      }

      requestHelper.sendResponseMaybeThrottle(request, requestThrottleMs =>
        new DeleteRecordsResponse(new DeleteRecordsResponseData()
          .setThrottleTimeMs(requestThrottleMs)
          .setTopics(new DeleteRecordsResponseData.DeleteRecordsTopicResultCollection(mergedResponseStatus.groupBy(_._1.topic).map { case (topic, partitionMap) =>
            new DeleteRecordsTopicResult()
              .setName(topic)
              .setPartitions(new DeleteRecordsResponseData.DeleteRecordsPartitionResultCollection(partitionMap.map { case (topicPartition, partitionResult) =>
                new DeleteRecordsPartitionResult().setPartitionIndex(topicPartition.partition)
                  .setLowWatermark(partitionResult.lowWatermark)
                  .setErrorCode(partitionResult.errorCode)
              }.toList.asJava.iterator()))
          }.toList.asJava.iterator()))))
    }

    if (authorizedForDeleteTopicOffsets.isEmpty)
      sendResponseCallback(Map.empty)
    else {
      // call the replica manager to append messages to the replicas
      replicaManager.deleteRecords(
        deleteRecordsRequest.data.timeoutMs.toLong,
        authorizedForDeleteTopicOffsets,
        sendResponseCallback)
    }
  }

  def handleInitProducerIdRequest(request: RequestChannel.Request, requestLocal: RequestLocal): Unit = {
    val initProducerIdRequest = request.body[InitProducerIdRequest]
    val transactionalId = initProducerIdRequest.data.transactionalId

    if (transactionalId != null) {
      if (!authHelper.authorize(request.context, WRITE, TRANSACTIONAL_ID, transactionalId)) {
        requestHelper.sendErrorResponseMaybeThrottle(request, Errors.TRANSACTIONAL_ID_AUTHORIZATION_FAILED.exception)
        return
      }
    } else if (!authHelper.authorize(request.context, IDEMPOTENT_WRITE, CLUSTER, CLUSTER_NAME, true, false)
        && !authHelper.authorizeByResourceType(request.context, AclOperation.WRITE, ResourceType.TOPIC)) {
      requestHelper.sendErrorResponseMaybeThrottle(request, Errors.CLUSTER_AUTHORIZATION_FAILED.exception)
      return
    }

    def sendResponseCallback(result: InitProducerIdResult): Unit = {
      def createResponse(requestThrottleMs: Int): AbstractResponse = {
        val finalError =
          if (initProducerIdRequest.version < 4 && result.error == Errors.PRODUCER_FENCED) {
            // For older clients, they could not understand the new PRODUCER_FENCED error code,
            // so we need to return the INVALID_PRODUCER_EPOCH to have the same client handling logic.
            Errors.INVALID_PRODUCER_EPOCH
          } else {
            result.error
          }
        val responseData = new InitProducerIdResponseData()
          .setProducerId(result.producerId)
          .setProducerEpoch(result.producerEpoch)
          .setThrottleTimeMs(requestThrottleMs)
          .setErrorCode(finalError.code)
        val responseBody = new InitProducerIdResponse(responseData)
        trace(s"Completed $transactionalId's InitProducerIdRequest with result $result from client ${request.header.clientId}.")
        responseBody
      }
      requestHelper.sendResponseMaybeThrottle(request, createResponse)
    }

    val producerIdAndEpoch = (initProducerIdRequest.data.producerId, initProducerIdRequest.data.producerEpoch) match {
      case (RecordBatch.NO_PRODUCER_ID, RecordBatch.NO_PRODUCER_EPOCH) => Right(None)
      case (RecordBatch.NO_PRODUCER_ID, _) | (_, RecordBatch.NO_PRODUCER_EPOCH) => Left(Errors.INVALID_REQUEST)
      case (_, _) => Right(Some(new ProducerIdAndEpoch(initProducerIdRequest.data.producerId, initProducerIdRequest.data.producerEpoch)))
    }

    producerIdAndEpoch match {
      case Right(producerIdAndEpoch) => txnCoordinator.handleInitProducerId(transactionalId, initProducerIdRequest.data.transactionTimeoutMs,
        producerIdAndEpoch, sendResponseCallback, requestLocal)
      case Left(error) => requestHelper.sendErrorResponseMaybeThrottle(request, error.exception)
    }
  }

  def handleEndTxnRequest(request: RequestChannel.Request, requestLocal: RequestLocal): Unit = {
    ensureInterBrokerVersion(IBP_0_11_0_IV0)
    val endTxnRequest = request.body[EndTxnRequest]
    val transactionalId = endTxnRequest.data.transactionalId

    if (authHelper.authorize(request.context, WRITE, TRANSACTIONAL_ID, transactionalId)) {
      def sendResponseCallback(error: Errors): Unit = {
        def createResponse(requestThrottleMs: Int): AbstractResponse = {
          val finalError =
            if (endTxnRequest.version < 2 && error == Errors.PRODUCER_FENCED) {
              // For older clients, they could not understand the new PRODUCER_FENCED error code,
              // so we need to return the INVALID_PRODUCER_EPOCH to have the same client handling logic.
              Errors.INVALID_PRODUCER_EPOCH
            } else {
              error
            }
          val responseBody = new EndTxnResponse(new EndTxnResponseData()
            .setErrorCode(finalError.code)
            .setThrottleTimeMs(requestThrottleMs))
          trace(s"Completed ${endTxnRequest.data.transactionalId}'s EndTxnRequest " +
            s"with committed: ${endTxnRequest.data.committed}, " +
            s"errors: $error from client ${request.header.clientId}.")
          responseBody
        }
        requestHelper.sendResponseMaybeThrottle(request, createResponse)
      }

      txnCoordinator.handleEndTransaction(endTxnRequest.data.transactionalId,
        endTxnRequest.data.producerId,
        endTxnRequest.data.producerEpoch,
        endTxnRequest.result(),
        sendResponseCallback,
        requestLocal)
    } else
      requestHelper.sendResponseMaybeThrottle(request, requestThrottleMs =>
        new EndTxnResponse(new EndTxnResponseData()
            .setErrorCode(Errors.TRANSACTIONAL_ID_AUTHORIZATION_FAILED.code)
            .setThrottleTimeMs(requestThrottleMs))
      )
  }

  def handleWriteTxnMarkersRequest(request: RequestChannel.Request, requestLocal: RequestLocal): Unit = {
    ensureInterBrokerVersion(IBP_0_11_0_IV0)
    authHelper.authorizeClusterOperation(request, CLUSTER_ACTION)
    val writeTxnMarkersRequest = request.body[WriteTxnMarkersRequest]
    val errors = new ConcurrentHashMap[java.lang.Long, util.Map[TopicPartition, Errors]]()
    val markers = writeTxnMarkersRequest.markers
    val numAppends = new AtomicInteger(markers.size)

    if (numAppends.get == 0) {
      requestHelper.sendResponseExemptThrottle(request, new WriteTxnMarkersResponse(errors))
      return
    }

    def updateErrors(producerId: Long, currentErrors: ConcurrentHashMap[TopicPartition, Errors]): Unit = {
      val previousErrors = errors.putIfAbsent(producerId, currentErrors)
      if (previousErrors != null)
        previousErrors.putAll(currentErrors)
    }

    /**
      * This is the call back invoked when a log append of transaction markers succeeds. This can be called multiple
      * times when handling a single WriteTxnMarkersRequest because there is one append per TransactionMarker in the
      * request, so there could be multiple appends of markers to the log. The final response will be sent only
      * after all appends have returned.
      */
    def maybeSendResponseCallback(producerId: Long, result: TransactionResult)(responseStatus: Map[TopicPartition, PartitionResponse]): Unit = {
      trace(s"End transaction marker append for producer id $producerId completed with status: $responseStatus")
      val currentErrors = new ConcurrentHashMap[TopicPartition, Errors](responseStatus.map { case (k, v) => k -> v.error }.asJava)
      updateErrors(producerId, currentErrors)
      val successfulOffsetsPartitions = responseStatus.filter { case (topicPartition, partitionResponse) =>
        topicPartition.topic == GROUP_METADATA_TOPIC_NAME && partitionResponse.error == Errors.NONE
      }.keys

      if (successfulOffsetsPartitions.nonEmpty) {
        // as soon as the end transaction marker has been written for a transactional offset commit,
        // call to the group coordinator to materialize the offsets into the cache
        try {
          groupCoordinator.scheduleHandleTxnCompletion(producerId, successfulOffsetsPartitions, result)
        } catch {
          case e: Exception =>
            error(s"Received an exception while trying to update the offsets cache on transaction marker append", e)
            val updatedErrors = new ConcurrentHashMap[TopicPartition, Errors]()
            successfulOffsetsPartitions.foreach(updatedErrors.put(_, Errors.UNKNOWN_SERVER_ERROR))
            updateErrors(producerId, updatedErrors)
        }
      }

      if (numAppends.decrementAndGet() == 0)
        requestHelper.sendResponseExemptThrottle(request, new WriteTxnMarkersResponse(errors))
    }

    // TODO: The current append API makes doing separate writes per producerId a little easier, but it would
    // be nice to have only one append to the log. This requires pushing the building of the control records
    // into Log so that we only append those having a valid producer epoch, and exposing a new appendControlRecord
    // API in ReplicaManager. For now, we've done the simpler approach
    var skippedMarkers = 0
    for (marker <- markers.asScala) {
      val producerId = marker.producerId
      val partitionsWithCompatibleMessageFormat = new mutable.ArrayBuffer[TopicPartition]

      val currentErrors = new ConcurrentHashMap[TopicPartition, Errors]()
      marker.partitions.forEach { partition =>
        replicaManager.getMagic(partition) match {
          case Some(magic) =>
            if (magic < RecordBatch.MAGIC_VALUE_V2)
              currentErrors.put(partition, Errors.UNSUPPORTED_FOR_MESSAGE_FORMAT)
            else
              partitionsWithCompatibleMessageFormat += partition
          case None =>
            currentErrors.put(partition, Errors.UNKNOWN_TOPIC_OR_PARTITION)
        }
      }

      if (!currentErrors.isEmpty)
        updateErrors(producerId, currentErrors)

      if (partitionsWithCompatibleMessageFormat.isEmpty) {
        numAppends.decrementAndGet()
        skippedMarkers += 1
      } else {
        val controlRecords = partitionsWithCompatibleMessageFormat.map { partition =>
          val controlRecordType = marker.transactionResult match {
            case TransactionResult.COMMIT => ControlRecordType.COMMIT
            case TransactionResult.ABORT => ControlRecordType.ABORT
          }
          val endTxnMarker = new EndTransactionMarker(controlRecordType, marker.coordinatorEpoch)
          partition -> MemoryRecords.withEndTransactionMarker(producerId, marker.producerEpoch, endTxnMarker)
        }.toMap

        replicaManager.appendRecords(
          timeout = config.requestTimeoutMs.toLong,
          requiredAcks = -1,
          internalTopicsAllowed = true,
          origin = AppendOrigin.COORDINATOR,
          entriesPerPartition = controlRecords,
          requestLocal = requestLocal,
          responseCallback = maybeSendResponseCallback(producerId, marker.transactionResult))
      }
    }

    // No log appends were written as all partitions had incorrect log format
    // so we need to send the error response
    if (skippedMarkers == markers.size)
      requestHelper.sendResponseExemptThrottle(request, new WriteTxnMarkersResponse(errors))
  }

  def ensureInterBrokerVersion(version: MetadataVersion): Unit = {
    if (config.interBrokerProtocolVersion.isLessThan(version))
      throw new UnsupportedVersionException(s"inter.broker.protocol.version: ${config.interBrokerProtocolVersion.version} is less than the required version: ${version.version}")
  }

  def handleAddPartitionToTxnRequest(request: RequestChannel.Request, requestLocal: RequestLocal): Unit = {
    ensureInterBrokerVersion(IBP_0_11_0_IV0)
    val addPartitionsToTxnRequest = request.body[AddPartitionsToTxnRequest]
    val transactionalId = addPartitionsToTxnRequest.data.transactionalId
    val partitionsToAdd = addPartitionsToTxnRequest.partitions.asScala
    if (!authHelper.authorize(request.context, WRITE, TRANSACTIONAL_ID, transactionalId))
      requestHelper.sendResponseMaybeThrottle(request, requestThrottleMs =>
        addPartitionsToTxnRequest.getErrorResponse(requestThrottleMs, Errors.TRANSACTIONAL_ID_AUTHORIZATION_FAILED.exception))
    else {
      val unauthorizedTopicErrors = mutable.Map[TopicPartition, Errors]()
      val nonExistingTopicErrors = mutable.Map[TopicPartition, Errors]()
      val authorizedPartitions = mutable.Set[TopicPartition]()

      val authorizedTopics = authHelper.filterByAuthorized(request.context, WRITE, TOPIC,
        partitionsToAdd.filterNot(tp => Topic.isInternal(tp.topic)))(_.topic)
      for (topicPartition <- partitionsToAdd) {
        if (!authorizedTopics.contains(topicPartition.topic))
          unauthorizedTopicErrors += topicPartition -> Errors.TOPIC_AUTHORIZATION_FAILED
        else if (!metadataCache.contains(topicPartition))
          nonExistingTopicErrors += topicPartition -> Errors.UNKNOWN_TOPIC_OR_PARTITION
        else
          authorizedPartitions.add(topicPartition)
      }

      if (unauthorizedTopicErrors.nonEmpty || nonExistingTopicErrors.nonEmpty) {
        // Any failed partition check causes the entire request to fail. We send the appropriate error codes for the
        // partitions which failed, and an 'OPERATION_NOT_ATTEMPTED' error code for the partitions which succeeded
        // the authorization check to indicate that they were not added to the transaction.
        val partitionErrors = unauthorizedTopicErrors ++ nonExistingTopicErrors ++
          authorizedPartitions.map(_ -> Errors.OPERATION_NOT_ATTEMPTED)
        requestHelper.sendResponseMaybeThrottle(request, requestThrottleMs =>
          new AddPartitionsToTxnResponse(requestThrottleMs, partitionErrors.asJava))
      } else {
        def sendResponseCallback(error: Errors): Unit = {
          def createResponse(requestThrottleMs: Int): AbstractResponse = {
            val finalError =
              if (addPartitionsToTxnRequest.version < 2 && error == Errors.PRODUCER_FENCED) {
                // For older clients, they could not understand the new PRODUCER_FENCED error code,
                // so we need to return the old INVALID_PRODUCER_EPOCH to have the same client handling logic.
                Errors.INVALID_PRODUCER_EPOCH
              } else {
                error
              }

            val responseBody: AddPartitionsToTxnResponse = new AddPartitionsToTxnResponse(requestThrottleMs,
              partitionsToAdd.map{tp => (tp, finalError)}.toMap.asJava)
            trace(s"Completed $transactionalId's AddPartitionsToTxnRequest with partitions $partitionsToAdd: errors: $error from client ${request.header.clientId}")
            responseBody
          }

          requestHelper.sendResponseMaybeThrottle(request, createResponse)
        }

        txnCoordinator.handleAddPartitionsToTransaction(transactionalId,
          addPartitionsToTxnRequest.data.producerId,
          addPartitionsToTxnRequest.data.producerEpoch,
          authorizedPartitions,
          sendResponseCallback,
          requestLocal)
      }
    }
  }

  def handleAddOffsetsToTxnRequest(request: RequestChannel.Request, requestLocal: RequestLocal): Unit = {
    ensureInterBrokerVersion(IBP_0_11_0_IV0)
    val addOffsetsToTxnRequest = request.body[AddOffsetsToTxnRequest]
    val transactionalId = addOffsetsToTxnRequest.data.transactionalId
    val groupId = addOffsetsToTxnRequest.data.groupId
    val offsetTopicPartition = new TopicPartition(GROUP_METADATA_TOPIC_NAME, groupCoordinator.partitionFor(groupId))

    if (!authHelper.authorize(request.context, WRITE, TRANSACTIONAL_ID, transactionalId))
      requestHelper.sendResponseMaybeThrottle(request, requestThrottleMs =>
        new AddOffsetsToTxnResponse(new AddOffsetsToTxnResponseData()
          .setErrorCode(Errors.TRANSACTIONAL_ID_AUTHORIZATION_FAILED.code)
          .setThrottleTimeMs(requestThrottleMs)))
    else if (!authHelper.authorize(request.context, READ, GROUP, groupId))
      requestHelper.sendResponseMaybeThrottle(request, requestThrottleMs =>
        new AddOffsetsToTxnResponse(new AddOffsetsToTxnResponseData()
          .setErrorCode(Errors.GROUP_AUTHORIZATION_FAILED.code)
          .setThrottleTimeMs(requestThrottleMs))
      )
    else {
      def sendResponseCallback(error: Errors): Unit = {
        def createResponse(requestThrottleMs: Int): AbstractResponse = {
          val finalError =
            if (addOffsetsToTxnRequest.version < 2 && error == Errors.PRODUCER_FENCED) {
              // For older clients, they could not understand the new PRODUCER_FENCED error code,
              // so we need to return the old INVALID_PRODUCER_EPOCH to have the same client handling logic.
              Errors.INVALID_PRODUCER_EPOCH
            } else {
              error
            }

          val responseBody: AddOffsetsToTxnResponse = new AddOffsetsToTxnResponse(
            new AddOffsetsToTxnResponseData()
              .setErrorCode(finalError.code)
              .setThrottleTimeMs(requestThrottleMs))
          trace(s"Completed $transactionalId's AddOffsetsToTxnRequest for group $groupId on partition " +
            s"$offsetTopicPartition: errors: $error from client ${request.header.clientId}")
          responseBody
        }
        requestHelper.sendResponseMaybeThrottle(request, createResponse)
      }

      txnCoordinator.handleAddPartitionsToTransaction(transactionalId,
        addOffsetsToTxnRequest.data.producerId,
        addOffsetsToTxnRequest.data.producerEpoch,
        Set(offsetTopicPartition),
        sendResponseCallback,
        requestLocal)
    }
  }

  def handleTxnOffsetCommitRequest(request: RequestChannel.Request, requestLocal: RequestLocal): Unit = {
    ensureInterBrokerVersion(IBP_0_11_0_IV0)
    val header = request.header
    val txnOffsetCommitRequest = request.body[TxnOffsetCommitRequest]

    // authorize for the transactionalId and the consumer group. Note that we skip producerId authorization
    // since it is implied by transactionalId authorization
    if (!authHelper.authorize(request.context, WRITE, TRANSACTIONAL_ID, txnOffsetCommitRequest.data.transactionalId))
      requestHelper.sendErrorResponseMaybeThrottle(request, Errors.TRANSACTIONAL_ID_AUTHORIZATION_FAILED.exception)
    else if (!authHelper.authorize(request.context, READ, GROUP, txnOffsetCommitRequest.data.groupId))
      requestHelper.sendErrorResponseMaybeThrottle(request, Errors.GROUP_AUTHORIZATION_FAILED.exception)
    else {
      val unauthorizedTopicErrors = mutable.Map[TopicPartition, Errors]()
      val nonExistingTopicErrors = mutable.Map[TopicPartition, Errors]()
      val authorizedTopicCommittedOffsets = mutable.Map[TopicPartition, TxnOffsetCommitRequest.CommittedOffset]()
      val committedOffsets = txnOffsetCommitRequest.offsets.asScala
      val authorizedTopics = authHelper.filterByAuthorized(request.context, READ, TOPIC, committedOffsets)(_._1.topic)

      for ((topicPartition, commitedOffset) <- committedOffsets) {
        if (!authorizedTopics.contains(topicPartition.topic))
          unauthorizedTopicErrors += topicPartition -> Errors.TOPIC_AUTHORIZATION_FAILED
        else if (!metadataCache.contains(topicPartition))
          nonExistingTopicErrors += topicPartition -> Errors.UNKNOWN_TOPIC_OR_PARTITION
        else
          authorizedTopicCommittedOffsets += (topicPartition -> commitedOffset)
      }

      // the callback for sending an offset commit response
      def sendResponseCallback(authorizedTopicErrors: Map[TopicPartition, Errors]): Unit = {
        val combinedCommitStatus = mutable.Map() ++= authorizedTopicErrors ++= unauthorizedTopicErrors ++= nonExistingTopicErrors
        if (isDebugEnabled)
          combinedCommitStatus.forKeyValue { (topicPartition, error) =>
            if (error != Errors.NONE) {
              debug(s"TxnOffsetCommit with correlation id ${header.correlationId} from client ${header.clientId} " +
                s"on partition $topicPartition failed due to ${error.exceptionName}")
            }
          }

        // We need to replace COORDINATOR_LOAD_IN_PROGRESS with COORDINATOR_NOT_AVAILABLE
        // for older producer client from 0.11 to prior 2.0, which could potentially crash due
        // to unexpected loading error. This bug is fixed later by KAFKA-7296. Clients using
        // txn commit protocol >= 2 (version 2.3 and onwards) are guaranteed to have
        // the fix to check for the loading error.
        if (txnOffsetCommitRequest.version < 2) {
          combinedCommitStatus ++= combinedCommitStatus.collect {
            case (tp, error) if error == Errors.COORDINATOR_LOAD_IN_PROGRESS => tp -> Errors.COORDINATOR_NOT_AVAILABLE
          }
        }

        requestHelper.sendResponseMaybeThrottle(request, requestThrottleMs =>
          new TxnOffsetCommitResponse(requestThrottleMs, combinedCommitStatus.asJava))
      }

      if (authorizedTopicCommittedOffsets.isEmpty)
        sendResponseCallback(Map.empty)
      else {
        val offsetMetadata = convertTxnOffsets(authorizedTopicCommittedOffsets.toMap)
        groupCoordinator.handleTxnCommitOffsets(
          txnOffsetCommitRequest.data.groupId,
          txnOffsetCommitRequest.data.producerId,
          txnOffsetCommitRequest.data.producerEpoch,
          txnOffsetCommitRequest.data.memberId,
          Option(txnOffsetCommitRequest.data.groupInstanceId),
          txnOffsetCommitRequest.data.generationId,
          offsetMetadata,
          sendResponseCallback,
          requestLocal)
      }
    }
  }

  private def convertTxnOffsets(offsetsMap: immutable.Map[TopicPartition, TxnOffsetCommitRequest.CommittedOffset]): immutable.Map[TopicPartition, OffsetAndMetadata] = {
    val currentTimestamp = time.milliseconds
    offsetsMap.map { case (topicPartition, partitionData) =>
      val metadata = if (partitionData.metadata == null) OffsetAndMetadata.NoMetadata else partitionData.metadata
      topicPartition -> new OffsetAndMetadata(
        offset = partitionData.offset,
        leaderEpoch = partitionData.leaderEpoch,
        metadata = metadata,
        commitTimestamp = currentTimestamp,
        expireTimestamp = None)
    }
  }

  def handleDescribeAcls(request: RequestChannel.Request): Unit = {
    aclApis.handleDescribeAcls(request)
  }

  def handleCreateAcls(request: RequestChannel.Request): Unit = {
    metadataSupport.requireZkOrThrow(KafkaApis.shouldAlwaysForward(request))
    aclApis.handleCreateAcls(request)
  }

  def handleDeleteAcls(request: RequestChannel.Request): Unit = {
    metadataSupport.requireZkOrThrow(KafkaApis.shouldAlwaysForward(request))
    aclApis.handleDeleteAcls(request)
  }

  def handleOffsetForLeaderEpochRequest(request: RequestChannel.Request): Unit = {
    val offsetForLeaderEpoch = request.body[OffsetsForLeaderEpochRequest]
    val topics = offsetForLeaderEpoch.data.topics.asScala.toSeq

    // The OffsetsForLeaderEpoch API was initially only used for inter-broker communication and required
    // cluster permission. With KIP-320, the consumer now also uses this API to check for log truncation
    // following a leader change, so we also allow topic describe permission.
    val (authorizedTopics, unauthorizedTopics) =
      if (authHelper.authorize(request.context, CLUSTER_ACTION, CLUSTER, CLUSTER_NAME, logIfDenied = false))
        (topics, Seq.empty[OffsetForLeaderTopic])
      else authHelper.partitionSeqByAuthorized(request.context, DESCRIBE, TOPIC, topics)(_.topic)

    val endOffsetsForAuthorizedPartitions = replicaManager.lastOffsetForLeaderEpoch(authorizedTopics)
    val endOffsetsForUnauthorizedPartitions = unauthorizedTopics.map { offsetForLeaderTopic =>
      val partitions = offsetForLeaderTopic.partitions.asScala.map { offsetForLeaderPartition =>
        new EpochEndOffset()
          .setPartition(offsetForLeaderPartition.partition)
          .setErrorCode(Errors.TOPIC_AUTHORIZATION_FAILED.code)
      }

      new OffsetForLeaderTopicResult()
        .setTopic(offsetForLeaderTopic.topic)
        .setPartitions(partitions.toList.asJava)
    }

    val endOffsetsForAllTopics = new OffsetForLeaderTopicResultCollection(
      (endOffsetsForAuthorizedPartitions ++ endOffsetsForUnauthorizedPartitions).asJava.iterator
    )

    requestHelper.sendResponseMaybeThrottle(request, requestThrottleMs =>
      new OffsetsForLeaderEpochResponse(new OffsetForLeaderEpochResponseData()
        .setThrottleTimeMs(requestThrottleMs)
        .setTopics(endOffsetsForAllTopics)))
  }

  def handleAlterConfigsRequest(request: RequestChannel.Request): Unit = {
    val original = request.body[AlterConfigsRequest]
    val preprocessingResponses = configManager.preprocess(original.data())
    val remaining = ConfigAdminManager.copyWithoutPreprocessed(original.data(), preprocessingResponses)
    def sendResponse(secondPart: Option[ApiMessage]): Unit = {
      secondPart match {
        case Some(result: AlterConfigsResponseData) =>
          requestHelper.sendResponseMaybeThrottle(request, requestThrottleMs =>
            new AlterConfigsResponse(ConfigAdminManager.reassembleLegacyResponse(
              original.data(),
              preprocessingResponses,
              result).setThrottleTimeMs(requestThrottleMs)))
        case _ => handleInvalidVersionsDuringForwarding(request)
      }
    }
    if (remaining.resources().isEmpty) {
      sendResponse(Some(new AlterConfigsResponseData()))
    } else if ((!request.isForwarded) && metadataSupport.canForward()) {
      metadataSupport.forwardingManager.get.forwardRequest(request,
        new AlterConfigsRequest(remaining, request.header.apiVersion()),
        response => sendResponse(response.map(_.data())))
    } else {
      sendResponse(Some(processLegacyAlterConfigsRequest(request, remaining)))
    }
  }

  def processLegacyAlterConfigsRequest(
    originalRequest: RequestChannel.Request,
    data: AlterConfigsRequestData
  ): AlterConfigsResponseData = {
    val zkSupport = metadataSupport.requireZkOrThrow(KafkaApis.shouldAlwaysForward(originalRequest))
    val alterConfigsRequest = new AlterConfigsRequest(data, originalRequest.header.apiVersion())
    val (authorizedResources, unauthorizedResources) = alterConfigsRequest.configs.asScala.toMap.partition { case (resource, _) =>
      resource.`type` match {
        case ConfigResource.Type.BROKER_LOGGER =>
          throw new InvalidRequestException(s"AlterConfigs is deprecated and does not support the resource type ${ConfigResource.Type.BROKER_LOGGER}")
        case ConfigResource.Type.BROKER =>
          authHelper.authorize(originalRequest.context, ALTER_CONFIGS, CLUSTER, CLUSTER_NAME)
        case ConfigResource.Type.TOPIC =>
          authHelper.authorize(originalRequest.context, ALTER_CONFIGS, TOPIC, resource.name)
        case rt => throw new InvalidRequestException(s"Unexpected resource type $rt")
      }
    }
    val authorizedResult = zkSupport.adminManager.alterConfigs(authorizedResources, alterConfigsRequest.validateOnly)
    val unauthorizedResult = unauthorizedResources.keys.map { resource =>
      resource -> configsAuthorizationApiError(resource)
    }
    val response = new AlterConfigsResponseData()
    (authorizedResult ++ unauthorizedResult).foreach { case (resource, error) =>
      response.responses().add(new AlterConfigsResourceResponse()
        .setErrorCode(error.error.code)
        .setErrorMessage(error.message)
        .setResourceName(resource.name)
        .setResourceType(resource.`type`.id))
    }
    response
  }

  def handleAlterPartitionReassignmentsRequest(request: RequestChannel.Request): Unit = {
    val zkSupport = metadataSupport.requireZkOrThrow(KafkaApis.shouldAlwaysForward(request))
    authHelper.authorizeClusterOperation(request, ALTER)
    val alterPartitionReassignmentsRequest = request.body[AlterPartitionReassignmentsRequest]

    def sendResponseCallback(result: Either[Map[TopicPartition, ApiError], ApiError]): Unit = {
      val responseData = result match {
        case Right(topLevelError) =>
          new AlterPartitionReassignmentsResponseData().setErrorMessage(topLevelError.message).setErrorCode(topLevelError.error.code)

        case Left(assignments) =>
          val topicResponses = assignments.groupBy(_._1.topic).map {
            case (topic, reassignmentsByTp) =>
              val partitionResponses = reassignmentsByTp.map {
                case (topicPartition, error) =>
                  new ReassignablePartitionResponse().setPartitionIndex(topicPartition.partition)
                    .setErrorCode(error.error.code).setErrorMessage(error.message)
              }
              new ReassignableTopicResponse().setName(topic).setPartitions(partitionResponses.toList.asJava)
          }
          new AlterPartitionReassignmentsResponseData().setResponses(topicResponses.toList.asJava)
      }

      requestHelper.sendResponseMaybeThrottle(request, requestThrottleMs =>
        new AlterPartitionReassignmentsResponse(responseData.setThrottleTimeMs(requestThrottleMs))
      )
    }

    val reassignments = alterPartitionReassignmentsRequest.data.topics.asScala.flatMap {
      reassignableTopic => reassignableTopic.partitions.asScala.map {
        reassignablePartition =>
          val tp = new TopicPartition(reassignableTopic.name, reassignablePartition.partitionIndex)
          if (reassignablePartition.replicas == null)
            tp -> None // revert call
          else
            tp -> Some(reassignablePartition.replicas.asScala.map(_.toInt))
      }
    }.toMap

    zkSupport.controller.alterPartitionReassignments(reassignments, sendResponseCallback)
  }

  def handleListPartitionReassignmentsRequest(request: RequestChannel.Request): Unit = {
    val zkSupport = metadataSupport.requireZkOrThrow(KafkaApis.shouldAlwaysForward(request))
    authHelper.authorizeClusterOperation(request, DESCRIBE)
    val listPartitionReassignmentsRequest = request.body[ListPartitionReassignmentsRequest]

    def sendResponseCallback(result: Either[Map[TopicPartition, ReplicaAssignment], ApiError]): Unit = {
      val responseData = result match {
        case Right(error) => new ListPartitionReassignmentsResponseData().setErrorMessage(error.message).setErrorCode(error.error.code)

        case Left(assignments) =>
          val topicReassignments = assignments.groupBy(_._1.topic).map {
            case (topic, reassignmentsByTp) =>
              val partitionReassignments = reassignmentsByTp.map {
                case (topicPartition, assignment) =>
                  new ListPartitionReassignmentsResponseData.OngoingPartitionReassignment()
                    .setPartitionIndex(topicPartition.partition)
                    .setAddingReplicas(assignment.addingReplicas.toList.asJava.asInstanceOf[java.util.List[java.lang.Integer]])
                    .setRemovingReplicas(assignment.removingReplicas.toList.asJava.asInstanceOf[java.util.List[java.lang.Integer]])
                    .setReplicas(assignment.replicas.toList.asJava.asInstanceOf[java.util.List[java.lang.Integer]])
              }.toList

              new ListPartitionReassignmentsResponseData.OngoingTopicReassignment().setName(topic)
                .setPartitions(partitionReassignments.asJava)
          }.toList

          new ListPartitionReassignmentsResponseData().setTopics(topicReassignments.asJava)
      }

      requestHelper.sendResponseMaybeThrottle(request, requestThrottleMs =>
        new ListPartitionReassignmentsResponse(responseData.setThrottleTimeMs(requestThrottleMs))
      )
    }

    val partitionsOpt = Option(listPartitionReassignmentsRequest.data.topics).map { topics =>
      topics.iterator().asScala.flatMap { topic =>
        topic.partitionIndexes.iterator().asScala.map { partitionIndex =>
          new TopicPartition(topic.name(), partitionIndex)
        }
      }.toSet
    }

    zkSupport.controller.listPartitionReassignments(partitionsOpt, sendResponseCallback)
  }

  private def configsAuthorizationApiError(resource: ConfigResource): ApiError = {
    val error = resource.`type` match {
      case ConfigResource.Type.BROKER | ConfigResource.Type.BROKER_LOGGER => Errors.CLUSTER_AUTHORIZATION_FAILED
      case ConfigResource.Type.TOPIC => Errors.TOPIC_AUTHORIZATION_FAILED
      case rt => throw new InvalidRequestException(s"Unexpected resource type $rt for resource ${resource.name}")
    }
    new ApiError(error, null)
  }

  def handleIncrementalAlterConfigsRequest(request: RequestChannel.Request): Unit = {
    val original = request.body[IncrementalAlterConfigsRequest]
    val preprocessingResponses = configManager.preprocess(original.data(),
      (rType, rName) => authHelper.authorize(request.context, ALTER_CONFIGS, rType, rName))
    val remaining = ConfigAdminManager.copyWithoutPreprocessed(original.data(), preprocessingResponses)

    def sendResponse(secondPart: Option[ApiMessage]): Unit = {
      secondPart match {
        case Some(result: IncrementalAlterConfigsResponseData) =>
          requestHelper.sendResponseMaybeThrottle(request, requestThrottleMs =>
            new IncrementalAlterConfigsResponse(ConfigAdminManager.reassembleIncrementalResponse(
              original.data(),
              preprocessingResponses,
              result).setThrottleTimeMs(requestThrottleMs)))
        case _ => handleInvalidVersionsDuringForwarding(request)
      }
    }

    if (remaining.resources().isEmpty) {
      sendResponse(Some(new IncrementalAlterConfigsResponseData()))
    } else if ((!request.isForwarded) && metadataSupport.canForward()) {
      metadataSupport.forwardingManager.get.forwardRequest(request,
        new IncrementalAlterConfigsRequest(remaining, request.header.apiVersion()),
        response => sendResponse(response.map(_.data())))
    } else {
      sendResponse(Some(processIncrementalAlterConfigsRequest(request, remaining)))
    }
  }

  def processIncrementalAlterConfigsRequest(
    originalRequest: RequestChannel.Request,
    data: IncrementalAlterConfigsRequestData
  ): IncrementalAlterConfigsResponseData = {
    val zkSupport = metadataSupport.requireZkOrThrow(KafkaApis.shouldAlwaysForward(originalRequest))
    val configs = data.resources.iterator.asScala.map { alterConfigResource =>
      val configResource = new ConfigResource(ConfigResource.Type.forId(alterConfigResource.resourceType),
        alterConfigResource.resourceName)
      configResource -> alterConfigResource.configs.iterator.asScala.map {
        alterConfig => new AlterConfigOp(new ConfigEntry(alterConfig.name, alterConfig.value),
          OpType.forId(alterConfig.configOperation))
      }.toBuffer
    }.toMap

    val (authorizedResources, unauthorizedResources) = configs.partition { case (resource, _) =>
      resource.`type` match {
        case ConfigResource.Type.BROKER | ConfigResource.Type.BROKER_LOGGER =>
          authHelper.authorize(originalRequest.context, ALTER_CONFIGS, CLUSTER, CLUSTER_NAME)
        case ConfigResource.Type.TOPIC =>
          authHelper.authorize(originalRequest.context, ALTER_CONFIGS, TOPIC, resource.name)
        case rt => throw new InvalidRequestException(s"Unexpected resource type $rt")
      }
    }

    val authorizedResult = zkSupport.adminManager.incrementalAlterConfigs(authorizedResources, data.validateOnly)
    val unauthorizedResult = unauthorizedResources.keys.map { resource =>
      resource -> configsAuthorizationApiError(resource)
    }
    new IncrementalAlterConfigsResponse(0, (authorizedResult ++ unauthorizedResult).asJava).data()
  }

  def handleDescribeConfigsRequest(request: RequestChannel.Request): Unit = {
    val describeConfigsRequest = request.body[DescribeConfigsRequest]
    val (authorizedResources, unauthorizedResources) = describeConfigsRequest.data.resources.asScala.partition { resource =>
      ConfigResource.Type.forId(resource.resourceType) match {
        case ConfigResource.Type.BROKER | ConfigResource.Type.BROKER_LOGGER =>
          authHelper.authorize(request.context, DESCRIBE_CONFIGS, CLUSTER, CLUSTER_NAME)
        case ConfigResource.Type.TOPIC =>
          authHelper.authorize(request.context, DESCRIBE_CONFIGS, TOPIC, resource.resourceName)
        case rt => throw new InvalidRequestException(s"Unexpected resource type $rt for resource ${resource.resourceName}")
      }
    }
    val authorizedConfigs = configHelper.describeConfigs(authorizedResources.toList, describeConfigsRequest.data.includeSynonyms, describeConfigsRequest.data.includeDocumentation)
    val unauthorizedConfigs = unauthorizedResources.map { resource =>
      val error = ConfigResource.Type.forId(resource.resourceType) match {
        case ConfigResource.Type.BROKER | ConfigResource.Type.BROKER_LOGGER => Errors.CLUSTER_AUTHORIZATION_FAILED
        case ConfigResource.Type.TOPIC => Errors.TOPIC_AUTHORIZATION_FAILED
        case rt => throw new InvalidRequestException(s"Unexpected resource type $rt for resource ${resource.resourceName}")
      }
      new DescribeConfigsResponseData.DescribeConfigsResult().setErrorCode(error.code)
        .setErrorMessage(error.message)
        .setConfigs(Collections.emptyList[DescribeConfigsResponseData.DescribeConfigsResourceResult])
        .setResourceName(resource.resourceName)
        .setResourceType(resource.resourceType)
    }

    requestHelper.sendResponseMaybeThrottle(request, requestThrottleMs =>
      new DescribeConfigsResponse(new DescribeConfigsResponseData().setThrottleTimeMs(requestThrottleMs)
        .setResults((authorizedConfigs ++ unauthorizedConfigs).asJava)))
  }

  def handleAlterReplicaLogDirsRequest(request: RequestChannel.Request): Unit = {
    val alterReplicaDirsRequest = request.body[AlterReplicaLogDirsRequest]
    if (authHelper.authorize(request.context, ALTER, CLUSTER, CLUSTER_NAME)) {
      val result = replicaManager.alterReplicaLogDirs(alterReplicaDirsRequest.partitionDirs.asScala)
      requestHelper.sendResponseMaybeThrottle(request, requestThrottleMs =>
        new AlterReplicaLogDirsResponse(new AlterReplicaLogDirsResponseData()
          .setResults(result.groupBy(_._1.topic).map {
            case (topic, errors) => new AlterReplicaLogDirsResponseData.AlterReplicaLogDirTopicResult()
              .setTopicName(topic)
              .setPartitions(errors.map {
                case (tp, error) => new AlterReplicaLogDirsResponseData.AlterReplicaLogDirPartitionResult()
                  .setPartitionIndex(tp.partition)
                  .setErrorCode(error.code)
              }.toList.asJava)
          }.toList.asJava)
          .setThrottleTimeMs(requestThrottleMs)))
    } else {
      requestHelper.sendResponseMaybeThrottle(request, requestThrottleMs =>
        alterReplicaDirsRequest.getErrorResponse(requestThrottleMs, Errors.CLUSTER_AUTHORIZATION_FAILED.exception))
    }
  }

  def handleDescribeLogDirsRequest(request: RequestChannel.Request): Unit = {
    val describeLogDirsDirRequest = request.body[DescribeLogDirsRequest]
    val (logDirInfos, error) = {
      if (authHelper.authorize(request.context, DESCRIBE, CLUSTER, CLUSTER_NAME)) {
        val partitions =
          if (describeLogDirsDirRequest.isAllTopicPartitions)
            replicaManager.logManager.allLogs.map(_.topicPartition).toSet
          else
            describeLogDirsDirRequest.data.topics.asScala.flatMap(
              logDirTopic => logDirTopic.partitions.asScala.map(partitionIndex =>
                new TopicPartition(logDirTopic.topic, partitionIndex))).toSet

        (replicaManager.describeLogDirs(partitions), Errors.NONE)
      } else {
        (List.empty[DescribeLogDirsResponseData.DescribeLogDirsResult], Errors.CLUSTER_AUTHORIZATION_FAILED)
      }
    }
    requestHelper.sendResponseMaybeThrottle(request, throttleTimeMs => new DescribeLogDirsResponse(new DescribeLogDirsResponseData()
      .setThrottleTimeMs(throttleTimeMs)
      .setResults(logDirInfos.asJava)
      .setErrorCode(error.code)))
  }

  def handleCreateTokenRequest(request: RequestChannel.Request): Unit = {
    metadataSupport.requireZkOrThrow(KafkaApis.shouldAlwaysForward(request))
    val createTokenRequest = request.body[CreateDelegationTokenRequest]

    // the callback for sending a create token response
    def sendResponseCallback(createResult: CreateTokenResult): Unit = {
      trace(s"Sending create token response for correlation id ${request.header.correlationId} " +
        s"to client ${request.header.clientId}.")
      requestHelper.sendResponseMaybeThrottle(request, requestThrottleMs =>
        CreateDelegationTokenResponse.prepareResponse(request.context.requestVersion, requestThrottleMs, createResult.error, createResult.owner,
          createResult.tokenRequester, createResult.issueTimestamp, createResult.expiryTimestamp, createResult.maxTimestamp, createResult.tokenId,
          ByteBuffer.wrap(createResult.hmac)))
    }

    val ownerPrincipalName = createTokenRequest.data.ownerPrincipalName
    val owner = if (ownerPrincipalName == null || ownerPrincipalName.isEmpty) {
      request.context.principal
    } else {
      new KafkaPrincipal(createTokenRequest.data.ownerPrincipalType, ownerPrincipalName)
    }
    val requester = request.context.principal

    if (!allowTokenRequests(request)) {
      requestHelper.sendResponseMaybeThrottle(request, requestThrottleMs =>
        CreateDelegationTokenResponse.prepareResponse(request.context.requestVersion, requestThrottleMs,
          Errors.DELEGATION_TOKEN_REQUEST_NOT_ALLOWED, owner, requester))
    } else if (!owner.equals(requester) && !authHelper.authorize(request.context, CREATE_TOKENS, USER, owner.toString)) {
      requestHelper.sendResponseMaybeThrottle(request, requestThrottleMs =>
        CreateDelegationTokenResponse.prepareResponse(request.context.requestVersion, requestThrottleMs,
          Errors.DELEGATION_TOKEN_AUTHORIZATION_FAILED, owner, requester))
    } else {
      val renewerList = createTokenRequest.data.renewers.asScala.toList.map(entry =>
        new KafkaPrincipal(entry.principalType, entry.principalName))

      if (renewerList.exists(principal => principal.getPrincipalType != KafkaPrincipal.USER_TYPE)) {
        requestHelper.sendResponseMaybeThrottle(request, requestThrottleMs =>
          CreateDelegationTokenResponse.prepareResponse(request.context.requestVersion, requestThrottleMs,
            Errors.INVALID_PRINCIPAL_TYPE, owner, requester))
      }
      else {
        tokenManager.createToken(
          owner,
          requester,
          renewerList,
          createTokenRequest.data.maxLifetimeMs,
          sendResponseCallback
        )
      }
    }
  }

  def handleRenewTokenRequest(request: RequestChannel.Request): Unit = {
    metadataSupport.requireZkOrThrow(KafkaApis.shouldAlwaysForward(request))
    val renewTokenRequest = request.body[RenewDelegationTokenRequest]

    // the callback for sending a renew token response
    def sendResponseCallback(error: Errors, expiryTimestamp: Long): Unit = {
      trace("Sending renew token response for correlation id %d to client %s."
        .format(request.header.correlationId, request.header.clientId))
      requestHelper.sendResponseMaybeThrottle(request, requestThrottleMs =>
        new RenewDelegationTokenResponse(
             new RenewDelegationTokenResponseData()
               .setThrottleTimeMs(requestThrottleMs)
               .setErrorCode(error.code)
               .setExpiryTimestampMs(expiryTimestamp)))
    }

    if (!allowTokenRequests(request))
      sendResponseCallback(Errors.DELEGATION_TOKEN_REQUEST_NOT_ALLOWED, DelegationTokenManager.ErrorTimestamp)
    else {
      tokenManager.renewToken(
        request.context.principal,
        ByteBuffer.wrap(renewTokenRequest.data.hmac),
        renewTokenRequest.data.renewPeriodMs,
        sendResponseCallback
      )
    }
  }

  def handleExpireTokenRequest(request: RequestChannel.Request): Unit = {
    metadataSupport.requireZkOrThrow(KafkaApis.shouldAlwaysForward(request))
    val expireTokenRequest = request.body[ExpireDelegationTokenRequest]

    // the callback for sending a expire token response
    def sendResponseCallback(error: Errors, expiryTimestamp: Long): Unit = {
      trace("Sending expire token response for correlation id %d to client %s."
        .format(request.header.correlationId, request.header.clientId))
      requestHelper.sendResponseMaybeThrottle(request, requestThrottleMs =>
        new ExpireDelegationTokenResponse(
            new ExpireDelegationTokenResponseData()
              .setThrottleTimeMs(requestThrottleMs)
              .setErrorCode(error.code)
              .setExpiryTimestampMs(expiryTimestamp)))
    }

    if (!allowTokenRequests(request))
      sendResponseCallback(Errors.DELEGATION_TOKEN_REQUEST_NOT_ALLOWED, DelegationTokenManager.ErrorTimestamp)
    else {
      tokenManager.expireToken(
        request.context.principal,
        expireTokenRequest.hmac(),
        expireTokenRequest.expiryTimePeriod(),
        sendResponseCallback
      )
    }
  }

  def handleDescribeTokensRequest(request: RequestChannel.Request): Unit = {
    val describeTokenRequest = request.body[DescribeDelegationTokenRequest]

    // the callback for sending a describe token response
    def sendResponseCallback(error: Errors, tokenDetails: List[DelegationToken]): Unit = {
      requestHelper.sendResponseMaybeThrottle(request, requestThrottleMs =>
        new DescribeDelegationTokenResponse(request.context.requestVersion(), requestThrottleMs, error, tokenDetails.asJava))
      trace("Sending describe token response for correlation id %d to client %s."
        .format(request.header.correlationId, request.header.clientId))
    }

    if (!allowTokenRequests(request))
      sendResponseCallback(Errors.DELEGATION_TOKEN_REQUEST_NOT_ALLOWED, List.empty)
    else if (!config.tokenAuthEnabled)
      sendResponseCallback(Errors.DELEGATION_TOKEN_AUTH_DISABLED, List.empty)
    else {
      val requestPrincipal = request.context.principal

      if (describeTokenRequest.ownersListEmpty()) {
        sendResponseCallback(Errors.NONE, List())
      }
      else {
        val owners = if (describeTokenRequest.data.owners == null)
          None
        else
          Some(describeTokenRequest.data.owners.asScala.map(p => new KafkaPrincipal(p.principalType(), p.principalName)).toList)
        def authorizeToken(tokenId: String) = authHelper.authorize(request.context, DESCRIBE, DELEGATION_TOKEN, tokenId)
        def authorizeRequester(owner: KafkaPrincipal) = authHelper.authorize(request.context, DESCRIBE_TOKENS, USER, owner.toString)
        def eligible(token: TokenInformation) = DelegationTokenManager
          .filterToken(requestPrincipal, owners, token, authorizeToken, authorizeRequester)
        val tokens =  tokenManager.getTokens(eligible)
        sendResponseCallback(Errors.NONE, tokens)
      }
    }
  }

  def allowTokenRequests(request: RequestChannel.Request): Boolean = {
    val protocol = request.context.securityProtocol
    if (request.context.principal.tokenAuthenticated ||
      protocol == SecurityProtocol.PLAINTEXT ||
      // disallow requests from 1-way SSL
      (protocol == SecurityProtocol.SSL && request.context.principal == KafkaPrincipal.ANONYMOUS))
      false
    else
      true
  }

  def handleElectLeaders(request: RequestChannel.Request): Unit = {
    val zkSupport = metadataSupport.requireZkOrThrow(KafkaApis.shouldAlwaysForward(request))
    val electionRequest = request.body[ElectLeadersRequest]

    def sendResponseCallback(
      error: ApiError
    )(
      results: Map[TopicPartition, ApiError]
    ): Unit = {
      requestHelper.sendResponseMaybeThrottle(request, requestThrottleMs => {
        val adjustedResults = if (electionRequest.data.topicPartitions == null) {
          /* When performing elections across all of the partitions we should only return
           * partitions for which there was an election or resulted in an error. In other
           * words, partitions that didn't need election because they ready have the correct
           * leader are not returned to the client.
           */
          results.filter { case (_, error) =>
            error.error != Errors.ELECTION_NOT_NEEDED
          }
        } else results

        val electionResults = new util.ArrayList[ReplicaElectionResult]()
        adjustedResults
          .groupBy { case (tp, _) => tp.topic }
          .forKeyValue { (topic, ps) =>
            val electionResult = new ReplicaElectionResult()

            electionResult.setTopic(topic)
            ps.forKeyValue { (topicPartition, error) =>
              val partitionResult = new PartitionResult()
              partitionResult.setPartitionId(topicPartition.partition)
              partitionResult.setErrorCode(error.error.code)
              partitionResult.setErrorMessage(error.message)
              electionResult.partitionResult.add(partitionResult)
            }

            electionResults.add(electionResult)
          }

        new ElectLeadersResponse(
          requestThrottleMs,
          error.error.code,
          electionResults,
          electionRequest.version
        )
      })
    }

    if (!authHelper.authorize(request.context, ALTER, CLUSTER, CLUSTER_NAME)) {
      val error = new ApiError(Errors.CLUSTER_AUTHORIZATION_FAILED, null)
      val partitionErrors: Map[TopicPartition, ApiError] =
        electionRequest.topicPartitions.iterator.map(partition => partition -> error).toMap

      sendResponseCallback(error)(partitionErrors)
    } else {
      val partitions = if (electionRequest.data.topicPartitions == null) {
        metadataCache.getAllTopics().flatMap(metadataCache.getTopicPartitions)
      } else {
        electionRequest.topicPartitions
      }

      replicaManager.electLeaders(
        zkSupport.controller,
        partitions,
        electionRequest.electionType,
        sendResponseCallback(ApiError.NONE),
        electionRequest.data.timeoutMs
      )
    }
  }

  def handleOffsetDeleteRequest(request: RequestChannel.Request, requestLocal: RequestLocal): Unit = {
    val offsetDeleteRequest = request.body[OffsetDeleteRequest]
    val groupId = offsetDeleteRequest.data.groupId

    if (authHelper.authorize(request.context, DELETE, GROUP, groupId)) {
      val topics = offsetDeleteRequest.data.topics.asScala
      val authorizedTopics = authHelper.filterByAuthorized(request.context, READ, TOPIC, topics)(_.name)

      val topicPartitionErrors = mutable.Map[TopicPartition, Errors]()
      val topicPartitions = mutable.ArrayBuffer[TopicPartition]()

      for (topic <- topics) {
        for (partition <- topic.partitions.asScala) {
          val tp = new TopicPartition(topic.name, partition.partitionIndex)
          if (!authorizedTopics.contains(topic.name))
            topicPartitionErrors(tp) = Errors.TOPIC_AUTHORIZATION_FAILED
          else if (!metadataCache.contains(tp))
            topicPartitionErrors(tp) = Errors.UNKNOWN_TOPIC_OR_PARTITION
          else
            topicPartitions += tp
        }
      }

      val (groupError, authorizedTopicPartitionsErrors) = groupCoordinator.handleDeleteOffsets(
        groupId, topicPartitions, requestLocal)

      topicPartitionErrors ++= authorizedTopicPartitionsErrors

      requestHelper.sendResponseMaybeThrottle(request, requestThrottleMs => {
        if (groupError != Errors.NONE)
          offsetDeleteRequest.getErrorResponse(requestThrottleMs, groupError)
        else {
          val topics = new OffsetDeleteResponseData.OffsetDeleteResponseTopicCollection
          topicPartitionErrors.groupBy(_._1.topic).forKeyValue { (topic, topicPartitions) =>
            val partitions = new OffsetDeleteResponseData.OffsetDeleteResponsePartitionCollection
            topicPartitions.forKeyValue { (topicPartition, error) =>
              partitions.add(
                new OffsetDeleteResponseData.OffsetDeleteResponsePartition()
                  .setPartitionIndex(topicPartition.partition)
                  .setErrorCode(error.code)
              )
            }
            topics.add(new OffsetDeleteResponseData.OffsetDeleteResponseTopic()
              .setName(topic)
              .setPartitions(partitions))
          }

          new OffsetDeleteResponse(new OffsetDeleteResponseData()
            .setTopics(topics)
            .setThrottleTimeMs(requestThrottleMs))
        }
      })
    } else {
      requestHelper.sendResponseMaybeThrottle(request, requestThrottleMs =>
        offsetDeleteRequest.getErrorResponse(requestThrottleMs, Errors.GROUP_AUTHORIZATION_FAILED))
    }
  }

  def handleDescribeClientQuotasRequest(request: RequestChannel.Request): Unit = {
    val describeClientQuotasRequest = request.body[DescribeClientQuotasRequest]

    if (!authHelper.authorize(request.context, DESCRIBE_CONFIGS, CLUSTER, CLUSTER_NAME)) {
      requestHelper.sendResponseMaybeThrottle(request, requestThrottleMs =>
        describeClientQuotasRequest.getErrorResponse(requestThrottleMs, Errors.CLUSTER_AUTHORIZATION_FAILED.exception))
    } else {
      metadataSupport match {
        case ZkSupport(adminManager, controller, zkClient, forwardingManager, metadataCache, _) =>
          val result = adminManager.describeClientQuotas(describeClientQuotasRequest.filter)

          val entriesData = result.iterator.map { case (quotaEntity, quotaValues) =>
            val entityData = quotaEntity.entries.asScala.iterator.map { case (entityType, entityName) =>
              new DescribeClientQuotasResponseData.EntityData()
                .setEntityType(entityType)
                .setEntityName(entityName)
            }.toBuffer

            val valueData = quotaValues.iterator.map { case (key, value) =>
              new DescribeClientQuotasResponseData.ValueData()
                .setKey(key)
                .setValue(value)
            }.toBuffer

            new DescribeClientQuotasResponseData.EntryData()
              .setEntity(entityData.asJava)
              .setValues(valueData.asJava)
          }.toBuffer

          requestHelper.sendResponseMaybeThrottle(request, requestThrottleMs =>
            new DescribeClientQuotasResponse(new DescribeClientQuotasResponseData()
              .setThrottleTimeMs(requestThrottleMs)
              .setEntries(entriesData.asJava)))
        case RaftSupport(_, metadataCache) =>
          val result = metadataCache.describeClientQuotas(describeClientQuotasRequest.data())
          requestHelper.sendResponseMaybeThrottle(request, requestThrottleMs => {
            result.setThrottleTimeMs(requestThrottleMs)
            new DescribeClientQuotasResponse(result)
          })
      }
    }
  }

  def handleAlterClientQuotasRequest(request: RequestChannel.Request): Unit = {
    val zkSupport = metadataSupport.requireZkOrThrow(KafkaApis.shouldAlwaysForward(request))
    val alterClientQuotasRequest = request.body[AlterClientQuotasRequest]

    if (authHelper.authorize(request.context, ALTER_CONFIGS, CLUSTER, CLUSTER_NAME)) {
      val result = zkSupport.adminManager.alterClientQuotas(alterClientQuotasRequest.entries.asScala,
        alterClientQuotasRequest.validateOnly)

      val entriesData = result.iterator.map { case (quotaEntity, apiError) =>
        val entityData = quotaEntity.entries.asScala.iterator.map { case (key, value) =>
          new AlterClientQuotasResponseData.EntityData()
            .setEntityType(key)
            .setEntityName(value)
        }.toBuffer

        new AlterClientQuotasResponseData.EntryData()
          .setErrorCode(apiError.error.code)
          .setErrorMessage(apiError.message)
          .setEntity(entityData.asJava)
      }.toBuffer

      requestHelper.sendResponseMaybeThrottle(request, requestThrottleMs =>
        new AlterClientQuotasResponse(new AlterClientQuotasResponseData()
          .setThrottleTimeMs(requestThrottleMs)
          .setEntries(entriesData.asJava)))
    } else {
      requestHelper.sendResponseMaybeThrottle(request, requestThrottleMs =>
        alterClientQuotasRequest.getErrorResponse(requestThrottleMs, Errors.CLUSTER_AUTHORIZATION_FAILED.exception))
    }
  }

  def handleDescribeUserScramCredentialsRequest(request: RequestChannel.Request): Unit = {
    val zkSupport = metadataSupport.requireZkOrThrow(KafkaApis.notYetSupported(request))
    val describeUserScramCredentialsRequest = request.body[DescribeUserScramCredentialsRequest]

    if (authHelper.authorize(request.context, DESCRIBE, CLUSTER, CLUSTER_NAME)) {
      val result = zkSupport.adminManager.describeUserScramCredentials(
        Option(describeUserScramCredentialsRequest.data.users).map(_.asScala.map(_.name).toList))
      requestHelper.sendResponseMaybeThrottle(request, requestThrottleMs =>
        new DescribeUserScramCredentialsResponse(result.setThrottleTimeMs(requestThrottleMs)))
    } else {
      requestHelper.sendResponseMaybeThrottle(request, requestThrottleMs =>
        describeUserScramCredentialsRequest.getErrorResponse(requestThrottleMs, Errors.CLUSTER_AUTHORIZATION_FAILED.exception))
    }
  }

  def handleAlterUserScramCredentialsRequest(request: RequestChannel.Request): Unit = {
    val zkSupport = metadataSupport.requireZkOrThrow(KafkaApis.shouldAlwaysForward(request))
    val alterUserScramCredentialsRequest = request.body[AlterUserScramCredentialsRequest]

    if (!zkSupport.controller.isActive) {
      requestHelper.sendResponseMaybeThrottle(request, requestThrottleMs =>
        alterUserScramCredentialsRequest.getErrorResponse(requestThrottleMs, Errors.NOT_CONTROLLER.exception))
    } else if (authHelper.authorize(request.context, ALTER, CLUSTER, CLUSTER_NAME)) {
      val result = zkSupport.adminManager.alterUserScramCredentials(
        alterUserScramCredentialsRequest.data.upsertions().asScala, alterUserScramCredentialsRequest.data.deletions().asScala)
      requestHelper.sendResponseMaybeThrottle(request, requestThrottleMs =>
        new AlterUserScramCredentialsResponse(result.setThrottleTimeMs(requestThrottleMs)))
    } else {
      requestHelper.sendResponseMaybeThrottle(request, requestThrottleMs =>
        alterUserScramCredentialsRequest.getErrorResponse(requestThrottleMs, Errors.CLUSTER_AUTHORIZATION_FAILED.exception))
    }
  }

  def handleAlterPartitionRequest(request: RequestChannel.Request): Unit = {
    val zkSupport = metadataSupport.requireZkOrThrow(KafkaApis.shouldNeverReceive(request))
    val alterPartitionRequest = request.body[AlterPartitionRequest]
    authHelper.authorizeClusterOperation(request, CLUSTER_ACTION)

    if (!zkSupport.controller.isActive)
      requestHelper.sendResponseExemptThrottle(request, alterPartitionRequest.getErrorResponse(
        AbstractResponse.DEFAULT_THROTTLE_TIME, Errors.NOT_CONTROLLER.exception))
    else
      zkSupport.controller.alterPartitions(alterPartitionRequest.data, request.context.apiVersion, alterPartitionResp =>
        requestHelper.sendResponseExemptThrottle(request, new AlterPartitionResponse(alterPartitionResp)))
  }

  def handleUpdateFeatures(request: RequestChannel.Request): Unit = {
    val zkSupport = metadataSupport.requireZkOrThrow(KafkaApis.shouldAlwaysForward(request))
    val updateFeaturesRequest = request.body[UpdateFeaturesRequest]

    def sendResponseCallback(errors: Either[ApiError, Map[String, ApiError]]): Unit = {
      def createResponse(throttleTimeMs: Int): UpdateFeaturesResponse = {
        errors match {
          case Left(topLevelError) =>
            UpdateFeaturesResponse.createWithErrors(
              topLevelError,
              Collections.emptyMap(),
              throttleTimeMs)
          case Right(featureUpdateErrors) =>
            UpdateFeaturesResponse.createWithErrors(
              ApiError.NONE,
              featureUpdateErrors.asJava,
              throttleTimeMs)
        }
      }
      requestHelper.sendResponseMaybeThrottle(request, requestThrottleMs => createResponse(requestThrottleMs))
    }

    if (!authHelper.authorize(request.context, ALTER, CLUSTER, CLUSTER_NAME)) {
      sendResponseCallback(Left(new ApiError(Errors.CLUSTER_AUTHORIZATION_FAILED)))
    } else if (!zkSupport.controller.isActive) {
      sendResponseCallback(Left(new ApiError(Errors.NOT_CONTROLLER)))
    } else if (!config.isFeatureVersioningSupported) {
      sendResponseCallback(Left(new ApiError(Errors.INVALID_REQUEST, "Feature versioning system is disabled.")))
    } else {
      zkSupport.controller.updateFeatures(updateFeaturesRequest, sendResponseCallback)
    }
  }

  def handleDescribeCluster(request: RequestChannel.Request): Unit = {
    val describeClusterRequest = request.body[DescribeClusterRequest]

    var clusterAuthorizedOperations = Int.MinValue // Default value in the schema
    // get cluster authorized operations
    if (describeClusterRequest.data.includeClusterAuthorizedOperations) {
      if (authHelper.authorize(request.context, DESCRIBE, CLUSTER, CLUSTER_NAME))
        clusterAuthorizedOperations = authHelper.authorizedOperations(request, Resource.CLUSTER)
      else
        clusterAuthorizedOperations = 0
    }

    val brokers = metadataCache.getAliveBrokerNodes(request.context.listenerName)
    val controllerId = {
      metadataCache.getControllerId.flatMap {
        case ZkCachedControllerId(id) => Some(id)
        case KRaftCachedControllerId(_) => metadataCache.getRandomAliveBrokerId
      }
    }

    requestHelper.sendResponseMaybeThrottle(request, requestThrottleMs => {
      val data = new DescribeClusterResponseData()
        .setThrottleTimeMs(requestThrottleMs)
        .setClusterId(clusterId)
        .setControllerId(controllerId.getOrElse(MetadataResponse.NO_CONTROLLER_ID))
        .setClusterAuthorizedOperations(clusterAuthorizedOperations)


      brokers.foreach { broker =>
        data.brokers.add(new DescribeClusterResponseData.DescribeClusterBroker()
          .setBrokerId(broker.id)
          .setHost(broker.host)
          .setPort(broker.port)
          .setRack(broker.rack))
      }

      new DescribeClusterResponse(data)
    })
  }

  def handleEnvelope(request: RequestChannel.Request, requestLocal: RequestLocal): Unit = {
    val zkSupport = metadataSupport.requireZkOrThrow(KafkaApis.shouldNeverReceive(request))

    // If forwarding is not yet enabled or this request has been received on an invalid endpoint,
    // then we treat the request as unparsable and close the connection.
    if (!isForwardingEnabled(request)) {
      info(s"Closing connection ${request.context.connectionId} because it sent an `Envelope` " +
        "request even though forwarding has not been enabled")
      requestChannel.closeConnection(request, Collections.emptyMap())
      return
    } else if (!request.context.fromPrivilegedListener) {
      info(s"Closing connection ${request.context.connectionId} from listener ${request.context.listenerName} " +
        s"because it sent an `Envelope` request, which is only accepted on the inter-broker listener " +
        s"${config.interBrokerListenerName}.")
      requestChannel.closeConnection(request, Collections.emptyMap())
      return
    } else if (!authHelper.authorize(request.context, CLUSTER_ACTION, CLUSTER, CLUSTER_NAME)) {
      requestHelper.sendErrorResponseMaybeThrottle(request, new ClusterAuthorizationException(
        s"Principal ${request.context.principal} does not have required CLUSTER_ACTION for envelope"))
      return
    } else if (!zkSupport.controller.isActive) {
      requestHelper.sendErrorResponseMaybeThrottle(request, new NotControllerException(
        s"Broker $brokerId is not the active controller"))
      return
    }

    EnvelopeUtils.handleEnvelopeRequest(request, requestChannel.metrics, handle(_, requestLocal))
  }

  def handleDescribeProducersRequest(request: RequestChannel.Request): Unit = {
    val describeProducersRequest = request.body[DescribeProducersRequest]

    def partitionError(
      topicPartition: TopicPartition,
      apiError: ApiError
    ): DescribeProducersResponseData.PartitionResponse = {
      new DescribeProducersResponseData.PartitionResponse()
        .setPartitionIndex(topicPartition.partition)
        .setErrorCode(apiError.error.code)
        .setErrorMessage(apiError.message)
    }

    val response = new DescribeProducersResponseData()
    describeProducersRequest.data.topics.forEach { topicRequest =>
      val topicResponse = new DescribeProducersResponseData.TopicResponse()
        .setName(topicRequest.name)

      val invalidTopicError = checkValidTopic(topicRequest.name)

      val topicError = invalidTopicError.orElse {
        if (!authHelper.authorize(request.context, READ, TOPIC, topicRequest.name)) {
          Some(new ApiError(Errors.TOPIC_AUTHORIZATION_FAILED))
        } else if (!metadataCache.contains(topicRequest.name))
          Some(new ApiError(Errors.UNKNOWN_TOPIC_OR_PARTITION))
        else {
          None
        }
      }

      topicRequest.partitionIndexes.forEach { partitionId =>
        val topicPartition = new TopicPartition(topicRequest.name, partitionId)
        val partitionResponse = topicError match {
          case Some(error) => partitionError(topicPartition, error)
          case None => replicaManager.activeProducerState(topicPartition)
        }
        topicResponse.partitions.add(partitionResponse)
      }

      response.topics.add(topicResponse)
    }

    requestHelper.sendResponseMaybeThrottle(request, requestThrottleMs =>
      new DescribeProducersResponse(response.setThrottleTimeMs(requestThrottleMs)))
  }

  private def checkValidTopic(topic: String): Option[ApiError] = {
    try {
      Topic.validate(topic)
      None
    } catch {
      case e: Throwable => Some(ApiError.fromThrowable(e))
    }
  }

  def handleDescribeTransactionsRequest(request: RequestChannel.Request): Unit = {
    val describeTransactionsRequest = request.body[DescribeTransactionsRequest]
    val response = new DescribeTransactionsResponseData()

    describeTransactionsRequest.data.transactionalIds.forEach { transactionalId =>
      val transactionState = if (!authHelper.authorize(request.context, DESCRIBE, TRANSACTIONAL_ID, transactionalId)) {
        new DescribeTransactionsResponseData.TransactionState()
          .setTransactionalId(transactionalId)
          .setErrorCode(Errors.TRANSACTIONAL_ID_AUTHORIZATION_FAILED.code)
      } else {
        txnCoordinator.handleDescribeTransactions(transactionalId)
      }

      // Include only partitions which the principal is authorized to describe
      val topicIter = transactionState.topics.iterator()
      while (topicIter.hasNext) {
        val topic = topicIter.next().topic
        if (!authHelper.authorize(request.context, DESCRIBE, TOPIC, topic)) {
          topicIter.remove()
        }
      }
      response.transactionStates.add(transactionState)
    }

    requestHelper.sendResponseMaybeThrottle(request, requestThrottleMs =>
      new DescribeTransactionsResponse(response.setThrottleTimeMs(requestThrottleMs)))
  }

  def handleListTransactionsRequest(request: RequestChannel.Request): Unit = {
    val listTransactionsRequest = request.body[ListTransactionsRequest]
    val filteredProducerIds = listTransactionsRequest.data.producerIdFilters.asScala.map(Long.unbox).toSet
    val filteredStates = listTransactionsRequest.data.stateFilters.asScala.toSet
    val response = txnCoordinator.handleListTransactions(filteredProducerIds, filteredStates)

    // The response should contain only transactionalIds that the principal
    // has `Describe` permission to access.
    val transactionStateIter = response.transactionStates.iterator()
    while (transactionStateIter.hasNext) {
      val transactionState = transactionStateIter.next()
      if (!authHelper.authorize(request.context, DESCRIBE, TRANSACTIONAL_ID, transactionState.transactionalId)) {
        transactionStateIter.remove()
      }
    }

    requestHelper.sendResponseMaybeThrottle(request, requestThrottleMs =>
      new ListTransactionsResponse(response.setThrottleTimeMs(requestThrottleMs)))
  }

  def handleAllocateProducerIdsRequest(request: RequestChannel.Request): Unit = {
    val zkSupport = metadataSupport.requireZkOrThrow(KafkaApis.shouldNeverReceive(request))
    authHelper.authorizeClusterOperation(request, CLUSTER_ACTION)

    val allocateProducerIdsRequest = request.body[AllocateProducerIdsRequest]

    if (!zkSupport.controller.isActive)
      requestHelper.sendResponseMaybeThrottle(request, throttleTimeMs =>
        allocateProducerIdsRequest.getErrorResponse(throttleTimeMs, Errors.NOT_CONTROLLER.exception))
    else
      zkSupport.controller.allocateProducerIds(allocateProducerIdsRequest.data, producerIdsResponse =>
        requestHelper.sendResponseMaybeThrottle(request, throttleTimeMs =>
          new AllocateProducerIdsResponse(producerIdsResponse.setThrottleTimeMs(throttleTimeMs)))
      )
  }

  private def updateRecordConversionStats(request: RequestChannel.Request,
                                          tp: TopicPartition,
                                          conversionStats: RecordConversionStats): Unit = {
    val conversionCount = conversionStats.numRecordsConverted
    if (conversionCount > 0) {
      request.header.apiKey match {
        case ApiKeys.PRODUCE =>
          brokerTopicStats.topicStats(tp.topic).produceMessageConversionsRate.mark(conversionCount)
          brokerTopicStats.allTopicsStats.produceMessageConversionsRate.mark(conversionCount)
        case ApiKeys.FETCH =>
          brokerTopicStats.topicStats(tp.topic).fetchMessageConversionsRate.mark(conversionCount)
          brokerTopicStats.allTopicsStats.fetchMessageConversionsRate.mark(conversionCount)
        case _ =>
          throw new IllegalStateException("Message conversion info is recorded only for Produce/Fetch requests")
      }
      request.messageConversionsTimeNanos = conversionStats.conversionTimeNanos
    }
    request.temporaryMemoryBytes = conversionStats.temporaryMemoryBytes
  }
}

object KafkaApis {
  // Traffic from both in-sync and out of sync replicas are accounted for in replication quota to ensure total replication
  // traffic doesn't exceed quota.
  // TODO: remove resolvedResponseData method when sizeOf can take a data object.
  private[server] def sizeOfThrottledPartitions(versionId: Short,
                                                unconvertedResponse: FetchResponse,
                                                quota: ReplicationQuotaManager): Int = {
    val responseData = new util.LinkedHashMap[TopicIdPartition, FetchResponseData.PartitionData]
    unconvertedResponse.data.responses().forEach(topicResponse =>
      topicResponse.partitions().forEach(partition =>
        responseData.put(new TopicIdPartition(topicResponse.topicId, new TopicPartition(topicResponse.topic(), partition.partitionIndex)), partition)))
    FetchResponse.sizeOf(versionId, responseData.entrySet
      .iterator.asScala.filter(element => element.getKey.topicPartition.topic != null && quota.isThrottled(element.getKey.topicPartition)).asJava)
  }

  // visible for testing
  private[server] def shouldNeverReceive(request: RequestChannel.Request): Exception = {
    new UnsupportedVersionException(s"Should never receive when using a Raft-based metadata quorum: ${request.header.apiKey()}")
  }

  // visible for testing
  private[server] def shouldAlwaysForward(request: RequestChannel.Request): Exception = {
    new UnsupportedVersionException(s"Should always be forwarded to the Active Controller when using a Raft-based metadata quorum: ${request.header.apiKey}")
  }

  private def unsupported(text: String): Exception = {
    new UnsupportedVersionException(s"Unsupported when using a Raft-based metadata quorum: $text")
  }

  private def notYetSupported(request: RequestChannel.Request): Exception = {
    notYetSupported(request.header.apiKey().toString)
  }

  private def notYetSupported(text: String): Exception = {
    new UnsupportedVersionException(s"Not yet supported when using a Raft-based metadata quorum: $text")
  }
}<|MERGE_RESOLUTION|>--- conflicted
+++ resolved
@@ -187,13 +187,8 @@
         case ApiKeys.STOP_REPLICA => handleStopReplicaRequest(request)
         case ApiKeys.UPDATE_METADATA => handleUpdateMetadataRequest(request, requestLocal)
         case ApiKeys.CONTROLLED_SHUTDOWN => handleControlledShutdownRequest(request)
-<<<<<<< HEAD
         case ApiKeys.OFFSET_COMMIT => handleOffsetCommitRequest(request, requestLocal).exceptionally(handleError)
-        case ApiKeys.OFFSET_FETCH => handleOffsetFetchRequest(request)
-=======
-        case ApiKeys.OFFSET_COMMIT => handleOffsetCommitRequest(request, requestLocal)
         case ApiKeys.OFFSET_FETCH => handleOffsetFetchRequest(request).exceptionally(handleError)
->>>>>>> 78d4458b
         case ApiKeys.FIND_COORDINATOR => handleFindCoordinatorRequest(request)
         case ApiKeys.JOIN_GROUP => handleJoinGroupRequest(request, requestLocal).exceptionally(handleError)
         case ApiKeys.HEARTBEAT => handleHeartbeatRequest(request).exceptionally(handleError)
