/**
 * Licensed to the Apache Software Foundation (ASF) under one or more
 * contributor license agreements.  See the NOTICE file distributed with
 * this work for additional information regarding copyright ownership.
 * The ASF licenses this file to You under the Apache License, Version 2.0
 * (the "License"); you may not use this file except in compliance with
 * the License.  You may obtain a copy of the License at
 *
 *    http://www.apache.org/licenses/LICENSE-2.0
 *
 * Unless required by applicable law or agreed to in writing, software
 * distributed under the License is distributed on an "AS IS" BASIS,
 * WITHOUT WARRANTIES OR CONDITIONS OF ANY KIND, either express or implied.
 * See the License for the specific language governing permissions and
 * limitations under the License.
 */

package kafka.server

import kafka.api.ElectLeadersRequestOps
import kafka.controller.ReplicaAssignment
import kafka.coordinator.transaction.{InitProducerIdResult, TransactionCoordinator}
import kafka.network.RequestChannel
import kafka.server.QuotaFactory.{QuotaManagers, UnboundedQuota}
import kafka.server.metadata.ConfigRepository
import kafka.utils.Implicits._
import kafka.utils.{CoreUtils, Logging}
import org.apache.kafka.admin.AdminUtils
import org.apache.kafka.clients.admin.AlterConfigOp.OpType
import org.apache.kafka.clients.admin.{AlterConfigOp, ConfigEntry, EndpointType}
import org.apache.kafka.common.acl.AclOperation._
import org.apache.kafka.common.acl.AclOperation
import org.apache.kafka.common.config.ConfigResource
import org.apache.kafka.common.errors._
import org.apache.kafka.common.internals.Topic.{GROUP_METADATA_TOPIC_NAME, TRANSACTION_STATE_TOPIC_NAME, isInternal}
import org.apache.kafka.common.internals.{FatalExitError, Topic}
import org.apache.kafka.common.message.AddPartitionsToTxnResponseData.AddPartitionsToTxnResult
import org.apache.kafka.common.message.AddPartitionsToTxnResponseData.AddPartitionsToTxnResultCollection
import org.apache.kafka.common.message.AlterConfigsResponseData.AlterConfigsResourceResponse
import org.apache.kafka.common.message.AlterPartitionReassignmentsResponseData.{ReassignablePartitionResponse, ReassignableTopicResponse}
import org.apache.kafka.common.message.CreatePartitionsResponseData.CreatePartitionsTopicResult
import org.apache.kafka.common.message.CreateTopicsRequestData.CreatableTopic
import org.apache.kafka.common.message.CreateTopicsResponseData.{CreatableTopicResult, CreatableTopicResultCollection}
import org.apache.kafka.common.message.DeleteRecordsResponseData.{DeleteRecordsPartitionResult, DeleteRecordsTopicResult}
import org.apache.kafka.common.message.DeleteTopicsResponseData.{DeletableTopicResult, DeletableTopicResultCollection}
import org.apache.kafka.common.message.ElectLeadersResponseData.{PartitionResult, ReplicaElectionResult}
import org.apache.kafka.common.message.ListOffsetsRequestData.ListOffsetsPartition
import org.apache.kafka.common.message.ListOffsetsResponseData.{ListOffsetsPartitionResponse, ListOffsetsTopicResponse}
import org.apache.kafka.common.message.MetadataResponseData.{MetadataResponsePartition, MetadataResponseTopic}
import org.apache.kafka.common.message.OffsetForLeaderEpochRequestData.OffsetForLeaderTopic
import org.apache.kafka.common.message.OffsetForLeaderEpochResponseData.{EpochEndOffset, OffsetForLeaderTopicResult, OffsetForLeaderTopicResultCollection}
import org.apache.kafka.common.message._
import org.apache.kafka.common.metrics.Metrics
import org.apache.kafka.common.network.{ListenerName, NetworkSend, Send}
import org.apache.kafka.common.protocol.{ApiKeys, ApiMessage, Errors}
import org.apache.kafka.common.record._
import org.apache.kafka.common.replica.ClientMetadata
import org.apache.kafka.common.replica.ClientMetadata.DefaultClientMetadata
import org.apache.kafka.common.requests.FindCoordinatorRequest.CoordinatorType
import org.apache.kafka.common.requests.ProduceResponse.PartitionResponse
import org.apache.kafka.common.requests._
import org.apache.kafka.common.resource.Resource.CLUSTER_NAME
import org.apache.kafka.common.resource.ResourceType._
import org.apache.kafka.common.resource.{Resource, ResourceType}
import org.apache.kafka.common.security.auth.{KafkaPrincipal, SecurityProtocol}
import org.apache.kafka.common.security.token.delegation.{DelegationToken, TokenInformation}
import org.apache.kafka.common.utils.{ProducerIdAndEpoch, Time}
import org.apache.kafka.common.{Node, TopicIdPartition, TopicPartition, Uuid}
import org.apache.kafka.coordinator.group.GroupCoordinator
import org.apache.kafka.server.ClientMetricsManager
import org.apache.kafka.server.authorizer._
import org.apache.kafka.server.common.MetadataVersion
import org.apache.kafka.server.common.MetadataVersion.{IBP_0_11_0_IV0, IBP_2_3_IV0}
import org.apache.kafka.server.record.BrokerCompressionType
import org.apache.kafka.storage.internals.log.{AppendOrigin, FetchIsolation, FetchParams, FetchPartitionData}

import java.lang.{Long => JLong}
import java.nio.ByteBuffer
import java.util
import java.util.concurrent.{CompletableFuture, ConcurrentHashMap}
import java.util.concurrent.atomic.AtomicInteger
import java.util.{Collections, Optional, OptionalInt}
import scala.annotation.nowarn
import scala.collection.mutable.ArrayBuffer
import scala.collection.{Map, Seq, Set, mutable}
import scala.jdk.CollectionConverters._
import scala.util.{Failure, Success, Try}

/**
 * Logic to handle the various Kafka requests
 */
class KafkaApis(val requestChannel: RequestChannel,
                val metadataSupport: MetadataSupport,
                val replicaManager: ReplicaManager,
                val groupCoordinator: GroupCoordinator,
                val txnCoordinator: TransactionCoordinator,
                val autoTopicCreationManager: AutoTopicCreationManager,
                val brokerId: Int,
                val config: KafkaConfig,
                val configRepository: ConfigRepository,
                val metadataCache: MetadataCache,
                val metrics: Metrics,
                val authorizer: Option[Authorizer],
                val quotas: QuotaManagers,
                val fetchManager: FetchManager,
                brokerTopicStats: BrokerTopicStats,
                val clusterId: String,
                time: Time,
                val tokenManager: DelegationTokenManager,
                val apiVersionManager: ApiVersionManager,
                val clientMetricsManager: Option[ClientMetricsManager]
) extends ApiRequestHandler with Logging {

  type FetchResponseStats = Map[TopicPartition, RecordValidationStats]
  this.logIdent = "[KafkaApi-%d] ".format(brokerId)
  val configHelper = new ConfigHelper(metadataCache, config, configRepository)
  val authHelper = new AuthHelper(authorizer)
  val requestHelper = new RequestHandlerHelper(requestChannel, quotas, time)
  val aclApis = new AclApis(authHelper, authorizer, requestHelper, "broker", config)
  val configManager = new ConfigAdminManager(brokerId, config, configRepository)

  def close(): Unit = {
    aclApis.close()
    info("Shutdown complete.")
  }

  private def isForwardingEnabled(request: RequestChannel.Request): Boolean = {
    metadataSupport.forwardingManager.isDefined && request.context.principalSerde.isPresent
  }

  private def maybeForwardToController(
    request: RequestChannel.Request,
    handler: RequestChannel.Request => Unit
  ): Unit = {
    def responseCallback(responseOpt: Option[AbstractResponse]): Unit = {
      responseOpt match {
        case Some(response) => requestHelper.sendForwardedResponse(request, response)
        case None => handleInvalidVersionsDuringForwarding(request)
      }
    }
    metadataSupport.maybeForward(request, handler, responseCallback)
  }

  private def handleInvalidVersionsDuringForwarding(request: RequestChannel.Request): Unit = {
    info(s"The client connection will be closed due to controller responded " +
      s"unsupported version exception during $request forwarding. " +
      s"This could happen when the controller changed after the connection was established.")
    requestChannel.closeConnection(request, Collections.emptyMap())
  }

  private def forwardToControllerOrFail(
    request: RequestChannel.Request
  ): Unit = {
    def errorHandler(request: RequestChannel.Request): Unit = {
      throw new IllegalStateException(s"Unable to forward $request to the controller")
    }

    maybeForwardToController(request, errorHandler)
  }

  /**
   * Top-level method that handles all requests and multiplexes to the right api
   */
  override def handle(request: RequestChannel.Request, requestLocal: RequestLocal): Unit = {
    def handleError(e: Throwable): Unit = {
      error(s"Unexpected error handling request ${request.requestDesc(true)} " +
        s"with context ${request.context}", e)
      requestHelper.handleError(request, e)
    }

    try {
      trace(s"Handling request:${request.requestDesc(true)} from connection ${request.context.connectionId};" +
        s"securityProtocol:${request.context.securityProtocol},principal:${request.context.principal}")

      if (!apiVersionManager.isApiEnabled(request.header.apiKey, request.header.apiVersion)) {
        // The socket server will reject APIs which are not exposed in this scope and close the connection
        // before handing them to the request handler, so this path should not be exercised in practice
        throw new IllegalStateException(s"API ${request.header.apiKey} with version ${request.header.apiVersion} is not enabled")
      }

      request.header.apiKey match {
        case ApiKeys.PRODUCE => handleProduceRequest(request, requestLocal)
        case ApiKeys.FETCH => handleFetchRequest(request)
        case ApiKeys.LIST_OFFSETS => handleListOffsetRequest(request)
        case ApiKeys.METADATA => handleTopicMetadataRequest(request)
        case ApiKeys.LEADER_AND_ISR => handleLeaderAndIsrRequest(request)
        case ApiKeys.STOP_REPLICA => handleStopReplicaRequest(request)
        case ApiKeys.UPDATE_METADATA => handleUpdateMetadataRequest(request, requestLocal)
        case ApiKeys.CONTROLLED_SHUTDOWN => handleControlledShutdownRequest(request)
        case ApiKeys.OFFSET_COMMIT => handleOffsetCommitRequest(request, requestLocal).exceptionally(handleError)
        case ApiKeys.OFFSET_FETCH => handleOffsetFetchRequest(request).exceptionally(handleError)
        case ApiKeys.FIND_COORDINATOR => handleFindCoordinatorRequest(request)
        case ApiKeys.JOIN_GROUP => handleJoinGroupRequest(request, requestLocal).exceptionally(handleError)
        case ApiKeys.HEARTBEAT => handleHeartbeatRequest(request).exceptionally(handleError)
        case ApiKeys.LEAVE_GROUP => handleLeaveGroupRequest(request).exceptionally(handleError)
        case ApiKeys.SYNC_GROUP => handleSyncGroupRequest(request, requestLocal).exceptionally(handleError)
        case ApiKeys.DESCRIBE_GROUPS => handleDescribeGroupsRequest(request).exceptionally(handleError)
        case ApiKeys.LIST_GROUPS => handleListGroupsRequest(request).exceptionally(handleError)
        case ApiKeys.SASL_HANDSHAKE => handleSaslHandshakeRequest(request)
        case ApiKeys.API_VERSIONS => handleApiVersionsRequest(request)
        case ApiKeys.CREATE_TOPICS => maybeForwardToController(request, handleCreateTopicsRequest)
        case ApiKeys.DELETE_TOPICS => maybeForwardToController(request, handleDeleteTopicsRequest)
        case ApiKeys.DELETE_RECORDS => handleDeleteRecordsRequest(request)
        case ApiKeys.INIT_PRODUCER_ID => handleInitProducerIdRequest(request, requestLocal)
        case ApiKeys.OFFSET_FOR_LEADER_EPOCH => handleOffsetForLeaderEpochRequest(request)
        case ApiKeys.ADD_PARTITIONS_TO_TXN => handleAddPartitionsToTxnRequest(request, requestLocal)
        case ApiKeys.ADD_OFFSETS_TO_TXN => handleAddOffsetsToTxnRequest(request, requestLocal)
        case ApiKeys.END_TXN => handleEndTxnRequest(request, requestLocal)
        case ApiKeys.WRITE_TXN_MARKERS => handleWriteTxnMarkersRequest(request, requestLocal)
        case ApiKeys.TXN_OFFSET_COMMIT => handleTxnOffsetCommitRequest(request, requestLocal).exceptionally(handleError)
        case ApiKeys.DESCRIBE_ACLS => handleDescribeAcls(request)
        case ApiKeys.CREATE_ACLS => maybeForwardToController(request, handleCreateAcls)
        case ApiKeys.DELETE_ACLS => maybeForwardToController(request, handleDeleteAcls)
        case ApiKeys.ALTER_CONFIGS => handleAlterConfigsRequest(request)
        case ApiKeys.DESCRIBE_CONFIGS => handleDescribeConfigsRequest(request)
        case ApiKeys.ALTER_REPLICA_LOG_DIRS => handleAlterReplicaLogDirsRequest(request)
        case ApiKeys.DESCRIBE_LOG_DIRS => handleDescribeLogDirsRequest(request)
        case ApiKeys.SASL_AUTHENTICATE => handleSaslAuthenticateRequest(request)
        case ApiKeys.CREATE_PARTITIONS => maybeForwardToController(request, handleCreatePartitionsRequest)
        // Create, renew and expire DelegationTokens must first validate that the connection
        // itself is not authenticated with a delegation token before maybeForwardToController.
        case ApiKeys.CREATE_DELEGATION_TOKEN => handleCreateTokenRequest(request)
        case ApiKeys.RENEW_DELEGATION_TOKEN => handleRenewTokenRequest(request)
        case ApiKeys.EXPIRE_DELEGATION_TOKEN => handleExpireTokenRequest(request)
        case ApiKeys.DESCRIBE_DELEGATION_TOKEN => handleDescribeTokensRequest(request)
        case ApiKeys.DELETE_GROUPS => handleDeleteGroupsRequest(request, requestLocal).exceptionally(handleError)
        case ApiKeys.ELECT_LEADERS => maybeForwardToController(request, handleElectLeaders)
        case ApiKeys.INCREMENTAL_ALTER_CONFIGS => handleIncrementalAlterConfigsRequest(request)
        case ApiKeys.ALTER_PARTITION_REASSIGNMENTS => maybeForwardToController(request, handleAlterPartitionReassignmentsRequest)
        case ApiKeys.LIST_PARTITION_REASSIGNMENTS => maybeForwardToController(request, handleListPartitionReassignmentsRequest)
        case ApiKeys.OFFSET_DELETE => handleOffsetDeleteRequest(request, requestLocal).exceptionally(handleError)
        case ApiKeys.DESCRIBE_CLIENT_QUOTAS => handleDescribeClientQuotasRequest(request)
        case ApiKeys.ALTER_CLIENT_QUOTAS => maybeForwardToController(request, handleAlterClientQuotasRequest)
        case ApiKeys.DESCRIBE_USER_SCRAM_CREDENTIALS => handleDescribeUserScramCredentialsRequest(request)
        case ApiKeys.ALTER_USER_SCRAM_CREDENTIALS => maybeForwardToController(request, handleAlterUserScramCredentialsRequest)
        case ApiKeys.ALTER_PARTITION => handleAlterPartitionRequest(request)
        case ApiKeys.UPDATE_FEATURES => maybeForwardToController(request, handleUpdateFeatures)
        case ApiKeys.ENVELOPE => handleEnvelope(request, requestLocal)
        case ApiKeys.DESCRIBE_CLUSTER => handleDescribeCluster(request)
        case ApiKeys.DESCRIBE_PRODUCERS => handleDescribeProducersRequest(request)
        case ApiKeys.UNREGISTER_BROKER => forwardToControllerOrFail(request)
        case ApiKeys.DESCRIBE_TRANSACTIONS => handleDescribeTransactionsRequest(request)
        case ApiKeys.LIST_TRANSACTIONS => handleListTransactionsRequest(request)
        case ApiKeys.ALLOCATE_PRODUCER_IDS => handleAllocateProducerIdsRequest(request)
        case ApiKeys.DESCRIBE_QUORUM => forwardToControllerOrFail(request)
        case ApiKeys.CONSUMER_GROUP_HEARTBEAT => handleConsumerGroupHeartbeat(request).exceptionally(handleError)
        case ApiKeys.CONSUMER_GROUP_DESCRIBE => handleConsumerGroupDescribe(request).exceptionally(handleError)
        case ApiKeys.GET_TELEMETRY_SUBSCRIPTIONS => handleGetTelemetrySubscriptionsRequest(request)
        case ApiKeys.PUSH_TELEMETRY => handlePushTelemetryRequest(request)
        case _ => throw new IllegalStateException(s"No handler for request api key ${request.header.apiKey}")
      }
    } catch {
      case e: FatalExitError => throw e
      case e: Throwable => handleError(e)
    } finally {
      // try to complete delayed action. In order to avoid conflicting locking, the actions to complete delayed requests
      // are kept in a queue. We add the logic to check the ReplicaManager queue at the end of KafkaApis.handle() and the
      // expiration thread for certain delayed operations (e.g. DelayedJoin)
      // Delayed fetches are also completed by ReplicaFetcherThread.
      replicaManager.tryCompleteActions()
      // The local completion time may be set while processing the request. Only record it if it's unset.
      if (request.apiLocalCompleteTimeNanos < 0)
        request.apiLocalCompleteTimeNanos = time.nanoseconds
    }
  }

  override def tryCompleteActions(): Unit = {
    replicaManager.tryCompleteActions()
  }

  def handleLeaderAndIsrRequest(request: RequestChannel.Request): Unit = {
    val zkSupport = metadataSupport.requireZkOrThrow(KafkaApis.shouldNeverReceive(request))
    // ensureTopicExists is only for client facing requests
    // We can't have the ensureTopicExists check here since the controller sends it as an advisory to all brokers so they
    // stop serving data to clients for the topic being deleted
    val correlationId = request.header.correlationId
    val leaderAndIsrRequest = request.body[LeaderAndIsrRequest]

    authHelper.authorizeClusterOperation(request, CLUSTER_ACTION)
    if (zkSupport.isBrokerEpochStale(leaderAndIsrRequest.brokerEpoch, leaderAndIsrRequest.isKRaftController)) {
      // When the broker restarts very quickly, it is possible for this broker to receive request intended
      // for its previous generation so the broker should skip the stale request.
      info(s"Received LeaderAndIsr request with broker epoch ${leaderAndIsrRequest.brokerEpoch} " +
        s"smaller than the current broker epoch ${zkSupport.controller.brokerEpoch} from " +
        s"controller ${leaderAndIsrRequest.controllerId} with epoch ${leaderAndIsrRequest.controllerEpoch}.")
      requestHelper.sendResponseExemptThrottle(request, leaderAndIsrRequest.getErrorResponse(0, Errors.STALE_BROKER_EPOCH.exception))
    } else {
      val response = replicaManager.becomeLeaderOrFollower(correlationId, leaderAndIsrRequest,
        RequestHandlerHelper.onLeadershipChange(groupCoordinator, txnCoordinator, _, _))
      requestHelper.sendResponseExemptThrottle(request, response)
    }
  }

  def handleStopReplicaRequest(request: RequestChannel.Request): Unit = {
    val zkSupport = metadataSupport.requireZkOrThrow(KafkaApis.shouldNeverReceive(request))
    // ensureTopicExists is only for client facing requests
    // We can't have the ensureTopicExists check here since the controller sends it as an advisory to all brokers so they
    // stop serving data to clients for the topic being deleted
    val stopReplicaRequest = request.body[StopReplicaRequest]
    authHelper.authorizeClusterOperation(request, CLUSTER_ACTION)
    if (zkSupport.isBrokerEpochStale(stopReplicaRequest.brokerEpoch, stopReplicaRequest.isKRaftController)) {
      // When the broker restarts very quickly, it is possible for this broker to receive request intended
      // for its previous generation so the broker should skip the stale request.
      info(s"Received StopReplica request with broker epoch ${stopReplicaRequest.brokerEpoch} " +
        s"smaller than the current broker epoch ${zkSupport.controller.brokerEpoch} from " +
        s"controller ${stopReplicaRequest.controllerId} with epoch ${stopReplicaRequest.controllerEpoch}.")
      requestHelper.sendResponseExemptThrottle(request, new StopReplicaResponse(
        new StopReplicaResponseData().setErrorCode(Errors.STALE_BROKER_EPOCH.code)))
    } else {
      val partitionStates = stopReplicaRequest.partitionStates().asScala
      val (result, error) = replicaManager.stopReplicas(
        request.context.correlationId,
        stopReplicaRequest.controllerId,
        stopReplicaRequest.controllerEpoch,
        partitionStates)
      // Clear the coordinator caches in case we were the leader. In the case of a reassignment, we
      // cannot rely on the LeaderAndIsr API for this since it is only sent to active replicas.
      result.forKeyValue { (topicPartition, error) =>
        if (error == Errors.NONE) {
          val partitionState = partitionStates(topicPartition)
          if (topicPartition.topic == GROUP_METADATA_TOPIC_NAME
              && partitionState.deletePartition) {
            val leaderEpoch = if (partitionState.leaderEpoch >= 0)
              OptionalInt.of(partitionState.leaderEpoch)
            else
              OptionalInt.empty
            groupCoordinator.onResignation(topicPartition.partition, leaderEpoch)
          } else if (topicPartition.topic == TRANSACTION_STATE_TOPIC_NAME
                     && partitionState.deletePartition) {
            val leaderEpoch = if (partitionState.leaderEpoch >= 0)
              Some(partitionState.leaderEpoch)
            else
              None
            txnCoordinator.onResignation(topicPartition.partition, coordinatorEpoch = leaderEpoch)
          }
        }
      }

      def toStopReplicaPartition(tp: TopicPartition, error: Errors) =
        new StopReplicaResponseData.StopReplicaPartitionError()
          .setTopicName(tp.topic)
          .setPartitionIndex(tp.partition)
          .setErrorCode(error.code)

      requestHelper.sendResponseExemptThrottle(request, new StopReplicaResponse(new StopReplicaResponseData()
        .setErrorCode(error.code)
        .setPartitionErrors(result.map {
          case (tp, error) => toStopReplicaPartition(tp, error)
        }.toBuffer.asJava)))
    }

    CoreUtils.swallow(replicaManager.replicaFetcherManager.shutdownIdleFetcherThreads(), this)
  }

  def handleUpdateMetadataRequest(request: RequestChannel.Request, requestLocal: RequestLocal): Unit = {
    val zkSupport = metadataSupport.requireZkOrThrow(KafkaApis.shouldNeverReceive(request))
    val correlationId = request.header.correlationId
    val updateMetadataRequest = request.body[UpdateMetadataRequest]

    authHelper.authorizeClusterOperation(request, CLUSTER_ACTION)
    if (zkSupport.isBrokerEpochStale(updateMetadataRequest.brokerEpoch, updateMetadataRequest.isKRaftController)) {
      // When the broker restarts very quickly, it is possible for this broker to receive request intended
      // for its previous generation so the broker should skip the stale request.
      info(s"Received UpdateMetadata request with broker epoch ${updateMetadataRequest.brokerEpoch} " +
        s"smaller than the current broker epoch ${zkSupport.controller.brokerEpoch} from " +
        s"controller ${updateMetadataRequest.controllerId} with epoch ${updateMetadataRequest.controllerEpoch}.")
      requestHelper.sendResponseExemptThrottle(request,
        new UpdateMetadataResponse(new UpdateMetadataResponseData().setErrorCode(Errors.STALE_BROKER_EPOCH.code)))
    } else {
      val deletedPartitions = replicaManager.maybeUpdateMetadataCache(correlationId, updateMetadataRequest)
      if (deletedPartitions.nonEmpty) {
        groupCoordinator.onPartitionsDeleted(deletedPartitions.asJava, requestLocal.bufferSupplier)
      }

      if (zkSupport.adminManager.hasDelayedTopicOperations) {
        updateMetadataRequest.partitionStates.forEach { partitionState =>
          zkSupport.adminManager.tryCompleteDelayedTopicOperations(partitionState.topicName)
        }
      }

      quotas.clientQuotaCallback.foreach { callback =>
        if (callback.updateClusterMetadata(metadataCache.getClusterMetadata(clusterId, request.context.listenerName))) {
          quotas.fetch.updateQuotaMetricConfigs()
          quotas.produce.updateQuotaMetricConfigs()
          quotas.request.updateQuotaMetricConfigs()
          quotas.controllerMutation.updateQuotaMetricConfigs()
        }
      }
      if (replicaManager.hasDelayedElectionOperations) {
        updateMetadataRequest.partitionStates.forEach { partitionState =>
          val tp = new TopicPartition(partitionState.topicName, partitionState.partitionIndex)
          replicaManager.tryCompleteElection(TopicPartitionOperationKey(tp))
        }
      }
      requestHelper.sendResponseExemptThrottle(request, new UpdateMetadataResponse(
        new UpdateMetadataResponseData().setErrorCode(Errors.NONE.code)))
    }
  }

  def handleControlledShutdownRequest(request: RequestChannel.Request): Unit = {
    val zkSupport = metadataSupport.requireZkOrThrow(KafkaApis.shouldNeverReceive(request))
    // ensureTopicExists is only for client facing requests
    // We can't have the ensureTopicExists check here since the controller sends it as an advisory to all brokers so they
    // stop serving data to clients for the topic being deleted
    val controlledShutdownRequest = request.body[ControlledShutdownRequest]
    authHelper.authorizeClusterOperation(request, CLUSTER_ACTION)

    def controlledShutdownCallback(controlledShutdownResult: Try[Set[TopicPartition]]): Unit = {
      val response = controlledShutdownResult match {
        case Success(partitionsRemaining) =>
         ControlledShutdownResponse.prepareResponse(Errors.NONE, partitionsRemaining.asJava)

        case Failure(throwable) =>
          controlledShutdownRequest.getErrorResponse(throwable)
      }
      requestHelper.sendResponseExemptThrottle(request, response)
    }
    zkSupport.controller.controlledShutdown(controlledShutdownRequest.data.brokerId, controlledShutdownRequest.data.brokerEpoch, controlledShutdownCallback)
  }

  /**
   * Handle an offset commit request
   */
  def handleOffsetCommitRequest(
    request: RequestChannel.Request,
    requestLocal: RequestLocal
  ): CompletableFuture[Unit] = {
    val offsetCommitRequest = request.body[OffsetCommitRequest]

    // Reject the request if not authorized to the group
    if (!authHelper.authorize(request.context, READ, GROUP, offsetCommitRequest.data.groupId)) {
      requestHelper.sendMaybeThrottle(request, offsetCommitRequest.getErrorResponse(Errors.GROUP_AUTHORIZATION_FAILED.exception))
      CompletableFuture.completedFuture[Unit](())
    } else if (offsetCommitRequest.data.groupInstanceId != null && config.interBrokerProtocolVersion.isLessThan(IBP_2_3_IV0)) {
      // Only enable static membership when IBP >= 2.3, because it is not safe for the broker to use the static member logic
      // until we are sure that all brokers support it. If static group being loaded by an older coordinator, it will discard
      // the group.instance.id field, so static members could accidentally become "dynamic", which leads to wrong states.
      requestHelper.sendMaybeThrottle(request, offsetCommitRequest.getErrorResponse(Errors.UNSUPPORTED_VERSION.exception))
      CompletableFuture.completedFuture[Unit](())
    } else {
      val authorizedTopics = authHelper.filterByAuthorized(
        request.context,
        READ,
        TOPIC,
        offsetCommitRequest.data.topics.asScala
      )(_.name)

      val responseBuilder = new OffsetCommitResponse.Builder()
      val authorizedTopicsRequest = new mutable.ArrayBuffer[OffsetCommitRequestData.OffsetCommitRequestTopic]()
      offsetCommitRequest.data.topics.forEach { topic =>
        if (!authorizedTopics.contains(topic.name)) {
          // If the topic is not authorized, we add the topic and all its partitions
          // to the response with TOPIC_AUTHORIZATION_FAILED.
          responseBuilder.addPartitions[OffsetCommitRequestData.OffsetCommitRequestPartition](
            topic.name, topic.partitions, _.partitionIndex, Errors.TOPIC_AUTHORIZATION_FAILED)
        } else if (!metadataCache.contains(topic.name)) {
          // If the topic is unknown, we add the topic and all its partitions
          // to the response with UNKNOWN_TOPIC_OR_PARTITION.
          responseBuilder.addPartitions[OffsetCommitRequestData.OffsetCommitRequestPartition](
            topic.name, topic.partitions, _.partitionIndex, Errors.UNKNOWN_TOPIC_OR_PARTITION)
        } else {
          // Otherwise, we check all partitions to ensure that they all exist.
          val topicWithValidPartitions = new OffsetCommitRequestData.OffsetCommitRequestTopic().setName(topic.name)

          topic.partitions.forEach { partition =>
            if (metadataCache.getPartitionInfo(topic.name, partition.partitionIndex).nonEmpty) {
              topicWithValidPartitions.partitions.add(partition)
            } else {
              responseBuilder.addPartition(topic.name, partition.partitionIndex, Errors.UNKNOWN_TOPIC_OR_PARTITION)
            }
          }

          if (!topicWithValidPartitions.partitions.isEmpty) {
            authorizedTopicsRequest += topicWithValidPartitions
          }
        }
      }

      if (authorizedTopicsRequest.isEmpty) {
        requestHelper.sendMaybeThrottle(request, responseBuilder.build())
        CompletableFuture.completedFuture(())
      } else if (request.header.apiVersion == 0) {
        // For version 0, always store offsets in ZK.
        commitOffsetsToZookeeper(
          request,
          offsetCommitRequest,
          authorizedTopicsRequest,
          responseBuilder
        )
      } else {
        // For version > 0, store offsets in Coordinator.
        commitOffsetsToCoordinator(
          request,
          offsetCommitRequest,
          authorizedTopicsRequest,
          responseBuilder,
          requestLocal
        )
      }
    }
  }

  private def commitOffsetsToZookeeper(
    request: RequestChannel.Request,
    offsetCommitRequest: OffsetCommitRequest,
    authorizedTopicsRequest: mutable.ArrayBuffer[OffsetCommitRequestData.OffsetCommitRequestTopic],
    responseBuilder: OffsetCommitResponse.Builder
  ): CompletableFuture[Unit] = {
    val zkSupport = metadataSupport.requireZkOrThrow(
      KafkaApis.unsupported("Version 0 offset commit requests"))

    authorizedTopicsRequest.foreach { topic =>
      topic.partitions.forEach { partition =>
        val error = try {
          if (partition.committedMetadata != null && partition.committedMetadata.length > config.offsetMetadataMaxSize) {
            Errors.OFFSET_METADATA_TOO_LARGE
          } else {
            zkSupport.zkClient.setOrCreateConsumerOffset(
              offsetCommitRequest.data.groupId,
              new TopicPartition(topic.name, partition.partitionIndex),
              partition.committedOffset
            )
            Errors.NONE
          }
        } catch {
          case e: Throwable =>
            Errors.forException(e)
        }

        responseBuilder.addPartition(topic.name, partition.partitionIndex, error)
      }
    }

    requestHelper.sendMaybeThrottle(request, responseBuilder.build())
    CompletableFuture.completedFuture[Unit](())
  }

  private def commitOffsetsToCoordinator(
    request: RequestChannel.Request,
    offsetCommitRequest: OffsetCommitRequest,
    authorizedTopicsRequest: mutable.ArrayBuffer[OffsetCommitRequestData.OffsetCommitRequestTopic],
    responseBuilder: OffsetCommitResponse.Builder,
    requestLocal: RequestLocal
  ): CompletableFuture[Unit] = {
    val offsetCommitRequestData = new OffsetCommitRequestData()
      .setGroupId(offsetCommitRequest.data.groupId)
      .setMemberId(offsetCommitRequest.data.memberId)
      .setGenerationIdOrMemberEpoch(offsetCommitRequest.data.generationIdOrMemberEpoch)
      .setRetentionTimeMs(offsetCommitRequest.data.retentionTimeMs)
      .setGroupInstanceId(offsetCommitRequest.data.groupInstanceId)
      .setTopics(authorizedTopicsRequest.asJava)

    groupCoordinator.commitOffsets(
      request.context,
      offsetCommitRequestData,
      requestLocal.bufferSupplier
    ).handle[Unit] { (results, exception) =>
      if (exception != null) {
        requestHelper.sendMaybeThrottle(request, offsetCommitRequest.getErrorResponse(exception))
      } else {
        requestHelper.sendMaybeThrottle(request, responseBuilder.merge(results).build())
      }
    }
  }

  case class LeaderNode(leaderId: Int, leaderEpoch: Int, node: Option[Node])

  private def getCurrentLeader(tp: TopicPartition, ln: ListenerName): LeaderNode = {
    val partitionInfoOrError = replicaManager.getPartitionOrError(tp)
    val (leaderId, leaderEpoch) = partitionInfoOrError match {
      case Right(x) =>
        (x.leaderReplicaIdOpt.getOrElse(-1), x.getLeaderEpoch)
      case Left(x) =>
        debug(s"Unable to retrieve local leaderId and Epoch with error $x, falling back to metadata cache")
        metadataCache.getPartitionInfo(tp.topic, tp.partition) match {
          case Some(pinfo) => (pinfo.leader(), pinfo.leaderEpoch())
          case None => (-1, -1)
        }
    }
    LeaderNode(leaderId, leaderEpoch, metadataCache.getAliveBrokerNode(leaderId, ln))
  }

  /**
   * Handle a produce request
   */
  def handleProduceRequest(request: RequestChannel.Request, requestLocal: RequestLocal): Unit = {
    val produceRequest = request.body[ProduceRequest]

    if (RequestUtils.hasTransactionalRecords(produceRequest)) {
      val isAuthorizedTransactional = produceRequest.transactionalId != null &&
        authHelper.authorize(request.context, WRITE, TRANSACTIONAL_ID, produceRequest.transactionalId)
      if (!isAuthorizedTransactional) {
        requestHelper.sendErrorResponseMaybeThrottle(request, Errors.TRANSACTIONAL_ID_AUTHORIZATION_FAILED.exception)
        return
      }
    }

    val unauthorizedTopicResponses = mutable.Map[TopicPartition, PartitionResponse]()
    val nonExistingTopicResponses = mutable.Map[TopicPartition, PartitionResponse]()
    val invalidRequestResponses = mutable.Map[TopicPartition, PartitionResponse]()
    val authorizedRequestInfo = mutable.Map[TopicPartition, MemoryRecords]()
    // cache the result to avoid redundant authorization calls
    val authorizedTopics = authHelper.filterByAuthorized(request.context, WRITE, TOPIC,
      produceRequest.data().topicData().asScala)(_.name())

    produceRequest.data.topicData.forEach(topic => topic.partitionData.forEach { partition =>
      val topicPartition = new TopicPartition(topic.name, partition.index)
      // This caller assumes the type is MemoryRecords and that is true on current serialization
      // We cast the type to avoid causing big change to code base.
      // https://issues.apache.org/jira/browse/KAFKA-10698
      val memoryRecords = partition.records.asInstanceOf[MemoryRecords]
      if (!authorizedTopics.contains(topicPartition.topic))
        unauthorizedTopicResponses += topicPartition -> new PartitionResponse(Errors.TOPIC_AUTHORIZATION_FAILED)
      else if (!metadataCache.contains(topicPartition))
        nonExistingTopicResponses += topicPartition -> new PartitionResponse(Errors.UNKNOWN_TOPIC_OR_PARTITION)
      else
        try {
          ProduceRequest.validateRecords(request.header.apiVersion, memoryRecords)
          authorizedRequestInfo += (topicPartition -> memoryRecords)
        } catch {
          case e: ApiException =>
            invalidRequestResponses += topicPartition -> new PartitionResponse(Errors.forException(e))
        }
    })

    // the callback for sending a produce response
    // The construction of ProduceResponse is able to accept auto-generated protocol data so
    // KafkaApis#handleProduceRequest should apply auto-generated protocol to avoid extra conversion.
    // https://issues.apache.org/jira/browse/KAFKA-10730
    @nowarn("cat=deprecation")
    def sendResponseCallback(responseStatus: Map[TopicPartition, PartitionResponse]): Unit = {
      val mergedResponseStatus = responseStatus ++ unauthorizedTopicResponses ++ nonExistingTopicResponses ++ invalidRequestResponses
      var errorInResponse = false

      val nodeEndpoints = new mutable.HashMap[Int, Node]
      mergedResponseStatus.forKeyValue { (topicPartition, status) =>
        if (status.error != Errors.NONE) {
          errorInResponse = true
          debug("Produce request with correlation id %d from client %s on partition %s failed due to %s".format(
            request.header.correlationId,
            request.header.clientId,
            topicPartition,
            status.error.exceptionName))

          if (request.header.apiVersion >= 10) {
            status.error match {
              case Errors.NOT_LEADER_OR_FOLLOWER =>
                val leaderNode = getCurrentLeader(topicPartition, request.context.listenerName)
                leaderNode.node.foreach { node =>
                  nodeEndpoints.put(node.id(), node)
                }
                status.currentLeader
                  .setLeaderId(leaderNode.leaderId)
                  .setLeaderEpoch(leaderNode.leaderEpoch)
                case _ =>
            }
          }
        }
      }

      // Record both bandwidth and request quota-specific values and throttle by muting the channel if any of the quotas
      // have been violated. If both quotas have been violated, use the max throttle time between the two quotas. Note
      // that the request quota is not enforced if acks == 0.
      val timeMs = time.milliseconds()
      val requestSize = request.sizeInBytes
      val bandwidthThrottleTimeMs = quotas.produce.maybeRecordAndGetThrottleTimeMs(request, requestSize, timeMs)
      val requestThrottleTimeMs =
        if (produceRequest.acks == 0) 0
        else quotas.request.maybeRecordAndGetThrottleTimeMs(request, timeMs)
      val maxThrottleTimeMs = Math.max(bandwidthThrottleTimeMs, requestThrottleTimeMs)
      if (maxThrottleTimeMs > 0) {
        request.apiThrottleTimeMs = maxThrottleTimeMs
        if (bandwidthThrottleTimeMs > requestThrottleTimeMs) {
          requestHelper.throttle(quotas.produce, request, bandwidthThrottleTimeMs)
        } else {
          requestHelper.throttle(quotas.request, request, requestThrottleTimeMs)
        }
      }

      // Send the response immediately. In case of throttling, the channel has already been muted.
      if (produceRequest.acks == 0) {
        // no operation needed if producer request.required.acks = 0; however, if there is any error in handling
        // the request, since no response is expected by the producer, the server will close socket server so that
        // the producer client will know that some error has happened and will refresh its metadata
        if (errorInResponse) {
          val exceptionsSummary = mergedResponseStatus.map { case (topicPartition, status) =>
            topicPartition -> status.error.exceptionName
          }.mkString(", ")
          info(
            s"Closing connection due to error during produce request with correlation id ${request.header.correlationId} " +
              s"from client id ${request.header.clientId} with ack=0\n" +
              s"Topic and partition to exceptions: $exceptionsSummary"
          )
          requestChannel.closeConnection(request, new ProduceResponse(mergedResponseStatus.asJava).errorCounts)
        } else {
          // Note that although request throttling is exempt for acks == 0, the channel may be throttled due to
          // bandwidth quota violation.
          requestHelper.sendNoOpResponseExemptThrottle(request)
        }
      } else {
        requestChannel.sendResponse(request, new ProduceResponse(mergedResponseStatus.asJava, maxThrottleTimeMs, nodeEndpoints.values.toList.asJava), None)
      }
    }

    def processingStatsCallback(processingStats: FetchResponseStats): Unit = {
      processingStats.forKeyValue { (tp, info) =>
        updateRecordConversionStats(request, tp, info)
      }
    }

    val internalTopicsAllowed = request.header.clientId == AdminUtils.ADMIN_CLIENT_ID
    val transactionVerificationEntries = new ReplicaManager.TransactionVerificationEntries

    def postVerificationCallback(newRequestLocal: RequestLocal)
                                (errorResults: Map[TopicPartition, LogAppendResult]): Unit = {
      replicaManager.appendRecords(
        timeout = produceRequest.timeout.toLong,
        requiredAcks = produceRequest.acks,
        internalTopicsAllowed = internalTopicsAllowed,
        origin = AppendOrigin.CLIENT,
        entriesPerPartition = authorizedRequestInfo,
        responseCallback = sendResponseCallback,
<<<<<<< HEAD
        recordConversionStatsCallback = processingStatsCallback,
        requestLocal = newRequestLocal,
        verificationGuards = transactionVerificationEntries.verificationGuards.toMap,
        preAppendErrors = errorResults
=======
        recordValidationStatsCallback = processingStatsCallback,
        transactionalId = produceRequest.transactionalId()
>>>>>>> bd18551b
      )
    }

    if (authorizedRequestInfo.isEmpty)
      sendResponseCallback(Map.empty)
    else {
      // call the replica manager to append messages to the replicas
      if (produceRequest.transactionalId == null){
        postVerificationCallback(requestLocal)(Map.empty)
      } else {
        replicaManager.appendRecordsWithVerification(
          entriesPerPartition = authorizedRequestInfo,
          transactionVerificationEntries = transactionVerificationEntries,
          transactionalId = produceRequest.transactionalId,
          requestLocal = requestLocal,
          postVerificationCallback = postVerificationCallback
        )
      }

      // if the request is put into the purgatory, it will have a held reference and hence cannot be garbage collected;
      // hence we clear its data here in order to let GC reclaim its memory since it is already appended to log
      produceRequest.clearPartitionRecords()
    }
  }

  /**
   * Handle a fetch request
   */
  def handleFetchRequest(request: RequestChannel.Request): Unit = {
    val versionId = request.header.apiVersion
    val clientId = request.header.clientId
    val fetchRequest = request.body[FetchRequest]
    val topicNames =
      if (fetchRequest.version() >= 13)
        metadataCache.topicIdsToNames()
      else
        Collections.emptyMap[Uuid, String]()

    val fetchData = fetchRequest.fetchData(topicNames)
    val forgottenTopics = fetchRequest.forgottenTopics(topicNames)

    val fetchContext = fetchManager.newContext(
      fetchRequest.version,
      fetchRequest.metadata,
      fetchRequest.isFromFollower,
      fetchData,
      forgottenTopics,
      topicNames)

    val erroneous = mutable.ArrayBuffer[(TopicIdPartition, FetchResponseData.PartitionData)]()
    val interesting = mutable.ArrayBuffer[(TopicIdPartition, FetchRequest.PartitionData)]()
    if (fetchRequest.isFromFollower) {
      // The follower must have ClusterAction on ClusterResource in order to fetch partition data.
      if (authHelper.authorize(request.context, CLUSTER_ACTION, CLUSTER, CLUSTER_NAME)) {
        fetchContext.foreachPartition { (topicIdPartition, data) =>
          if (topicIdPartition.topic == null)
            erroneous += topicIdPartition -> FetchResponse.partitionResponse(topicIdPartition, Errors.UNKNOWN_TOPIC_ID)
          else if (!metadataCache.contains(topicIdPartition.topicPartition))
            erroneous += topicIdPartition -> FetchResponse.partitionResponse(topicIdPartition, Errors.UNKNOWN_TOPIC_OR_PARTITION)
          else
            interesting += topicIdPartition -> data
        }
      } else {
        fetchContext.foreachPartition { (topicIdPartition, _) =>
          erroneous += topicIdPartition -> FetchResponse.partitionResponse(topicIdPartition, Errors.TOPIC_AUTHORIZATION_FAILED)
        }
      }
    } else {
      // Regular Kafka consumers need READ permission on each partition they are fetching.
      val partitionDatas = new mutable.ArrayBuffer[(TopicIdPartition, FetchRequest.PartitionData)]
      fetchContext.foreachPartition { (topicIdPartition, partitionData) =>
        if (topicIdPartition.topic == null)
          erroneous += topicIdPartition -> FetchResponse.partitionResponse(topicIdPartition, Errors.UNKNOWN_TOPIC_ID)
        else
          partitionDatas += topicIdPartition -> partitionData
      }
      val authorizedTopics = authHelper.filterByAuthorized(request.context, READ, TOPIC, partitionDatas)(_._1.topicPartition.topic)
      partitionDatas.foreach { case (topicIdPartition, data) =>
        if (!authorizedTopics.contains(topicIdPartition.topic))
          erroneous += topicIdPartition -> FetchResponse.partitionResponse(topicIdPartition, Errors.TOPIC_AUTHORIZATION_FAILED)
        else if (!metadataCache.contains(topicIdPartition.topicPartition))
          erroneous += topicIdPartition -> FetchResponse.partitionResponse(topicIdPartition, Errors.UNKNOWN_TOPIC_OR_PARTITION)
        else
          interesting += topicIdPartition -> data
      }
    }

    def maybeDownConvertStorageError(error: Errors): Errors = {
      // If consumer sends FetchRequest V5 or earlier, the client library is not guaranteed to recognize the error code
      // for KafkaStorageException. In this case the client library will translate KafkaStorageException to
      // UnknownServerException which is not retriable. We can ensure that consumer will update metadata and retry
      // by converting the KafkaStorageException to NotLeaderOrFollowerException in the response if FetchRequest version <= 5
      if (error == Errors.KAFKA_STORAGE_ERROR && versionId <= 5) {
        Errors.NOT_LEADER_OR_FOLLOWER
      } else {
        error
      }
    }

    def maybeConvertFetchedData(tp: TopicIdPartition,
                                partitionData: FetchResponseData.PartitionData): FetchResponseData.PartitionData = {
      // We will never return a logConfig when the topic is unresolved and the name is null. This is ok since we won't have any records to convert.
      val logConfig = replicaManager.getLogConfig(tp.topicPartition)

      if (logConfig.exists(_.compressionType == BrokerCompressionType.ZSTD.name) && versionId < 10) {
        trace(s"Fetching messages is disabled for ZStandard compressed partition $tp. Sending unsupported version response to $clientId.")
        FetchResponse.partitionResponse(tp, Errors.UNSUPPORTED_COMPRESSION_TYPE)
      } else {
        // Down-conversion of fetched records is needed when the on-disk magic value is greater than what is
        // supported by the fetch request version.
        // If the inter-broker protocol version is `3.0` or higher, the log config message format version is
        // always `3.0` (i.e. magic value is `v2`). As a result, we always go through the down-conversion
        // path if the fetch version is 3 or lower (in rare cases the down-conversion may not be needed, but
        // it's not worth optimizing for them).
        // If the inter-broker protocol version is lower than `3.0`, we rely on the log config message format
        // version as a proxy for the on-disk magic value to maintain the long-standing behavior originally
        // introduced in Kafka 0.10.0. An important implication is that it's unsafe to downgrade the message
        // format version after a single message has been produced (the broker would return the message(s)
        // without down-conversion irrespective of the fetch version).
        val unconvertedRecords = FetchResponse.recordsOrFail(partitionData)
        val downConvertMagic =
          logConfig.map(_.recordVersion.value).flatMap { magic =>
            if (magic > RecordBatch.MAGIC_VALUE_V0 && versionId <= 1)
              Some(RecordBatch.MAGIC_VALUE_V0)
            else if (magic > RecordBatch.MAGIC_VALUE_V1 && versionId <= 3)
              Some(RecordBatch.MAGIC_VALUE_V1)
            else
              None
          }

        downConvertMagic match {
          case Some(magic) =>
            // For fetch requests from clients, check if down-conversion is disabled for the particular partition
            if (!fetchRequest.isFromFollower && !logConfig.forall(_.messageDownConversionEnable)) {
              trace(s"Conversion to message format ${downConvertMagic.get} is disabled for partition $tp. Sending unsupported version response to $clientId.")
              FetchResponse.partitionResponse(tp, Errors.UNSUPPORTED_VERSION)
            } else {
              try {
                trace(s"Down converting records from partition $tp to message format version $magic for fetch request from $clientId")
                // Because down-conversion is extremely memory intensive, we want to try and delay the down-conversion as much
                // as possible. With KIP-283, we have the ability to lazily down-convert in a chunked manner. The lazy, chunked
                // down-conversion always guarantees that at least one batch of messages is down-converted and sent out to the
                // client.
                new FetchResponseData.PartitionData()
                  .setPartitionIndex(tp.partition)
                  .setErrorCode(maybeDownConvertStorageError(Errors.forCode(partitionData.errorCode)).code)
                  .setHighWatermark(partitionData.highWatermark)
                  .setLastStableOffset(partitionData.lastStableOffset)
                  .setLogStartOffset(partitionData.logStartOffset)
                  .setAbortedTransactions(partitionData.abortedTransactions)
                  .setRecords(new LazyDownConversionRecords(tp.topicPartition, unconvertedRecords, magic, fetchContext.getFetchOffset(tp).get, time))
                  .setPreferredReadReplica(partitionData.preferredReadReplica())
              } catch {
                case e: UnsupportedCompressionTypeException =>
                  trace("Received unsupported compression type error during down-conversion", e)
                  FetchResponse.partitionResponse(tp, Errors.UNSUPPORTED_COMPRESSION_TYPE)
              }
            }
          case None =>
            new FetchResponseData.PartitionData()
              .setPartitionIndex(tp.partition)
              .setErrorCode(maybeDownConvertStorageError(Errors.forCode(partitionData.errorCode)).code)
              .setHighWatermark(partitionData.highWatermark)
              .setLastStableOffset(partitionData.lastStableOffset)
              .setLogStartOffset(partitionData.logStartOffset)
              .setAbortedTransactions(partitionData.abortedTransactions)
              .setRecords(unconvertedRecords)
              .setPreferredReadReplica(partitionData.preferredReadReplica)
              .setDivergingEpoch(partitionData.divergingEpoch)
              .setCurrentLeader(partitionData.currentLeader())
        }
      }
    }

    // the callback for process a fetch response, invoked before throttling
    def processResponseCallback(responsePartitionData: Seq[(TopicIdPartition, FetchPartitionData)]): Unit = {
      val partitions = new util.LinkedHashMap[TopicIdPartition, FetchResponseData.PartitionData]
      val reassigningPartitions = mutable.Set[TopicIdPartition]()
      val nodeEndpoints = new mutable.HashMap[Int, Node]
      responsePartitionData.foreach { case (tp, data) =>
        val abortedTransactions = data.abortedTransactions.orElse(null)
        val lastStableOffset: Long = data.lastStableOffset.orElse(FetchResponse.INVALID_LAST_STABLE_OFFSET)
        if (data.isReassignmentFetch) reassigningPartitions.add(tp)
        val partitionData = new FetchResponseData.PartitionData()
          .setPartitionIndex(tp.partition)
          .setErrorCode(maybeDownConvertStorageError(data.error).code)
          .setHighWatermark(data.highWatermark)
          .setLastStableOffset(lastStableOffset)
          .setLogStartOffset(data.logStartOffset)
          .setAbortedTransactions(abortedTransactions)
          .setRecords(data.records)
          .setPreferredReadReplica(data.preferredReadReplica.orElse(FetchResponse.INVALID_PREFERRED_REPLICA_ID))

        if (versionId >= 16) {
          data.error match {
            case Errors.NOT_LEADER_OR_FOLLOWER | Errors.FENCED_LEADER_EPOCH =>
              val leaderNode = getCurrentLeader(tp.topicPartition(), request.context.listenerName)
              leaderNode.node.foreach { node =>
                nodeEndpoints.put(node.id(), node)
              }
              partitionData.currentLeader()
                .setLeaderId(leaderNode.leaderId)
                .setLeaderEpoch(leaderNode.leaderEpoch)
            case _ =>
          }
        }

        data.divergingEpoch.ifPresent(partitionData.setDivergingEpoch(_))
        partitions.put(tp, partitionData)
      }
      erroneous.foreach { case (tp, data) => partitions.put(tp, data) }

      var unconvertedFetchResponse: FetchResponse = null

      def createResponse(throttleTimeMs: Int): FetchResponse = {
        // Down-convert messages for each partition if required
        val convertedData = new util.LinkedHashMap[TopicIdPartition, FetchResponseData.PartitionData]
        unconvertedFetchResponse.data().responses().forEach { topicResponse =>
          topicResponse.partitions().forEach { unconvertedPartitionData =>
            val tp = new TopicIdPartition(topicResponse.topicId, new TopicPartition(topicResponse.topic, unconvertedPartitionData.partitionIndex()))
            val error = Errors.forCode(unconvertedPartitionData.errorCode)
            if (error != Errors.NONE)
              debug(s"Fetch request with correlation id ${request.header.correlationId} from client $clientId " +
                s"on partition $tp failed due to ${error.exceptionName}")
            convertedData.put(tp, maybeConvertFetchedData(tp, unconvertedPartitionData))
          }
        }

        // Prepare fetch response from converted data
        val response =
          FetchResponse.of(unconvertedFetchResponse.error, throttleTimeMs, unconvertedFetchResponse.sessionId, convertedData, nodeEndpoints.values.toList.asJava)
        // record the bytes out metrics only when the response is being sent
        response.data.responses.forEach { topicResponse =>
          topicResponse.partitions.forEach { data =>
            // If the topic name was not known, we will have no bytes out.
            if (topicResponse.topic != null) {
              val tp = new TopicIdPartition(topicResponse.topicId, new TopicPartition(topicResponse.topic, data.partitionIndex))
              brokerTopicStats.updateBytesOut(tp.topic, fetchRequest.isFromFollower, reassigningPartitions.contains(tp), FetchResponse.recordsSize(data))
            }
          }
        }
        response
      }

      def updateConversionStats(send: Send): Unit = {
        send match {
          case send: MultiRecordsSend if send.recordConversionStats != null =>
            send.recordConversionStats.asScala.toMap.foreach {
              case (tp, stats) => updateRecordConversionStats(request, tp, stats)
            }
          case send: NetworkSend =>
            updateConversionStats(send.send())
          case _ =>
        }
      }

      if (fetchRequest.isFromFollower) {
        // We've already evaluated against the quota and are good to go. Just need to record it now.
        unconvertedFetchResponse = fetchContext.updateAndGenerateResponseData(partitions)
        val responseSize = KafkaApis.sizeOfThrottledPartitions(versionId, unconvertedFetchResponse, quotas.leader)
        quotas.leader.record(responseSize)
        val responsePartitionsSize = unconvertedFetchResponse.data().responses().stream().mapToInt(_.partitions().size()).sum()
        trace(s"Sending Fetch response with partitions.size=$responsePartitionsSize, " +
          s"metadata=${unconvertedFetchResponse.sessionId}")
        requestHelper.sendResponseExemptThrottle(request, createResponse(0), Some(updateConversionStats))
      } else {
        // Fetch size used to determine throttle time is calculated before any down conversions.
        // This may be slightly different from the actual response size. But since down conversions
        // result in data being loaded into memory, we should do this only when we are not going to throttle.
        //
        // Record both bandwidth and request quota-specific values and throttle by muting the channel if any of the
        // quotas have been violated. If both quotas have been violated, use the max throttle time between the two
        // quotas. When throttled, we unrecord the recorded bandwidth quota value
        val responseSize = fetchContext.getResponseSize(partitions, versionId)
        val timeMs = time.milliseconds()
        val requestThrottleTimeMs = quotas.request.maybeRecordAndGetThrottleTimeMs(request, timeMs)
        val bandwidthThrottleTimeMs = quotas.fetch.maybeRecordAndGetThrottleTimeMs(request, responseSize, timeMs)

        val maxThrottleTimeMs = math.max(bandwidthThrottleTimeMs, requestThrottleTimeMs)
        if (maxThrottleTimeMs > 0) {
          request.apiThrottleTimeMs = maxThrottleTimeMs
          // Even if we need to throttle for request quota violation, we should "unrecord" the already recorded value
          // from the fetch quota because we are going to return an empty response.
          quotas.fetch.unrecordQuotaSensor(request, responseSize, timeMs)
          if (bandwidthThrottleTimeMs > requestThrottleTimeMs) {
            requestHelper.throttle(quotas.fetch, request, bandwidthThrottleTimeMs)
          } else {
            requestHelper.throttle(quotas.request, request, requestThrottleTimeMs)
          }
          // If throttling is required, return an empty response.
          unconvertedFetchResponse = fetchContext.getThrottledResponse(maxThrottleTimeMs)
        } else {
          // Get the actual response. This will update the fetch context.
          unconvertedFetchResponse = fetchContext.updateAndGenerateResponseData(partitions)
          val responsePartitionsSize = unconvertedFetchResponse.data().responses().stream().mapToInt(_.partitions().size()).sum()
          trace(s"Sending Fetch response with partitions.size=$responsePartitionsSize, " +
            s"metadata=${unconvertedFetchResponse.sessionId}")
        }

        // Send the response immediately.
        requestChannel.sendResponse(request, createResponse(maxThrottleTimeMs), Some(updateConversionStats))
      }
    }

    if (interesting.isEmpty) {
      processResponseCallback(Seq.empty)
    } else {
      // for fetch from consumer, cap fetchMaxBytes to the maximum bytes that could be fetched without being throttled given
      // no bytes were recorded in the recent quota window
      // trying to fetch more bytes would result in a guaranteed throttling potentially blocking consumer progress
      val maxQuotaWindowBytes = if (fetchRequest.isFromFollower)
        Int.MaxValue
      else
        quotas.fetch.getMaxValueInQuotaWindow(request.session, clientId).toInt

      val fetchMaxBytes = Math.min(Math.min(fetchRequest.maxBytes, config.fetchMaxBytes), maxQuotaWindowBytes)
      val fetchMinBytes = Math.min(fetchRequest.minBytes, fetchMaxBytes)

      val clientMetadata: Optional[ClientMetadata] = if (versionId >= 11) {
        // Fetch API version 11 added preferred replica logic
        Optional.of(new DefaultClientMetadata(
          fetchRequest.rackId,
          clientId,
          request.context.clientAddress,
          request.context.principal,
          request.context.listenerName.value))
      } else {
        Optional.empty()
      }

      val params = new FetchParams(
        versionId,
        fetchRequest.replicaId,
        fetchRequest.replicaEpoch,
        fetchRequest.maxWait,
        fetchMinBytes,
        fetchMaxBytes,
        FetchIsolation.of(fetchRequest),
        clientMetadata
      )

      // call the replica manager to fetch messages from the local replica
      replicaManager.fetchMessages(
        params = params,
        fetchInfos = interesting,
        quota = replicationQuota(fetchRequest),
        responseCallback = processResponseCallback,
      )
    }
  }

  def replicationQuota(fetchRequest: FetchRequest): ReplicaQuota =
    if (fetchRequest.isFromFollower) quotas.leader else UnboundedQuota

  def handleListOffsetRequest(request: RequestChannel.Request): Unit = {
    val version = request.header.apiVersion

    val topics = if (version == 0)
      handleListOffsetRequestV0(request)
    else
      handleListOffsetRequestV1AndAbove(request)

    requestHelper.sendResponseMaybeThrottle(request, requestThrottleMs => new ListOffsetsResponse(new ListOffsetsResponseData()
      .setThrottleTimeMs(requestThrottleMs)
      .setTopics(topics.asJava)))
  }

  private def handleListOffsetRequestV0(request : RequestChannel.Request) : List[ListOffsetsTopicResponse] = {
    val correlationId = request.header.correlationId
    val clientId = request.header.clientId
    val offsetRequest = request.body[ListOffsetsRequest]

    val (authorizedRequestInfo, unauthorizedRequestInfo) = authHelper.partitionSeqByAuthorized(request.context,
        DESCRIBE, TOPIC, offsetRequest.topics.asScala.toSeq)(_.name)

    val unauthorizedResponseStatus = unauthorizedRequestInfo.map(topic =>
      new ListOffsetsTopicResponse()
        .setName(topic.name)
        .setPartitions(topic.partitions.asScala.map(partition =>
          new ListOffsetsPartitionResponse()
            .setPartitionIndex(partition.partitionIndex)
            .setErrorCode(Errors.TOPIC_AUTHORIZATION_FAILED.code)).asJava)
    )

    val responseTopics = authorizedRequestInfo.map { topic =>
      val responsePartitions = topic.partitions.asScala.map { partition =>
        val topicPartition = new TopicPartition(topic.name, partition.partitionIndex)

        try {
          val offsets = replicaManager.legacyFetchOffsetsForTimestamp(
            topicPartition = topicPartition,
            timestamp = partition.timestamp,
            maxNumOffsets = partition.maxNumOffsets,
            isFromConsumer = offsetRequest.replicaId == ListOffsetsRequest.CONSUMER_REPLICA_ID,
            fetchOnlyFromLeader = offsetRequest.replicaId != ListOffsetsRequest.DEBUGGING_REPLICA_ID)
          new ListOffsetsPartitionResponse()
            .setPartitionIndex(partition.partitionIndex)
            .setErrorCode(Errors.NONE.code)
            .setOldStyleOffsets(offsets.map(JLong.valueOf).asJava)
        } catch {
          // NOTE: UnknownTopicOrPartitionException and NotLeaderOrFollowerException are special cases since these error messages
          // are typically transient and there is no value in logging the entire stack trace for the same
          case e @ (_ : UnknownTopicOrPartitionException |
                    _ : NotLeaderOrFollowerException |
                    _ : KafkaStorageException) =>
            debug("Offset request with correlation id %d from client %s on partition %s failed due to %s".format(
              correlationId, clientId, topicPartition, e.getMessage))
            new ListOffsetsPartitionResponse()
              .setPartitionIndex(partition.partitionIndex)
              .setErrorCode(Errors.forException(e).code)
          case e: Throwable =>
            error("Error while responding to offset request", e)
            new ListOffsetsPartitionResponse()
              .setPartitionIndex(partition.partitionIndex)
              .setErrorCode(Errors.forException(e).code)
        }
      }
      new ListOffsetsTopicResponse().setName(topic.name).setPartitions(responsePartitions.asJava)
    }
    (responseTopics ++ unauthorizedResponseStatus).toList
  }

  private def handleListOffsetRequestV1AndAbove(request : RequestChannel.Request): List[ListOffsetsTopicResponse] = {
    val correlationId = request.header.correlationId
    val clientId = request.header.clientId
    val offsetRequest = request.body[ListOffsetsRequest]
    val version = request.header.apiVersion

    def buildErrorResponse(e: Errors, partition: ListOffsetsPartition): ListOffsetsPartitionResponse = {
      new ListOffsetsPartitionResponse()
        .setPartitionIndex(partition.partitionIndex)
        .setErrorCode(e.code)
        .setTimestamp(ListOffsetsResponse.UNKNOWN_TIMESTAMP)
        .setOffset(ListOffsetsResponse.UNKNOWN_OFFSET)
    }

    val (authorizedRequestInfo, unauthorizedRequestInfo) = authHelper.partitionSeqByAuthorized(request.context,
        DESCRIBE, TOPIC, offsetRequest.topics.asScala.toSeq)(_.name)

    val unauthorizedResponseStatus = unauthorizedRequestInfo.map(topic =>
      new ListOffsetsTopicResponse()
        .setName(topic.name)
        .setPartitions(topic.partitions.asScala.map(partition =>
          buildErrorResponse(Errors.TOPIC_AUTHORIZATION_FAILED, partition)).asJava)
    )

    val responseTopics = authorizedRequestInfo.map { topic =>
      val responsePartitions = topic.partitions.asScala.map { partition =>
        val topicPartition = new TopicPartition(topic.name, partition.partitionIndex)
        if (offsetRequest.duplicatePartitions.contains(topicPartition)) {
          debug(s"OffsetRequest with correlation id $correlationId from client $clientId on partition $topicPartition " +
              s"failed because the partition is duplicated in the request.")
          buildErrorResponse(Errors.INVALID_REQUEST, partition)
        } else {
          try {
            val fetchOnlyFromLeader = offsetRequest.replicaId != ListOffsetsRequest.DEBUGGING_REPLICA_ID
            val isClientRequest = offsetRequest.replicaId == ListOffsetsRequest.CONSUMER_REPLICA_ID
            val isolationLevelOpt = if (isClientRequest)
              Some(offsetRequest.isolationLevel)
            else
              None

            val foundOpt = replicaManager.fetchOffsetForTimestamp(topicPartition,
              partition.timestamp,
              isolationLevelOpt,
              if (partition.currentLeaderEpoch == ListOffsetsResponse.UNKNOWN_EPOCH) Optional.empty() else Optional.of(partition.currentLeaderEpoch),
              fetchOnlyFromLeader)

            val response = foundOpt match {
              case Some(found) =>
                val partitionResponse = new ListOffsetsPartitionResponse()
                  .setPartitionIndex(partition.partitionIndex)
                  .setErrorCode(Errors.NONE.code)
                  .setTimestamp(found.timestamp)
                  .setOffset(found.offset)
                if (found.leaderEpoch.isPresent && version >= 4)
                  partitionResponse.setLeaderEpoch(found.leaderEpoch.get)
                partitionResponse
              case None =>
                buildErrorResponse(Errors.NONE, partition)
            }
            response
          } catch {
            // NOTE: These exceptions are special cases since these error messages are typically transient or the client
            // would have received a clear exception and there is no value in logging the entire stack trace for the same
            case e @ (_ : UnknownTopicOrPartitionException |
                      _ : NotLeaderOrFollowerException |
                      _ : UnknownLeaderEpochException |
                      _ : FencedLeaderEpochException |
                      _ : KafkaStorageException |
                      _ : UnsupportedForMessageFormatException) =>
              debug(s"Offset request with correlation id $correlationId from client $clientId on " +
                  s"partition $topicPartition failed due to ${e.getMessage}")
              buildErrorResponse(Errors.forException(e), partition)

            // Only V5 and newer ListOffset calls should get OFFSET_NOT_AVAILABLE
            case e: OffsetNotAvailableException =>
              if (request.header.apiVersion >= 5) {
                buildErrorResponse(Errors.forException(e), partition)
              } else {
                buildErrorResponse(Errors.LEADER_NOT_AVAILABLE, partition)
              }

            case e: Throwable =>
              error("Error while responding to offset request", e)
              buildErrorResponse(Errors.forException(e), partition)
          }
        }
      }
      new ListOffsetsTopicResponse().setName(topic.name).setPartitions(responsePartitions.asJava)
    }
    (responseTopics ++ unauthorizedResponseStatus).toList
  }

  private def metadataResponseTopic(error: Errors,
                                    topic: String,
                                    topicId: Uuid,
                                    isInternal: Boolean,
                                    partitionData: util.List[MetadataResponsePartition]): MetadataResponseTopic = {
    new MetadataResponseTopic()
      .setErrorCode(error.code)
      .setName(topic)
      .setTopicId(topicId)
      .setIsInternal(isInternal)
      .setPartitions(partitionData)
  }

  private def getTopicMetadata(
    request: RequestChannel.Request,
    fetchAllTopics: Boolean,
    allowAutoTopicCreation: Boolean,
    topics: Set[String],
    listenerName: ListenerName,
    errorUnavailableEndpoints: Boolean,
    errorUnavailableListeners: Boolean
  ): Seq[MetadataResponseTopic] = {
    val topicResponses = metadataCache.getTopicMetadata(topics, listenerName,
      errorUnavailableEndpoints, errorUnavailableListeners)

    if (topics.isEmpty || topicResponses.size == topics.size || fetchAllTopics) {
      topicResponses
    } else {
      val nonExistingTopics = topics.diff(topicResponses.map(_.name).toSet)
      val nonExistingTopicResponses = if (allowAutoTopicCreation) {
        val controllerMutationQuota = quotas.controllerMutation.newPermissiveQuotaFor(request)
        autoTopicCreationManager.createTopics(nonExistingTopics, controllerMutationQuota, Some(request.context))
      } else {
        nonExistingTopics.map { topic =>
          val error = try {
            Topic.validate(topic)
            Errors.UNKNOWN_TOPIC_OR_PARTITION
          } catch {
            case _: InvalidTopicException =>
              Errors.INVALID_TOPIC_EXCEPTION
          }

          metadataResponseTopic(
            error,
            topic,
            metadataCache.getTopicId(topic),
            Topic.isInternal(topic),
            util.Collections.emptyList()
          )
        }
      }

      topicResponses ++ nonExistingTopicResponses
    }
  }

  def handleTopicMetadataRequest(request: RequestChannel.Request): Unit = {
    val metadataRequest = request.body[MetadataRequest]
    val requestVersion = request.header.apiVersion

    // Topic IDs are not supported for versions 10 and 11. Topic names can not be null in these versions.
    if (!metadataRequest.isAllTopics) {
      metadataRequest.data.topics.forEach{ topic =>
        if (topic.name == null && metadataRequest.version < 12) {
          throw new InvalidRequestException(s"Topic name can not be null for version ${metadataRequest.version}")
        } else if (topic.topicId != Uuid.ZERO_UUID && metadataRequest.version < 12) {
          throw new InvalidRequestException(s"Topic IDs are not supported in requests for version ${metadataRequest.version}")
        }
      }
    }

    // Check if topicId is presented firstly.
    val topicIds = metadataRequest.topicIds.asScala.toSet.filterNot(_ == Uuid.ZERO_UUID)
    val useTopicId = topicIds.nonEmpty

    // Only get topicIds and topicNames when supporting topicId
    val unknownTopicIds = topicIds.filter(metadataCache.getTopicName(_).isEmpty)
    val knownTopicNames = topicIds.flatMap(metadataCache.getTopicName)

    val unknownTopicIdsTopicMetadata = unknownTopicIds.map(topicId =>
        metadataResponseTopic(Errors.UNKNOWN_TOPIC_ID, null, topicId, false, util.Collections.emptyList())).toSeq

    val topics = if (metadataRequest.isAllTopics)
      metadataCache.getAllTopics()
    else if (useTopicId)
      knownTopicNames
    else
      metadataRequest.topics.asScala.toSet

    val authorizedForDescribeTopics = authHelper.filterByAuthorized(request.context, DESCRIBE, TOPIC,
      topics, logIfDenied = !metadataRequest.isAllTopics)(identity)
    var (authorizedTopics, unauthorizedForDescribeTopics) = topics.partition(authorizedForDescribeTopics.contains)
    var unauthorizedForCreateTopics = Set[String]()

    if (authorizedTopics.nonEmpty) {
      val nonExistingTopics = authorizedTopics.filterNot(metadataCache.contains)
      if (metadataRequest.allowAutoTopicCreation && config.autoCreateTopicsEnable && nonExistingTopics.nonEmpty) {
        if (!authHelper.authorize(request.context, CREATE, CLUSTER, CLUSTER_NAME, logIfDenied = false)) {
          val authorizedForCreateTopics = authHelper.filterByAuthorized(request.context, CREATE, TOPIC,
            nonExistingTopics)(identity)
          unauthorizedForCreateTopics = nonExistingTopics.diff(authorizedForCreateTopics)
          authorizedTopics = authorizedTopics.diff(unauthorizedForCreateTopics)
        }
      }
    }

    val unauthorizedForCreateTopicMetadata = unauthorizedForCreateTopics.map(topic =>
      // Set topicId to zero since we will never create topic which topicId
      metadataResponseTopic(Errors.TOPIC_AUTHORIZATION_FAILED, topic, Uuid.ZERO_UUID, isInternal(topic), util.Collections.emptyList()))

    // do not disclose the existence of topics unauthorized for Describe, so we've not even checked if they exist or not
    val unauthorizedForDescribeTopicMetadata =
      // In case of all topics, don't include topics unauthorized for Describe
      if ((requestVersion == 0 && (metadataRequest.topics == null || metadataRequest.topics.isEmpty)) || metadataRequest.isAllTopics)
        Set.empty[MetadataResponseTopic]
      else if (useTopicId) {
        // Topic IDs are not considered sensitive information, so returning TOPIC_AUTHORIZATION_FAILED is OK
        unauthorizedForDescribeTopics.map(topic =>
          metadataResponseTopic(Errors.TOPIC_AUTHORIZATION_FAILED, null, metadataCache.getTopicId(topic), false, util.Collections.emptyList()))
      } else {
        // We should not return topicId when on unauthorized error, so we return zero uuid.
        unauthorizedForDescribeTopics.map(topic =>
          metadataResponseTopic(Errors.TOPIC_AUTHORIZATION_FAILED, topic, Uuid.ZERO_UUID, false, util.Collections.emptyList()))
      }

    // In version 0, we returned an error when brokers with replicas were unavailable,
    // while in higher versions we simply don't include the broker in the returned broker list
    val errorUnavailableEndpoints = requestVersion == 0
    // In versions 5 and below, we returned LEADER_NOT_AVAILABLE if a matching listener was not found on the leader.
    // From version 6 onwards, we return LISTENER_NOT_FOUND to enable diagnosis of configuration errors.
    val errorUnavailableListeners = requestVersion >= 6

    val allowAutoCreation = config.autoCreateTopicsEnable && metadataRequest.allowAutoTopicCreation && !metadataRequest.isAllTopics
    val topicMetadata = getTopicMetadata(request, metadataRequest.isAllTopics, allowAutoCreation, authorizedTopics,
      request.context.listenerName, errorUnavailableEndpoints, errorUnavailableListeners)

    var clusterAuthorizedOperations = Int.MinValue // Default value in the schema
    if (requestVersion >= 8) {
      // get cluster authorized operations
      if (requestVersion <= 10) {
        if (metadataRequest.data.includeClusterAuthorizedOperations) {
          if (authHelper.authorize(request.context, DESCRIBE, CLUSTER, CLUSTER_NAME))
            clusterAuthorizedOperations = authHelper.authorizedOperations(request, Resource.CLUSTER)
          else
            clusterAuthorizedOperations = 0
        }
      }

      // get topic authorized operations
      if (metadataRequest.data.includeTopicAuthorizedOperations) {
        def setTopicAuthorizedOperations(topicMetadata: Seq[MetadataResponseTopic]): Unit = {
          topicMetadata.foreach { topicData =>
            topicData.setTopicAuthorizedOperations(authHelper.authorizedOperations(request, new Resource(ResourceType.TOPIC, topicData.name)))
          }
        }
        setTopicAuthorizedOperations(topicMetadata)
      }
    }

    val completeTopicMetadata =  unknownTopicIdsTopicMetadata ++
      topicMetadata ++ unauthorizedForCreateTopicMetadata ++ unauthorizedForDescribeTopicMetadata

    val brokers = metadataCache.getAliveBrokerNodes(request.context.listenerName)

    trace("Sending topic metadata %s and brokers %s for correlation id %d to client %s".format(completeTopicMetadata.mkString(","),
      brokers.mkString(","), request.header.correlationId, request.header.clientId))
    val controllerId = {
      metadataCache.getControllerId.flatMap {
        case ZkCachedControllerId(id) => Some(id)
        case KRaftCachedControllerId(_) => metadataCache.getRandomAliveBrokerId
      }
    }

    requestHelper.sendResponseMaybeThrottle(request, requestThrottleMs =>
       MetadataResponse.prepareResponse(
         requestVersion,
         requestThrottleMs,
         brokers.toList.asJava,
         clusterId,
         controllerId.getOrElse(MetadataResponse.NO_CONTROLLER_ID),
         completeTopicMetadata.asJava,
         clusterAuthorizedOperations
      ))
  }

  /**
   * Handle an offset fetch request
   */
  def handleOffsetFetchRequest(request: RequestChannel.Request): CompletableFuture[Unit] = {
    val version = request.header.apiVersion
    if (version == 0) {
      handleOffsetFetchRequestFromZookeeper(request)
    } else {
      handleOffsetFetchRequestFromCoordinator(request)
    }
  }

  private def handleOffsetFetchRequestFromZookeeper(request: RequestChannel.Request): CompletableFuture[Unit] = {
    val header = request.header
    val offsetFetchRequest = request.body[OffsetFetchRequest]

    def createResponse(requestThrottleMs: Int): AbstractResponse = {
      val offsetFetchResponse =
        // reject the request if not authorized to the group
        if (!authHelper.authorize(request.context, DESCRIBE, GROUP, offsetFetchRequest.groupId))
          offsetFetchRequest.getErrorResponse(requestThrottleMs, Errors.GROUP_AUTHORIZATION_FAILED)
        else {
          val zkSupport = metadataSupport.requireZkOrThrow(KafkaApis.unsupported("Version 0 offset fetch requests"))
          val (authorizedPartitions, unauthorizedPartitions) = partitionByAuthorized(
            offsetFetchRequest.partitions.asScala, request.context)

          // version 0 reads offsets from ZK
          val authorizedPartitionData = authorizedPartitions.map { topicPartition =>
            try {
              if (!metadataCache.contains(topicPartition))
                (topicPartition, OffsetFetchResponse.UNKNOWN_PARTITION)
              else {
                val payloadOpt = zkSupport.zkClient.getConsumerOffset(offsetFetchRequest.groupId, topicPartition)
                payloadOpt match {
                  case Some(payload) =>
                    (topicPartition, new OffsetFetchResponse.PartitionData(payload,
                      Optional.empty(), OffsetFetchResponse.NO_METADATA, Errors.NONE))
                  case None =>
                    (topicPartition, OffsetFetchResponse.UNKNOWN_PARTITION)
                }
              }
            } catch {
              case e: Throwable =>
                (topicPartition, new OffsetFetchResponse.PartitionData(OffsetFetchResponse.INVALID_OFFSET,
                  Optional.empty(), OffsetFetchResponse.NO_METADATA, Errors.forException(e)))
            }
          }.toMap

          val unauthorizedPartitionData = unauthorizedPartitions.map(_ -> OffsetFetchResponse.UNAUTHORIZED_PARTITION).toMap
          new OffsetFetchResponse(requestThrottleMs, Errors.NONE, (authorizedPartitionData ++ unauthorizedPartitionData).asJava)
        }
      trace(s"Sending offset fetch response $offsetFetchResponse for correlation id ${header.correlationId} to client ${header.clientId}.")
      offsetFetchResponse
    }
    requestHelper.sendResponseMaybeThrottle(request, createResponse)
    CompletableFuture.completedFuture[Unit](())
  }

  private def handleOffsetFetchRequestFromCoordinator(request: RequestChannel.Request): CompletableFuture[Unit] = {
    val offsetFetchRequest = request.body[OffsetFetchRequest]
    val groups = offsetFetchRequest.groups()
    val requireStable = offsetFetchRequest.requireStable()

    val futures = new mutable.ArrayBuffer[CompletableFuture[OffsetFetchResponseData.OffsetFetchResponseGroup]](groups.size)
    groups.forEach { groupOffsetFetch =>
      val isAllPartitions = groupOffsetFetch.topics == null
      if (!authHelper.authorize(request.context, DESCRIBE, GROUP, groupOffsetFetch.groupId)) {
        futures += CompletableFuture.completedFuture(new OffsetFetchResponseData.OffsetFetchResponseGroup()
          .setGroupId(groupOffsetFetch.groupId)
          .setErrorCode(Errors.GROUP_AUTHORIZATION_FAILED.code))
      } else if (isAllPartitions) {
        futures += fetchAllOffsetsForGroup(
          request.context,
          groupOffsetFetch,
          requireStable
        )
      } else {
        futures += fetchOffsetsForGroup(
          request.context,
          groupOffsetFetch,
          requireStable
        )
      }
    }

    CompletableFuture.allOf(futures.toArray: _*).handle[Unit] { (_, _) =>
      val groupResponses = new ArrayBuffer[OffsetFetchResponseData.OffsetFetchResponseGroup](futures.size)
      futures.foreach(future => groupResponses += future.get())
      requestHelper.sendMaybeThrottle(request, new OffsetFetchResponse(groupResponses.asJava, request.context.apiVersion))
    }
  }

  private def fetchAllOffsetsForGroup(
    requestContext: RequestContext,
    offsetFetchRequest: OffsetFetchRequestData.OffsetFetchRequestGroup,
    requireStable: Boolean
  ): CompletableFuture[OffsetFetchResponseData.OffsetFetchResponseGroup] = {
    groupCoordinator.fetchAllOffsets(
      requestContext,
      offsetFetchRequest,
      requireStable
    ).handle[OffsetFetchResponseData.OffsetFetchResponseGroup] { (offsetFetchResponse, exception) =>
      if (exception != null) {
        new OffsetFetchResponseData.OffsetFetchResponseGroup()
          .setGroupId(offsetFetchRequest.groupId)
          .setErrorCode(Errors.forException(exception).code)
      } else if (offsetFetchResponse.errorCode() != Errors.NONE.code) {
        offsetFetchResponse
      } else {
        // Clients are not allowed to see offsets for topics that are not authorized for Describe.
        val (authorizedOffsets, _) = authHelper.partitionSeqByAuthorized(
          requestContext,
          DESCRIBE,
          TOPIC,
          offsetFetchResponse.topics.asScala
        )(_.name)
        offsetFetchResponse.setTopics(authorizedOffsets.asJava)
      }
    }
  }

  private def fetchOffsetsForGroup(
    requestContext: RequestContext,
    offsetFetchRequest: OffsetFetchRequestData.OffsetFetchRequestGroup,
    requireStable: Boolean
  ): CompletableFuture[OffsetFetchResponseData.OffsetFetchResponseGroup] = {
    // Clients are not allowed to see offsets for topics that are not authorized for Describe.
    val (authorizedTopics, unauthorizedTopics) = authHelper.partitionSeqByAuthorized(
      requestContext,
      DESCRIBE,
      TOPIC,
      offsetFetchRequest.topics.asScala
    )(_.name)

    groupCoordinator.fetchOffsets(
      requestContext,
      new OffsetFetchRequestData.OffsetFetchRequestGroup()
        .setGroupId(offsetFetchRequest.groupId)
        .setMemberId(offsetFetchRequest.memberId)
        .setMemberEpoch(offsetFetchRequest.memberEpoch)
        .setTopics(authorizedTopics.asJava),
      requireStable
    ).handle[OffsetFetchResponseData.OffsetFetchResponseGroup] { (offsetFetchResponse, exception) =>
      if (exception != null) {
        new OffsetFetchResponseData.OffsetFetchResponseGroup()
          .setGroupId(offsetFetchRequest.groupId)
          .setErrorCode(Errors.forException(exception).code)
      } else if (offsetFetchResponse.errorCode() != Errors.NONE.code) {
        offsetFetchResponse
      } else {
        val topics = new util.ArrayList[OffsetFetchResponseData.OffsetFetchResponseTopics](
          offsetFetchResponse.topics.size + unauthorizedTopics.size
        )
        topics.addAll(offsetFetchResponse.topics)
        unauthorizedTopics.foreach { topic =>
          val topicResponse = new OffsetFetchResponseData.OffsetFetchResponseTopics().setName(topic.name)
          topic.partitionIndexes.forEach { partitionIndex =>
            topicResponse.partitions.add(new OffsetFetchResponseData.OffsetFetchResponsePartitions()
              .setPartitionIndex(partitionIndex)
              .setCommittedOffset(-1)
              .setErrorCode(Errors.TOPIC_AUTHORIZATION_FAILED.code))
          }
          topics.add(topicResponse)
        }
        offsetFetchResponse.setTopics(topics)
      }
    }
  }

  private def partitionByAuthorized(
    seq: Seq[TopicPartition],
    context: RequestContext
  ): (Seq[TopicPartition], Seq[TopicPartition]) = {
    authHelper.partitionSeqByAuthorized(context, DESCRIBE, TOPIC, seq)(_.topic)
  }

  def handleFindCoordinatorRequest(request: RequestChannel.Request): Unit = {
    val version = request.header.apiVersion
    if (version < 4) {
      handleFindCoordinatorRequestLessThanV4(request)
    } else {
      handleFindCoordinatorRequestV4AndAbove(request)
    }
  }

  private def handleFindCoordinatorRequestV4AndAbove(request: RequestChannel.Request): Unit = {
    val findCoordinatorRequest = request.body[FindCoordinatorRequest]

    val coordinators = findCoordinatorRequest.data.coordinatorKeys.asScala.map { key =>
      val (error, node) = getCoordinator(request, findCoordinatorRequest.data.keyType, key)
      new FindCoordinatorResponseData.Coordinator()
        .setKey(key)
        .setErrorCode(error.code)
        .setHost(node.host)
        .setNodeId(node.id)
        .setPort(node.port)
    }
    def createResponse(requestThrottleMs: Int): AbstractResponse = {
      val response = new FindCoordinatorResponse(
              new FindCoordinatorResponseData()
                .setCoordinators(coordinators.asJava)
                .setThrottleTimeMs(requestThrottleMs))
      trace("Sending FindCoordinator response %s for correlation id %d to client %s."
              .format(response, request.header.correlationId, request.header.clientId))
      response
    }
    requestHelper.sendResponseMaybeThrottle(request, createResponse)
  }

  private def handleFindCoordinatorRequestLessThanV4(request: RequestChannel.Request): Unit = {
    val findCoordinatorRequest = request.body[FindCoordinatorRequest]

    val (error, node) = getCoordinator(request, findCoordinatorRequest.data.keyType, findCoordinatorRequest.data.key)
    def createResponse(requestThrottleMs: Int): AbstractResponse = {
      val responseBody = new FindCoordinatorResponse(
          new FindCoordinatorResponseData()
            .setErrorCode(error.code)
            .setErrorMessage(error.message())
            .setNodeId(node.id)
            .setHost(node.host)
            .setPort(node.port)
            .setThrottleTimeMs(requestThrottleMs))
      trace("Sending FindCoordinator response %s for correlation id %d to client %s."
        .format(responseBody, request.header.correlationId, request.header.clientId))
      responseBody
    }
    if (error == Errors.NONE) {
      requestHelper.sendResponseMaybeThrottle(request, createResponse)
    } else {
      requestHelper.sendErrorResponseMaybeThrottle(request, error.exception)
    }
  }

  private def getCoordinator(request: RequestChannel.Request, keyType: Byte, key: String): (Errors, Node) = {
    if (keyType == CoordinatorType.GROUP.id &&
        !authHelper.authorize(request.context, DESCRIBE, GROUP, key))
      (Errors.GROUP_AUTHORIZATION_FAILED, Node.noNode)
    else if (keyType == CoordinatorType.TRANSACTION.id &&
        !authHelper.authorize(request.context, DESCRIBE, TRANSACTIONAL_ID, key))
      (Errors.TRANSACTIONAL_ID_AUTHORIZATION_FAILED, Node.noNode)
    else {
      val (partition, internalTopicName) = CoordinatorType.forId(keyType) match {
        case CoordinatorType.GROUP =>
          (groupCoordinator.partitionFor(key), GROUP_METADATA_TOPIC_NAME)

        case CoordinatorType.TRANSACTION =>
          (txnCoordinator.partitionFor(key), TRANSACTION_STATE_TOPIC_NAME)
      }

      val topicMetadata = metadataCache.getTopicMetadata(Set(internalTopicName), request.context.listenerName)

      if (topicMetadata.headOption.isEmpty) {
        val controllerMutationQuota = quotas.controllerMutation.newPermissiveQuotaFor(request)
        autoTopicCreationManager.createTopics(Seq(internalTopicName).toSet, controllerMutationQuota, None)
        (Errors.COORDINATOR_NOT_AVAILABLE, Node.noNode)
      } else {
        if (topicMetadata.head.errorCode != Errors.NONE.code) {
          (Errors.COORDINATOR_NOT_AVAILABLE, Node.noNode)
        } else {
          val coordinatorEndpoint = topicMetadata.head.partitions.asScala
            .find(_.partitionIndex == partition)
            .filter(_.leaderId != MetadataResponse.NO_LEADER_ID)
            .flatMap(metadata => metadataCache.
                getAliveBrokerNode(metadata.leaderId, request.context.listenerName))

          coordinatorEndpoint match {
            case Some(endpoint) =>
              (Errors.NONE, endpoint)
            case _ =>
              (Errors.COORDINATOR_NOT_AVAILABLE, Node.noNode)
          }
        }
      }
    }
  }

  def handleDescribeGroupsRequest(request: RequestChannel.Request): CompletableFuture[Unit] = {
    val describeRequest = request.body[DescribeGroupsRequest]
    val includeAuthorizedOperations = describeRequest.data.includeAuthorizedOperations
    val response = new DescribeGroupsResponseData()
    val authorizedGroups = new ArrayBuffer[String]()

    describeRequest.data.groups.forEach { groupId =>
      if (!authHelper.authorize(request.context, DESCRIBE, GROUP, groupId)) {
        response.groups.add(DescribeGroupsResponse.groupError(
          groupId,
          Errors.GROUP_AUTHORIZATION_FAILED
        ))
      } else {
        authorizedGroups += groupId
      }
    }

    groupCoordinator.describeGroups(
      request.context,
      authorizedGroups.asJava
    ).handle[Unit] { (results, exception) =>
      if (exception != null) {
        requestHelper.sendMaybeThrottle(request, describeRequest.getErrorResponse(exception))
      } else {
        if (request.header.apiVersion >= 3 && includeAuthorizedOperations) {
          results.forEach { groupResult =>
            if (groupResult.errorCode == Errors.NONE.code) {
              groupResult.setAuthorizedOperations(authHelper.authorizedOperations(
                request,
                new Resource(ResourceType.GROUP, groupResult.groupId)
              ))
            }
          }
        }

        if (response.groups.isEmpty) {
          // If the response is empty, we can directly reuse the results.
          response.setGroups(results)
        } else {
          // Otherwise, we have to copy the results into the existing ones.
          response.groups.addAll(results)
        }

        requestHelper.sendMaybeThrottle(request, new DescribeGroupsResponse(response))
      }
    }
  }

  def handleListGroupsRequest(request: RequestChannel.Request): CompletableFuture[Unit] = {
    val listGroupsRequest = request.body[ListGroupsRequest]
    val hasClusterDescribe = authHelper.authorize(request.context, DESCRIBE, CLUSTER, CLUSTER_NAME, logIfDenied = false)

    groupCoordinator.listGroups(
      request.context,
      listGroupsRequest.data
    ).handle[Unit] { (response, exception) =>
      if (exception != null) {
        requestHelper.sendMaybeThrottle(request, listGroupsRequest.getErrorResponse(exception))
      } else {
        val listGroupsResponse = if (hasClusterDescribe) {
          // With describe cluster access all groups are returned. We keep this alternative for backward compatibility.
          new ListGroupsResponse(response)
        } else {
          // Otherwise, only groups with described group are returned.
          val authorizedGroups = response.groups.asScala.filter { group =>
            authHelper.authorize(request.context, DESCRIBE, GROUP, group.groupId, logIfDenied = false)
          }
          new ListGroupsResponse(response.setGroups(authorizedGroups.asJava))
        }
        requestHelper.sendMaybeThrottle(request, listGroupsResponse)
      }
    }
  }

  def handleJoinGroupRequest(
    request: RequestChannel.Request,
    requestLocal: RequestLocal
  ): CompletableFuture[Unit] = {
    val joinGroupRequest = request.body[JoinGroupRequest]

    if (joinGroupRequest.data.groupInstanceId != null && config.interBrokerProtocolVersion.isLessThan(IBP_2_3_IV0)) {
      // Only enable static membership when IBP >= 2.3, because it is not safe for the broker to use the static member logic
      // until we are sure that all brokers support it. If static group being loaded by an older coordinator, it will discard
      // the group.instance.id field, so static members could accidentally become "dynamic", which leads to wrong states.
      requestHelper.sendMaybeThrottle(request, joinGroupRequest.getErrorResponse(Errors.UNSUPPORTED_VERSION.exception))
      CompletableFuture.completedFuture[Unit](())
    } else if (!authHelper.authorize(request.context, READ, GROUP, joinGroupRequest.data.groupId)) {
      requestHelper.sendMaybeThrottle(request, joinGroupRequest.getErrorResponse(Errors.GROUP_AUTHORIZATION_FAILED.exception))
      CompletableFuture.completedFuture[Unit](())
    } else {
      groupCoordinator.joinGroup(
        request.context,
        joinGroupRequest.data,
        requestLocal.bufferSupplier
      ).handle[Unit] { (response, exception) =>
        if (exception != null) {
          requestHelper.sendMaybeThrottle(request, joinGroupRequest.getErrorResponse(exception))
        } else {
          requestHelper.sendMaybeThrottle(request, new JoinGroupResponse(response, request.context.apiVersion))
        }
      }
    }
  }

  def handleSyncGroupRequest(
    request: RequestChannel.Request,
    requestLocal: RequestLocal
  ): CompletableFuture[Unit] = {
    val syncGroupRequest = request.body[SyncGroupRequest]

    if (syncGroupRequest.data.groupInstanceId != null && config.interBrokerProtocolVersion.isLessThan(IBP_2_3_IV0)) {
      // Only enable static membership when IBP >= 2.3, because it is not safe for the broker to use the static member logic
      // until we are sure that all brokers support it. If static group being loaded by an older coordinator, it will discard
      // the group.instance.id field, so static members could accidentally become "dynamic", which leads to wrong states.
      requestHelper.sendMaybeThrottle(request, syncGroupRequest.getErrorResponse(Errors.UNSUPPORTED_VERSION.exception))
      CompletableFuture.completedFuture[Unit](())
    } else if (!syncGroupRequest.areMandatoryProtocolTypeAndNamePresent()) {
      // Starting from version 5, ProtocolType and ProtocolName fields are mandatory.
      requestHelper.sendMaybeThrottle(request, syncGroupRequest.getErrorResponse(Errors.INCONSISTENT_GROUP_PROTOCOL.exception))
      CompletableFuture.completedFuture[Unit](())
    } else if (!authHelper.authorize(request.context, READ, GROUP, syncGroupRequest.data.groupId)) {
      requestHelper.sendMaybeThrottle(request, syncGroupRequest.getErrorResponse(Errors.GROUP_AUTHORIZATION_FAILED.exception))
      CompletableFuture.completedFuture[Unit](())
    } else {
      groupCoordinator.syncGroup(
        request.context,
        syncGroupRequest.data,
        requestLocal.bufferSupplier
      ).handle[Unit] { (response, exception) =>
        if (exception != null) {
          requestHelper.sendMaybeThrottle(request, syncGroupRequest.getErrorResponse(exception))
        } else {
          requestHelper.sendMaybeThrottle(request, new SyncGroupResponse(response))
        }
      }
    }
  }

  def handleDeleteGroupsRequest(
    request: RequestChannel.Request,
    requestLocal: RequestLocal
  ): CompletableFuture[Unit] = {
    val deleteGroupsRequest = request.body[DeleteGroupsRequest]
    val groups = deleteGroupsRequest.data.groupsNames.asScala.distinct

    val (authorizedGroups, unauthorizedGroups) =
      authHelper.partitionSeqByAuthorized(request.context, DELETE, GROUP, groups)(identity)

    groupCoordinator.deleteGroups(
      request.context,
      authorizedGroups.toList.asJava,
      requestLocal.bufferSupplier
    ).handle[Unit] { (results, exception) =>
      val response = new DeleteGroupsResponseData()

      if (exception != null) {
        val error = Errors.forException(exception)
        authorizedGroups.foreach { groupId =>
          response.results.add(new DeleteGroupsResponseData.DeletableGroupResult()
            .setGroupId(groupId)
            .setErrorCode(error.code))
        }
      } else {
        response.setResults(results)
      }

      unauthorizedGroups.foreach { groupId =>
        response.results.add(new DeleteGroupsResponseData.DeletableGroupResult()
          .setGroupId(groupId)
          .setErrorCode(Errors.GROUP_AUTHORIZATION_FAILED.code))
      }

      requestHelper.sendMaybeThrottle(request, new DeleteGroupsResponse(response))
    }
  }

  def handleHeartbeatRequest(request: RequestChannel.Request): CompletableFuture[Unit] = {
    val heartbeatRequest = request.body[HeartbeatRequest]

    if (heartbeatRequest.data.groupInstanceId != null && config.interBrokerProtocolVersion.isLessThan(IBP_2_3_IV0)) {
      // Only enable static membership when IBP >= 2.3, because it is not safe for the broker to use the static member logic
      // until we are sure that all brokers support it. If static group being loaded by an older coordinator, it will discard
      // the group.instance.id field, so static members could accidentally become "dynamic", which leads to wrong states.
      requestHelper.sendMaybeThrottle(request, heartbeatRequest.getErrorResponse(Errors.UNSUPPORTED_VERSION.exception))
      CompletableFuture.completedFuture[Unit](())
    } else if (!authHelper.authorize(request.context, READ, GROUP, heartbeatRequest.data.groupId)) {
      requestHelper.sendMaybeThrottle(request, heartbeatRequest.getErrorResponse(Errors.GROUP_AUTHORIZATION_FAILED.exception))
      CompletableFuture.completedFuture[Unit](())
    } else {
      groupCoordinator.heartbeat(
        request.context,
        heartbeatRequest.data
      ).handle[Unit] { (response, exception) =>
        if (exception != null) {
          requestHelper.sendMaybeThrottle(request, heartbeatRequest.getErrorResponse(exception))
        } else {
          requestHelper.sendMaybeThrottle(request, new HeartbeatResponse(response))
        }
      }
    }
  }

  def handleLeaveGroupRequest(request: RequestChannel.Request): CompletableFuture[Unit] = {
    val leaveGroupRequest = request.body[LeaveGroupRequest]

    if (!authHelper.authorize(request.context, READ, GROUP, leaveGroupRequest.data.groupId)) {
      requestHelper.sendMaybeThrottle(request, leaveGroupRequest.getErrorResponse(Errors.GROUP_AUTHORIZATION_FAILED.exception))
      CompletableFuture.completedFuture[Unit](())
    } else {
      groupCoordinator.leaveGroup(
        request.context,
        leaveGroupRequest.normalizedData()
      ).handle[Unit] { (response, exception) =>
        if (exception != null) {
          requestHelper.sendMaybeThrottle(request, leaveGroupRequest.getErrorResponse(exception))
        } else {
          requestHelper.sendMaybeThrottle(request, new LeaveGroupResponse(response, leaveGroupRequest.version))
        }
      }
    }
  }

  def handleSaslHandshakeRequest(request: RequestChannel.Request): Unit = {
    val responseData = new SaslHandshakeResponseData().setErrorCode(Errors.ILLEGAL_SASL_STATE.code)
    requestHelper.sendResponseMaybeThrottle(request, _ => new SaslHandshakeResponse(responseData))
  }

  def handleSaslAuthenticateRequest(request: RequestChannel.Request): Unit = {
    val responseData = new SaslAuthenticateResponseData()
      .setErrorCode(Errors.ILLEGAL_SASL_STATE.code)
      .setErrorMessage("SaslAuthenticate request received after successful authentication")
    requestHelper.sendResponseMaybeThrottle(request, _ => new SaslAuthenticateResponse(responseData))
  }

  def handleApiVersionsRequest(request: RequestChannel.Request): Unit = {
    // Note that broker returns its full list of supported ApiKeys and versions regardless of current
    // authentication state (e.g., before SASL authentication on an SASL listener, do note that no
    // Kafka protocol requests may take place on an SSL listener before the SSL handshake is finished).
    // If this is considered to leak information about the broker version a workaround is to use SSL
    // with client authentication which is performed at an earlier stage of the connection where the
    // ApiVersionRequest is not available.
    def createResponseCallback(requestThrottleMs: Int): ApiVersionsResponse = {
      val apiVersionRequest = request.body[ApiVersionsRequest]
      if (apiVersionRequest.hasUnsupportedRequestVersion) {
        apiVersionRequest.getErrorResponse(requestThrottleMs, Errors.UNSUPPORTED_VERSION.exception)
      } else if (!apiVersionRequest.isValid) {
        apiVersionRequest.getErrorResponse(requestThrottleMs, Errors.INVALID_REQUEST.exception)
      } else {
        apiVersionManager.apiVersionResponse(requestThrottleMs)
      }
    }
    requestHelper.sendResponseMaybeThrottle(request, createResponseCallback)
  }

  def handleCreateTopicsRequest(request: RequestChannel.Request): Unit = {
    val zkSupport = metadataSupport.requireZkOrThrow(KafkaApis.shouldAlwaysForward(request))
    val controllerMutationQuota = quotas.controllerMutation.newQuotaFor(request, strictSinceVersion = 6)

    def sendResponseCallback(results: CreatableTopicResultCollection): Unit = {
      def createResponse(requestThrottleMs: Int): AbstractResponse = {
        val responseData = new CreateTopicsResponseData()
          .setThrottleTimeMs(requestThrottleMs)
          .setTopics(results)
        val responseBody = new CreateTopicsResponse(responseData)
        trace(s"Sending create topics response $responseData for correlation id " +
          s"${request.header.correlationId} to client ${request.header.clientId}.")
        responseBody
      }
      requestHelper.sendResponseMaybeThrottleWithControllerQuota(controllerMutationQuota, request, createResponse)
    }

    val createTopicsRequest = request.body[CreateTopicsRequest]
    val results = new CreatableTopicResultCollection(createTopicsRequest.data.topics.size)
    if (!zkSupport.controller.isActive) {
      createTopicsRequest.data.topics.forEach { topic =>
        results.add(new CreatableTopicResult().setName(topic.name)
          .setErrorCode(Errors.NOT_CONTROLLER.code))
      }
      sendResponseCallback(results)
    } else {
      createTopicsRequest.data.topics.forEach { topic =>
        results.add(new CreatableTopicResult().setName(topic.name))
      }
      val hasClusterAuthorization = authHelper.authorize(request.context, CREATE, CLUSTER, CLUSTER_NAME,
        logIfDenied = false)

      val allowedTopicNames = {
        val topicNames = createTopicsRequest
          .data
          .topics
          .asScala
          .map(_.name)
          .toSet

          /* The cluster metadata topic is an internal topic with a different implementation. The user should not be
           * allowed to create it as a regular topic.
           */
          if (topicNames.contains(Topic.CLUSTER_METADATA_TOPIC_NAME)) {
            info(s"Rejecting creation of internal topic ${Topic.CLUSTER_METADATA_TOPIC_NAME}")
          }
          topicNames.diff(Set(Topic.CLUSTER_METADATA_TOPIC_NAME))
      }

      val authorizedTopics = if (hasClusterAuthorization) {
        allowedTopicNames.toSet
      } else {
        authHelper.filterByAuthorized(request.context, CREATE, TOPIC, allowedTopicNames)(identity)
      }
      val authorizedForDescribeConfigs = authHelper.filterByAuthorized(
        request.context,
        DESCRIBE_CONFIGS,
        TOPIC,
        allowedTopicNames,
        logIfDenied = false
      )(identity).map(name => name -> results.find(name)).toMap

      results.forEach { topic =>
        if (results.findAll(topic.name).size > 1) {
          topic.setErrorCode(Errors.INVALID_REQUEST.code)
          topic.setErrorMessage("Found multiple entries for this topic.")
        } else if (!authorizedTopics.contains(topic.name)) {
          topic.setErrorCode(Errors.TOPIC_AUTHORIZATION_FAILED.code)
          topic.setErrorMessage("Authorization failed.")
        }
        if (!authorizedForDescribeConfigs.contains(topic.name)) {
          topic.setTopicConfigErrorCode(Errors.TOPIC_AUTHORIZATION_FAILED.code)
        }
      }
      val toCreate = mutable.Map[String, CreatableTopic]()
      createTopicsRequest.data.topics.forEach { topic =>
        if (results.find(topic.name).errorCode == Errors.NONE.code) {
          toCreate += topic.name -> topic
        }
      }
      def handleCreateTopicsResults(errors: Map[String, ApiError]): Unit = {
        errors.foreach { case (topicName, error) =>
          val result = results.find(topicName)
          result.setErrorCode(error.error.code)
            .setErrorMessage(error.message)
          // Reset any configs in the response if Create failed
          if (error != ApiError.NONE) {
            result.setConfigs(List.empty.asJava)
              .setNumPartitions(-1)
              .setReplicationFactor(-1)
              .setTopicConfigErrorCode(Errors.NONE.code)
          }
        }
        sendResponseCallback(results)
      }
      zkSupport.adminManager.createTopics(
        createTopicsRequest.data.timeoutMs,
        createTopicsRequest.data.validateOnly,
        toCreate,
        authorizedForDescribeConfigs,
        controllerMutationQuota,
        handleCreateTopicsResults)
    }
  }

  def handleCreatePartitionsRequest(request: RequestChannel.Request): Unit = {
    val zkSupport = metadataSupport.requireZkOrThrow(KafkaApis.shouldAlwaysForward(request))
    val createPartitionsRequest = request.body[CreatePartitionsRequest]
    val controllerMutationQuota = quotas.controllerMutation.newQuotaFor(request, strictSinceVersion = 3)

    def sendResponseCallback(results: Map[String, ApiError]): Unit = {
      def createResponse(requestThrottleMs: Int): AbstractResponse = {
        val createPartitionsResults = results.map {
          case (topic, error) => new CreatePartitionsTopicResult()
            .setName(topic)
            .setErrorCode(error.error.code)
            .setErrorMessage(error.message)
        }.toSeq
        val responseBody = new CreatePartitionsResponse(new CreatePartitionsResponseData()
          .setThrottleTimeMs(requestThrottleMs)
          .setResults(createPartitionsResults.asJava))
        trace(s"Sending create partitions response $responseBody for correlation id ${request.header.correlationId} to " +
          s"client ${request.header.clientId}.")
        responseBody
      }
      requestHelper.sendResponseMaybeThrottleWithControllerQuota(controllerMutationQuota, request, createResponse)
    }

    if (!zkSupport.controller.isActive) {
      val result = createPartitionsRequest.data.topics.asScala.map { topic =>
        (topic.name, new ApiError(Errors.NOT_CONTROLLER, null))
      }.toMap
      sendResponseCallback(result)
    } else {
      // Special handling to add duplicate topics to the response
      val topics = createPartitionsRequest.data.topics.asScala.toSeq
      val dupes = topics.groupBy(_.name)
        .filter { _._2.size > 1 }
        .keySet
      val notDuped = topics.filterNot(topic => dupes.contains(topic.name))
      val (authorized, unauthorized) = authHelper.partitionSeqByAuthorized(request.context, ALTER, TOPIC,
        notDuped)(_.name)

      val (queuedForDeletion, valid) = authorized.partition { topic =>
        zkSupport.controller.isTopicQueuedForDeletion(topic.name)
      }

      val errors = dupes.map(_ -> new ApiError(Errors.INVALID_REQUEST, "Duplicate topic in request.")) ++
        unauthorized.map(_.name -> new ApiError(Errors.TOPIC_AUTHORIZATION_FAILED, "The topic authorization is failed.")) ++
        queuedForDeletion.map(_.name -> new ApiError(Errors.INVALID_TOPIC_EXCEPTION, "The topic is queued for deletion."))

      zkSupport.adminManager.createPartitions(
        createPartitionsRequest.data.timeoutMs,
        valid,
        createPartitionsRequest.data.validateOnly,
        controllerMutationQuota,
        result => sendResponseCallback(result ++ errors))
    }
  }

  def handleDeleteTopicsRequest(request: RequestChannel.Request): Unit = {
    val zkSupport = metadataSupport.requireZkOrThrow(KafkaApis.shouldAlwaysForward(request))
    val controllerMutationQuota = quotas.controllerMutation.newQuotaFor(request, strictSinceVersion = 5)

    def sendResponseCallback(results: DeletableTopicResultCollection): Unit = {
      def createResponse(requestThrottleMs: Int): AbstractResponse = {
        val responseData = new DeleteTopicsResponseData()
          .setThrottleTimeMs(requestThrottleMs)
          .setResponses(results)
        val responseBody = new DeleteTopicsResponse(responseData)
        trace(s"Sending delete topics response $responseBody for correlation id ${request.header.correlationId} to client ${request.header.clientId}.")
        responseBody
      }
      requestHelper.sendResponseMaybeThrottleWithControllerQuota(controllerMutationQuota, request, createResponse)
    }

    val deleteTopicRequest = request.body[DeleteTopicsRequest]
    val results = new DeletableTopicResultCollection(deleteTopicRequest.numberOfTopics())
    val toDelete = mutable.Set[String]()
    if (!zkSupport.controller.isActive) {
      deleteTopicRequest.topics().forEach { topic =>
        results.add(new DeletableTopicResult()
          .setName(topic.name())
          .setTopicId(topic.topicId())
          .setErrorCode(Errors.NOT_CONTROLLER.code))
      }
      sendResponseCallback(results)
    } else if (!config.deleteTopicEnable) {
      val error = if (request.context.apiVersion < 3) Errors.INVALID_REQUEST else Errors.TOPIC_DELETION_DISABLED
      deleteTopicRequest.topics().forEach { topic =>
        results.add(new DeletableTopicResult()
          .setName(topic.name())
          .setTopicId(topic.topicId())
          .setErrorCode(error.code))
      }
      sendResponseCallback(results)
    } else {
      val topicIdsFromRequest = deleteTopicRequest.topicIds().asScala.filter(topicId => topicId != Uuid.ZERO_UUID).toSet
      deleteTopicRequest.topics().forEach { topic =>
        if (topic.name() != null && topic.topicId() != Uuid.ZERO_UUID)
          throw new InvalidRequestException("Topic name and topic ID can not both be specified.")
        val name = if (topic.topicId() == Uuid.ZERO_UUID) topic.name()
        else zkSupport.controller.controllerContext.topicName(topic.topicId).orNull
        results.add(new DeletableTopicResult()
          .setName(name)
          .setTopicId(topic.topicId()))
      }
      val authorizedDescribeTopics = authHelper.filterByAuthorized(request.context, DESCRIBE, TOPIC,
        results.asScala.filter(result => result.name() != null))(_.name)
      val authorizedDeleteTopics = authHelper.filterByAuthorized(request.context, DELETE, TOPIC,
        results.asScala.filter(result => result.name() != null))(_.name)
      results.forEach { topic =>
        val unresolvedTopicId = topic.topicId() != Uuid.ZERO_UUID && topic.name() == null
        if (unresolvedTopicId) {
          topic.setErrorCode(Errors.UNKNOWN_TOPIC_ID.code)
        } else if (topicIdsFromRequest.contains(topic.topicId) && !authorizedDescribeTopics.contains(topic.name)) {

          // Because the client does not have Describe permission, the name should
          // not be returned in the response. Note, however, that we do not consider
          // the topicId itself to be sensitive, so there is no reason to obscure
          // this case with `UNKNOWN_TOPIC_ID`.
          topic.setName(null)
          topic.setErrorCode(Errors.TOPIC_AUTHORIZATION_FAILED.code)
        } else if (!authorizedDeleteTopics.contains(topic.name)) {
          topic.setErrorCode(Errors.TOPIC_AUTHORIZATION_FAILED.code)
        } else if (!metadataCache.contains(topic.name)) {
          topic.setErrorCode(Errors.UNKNOWN_TOPIC_OR_PARTITION.code)
        } else {
          toDelete += topic.name
        }
      }
      // If no authorized topics return immediately
      if (toDelete.isEmpty)
        sendResponseCallback(results)
      else {
        def handleDeleteTopicsResults(errors: Map[String, Errors]): Unit = {
          errors.foreach {
            case (topicName, error) =>
              results.find(topicName)
                .setErrorCode(error.code)
          }
          sendResponseCallback(results)
        }

        zkSupport.adminManager.deleteTopics(
          deleteTopicRequest.data.timeoutMs,
          toDelete,
          controllerMutationQuota,
          handleDeleteTopicsResults
        )
      }
    }
  }

  def handleDeleteRecordsRequest(request: RequestChannel.Request): Unit = {
    val deleteRecordsRequest = request.body[DeleteRecordsRequest]

    val unauthorizedTopicResponses = mutable.Map[TopicPartition, DeleteRecordsPartitionResult]()
    val nonExistingTopicResponses = mutable.Map[TopicPartition, DeleteRecordsPartitionResult]()
    val authorizedForDeleteTopicOffsets = mutable.Map[TopicPartition, Long]()

    val topics = deleteRecordsRequest.data.topics.asScala
    val authorizedTopics = authHelper.filterByAuthorized(request.context, DELETE, TOPIC, topics)(_.name)
    val deleteTopicPartitions = topics.flatMap { deleteTopic =>
      deleteTopic.partitions.asScala.map { deletePartition =>
        new TopicPartition(deleteTopic.name, deletePartition.partitionIndex) -> deletePartition.offset
      }
    }
    for ((topicPartition, offset) <- deleteTopicPartitions) {
      if (!authorizedTopics.contains(topicPartition.topic))
        unauthorizedTopicResponses += topicPartition -> new DeleteRecordsPartitionResult()
          .setLowWatermark(DeleteRecordsResponse.INVALID_LOW_WATERMARK)
          .setErrorCode(Errors.TOPIC_AUTHORIZATION_FAILED.code)
      else if (!metadataCache.contains(topicPartition))
        nonExistingTopicResponses += topicPartition -> new DeleteRecordsPartitionResult()
          .setLowWatermark(DeleteRecordsResponse.INVALID_LOW_WATERMARK)
          .setErrorCode(Errors.UNKNOWN_TOPIC_OR_PARTITION.code)
      else
        authorizedForDeleteTopicOffsets += (topicPartition -> offset)
    }

    // the callback for sending a DeleteRecordsResponse
    def sendResponseCallback(authorizedTopicResponses: Map[TopicPartition, DeleteRecordsPartitionResult]): Unit = {
      val mergedResponseStatus = authorizedTopicResponses ++ unauthorizedTopicResponses ++ nonExistingTopicResponses
      mergedResponseStatus.forKeyValue { (topicPartition, status) =>
        if (status.errorCode != Errors.NONE.code) {
          debug("DeleteRecordsRequest with correlation id %d from client %s on partition %s failed due to %s".format(
            request.header.correlationId,
            request.header.clientId,
            topicPartition,
            Errors.forCode(status.errorCode).exceptionName))
        }
      }

      requestHelper.sendResponseMaybeThrottle(request, requestThrottleMs =>
        new DeleteRecordsResponse(new DeleteRecordsResponseData()
          .setThrottleTimeMs(requestThrottleMs)
          .setTopics(new DeleteRecordsResponseData.DeleteRecordsTopicResultCollection(mergedResponseStatus.groupBy(_._1.topic).map { case (topic, partitionMap) =>
            new DeleteRecordsTopicResult()
              .setName(topic)
              .setPartitions(new DeleteRecordsResponseData.DeleteRecordsPartitionResultCollection(partitionMap.map { case (topicPartition, partitionResult) =>
                new DeleteRecordsPartitionResult().setPartitionIndex(topicPartition.partition)
                  .setLowWatermark(partitionResult.lowWatermark)
                  .setErrorCode(partitionResult.errorCode)
              }.toList.asJava.iterator()))
          }.toList.asJava.iterator()))))
    }

    if (authorizedForDeleteTopicOffsets.isEmpty)
      sendResponseCallback(Map.empty)
    else {
      // call the replica manager to append messages to the replicas
      replicaManager.deleteRecords(
        deleteRecordsRequest.data.timeoutMs.toLong,
        authorizedForDeleteTopicOffsets,
        sendResponseCallback)
    }
  }

  def handleInitProducerIdRequest(request: RequestChannel.Request, requestLocal: RequestLocal): Unit = {
    val initProducerIdRequest = request.body[InitProducerIdRequest]
    val transactionalId = initProducerIdRequest.data.transactionalId

    if (transactionalId != null) {
      if (!authHelper.authorize(request.context, WRITE, TRANSACTIONAL_ID, transactionalId)) {
        requestHelper.sendErrorResponseMaybeThrottle(request, Errors.TRANSACTIONAL_ID_AUTHORIZATION_FAILED.exception)
        return
      }
    } else if (!authHelper.authorize(request.context, IDEMPOTENT_WRITE, CLUSTER, CLUSTER_NAME, true, false)
        && !authHelper.authorizeByResourceType(request.context, AclOperation.WRITE, ResourceType.TOPIC)) {
      requestHelper.sendErrorResponseMaybeThrottle(request, Errors.CLUSTER_AUTHORIZATION_FAILED.exception)
      return
    }

    def sendResponseCallback(result: InitProducerIdResult): Unit = {
      def createResponse(requestThrottleMs: Int): AbstractResponse = {
        val finalError =
          if (initProducerIdRequest.version < 4 && result.error == Errors.PRODUCER_FENCED) {
            // For older clients, they could not understand the new PRODUCER_FENCED error code,
            // so we need to return the INVALID_PRODUCER_EPOCH to have the same client handling logic.
            Errors.INVALID_PRODUCER_EPOCH
          } else {
            result.error
          }
        val responseData = new InitProducerIdResponseData()
          .setProducerId(result.producerId)
          .setProducerEpoch(result.producerEpoch)
          .setThrottleTimeMs(requestThrottleMs)
          .setErrorCode(finalError.code)
        val responseBody = new InitProducerIdResponse(responseData)
        trace(s"Completed $transactionalId's InitProducerIdRequest with result $result from client ${request.header.clientId}.")
        responseBody
      }
      requestHelper.sendResponseMaybeThrottle(request, createResponse)
    }

    val producerIdAndEpoch = (initProducerIdRequest.data.producerId, initProducerIdRequest.data.producerEpoch) match {
      case (RecordBatch.NO_PRODUCER_ID, RecordBatch.NO_PRODUCER_EPOCH) => Right(None)
      case (RecordBatch.NO_PRODUCER_ID, _) | (_, RecordBatch.NO_PRODUCER_EPOCH) => Left(Errors.INVALID_REQUEST)
      case (_, _) => Right(Some(new ProducerIdAndEpoch(initProducerIdRequest.data.producerId, initProducerIdRequest.data.producerEpoch)))
    }

    producerIdAndEpoch match {
      case Right(producerIdAndEpoch) => txnCoordinator.handleInitProducerId(transactionalId, initProducerIdRequest.data.transactionTimeoutMs,
        producerIdAndEpoch, sendResponseCallback, requestLocal)
      case Left(error) => requestHelper.sendErrorResponseMaybeThrottle(request, error.exception)
    }
  }

  def handleEndTxnRequest(request: RequestChannel.Request, requestLocal: RequestLocal): Unit = {
    ensureInterBrokerVersion(IBP_0_11_0_IV0)
    val endTxnRequest = request.body[EndTxnRequest]
    val transactionalId = endTxnRequest.data.transactionalId

    if (authHelper.authorize(request.context, WRITE, TRANSACTIONAL_ID, transactionalId)) {
      def sendResponseCallback(error: Errors): Unit = {
        def createResponse(requestThrottleMs: Int): AbstractResponse = {
          val finalError =
            if (endTxnRequest.version < 2 && error == Errors.PRODUCER_FENCED) {
              // For older clients, they could not understand the new PRODUCER_FENCED error code,
              // so we need to return the INVALID_PRODUCER_EPOCH to have the same client handling logic.
              Errors.INVALID_PRODUCER_EPOCH
            } else {
              error
            }
          val responseBody = new EndTxnResponse(new EndTxnResponseData()
            .setErrorCode(finalError.code)
            .setThrottleTimeMs(requestThrottleMs))
          trace(s"Completed ${endTxnRequest.data.transactionalId}'s EndTxnRequest " +
            s"with committed: ${endTxnRequest.data.committed}, " +
            s"errors: $error from client ${request.header.clientId}.")
          responseBody
        }
        requestHelper.sendResponseMaybeThrottle(request, createResponse)
      }

      txnCoordinator.handleEndTransaction(endTxnRequest.data.transactionalId,
        endTxnRequest.data.producerId,
        endTxnRequest.data.producerEpoch,
        endTxnRequest.result(),
        sendResponseCallback,
        requestLocal)
    } else
      requestHelper.sendResponseMaybeThrottle(request, requestThrottleMs =>
        new EndTxnResponse(new EndTxnResponseData()
            .setErrorCode(Errors.TRANSACTIONAL_ID_AUTHORIZATION_FAILED.code)
            .setThrottleTimeMs(requestThrottleMs))
      )
  }

  def handleWriteTxnMarkersRequest(request: RequestChannel.Request, requestLocal: RequestLocal): Unit = {
    ensureInterBrokerVersion(IBP_0_11_0_IV0)
    authHelper.authorizeClusterOperation(request, CLUSTER_ACTION)
    val writeTxnMarkersRequest = request.body[WriteTxnMarkersRequest]
    val errors = new ConcurrentHashMap[java.lang.Long, util.Map[TopicPartition, Errors]]()
    val markers = writeTxnMarkersRequest.markers
    val numAppends = new AtomicInteger(markers.size)

    if (numAppends.get == 0) {
      requestHelper.sendResponseExemptThrottle(request, new WriteTxnMarkersResponse(errors))
      return
    }

    def updateErrors(producerId: Long, currentErrors: ConcurrentHashMap[TopicPartition, Errors]): Unit = {
      val previousErrors = errors.putIfAbsent(producerId, currentErrors)
      if (previousErrors != null)
        previousErrors.putAll(currentErrors)
    }

    /**
      * This is the call back invoked when a log append of transaction markers succeeds. This can be called multiple
      * times when handling a single WriteTxnMarkersRequest because there is one append per TransactionMarker in the
      * request, so there could be multiple appends of markers to the log. The final response will be sent only
      * after all appends have returned.
      */
    def maybeSendResponseCallback(producerId: Long, result: TransactionResult)(responseStatus: Map[TopicPartition, PartitionResponse]): Unit = {
      trace(s"End transaction marker append for producer id $producerId completed with status: $responseStatus")
      val currentErrors = new ConcurrentHashMap[TopicPartition, Errors](responseStatus.map { case (k, v) => k -> v.error }.asJava)
      updateErrors(producerId, currentErrors)
      val successfulOffsetsPartitions = responseStatus.filter { case (topicPartition, partitionResponse) =>
        topicPartition.topic == GROUP_METADATA_TOPIC_NAME && partitionResponse.error == Errors.NONE
      }.keys

      if (successfulOffsetsPartitions.nonEmpty) {
        // as soon as the end transaction marker has been written for a transactional offset commit,
        // call to the group coordinator to materialize the offsets into the cache
        try {
          groupCoordinator.onTransactionCompleted(producerId, successfulOffsetsPartitions.asJava, result)
        } catch {
          case e: Exception =>
            error(s"Received an exception while trying to update the offsets cache on transaction marker append", e)
            val updatedErrors = new ConcurrentHashMap[TopicPartition, Errors]()
            successfulOffsetsPartitions.foreach(updatedErrors.put(_, Errors.UNKNOWN_SERVER_ERROR))
            updateErrors(producerId, updatedErrors)
        }
      }

      if (numAppends.decrementAndGet() == 0)
        requestHelper.sendResponseExemptThrottle(request, new WriteTxnMarkersResponse(errors))
    }

    // TODO: The current append API makes doing separate writes per producerId a little easier, but it would
    // be nice to have only one append to the log. This requires pushing the building of the control records
    // into Log so that we only append those having a valid producer epoch, and exposing a new appendControlRecord
    // API in ReplicaManager. For now, we've done the simpler approach
    var skippedMarkers = 0
    for (marker <- markers.asScala) {
      val producerId = marker.producerId
      val partitionsWithCompatibleMessageFormat = new mutable.ArrayBuffer[TopicPartition]

      val currentErrors = new ConcurrentHashMap[TopicPartition, Errors]()
      marker.partitions.forEach { partition =>
        replicaManager.getMagic(partition) match {
          case Some(magic) =>
            if (magic < RecordBatch.MAGIC_VALUE_V2)
              currentErrors.put(partition, Errors.UNSUPPORTED_FOR_MESSAGE_FORMAT)
            else
              partitionsWithCompatibleMessageFormat += partition
          case None =>
            currentErrors.put(partition, Errors.UNKNOWN_TOPIC_OR_PARTITION)
        }
      }

      if (!currentErrors.isEmpty)
        updateErrors(producerId, currentErrors)

      if (partitionsWithCompatibleMessageFormat.isEmpty) {
        numAppends.decrementAndGet()
        skippedMarkers += 1
      } else {
        val controlRecords = partitionsWithCompatibleMessageFormat.map { partition =>
          val controlRecordType = marker.transactionResult match {
            case TransactionResult.COMMIT => ControlRecordType.COMMIT
            case TransactionResult.ABORT => ControlRecordType.ABORT
          }
          val endTxnMarker = new EndTransactionMarker(controlRecordType, marker.coordinatorEpoch)
          partition -> MemoryRecords.withEndTransactionMarker(producerId, marker.producerEpoch, endTxnMarker)
        }.toMap

        replicaManager.appendRecords(
          timeout = config.requestTimeoutMs.toLong,
          requiredAcks = -1,
          internalTopicsAllowed = true,
          origin = AppendOrigin.COORDINATOR,
          entriesPerPartition = controlRecords,
          requestLocal = requestLocal,
          responseCallback = maybeSendResponseCallback(producerId, marker.transactionResult))
      }
    }

    // No log appends were written as all partitions had incorrect log format
    // so we need to send the error response
    if (skippedMarkers == markers.size)
      requestHelper.sendResponseExemptThrottle(request, new WriteTxnMarkersResponse(errors))
  }

  def ensureInterBrokerVersion(version: MetadataVersion): Unit = {
    if (config.interBrokerProtocolVersion.isLessThan(version))
      throw new UnsupportedVersionException(s"inter.broker.protocol.version: ${config.interBrokerProtocolVersion.version} is less than the required version: ${version.version}")
  }
  def handleAddPartitionsToTxnRequest(request: RequestChannel.Request, requestLocal: RequestLocal): Unit = {
    ensureInterBrokerVersion(IBP_0_11_0_IV0)
    val addPartitionsToTxnRequest =
      if (request.context.apiVersion() < 4) 
        request.body[AddPartitionsToTxnRequest].normalizeRequest() 
      else 
        request.body[AddPartitionsToTxnRequest]
    val version = addPartitionsToTxnRequest.version
    val responses = new AddPartitionsToTxnResultCollection()
    val partitionsByTransaction = addPartitionsToTxnRequest.partitionsByTransaction()
    
    // Newer versions of the request should only come from other brokers.
    if (version >= 4) authHelper.authorizeClusterOperation(request, CLUSTER_ACTION)

    // V4 requests introduced batches of transactions. We need all transactions to be handled before sending the 
    // response so there are a few differences in handling errors and sending responses.
    def createResponse(requestThrottleMs: Int): AbstractResponse = {
      if (version < 4) {
        // There will only be one response in data. Add it to the response data object.
        val data = new AddPartitionsToTxnResponseData()
        responses.forEach { result => 
          data.setResultsByTopicV3AndBelow(result.topicResults())
          data.setThrottleTimeMs(requestThrottleMs)
        }
        new AddPartitionsToTxnResponse(data)
      } else {
        new AddPartitionsToTxnResponse(new AddPartitionsToTxnResponseData().setThrottleTimeMs(requestThrottleMs).setResultsByTransaction(responses))
      }
    }

    val txns = addPartitionsToTxnRequest.data.transactions
    def addResultAndMaybeSendResponse(result: AddPartitionsToTxnResult): Unit = {
      val canSend = responses.synchronized {
        responses.add(result)
        responses.size == txns.size
      }
      if (canSend) {
        requestHelper.sendResponseMaybeThrottle(request, createResponse)
      }
    }

    txns.forEach { transaction => 
      val transactionalId = transaction.transactionalId

      if (transactionalId == null)
        throw new InvalidRequestException("Transactional ID can not be null in request.")

      val partitionsToAdd = partitionsByTransaction.get(transactionalId).asScala

      // Versions < 4 come from clients and must be authorized to write for the given transaction and for the given topics.
      if (version < 4 && !authHelper.authorize(request.context, WRITE, TRANSACTIONAL_ID, transactionalId)) {
        addResultAndMaybeSendResponse(addPartitionsToTxnRequest.errorResponseForTransaction(transactionalId, Errors.TRANSACTIONAL_ID_AUTHORIZATION_FAILED))
      } else {
        val unauthorizedTopicErrors = mutable.Map[TopicPartition, Errors]()
        val nonExistingTopicErrors = mutable.Map[TopicPartition, Errors]()
        val authorizedPartitions = mutable.Set[TopicPartition]()

        // Only request versions less than 4 need write authorization since they come from clients.
        val authorizedTopics = 
          if (version < 4) 
            authHelper.filterByAuthorized(request.context, WRITE, TOPIC, partitionsToAdd.filterNot(tp => Topic.isInternal(tp.topic)))(_.topic) 
          else 
            partitionsToAdd.map(_.topic).toSet
        for (topicPartition <- partitionsToAdd) {
          if (!authorizedTopics.contains(topicPartition.topic))
            unauthorizedTopicErrors += topicPartition -> Errors.TOPIC_AUTHORIZATION_FAILED
          else if (!metadataCache.contains(topicPartition))
            nonExistingTopicErrors += topicPartition -> Errors.UNKNOWN_TOPIC_OR_PARTITION
          else
            authorizedPartitions.add(topicPartition)
        }

        if (unauthorizedTopicErrors.nonEmpty || nonExistingTopicErrors.nonEmpty) {
          // Any failed partition check causes the entire transaction to fail. We send the appropriate error codes for the
          // partitions which failed, and an 'OPERATION_NOT_ATTEMPTED' error code for the partitions which succeeded
          // the authorization check to indicate that they were not added to the transaction.
          val partitionErrors = unauthorizedTopicErrors ++ nonExistingTopicErrors ++
            authorizedPartitions.map(_ -> Errors.OPERATION_NOT_ATTEMPTED)
          addResultAndMaybeSendResponse(AddPartitionsToTxnResponse.resultForTransaction(transactionalId, partitionErrors.asJava))
        } else {
          def sendResponseCallback(error: Errors): Unit = {
            val finalError = {
              if (version < 2 && error == Errors.PRODUCER_FENCED) {
                // For older clients, they could not understand the new PRODUCER_FENCED error code,
                // so we need to return the old INVALID_PRODUCER_EPOCH to have the same client handling logic.
                Errors.INVALID_PRODUCER_EPOCH
              } else {
                error
              }
            }
            addResultAndMaybeSendResponse(addPartitionsToTxnRequest.errorResponseForTransaction(transactionalId, finalError))
          }

          if (!transaction.verifyOnly) {
            txnCoordinator.handleAddPartitionsToTransaction(transactionalId,
              transaction.producerId,
              transaction.producerEpoch,
              authorizedPartitions,
              sendResponseCallback,
              requestLocal)
          } else {
            txnCoordinator.handleVerifyPartitionsInTransaction(transactionalId,
              transaction.producerId,
              transaction.producerEpoch,
              authorizedPartitions,
              addResultAndMaybeSendResponse)
          }
        }
      }
    }
  }

  def handleAddOffsetsToTxnRequest(request: RequestChannel.Request, requestLocal: RequestLocal): Unit = {
    ensureInterBrokerVersion(IBP_0_11_0_IV0)
    val addOffsetsToTxnRequest = request.body[AddOffsetsToTxnRequest]
    val transactionalId = addOffsetsToTxnRequest.data.transactionalId
    val groupId = addOffsetsToTxnRequest.data.groupId
    val offsetTopicPartition = new TopicPartition(GROUP_METADATA_TOPIC_NAME, groupCoordinator.partitionFor(groupId))

    if (!authHelper.authorize(request.context, WRITE, TRANSACTIONAL_ID, transactionalId))
      requestHelper.sendResponseMaybeThrottle(request, requestThrottleMs =>
        new AddOffsetsToTxnResponse(new AddOffsetsToTxnResponseData()
          .setErrorCode(Errors.TRANSACTIONAL_ID_AUTHORIZATION_FAILED.code)
          .setThrottleTimeMs(requestThrottleMs)))
    else if (!authHelper.authorize(request.context, READ, GROUP, groupId))
      requestHelper.sendResponseMaybeThrottle(request, requestThrottleMs =>
        new AddOffsetsToTxnResponse(new AddOffsetsToTxnResponseData()
          .setErrorCode(Errors.GROUP_AUTHORIZATION_FAILED.code)
          .setThrottleTimeMs(requestThrottleMs))
      )
    else {
      def sendResponseCallback(error: Errors): Unit = {
        def createResponse(requestThrottleMs: Int): AbstractResponse = {
          val finalError =
            if (addOffsetsToTxnRequest.version < 2 && error == Errors.PRODUCER_FENCED) {
              // For older clients, they could not understand the new PRODUCER_FENCED error code,
              // so we need to return the old INVALID_PRODUCER_EPOCH to have the same client handling logic.
              Errors.INVALID_PRODUCER_EPOCH
            } else {
              error
            }

          val responseBody: AddOffsetsToTxnResponse = new AddOffsetsToTxnResponse(
            new AddOffsetsToTxnResponseData()
              .setErrorCode(finalError.code)
              .setThrottleTimeMs(requestThrottleMs))
          trace(s"Completed $transactionalId's AddOffsetsToTxnRequest for group $groupId on partition " +
            s"$offsetTopicPartition: errors: $error from client ${request.header.clientId}")
          responseBody
        }
        requestHelper.sendResponseMaybeThrottle(request, createResponse)
      }

      txnCoordinator.handleAddPartitionsToTransaction(transactionalId,
        addOffsetsToTxnRequest.data.producerId,
        addOffsetsToTxnRequest.data.producerEpoch,
        Set(offsetTopicPartition),
        sendResponseCallback,
        requestLocal)
    }
  }

  def handleTxnOffsetCommitRequest(
    request: RequestChannel.Request,
    requestLocal: RequestLocal
  ): CompletableFuture[Unit] = {
    ensureInterBrokerVersion(IBP_0_11_0_IV0)
    val txnOffsetCommitRequest = request.body[TxnOffsetCommitRequest]

    def sendResponse(response: TxnOffsetCommitResponse): Unit = {
      // We need to replace COORDINATOR_LOAD_IN_PROGRESS with COORDINATOR_NOT_AVAILABLE
      // for older producer client from 0.11 to prior 2.0, which could potentially crash due
      // to unexpected loading error. This bug is fixed later by KAFKA-7296. Clients using
      // txn commit protocol >= 2 (version 2.3 and onwards) are guaranteed to have
      // the fix to check for the loading error.
      if (txnOffsetCommitRequest.version < 2) {
        response.data.topics.forEach { topic =>
          topic.partitions.forEach { partition =>
            if (partition.errorCode == Errors.COORDINATOR_LOAD_IN_PROGRESS.code) {
              partition.setErrorCode(Errors.COORDINATOR_NOT_AVAILABLE.code)
            }
          }
        }
      }

      requestHelper.sendMaybeThrottle(request, response)
    }

    // authorize for the transactionalId and the consumer group. Note that we skip producerId authorization
    // since it is implied by transactionalId authorization
    if (!authHelper.authorize(request.context, WRITE, TRANSACTIONAL_ID, txnOffsetCommitRequest.data.transactionalId)) {
      sendResponse(txnOffsetCommitRequest.getErrorResponse(Errors.TRANSACTIONAL_ID_AUTHORIZATION_FAILED.exception))
      CompletableFuture.completedFuture[Unit](())
    } else if (!authHelper.authorize(request.context, READ, GROUP, txnOffsetCommitRequest.data.groupId)) {
      sendResponse(txnOffsetCommitRequest.getErrorResponse(Errors.GROUP_AUTHORIZATION_FAILED.exception))
      CompletableFuture.completedFuture[Unit](())
    } else {
      val authorizedTopics = authHelper.filterByAuthorized(
        request.context,
        READ,
        TOPIC,
        txnOffsetCommitRequest.data.topics.asScala
      )(_.name)

      val responseBuilder = new TxnOffsetCommitResponse.Builder()
      val authorizedTopicCommittedOffsets = new mutable.ArrayBuffer[TxnOffsetCommitRequestData.TxnOffsetCommitRequestTopic]()
      txnOffsetCommitRequest.data.topics.forEach { topic =>
        if (!authorizedTopics.contains(topic.name)) {
          // If the topic is not authorized, we add the topic and all its partitions
          // to the response with TOPIC_AUTHORIZATION_FAILED.
          responseBuilder.addPartitions[TxnOffsetCommitRequestData.TxnOffsetCommitRequestPartition](
            topic.name, topic.partitions, _.partitionIndex, Errors.TOPIC_AUTHORIZATION_FAILED)
        } else if (!metadataCache.contains(topic.name)) {
          // If the topic is unknown, we add the topic and all its partitions
          // to the response with UNKNOWN_TOPIC_OR_PARTITION.
          responseBuilder.addPartitions[TxnOffsetCommitRequestData.TxnOffsetCommitRequestPartition](
            topic.name, topic.partitions, _.partitionIndex, Errors.UNKNOWN_TOPIC_OR_PARTITION)
        } else {
          // Otherwise, we check all partitions to ensure that they all exist.
          val topicWithValidPartitions = new TxnOffsetCommitRequestData.TxnOffsetCommitRequestTopic().setName(topic.name)

          topic.partitions.forEach { partition =>
            if (metadataCache.getPartitionInfo(topic.name, partition.partitionIndex).nonEmpty) {
              topicWithValidPartitions.partitions.add(partition)
            } else {
              responseBuilder.addPartition(topic.name, partition.partitionIndex, Errors.UNKNOWN_TOPIC_OR_PARTITION)
            }
          }

          if (!topicWithValidPartitions.partitions.isEmpty) {
            authorizedTopicCommittedOffsets += topicWithValidPartitions
          }
        }
      }

      if (authorizedTopicCommittedOffsets.isEmpty) {
        sendResponse(responseBuilder.build())
        CompletableFuture.completedFuture[Unit](())
      } else {
        val txnOffsetCommitRequestData = new TxnOffsetCommitRequestData()
          .setGroupId(txnOffsetCommitRequest.data.groupId)
          .setMemberId(txnOffsetCommitRequest.data.memberId)
          .setGenerationId(txnOffsetCommitRequest.data.generationId)
          .setGroupInstanceId(txnOffsetCommitRequest.data.groupInstanceId)
          .setProducerEpoch(txnOffsetCommitRequest.data.producerEpoch)
          .setProducerId(txnOffsetCommitRequest.data.producerId)
          .setTransactionalId(txnOffsetCommitRequest.data.transactionalId)
          .setTopics(authorizedTopicCommittedOffsets.asJava)

        groupCoordinator.commitTransactionalOffsets(
          request.context,
          txnOffsetCommitRequestData,
          requestLocal.bufferSupplier
        ).handle[Unit] { (response, exception) =>
          if (exception != null) {
            sendResponse(txnOffsetCommitRequest.getErrorResponse(exception))
          } else {
            sendResponse(responseBuilder.merge(response).build())
          }
        }
      }
    }
  }

  def handleDescribeAcls(request: RequestChannel.Request): Unit = {
    aclApis.handleDescribeAcls(request)
  }

  def handleCreateAcls(request: RequestChannel.Request): Unit = {
    metadataSupport.requireZkOrThrow(KafkaApis.shouldAlwaysForward(request))
    aclApis.handleCreateAcls(request)
  }

  def handleDeleteAcls(request: RequestChannel.Request): Unit = {
    metadataSupport.requireZkOrThrow(KafkaApis.shouldAlwaysForward(request))
    aclApis.handleDeleteAcls(request)
  }

  def handleOffsetForLeaderEpochRequest(request: RequestChannel.Request): Unit = {
    val offsetForLeaderEpoch = request.body[OffsetsForLeaderEpochRequest]
    val topics = offsetForLeaderEpoch.data.topics.asScala.toSeq

    // The OffsetsForLeaderEpoch API was initially only used for inter-broker communication and required
    // cluster permission. With KIP-320, the consumer now also uses this API to check for log truncation
    // following a leader change, so we also allow topic describe permission.
    val (authorizedTopics, unauthorizedTopics) =
      if (authHelper.authorize(request.context, CLUSTER_ACTION, CLUSTER, CLUSTER_NAME, logIfDenied = false))
        (topics, Seq.empty[OffsetForLeaderTopic])
      else authHelper.partitionSeqByAuthorized(request.context, DESCRIBE, TOPIC, topics)(_.topic)

    val endOffsetsForAuthorizedPartitions = replicaManager.lastOffsetForLeaderEpoch(authorizedTopics)
    val endOffsetsForUnauthorizedPartitions = unauthorizedTopics.map { offsetForLeaderTopic =>
      val partitions = offsetForLeaderTopic.partitions.asScala.map { offsetForLeaderPartition =>
        new EpochEndOffset()
          .setPartition(offsetForLeaderPartition.partition)
          .setErrorCode(Errors.TOPIC_AUTHORIZATION_FAILED.code)
      }

      new OffsetForLeaderTopicResult()
        .setTopic(offsetForLeaderTopic.topic)
        .setPartitions(partitions.toList.asJava)
    }

    val endOffsetsForAllTopics = new OffsetForLeaderTopicResultCollection(
      (endOffsetsForAuthorizedPartitions ++ endOffsetsForUnauthorizedPartitions).asJava.iterator
    )

    requestHelper.sendResponseMaybeThrottle(request, requestThrottleMs =>
      new OffsetsForLeaderEpochResponse(new OffsetForLeaderEpochResponseData()
        .setThrottleTimeMs(requestThrottleMs)
        .setTopics(endOffsetsForAllTopics)))
  }

  def handleAlterConfigsRequest(request: RequestChannel.Request): Unit = {
    val original = request.body[AlterConfigsRequest]
    val preprocessingResponses = configManager.preprocess(original.data())
    val remaining = ConfigAdminManager.copyWithoutPreprocessed(original.data(), preprocessingResponses)
    def sendResponse(secondPart: Option[ApiMessage]): Unit = {
      secondPart match {
        case Some(result: AlterConfigsResponseData) =>
          requestHelper.sendResponseMaybeThrottle(request, requestThrottleMs =>
            new AlterConfigsResponse(ConfigAdminManager.reassembleLegacyResponse(
              original.data(),
              preprocessingResponses,
              result).setThrottleTimeMs(requestThrottleMs)))
        case _ => handleInvalidVersionsDuringForwarding(request)
      }
    }
    if (remaining.resources().isEmpty) {
      sendResponse(Some(new AlterConfigsResponseData()))
    } else if ((!request.isForwarded) && metadataSupport.canForward()) {
      metadataSupport.forwardingManager.get.forwardRequest(request,
        new AlterConfigsRequest(remaining, request.header.apiVersion()),
        response => sendResponse(response.map(_.data())))
    } else {
      sendResponse(Some(processLegacyAlterConfigsRequest(request, remaining)))
    }
  }

  def processLegacyAlterConfigsRequest(
    originalRequest: RequestChannel.Request,
    data: AlterConfigsRequestData
  ): AlterConfigsResponseData = {
    val zkSupport = metadataSupport.requireZkOrThrow(KafkaApis.shouldAlwaysForward(originalRequest))
    val alterConfigsRequest = new AlterConfigsRequest(data, originalRequest.header.apiVersion())
    val (authorizedResources, unauthorizedResources) = alterConfigsRequest.configs.asScala.toMap.partition { case (resource, _) =>
      resource.`type` match {
        case ConfigResource.Type.BROKER_LOGGER =>
          throw new InvalidRequestException(s"AlterConfigs is deprecated and does not support the resource type ${ConfigResource.Type.BROKER_LOGGER}")
        case ConfigResource.Type.BROKER | ConfigResource.Type.CLIENT_METRICS =>
          authHelper.authorize(originalRequest.context, ALTER_CONFIGS, CLUSTER, CLUSTER_NAME)
        case ConfigResource.Type.TOPIC =>
          authHelper.authorize(originalRequest.context, ALTER_CONFIGS, TOPIC, resource.name)
        case rt => throw new InvalidRequestException(s"Unexpected resource type $rt")
      }
    }
    val authorizedResult = zkSupport.adminManager.alterConfigs(authorizedResources, alterConfigsRequest.validateOnly)
    val unauthorizedResult = unauthorizedResources.keys.map { resource =>
      resource -> configsAuthorizationApiError(resource)
    }
    val response = new AlterConfigsResponseData()
    (authorizedResult ++ unauthorizedResult).foreach { case (resource, error) =>
      response.responses().add(new AlterConfigsResourceResponse()
        .setErrorCode(error.error.code)
        .setErrorMessage(error.message)
        .setResourceName(resource.name)
        .setResourceType(resource.`type`.id))
    }
    response
  }

  def handleAlterPartitionReassignmentsRequest(request: RequestChannel.Request): Unit = {
    val zkSupport = metadataSupport.requireZkOrThrow(KafkaApis.shouldAlwaysForward(request))
    authHelper.authorizeClusterOperation(request, ALTER)
    val alterPartitionReassignmentsRequest = request.body[AlterPartitionReassignmentsRequest]

    def sendResponseCallback(result: Either[Map[TopicPartition, ApiError], ApiError]): Unit = {
      val responseData = result match {
        case Right(topLevelError) =>
          new AlterPartitionReassignmentsResponseData().setErrorMessage(topLevelError.message).setErrorCode(topLevelError.error.code)

        case Left(assignments) =>
          val topicResponses = assignments.groupBy(_._1.topic).map {
            case (topic, reassignmentsByTp) =>
              val partitionResponses = reassignmentsByTp.map {
                case (topicPartition, error) =>
                  new ReassignablePartitionResponse().setPartitionIndex(topicPartition.partition)
                    .setErrorCode(error.error.code).setErrorMessage(error.message)
              }
              new ReassignableTopicResponse().setName(topic).setPartitions(partitionResponses.toList.asJava)
          }
          new AlterPartitionReassignmentsResponseData().setResponses(topicResponses.toList.asJava)
      }

      requestHelper.sendResponseMaybeThrottle(request, requestThrottleMs =>
        new AlterPartitionReassignmentsResponse(responseData.setThrottleTimeMs(requestThrottleMs))
      )
    }

    val reassignments = alterPartitionReassignmentsRequest.data.topics.asScala.flatMap {
      reassignableTopic => reassignableTopic.partitions.asScala.map {
        reassignablePartition =>
          val tp = new TopicPartition(reassignableTopic.name, reassignablePartition.partitionIndex)
          if (reassignablePartition.replicas == null)
            tp -> None // revert call
          else
            tp -> Some(reassignablePartition.replicas.asScala.map(_.toInt))
      }
    }.toMap

    zkSupport.controller.alterPartitionReassignments(reassignments, sendResponseCallback)
  }

  def handleListPartitionReassignmentsRequest(request: RequestChannel.Request): Unit = {
    val zkSupport = metadataSupport.requireZkOrThrow(KafkaApis.shouldAlwaysForward(request))
    authHelper.authorizeClusterOperation(request, DESCRIBE)
    val listPartitionReassignmentsRequest = request.body[ListPartitionReassignmentsRequest]

    def sendResponseCallback(result: Either[Map[TopicPartition, ReplicaAssignment], ApiError]): Unit = {
      val responseData = result match {
        case Right(error) => new ListPartitionReassignmentsResponseData().setErrorMessage(error.message).setErrorCode(error.error.code)

        case Left(assignments) =>
          val topicReassignments = assignments.groupBy(_._1.topic).map {
            case (topic, reassignmentsByTp) =>
              val partitionReassignments = reassignmentsByTp.map {
                case (topicPartition, assignment) =>
                  new ListPartitionReassignmentsResponseData.OngoingPartitionReassignment()
                    .setPartitionIndex(topicPartition.partition)
                    .setAddingReplicas(assignment.addingReplicas.toList.asJava.asInstanceOf[java.util.List[java.lang.Integer]])
                    .setRemovingReplicas(assignment.removingReplicas.toList.asJava.asInstanceOf[java.util.List[java.lang.Integer]])
                    .setReplicas(assignment.replicas.toList.asJava.asInstanceOf[java.util.List[java.lang.Integer]])
              }.toList

              new ListPartitionReassignmentsResponseData.OngoingTopicReassignment().setName(topic)
                .setPartitions(partitionReassignments.asJava)
          }.toList

          new ListPartitionReassignmentsResponseData().setTopics(topicReassignments.asJava)
      }

      requestHelper.sendResponseMaybeThrottle(request, requestThrottleMs =>
        new ListPartitionReassignmentsResponse(responseData.setThrottleTimeMs(requestThrottleMs))
      )
    }

    val partitionsOpt = Option(listPartitionReassignmentsRequest.data.topics).map { topics =>
      topics.iterator().asScala.flatMap { topic =>
        topic.partitionIndexes.iterator().asScala.map { partitionIndex =>
          new TopicPartition(topic.name(), partitionIndex)
        }
      }.toSet
    }

    zkSupport.controller.listPartitionReassignments(partitionsOpt, sendResponseCallback)
  }

  private def configsAuthorizationApiError(resource: ConfigResource): ApiError = {
    val error = resource.`type` match {
      case ConfigResource.Type.BROKER | ConfigResource.Type.BROKER_LOGGER => Errors.CLUSTER_AUTHORIZATION_FAILED
      case ConfigResource.Type.TOPIC => Errors.TOPIC_AUTHORIZATION_FAILED
      case rt => throw new InvalidRequestException(s"Unexpected resource type $rt for resource ${resource.name}")
    }
    new ApiError(error, null)
  }

  def handleIncrementalAlterConfigsRequest(request: RequestChannel.Request): Unit = {
    val original = request.body[IncrementalAlterConfigsRequest]
    val preprocessingResponses = configManager.preprocess(original.data(),
      (rType, rName) => authHelper.authorize(request.context, ALTER_CONFIGS, rType, rName))
    val remaining = ConfigAdminManager.copyWithoutPreprocessed(original.data(), preprocessingResponses)

    def sendResponse(secondPart: Option[ApiMessage]): Unit = {
      secondPart match {
        case Some(result: IncrementalAlterConfigsResponseData) =>
          requestHelper.sendResponseMaybeThrottle(request, requestThrottleMs =>
            new IncrementalAlterConfigsResponse(ConfigAdminManager.reassembleIncrementalResponse(
              original.data(),
              preprocessingResponses,
              result).setThrottleTimeMs(requestThrottleMs)))
        case _ => handleInvalidVersionsDuringForwarding(request)
      }
    }

    if (remaining.resources().isEmpty) {
      sendResponse(Some(new IncrementalAlterConfigsResponseData()))
    } else if ((!request.isForwarded) && metadataSupport.canForward()) {
      metadataSupport.forwardingManager.get.forwardRequest(request,
        new IncrementalAlterConfigsRequest(remaining, request.header.apiVersion()),
        response => sendResponse(response.map(_.data())))
    } else {
      sendResponse(Some(processIncrementalAlterConfigsRequest(request, remaining)))
    }
  }

  def processIncrementalAlterConfigsRequest(
    originalRequest: RequestChannel.Request,
    data: IncrementalAlterConfigsRequestData
  ): IncrementalAlterConfigsResponseData = {
    val zkSupport = metadataSupport.requireZkOrThrow(KafkaApis.shouldAlwaysForward(originalRequest))
    val configs = data.resources.iterator.asScala.map { alterConfigResource =>
      val configResource = new ConfigResource(ConfigResource.Type.forId(alterConfigResource.resourceType),
        alterConfigResource.resourceName)
      configResource -> alterConfigResource.configs.iterator.asScala.map {
        alterConfig => new AlterConfigOp(new ConfigEntry(alterConfig.name, alterConfig.value),
          OpType.forId(alterConfig.configOperation))
      }.toBuffer
    }.toMap

    val (authorizedResources, unauthorizedResources) = configs.partition { case (resource, _) =>
      resource.`type` match {
        case ConfigResource.Type.BROKER | ConfigResource.Type.BROKER_LOGGER | ConfigResource.Type.CLIENT_METRICS =>
          authHelper.authorize(originalRequest.context, ALTER_CONFIGS, CLUSTER, CLUSTER_NAME)
        case ConfigResource.Type.TOPIC =>
          authHelper.authorize(originalRequest.context, ALTER_CONFIGS, TOPIC, resource.name)
        case rt => throw new InvalidRequestException(s"Unexpected resource type $rt")
      }
    }

    val authorizedResult = zkSupport.adminManager.incrementalAlterConfigs(authorizedResources, data.validateOnly)
    val unauthorizedResult = unauthorizedResources.keys.map { resource =>
      resource -> configsAuthorizationApiError(resource)
    }
    new IncrementalAlterConfigsResponse(0, (authorizedResult ++ unauthorizedResult).asJava).data()
  }

  def handleDescribeConfigsRequest(request: RequestChannel.Request): Unit = {
    val responseData = configHelper.handleDescribeConfigsRequest(request, authHelper)
    requestHelper.sendResponseMaybeThrottle(request, requestThrottleMs =>
      new DescribeConfigsResponse(responseData.setThrottleTimeMs(requestThrottleMs)))
  }

  def handleAlterReplicaLogDirsRequest(request: RequestChannel.Request): Unit = {
    val alterReplicaDirsRequest = request.body[AlterReplicaLogDirsRequest]
    if (authHelper.authorize(request.context, ALTER, CLUSTER, CLUSTER_NAME)) {
      val result = replicaManager.alterReplicaLogDirs(alterReplicaDirsRequest.partitionDirs.asScala)
      requestHelper.sendResponseMaybeThrottle(request, requestThrottleMs =>
        new AlterReplicaLogDirsResponse(new AlterReplicaLogDirsResponseData()
          .setResults(result.groupBy(_._1.topic).map {
            case (topic, errors) => new AlterReplicaLogDirsResponseData.AlterReplicaLogDirTopicResult()
              .setTopicName(topic)
              .setPartitions(errors.map {
                case (tp, error) => new AlterReplicaLogDirsResponseData.AlterReplicaLogDirPartitionResult()
                  .setPartitionIndex(tp.partition)
                  .setErrorCode(error.code)
              }.toList.asJava)
          }.toList.asJava)
          .setThrottleTimeMs(requestThrottleMs)))
    } else {
      requestHelper.sendResponseMaybeThrottle(request, requestThrottleMs =>
        alterReplicaDirsRequest.getErrorResponse(requestThrottleMs, Errors.CLUSTER_AUTHORIZATION_FAILED.exception))
    }
  }

  def handleDescribeLogDirsRequest(request: RequestChannel.Request): Unit = {
    val describeLogDirsDirRequest = request.body[DescribeLogDirsRequest]
    val (logDirInfos, error) = {
      if (authHelper.authorize(request.context, DESCRIBE, CLUSTER, CLUSTER_NAME)) {
        val partitions =
          if (describeLogDirsDirRequest.isAllTopicPartitions)
            replicaManager.logManager.allLogs.map(_.topicPartition).toSet
          else
            describeLogDirsDirRequest.data.topics.asScala.flatMap(
              logDirTopic => logDirTopic.partitions.asScala.map(partitionIndex =>
                new TopicPartition(logDirTopic.topic, partitionIndex))).toSet

        (replicaManager.describeLogDirs(partitions), Errors.NONE)
      } else {
        (List.empty[DescribeLogDirsResponseData.DescribeLogDirsResult], Errors.CLUSTER_AUTHORIZATION_FAILED)
      }
    }
    requestHelper.sendResponseMaybeThrottle(request, throttleTimeMs => new DescribeLogDirsResponse(new DescribeLogDirsResponseData()
      .setThrottleTimeMs(throttleTimeMs)
      .setResults(logDirInfos.asJava)
      .setErrorCode(error.code)))
  }

  def handleCreateTokenRequest(request: RequestChannel.Request): Unit = {
    val createTokenRequest = request.body[CreateDelegationTokenRequest]

    val requester = request.context.principal
    val ownerPrincipalName = createTokenRequest.data.ownerPrincipalName
    val owner = if (ownerPrincipalName == null || ownerPrincipalName.isEmpty) {
      request.context.principal
    } else {
      new KafkaPrincipal(createTokenRequest.data.ownerPrincipalType, ownerPrincipalName)
    }
    val renewerList = createTokenRequest.data.renewers.asScala.toList.map(entry =>
      new KafkaPrincipal(entry.principalType, entry.principalName))

    if (!allowTokenRequests(request)) {
      requestHelper.sendResponseMaybeThrottle(request, requestThrottleMs =>
        CreateDelegationTokenResponse.prepareResponse(request.context.requestVersion, requestThrottleMs,
          Errors.DELEGATION_TOKEN_REQUEST_NOT_ALLOWED, owner, requester))
    } else if (!owner.equals(requester) && !authHelper.authorize(request.context, CREATE_TOKENS, USER, owner.toString)) {
      requestHelper.sendResponseMaybeThrottle(request, requestThrottleMs =>
        CreateDelegationTokenResponse.prepareResponse(request.context.requestVersion, requestThrottleMs,
          Errors.DELEGATION_TOKEN_AUTHORIZATION_FAILED, owner, requester))
    } else if (renewerList.exists(principal => principal.getPrincipalType != KafkaPrincipal.USER_TYPE)) {
      requestHelper.sendResponseMaybeThrottle(request, requestThrottleMs =>
        CreateDelegationTokenResponse.prepareResponse(request.context.requestVersion, requestThrottleMs,
          Errors.INVALID_PRINCIPAL_TYPE, owner, requester))
    } else {
      maybeForwardToController(request, handleCreateTokenRequestZk)
    }
  }

  def handleCreateTokenRequestZk(request: RequestChannel.Request): Unit = {
    val zkSupport = metadataSupport.requireZkOrThrow(KafkaApis.shouldAlwaysForward(request))

    val createTokenRequest = request.body[CreateDelegationTokenRequest]

    // the callback for sending a create token response
    def sendResponseCallback(createResult: CreateTokenResult): Unit = {
      trace(s"Sending create token response for correlation id ${request.header.correlationId} " +
        s"to client ${request.header.clientId}.")
      requestHelper.sendResponseMaybeThrottle(request, requestThrottleMs =>
        CreateDelegationTokenResponse.prepareResponse(request.context.requestVersion, requestThrottleMs, createResult.error, createResult.owner,
          createResult.tokenRequester, createResult.issueTimestamp, createResult.expiryTimestamp, createResult.maxTimestamp, createResult.tokenId,
          ByteBuffer.wrap(createResult.hmac)))
    }

    val ownerPrincipalName = createTokenRequest.data.ownerPrincipalName
    val owner = if (ownerPrincipalName == null || ownerPrincipalName.isEmpty) {
      request.context.principal
    } else {
      new KafkaPrincipal(createTokenRequest.data.ownerPrincipalType, ownerPrincipalName)
    }
    val requester = request.context.principal
    val renewerList = createTokenRequest.data.renewers.asScala.toList.map(entry =>
      new KafkaPrincipal(entry.principalType, entry.principalName))

    // DelegationToken changes only need to be executed on the controller during migration
    if (config.migrationEnabled && (!zkSupport.controller.isActive)) {
      requestHelper.sendResponseMaybeThrottle(request, requestThrottleMs =>
        CreateDelegationTokenResponse.prepareResponse(request.context.requestVersion, requestThrottleMs,
          Errors.NOT_CONTROLLER, owner, requester))
    } else {
      tokenManager.createToken(
        owner,
        requester,
        renewerList,
        createTokenRequest.data.maxLifetimeMs,
        sendResponseCallback)
    }
  }

  def handleRenewTokenRequest(request: RequestChannel.Request): Unit = {
    if (!allowTokenRequests(request)) {
      requestHelper.sendResponseMaybeThrottle(request, requestThrottleMs =>
        new RenewDelegationTokenResponse(
          new RenewDelegationTokenResponseData()
              .setThrottleTimeMs(requestThrottleMs)
              .setErrorCode(Errors.DELEGATION_TOKEN_REQUEST_NOT_ALLOWED.code)
              .setExpiryTimestampMs(DelegationTokenManager.ErrorTimestamp)))
    } else {
      maybeForwardToController(request, handleRenewTokenRequestZk)
    }
  }

  def handleRenewTokenRequestZk(request: RequestChannel.Request): Unit = {
    val zkSupport = metadataSupport.requireZkOrThrow(KafkaApis.shouldAlwaysForward(request))

    val renewTokenRequest = request.body[RenewDelegationTokenRequest]

    // the callback for sending a renew token response
    def sendResponseCallback(error: Errors, expiryTimestamp: Long): Unit = {
      trace("Sending renew token response for correlation id %d to client %s."
        .format(request.header.correlationId, request.header.clientId))
      requestHelper.sendResponseMaybeThrottle(request, requestThrottleMs =>
        new RenewDelegationTokenResponse(
             new RenewDelegationTokenResponseData()
               .setThrottleTimeMs(requestThrottleMs)
               .setErrorCode(error.code)
               .setExpiryTimestampMs(expiryTimestamp)))
    }
    // DelegationToken changes only need to be executed on the controller during migration
    if (config.migrationEnabled && (!zkSupport.controller.isActive)) {
      requestHelper.sendResponseMaybeThrottle(request, requestThrottleMs =>
        new RenewDelegationTokenResponse(
          new RenewDelegationTokenResponseData()
            .setThrottleTimeMs(requestThrottleMs)
            .setErrorCode(Errors.NOT_CONTROLLER.code)))
    } else {
      tokenManager.renewToken(
        request.context.principal,
        ByteBuffer.wrap(renewTokenRequest.data.hmac),
        renewTokenRequest.data.renewPeriodMs,
        sendResponseCallback
      )
    }
  }

  def handleExpireTokenRequest(request: RequestChannel.Request): Unit = {
    if (!allowTokenRequests(request)) {
      requestHelper.sendResponseMaybeThrottle(request, requestThrottleMs =>
        new ExpireDelegationTokenResponse(
          new ExpireDelegationTokenResponseData()
              .setThrottleTimeMs(requestThrottleMs)
              .setErrorCode(Errors.DELEGATION_TOKEN_REQUEST_NOT_ALLOWED.code)
              .setExpiryTimestampMs(DelegationTokenManager.ErrorTimestamp)))
    } else {
      maybeForwardToController(request, handleExpireTokenRequestZk)
    }
  }

  def handleExpireTokenRequestZk(request: RequestChannel.Request): Unit = {
    val zkSupport = metadataSupport.requireZkOrThrow(KafkaApis.shouldAlwaysForward(request))

    val expireTokenRequest = request.body[ExpireDelegationTokenRequest]

    // the callback for sending a expire token response
    def sendResponseCallback(error: Errors, expiryTimestamp: Long): Unit = {
      trace("Sending expire token response for correlation id %d to client %s."
        .format(request.header.correlationId, request.header.clientId))
      requestHelper.sendResponseMaybeThrottle(request, requestThrottleMs =>
        new ExpireDelegationTokenResponse(
            new ExpireDelegationTokenResponseData()
              .setThrottleTimeMs(requestThrottleMs)
              .setErrorCode(error.code)
              .setExpiryTimestampMs(expiryTimestamp)))
    }
    // DelegationToken changes only need to be executed on the controller during migration
    if (config.migrationEnabled && (!zkSupport.controller.isActive)) {
      requestHelper.sendResponseMaybeThrottle(request, requestThrottleMs =>
        new ExpireDelegationTokenResponse(
          new ExpireDelegationTokenResponseData()
            .setThrottleTimeMs(requestThrottleMs)
            .setErrorCode(Errors.NOT_CONTROLLER.code)))
    } else {
      tokenManager.expireToken(
        request.context.principal,
        expireTokenRequest.hmac(),
        expireTokenRequest.expiryTimePeriod(),
        sendResponseCallback
      )
    }
  }

  def handleDescribeTokensRequest(request: RequestChannel.Request): Unit = {
    val describeTokenRequest = request.body[DescribeDelegationTokenRequest]

    // the callback for sending a describe token response
    def sendResponseCallback(error: Errors, tokenDetails: List[DelegationToken]): Unit = {
      requestHelper.sendResponseMaybeThrottle(request, requestThrottleMs =>
        new DescribeDelegationTokenResponse(request.context.requestVersion(), requestThrottleMs, error, tokenDetails.asJava))
      trace("Sending describe token response for correlation id %d to client %s."
        .format(request.header.correlationId, request.header.clientId))
    }

    if (!allowTokenRequests(request))
      sendResponseCallback(Errors.DELEGATION_TOKEN_REQUEST_NOT_ALLOWED, List.empty)
    else if (!config.tokenAuthEnabled)
      sendResponseCallback(Errors.DELEGATION_TOKEN_AUTH_DISABLED, List.empty)
    else {
      val requestPrincipal = request.context.principal

      if (describeTokenRequest.ownersListEmpty()) {
        sendResponseCallback(Errors.NONE, List())
      }
      else {
        val owners = if (describeTokenRequest.data.owners == null)
          None
        else
          Some(describeTokenRequest.data.owners.asScala.map(p => new KafkaPrincipal(p.principalType(), p.principalName)).toList)
        def authorizeToken(tokenId: String) = authHelper.authorize(request.context, DESCRIBE, DELEGATION_TOKEN, tokenId)
        def authorizeRequester(owner: KafkaPrincipal) = authHelper.authorize(request.context, DESCRIBE_TOKENS, USER, owner.toString)
        def eligible(token: TokenInformation) = DelegationTokenManager
          .filterToken(requestPrincipal, owners, token, authorizeToken, authorizeRequester)
        val tokens =  tokenManager.getTokens(eligible)
        sendResponseCallback(Errors.NONE, tokens)
      }
    }
  }

  def allowTokenRequests(request: RequestChannel.Request): Boolean = {
    val protocol = request.context.securityProtocol
    if (request.context.principal.tokenAuthenticated ||
      protocol == SecurityProtocol.PLAINTEXT ||
      // disallow requests from 1-way SSL
      (protocol == SecurityProtocol.SSL && request.context.principal == KafkaPrincipal.ANONYMOUS))
      false
    else
      true
  }

  def handleElectLeaders(request: RequestChannel.Request): Unit = {
    val zkSupport = metadataSupport.requireZkOrThrow(KafkaApis.shouldAlwaysForward(request))
    val electionRequest = request.body[ElectLeadersRequest]

    def sendResponseCallback(
      error: ApiError
    )(
      results: Map[TopicPartition, ApiError]
    ): Unit = {
      requestHelper.sendResponseMaybeThrottle(request, requestThrottleMs => {
        val adjustedResults = if (electionRequest.data.topicPartitions == null) {
          /* When performing elections across all of the partitions we should only return
           * partitions for which there was an election or resulted in an error. In other
           * words, partitions that didn't need election because they ready have the correct
           * leader are not returned to the client.
           */
          results.filter { case (_, error) =>
            error.error != Errors.ELECTION_NOT_NEEDED
          }
        } else results

        val electionResults = new util.ArrayList[ReplicaElectionResult]()
        adjustedResults
          .groupBy { case (tp, _) => tp.topic }
          .forKeyValue { (topic, ps) =>
            val electionResult = new ReplicaElectionResult()

            electionResult.setTopic(topic)
            ps.forKeyValue { (topicPartition, error) =>
              val partitionResult = new PartitionResult()
              partitionResult.setPartitionId(topicPartition.partition)
              partitionResult.setErrorCode(error.error.code)
              partitionResult.setErrorMessage(error.message)
              electionResult.partitionResult.add(partitionResult)
            }

            electionResults.add(electionResult)
          }

        new ElectLeadersResponse(
          requestThrottleMs,
          error.error.code,
          electionResults,
          electionRequest.version
        )
      })
    }

    if (!authHelper.authorize(request.context, ALTER, CLUSTER, CLUSTER_NAME)) {
      val error = new ApiError(Errors.CLUSTER_AUTHORIZATION_FAILED, null)
      val partitionErrors: Map[TopicPartition, ApiError] =
        electionRequest.topicPartitions.iterator.map(partition => partition -> error).toMap

      sendResponseCallback(error)(partitionErrors)
    } else {
      val partitions = if (electionRequest.data.topicPartitions == null) {
        metadataCache.getAllTopics().flatMap(metadataCache.getTopicPartitions)
      } else {
        electionRequest.topicPartitions
      }

      replicaManager.electLeaders(
        zkSupport.controller,
        partitions,
        electionRequest.electionType,
        sendResponseCallback(ApiError.NONE),
        electionRequest.data.timeoutMs
      )
    }
  }

  def handleOffsetDeleteRequest(
    request: RequestChannel.Request,
    requestLocal: RequestLocal
  ): CompletableFuture[Unit] = {
    val offsetDeleteRequest = request.body[OffsetDeleteRequest]

    if (!authHelper.authorize(request.context, DELETE, GROUP, offsetDeleteRequest.data.groupId)) {
      requestHelper.sendMaybeThrottle(request, offsetDeleteRequest.getErrorResponse(Errors.GROUP_AUTHORIZATION_FAILED.exception))
      CompletableFuture.completedFuture[Unit](())
    } else {
      val authorizedTopics = authHelper.filterByAuthorized(
        request.context,
        READ,
        TOPIC,
        offsetDeleteRequest.data.topics.asScala
      )(_.name)

      val responseBuilder = new OffsetDeleteResponse.Builder
      val authorizedTopicPartitions = new OffsetDeleteRequestData.OffsetDeleteRequestTopicCollection()
      offsetDeleteRequest.data.topics.forEach { topic =>
        if (!authorizedTopics.contains(topic.name)) {
          // If the topic is not authorized, we add the topic and all its partitions
          // to the response with TOPIC_AUTHORIZATION_FAILED.
          responseBuilder.addPartitions[OffsetDeleteRequestData.OffsetDeleteRequestPartition](
            topic.name, topic.partitions, _.partitionIndex, Errors.TOPIC_AUTHORIZATION_FAILED)
        } else if (!metadataCache.contains(topic.name)) {
          // If the topic is unknown, we add the topic and all its partitions
          // to the response with UNKNOWN_TOPIC_OR_PARTITION.
          responseBuilder.addPartitions[OffsetDeleteRequestData.OffsetDeleteRequestPartition](
            topic.name, topic.partitions, _.partitionIndex, Errors.UNKNOWN_TOPIC_OR_PARTITION)
        } else {
          // Otherwise, we check all partitions to ensure that they all exist.
          val topicWithValidPartitions = new OffsetDeleteRequestData.OffsetDeleteRequestTopic().setName(topic.name)

          topic.partitions.forEach { partition =>
            if (metadataCache.getPartitionInfo(topic.name, partition.partitionIndex).nonEmpty) {
              topicWithValidPartitions.partitions.add(partition)
            } else {
              responseBuilder.addPartition(topic.name, partition.partitionIndex, Errors.UNKNOWN_TOPIC_OR_PARTITION)
            }
          }

          if (!topicWithValidPartitions.partitions.isEmpty) {
            authorizedTopicPartitions.add(topicWithValidPartitions)
          }
        }
      }

      val offsetDeleteRequestData = new OffsetDeleteRequestData()
        .setGroupId(offsetDeleteRequest.data.groupId)
        .setTopics(authorizedTopicPartitions)

      groupCoordinator.deleteOffsets(
        request.context,
        offsetDeleteRequestData,
        requestLocal.bufferSupplier
      ).handle[Unit] { (response, exception) =>
        if (exception != null) {
          requestHelper.sendMaybeThrottle(request, offsetDeleteRequest.getErrorResponse(exception))
        } else {
          requestHelper.sendMaybeThrottle(request, responseBuilder.merge(response).build())
        }
      }
    }
  }

  def handleDescribeClientQuotasRequest(request: RequestChannel.Request): Unit = {
    val describeClientQuotasRequest = request.body[DescribeClientQuotasRequest]

    if (!authHelper.authorize(request.context, DESCRIBE_CONFIGS, CLUSTER, CLUSTER_NAME)) {
      requestHelper.sendResponseMaybeThrottle(request, requestThrottleMs =>
        describeClientQuotasRequest.getErrorResponse(requestThrottleMs, Errors.CLUSTER_AUTHORIZATION_FAILED.exception))
    } else {
      metadataSupport match {
        case ZkSupport(adminManager, controller, zkClient, forwardingManager, metadataCache, _) =>
          val result = adminManager.describeClientQuotas(describeClientQuotasRequest.filter)

          val entriesData = result.iterator.map { case (quotaEntity, quotaValues) =>
            val entityData = quotaEntity.entries.asScala.iterator.map { case (entityType, entityName) =>
              new DescribeClientQuotasResponseData.EntityData()
                .setEntityType(entityType)
                .setEntityName(entityName)
            }.toBuffer

            val valueData = quotaValues.iterator.map { case (key, value) =>
              new DescribeClientQuotasResponseData.ValueData()
                .setKey(key)
                .setValue(value)
            }.toBuffer

            new DescribeClientQuotasResponseData.EntryData()
              .setEntity(entityData.asJava)
              .setValues(valueData.asJava)
          }.toBuffer

          requestHelper.sendResponseMaybeThrottle(request, requestThrottleMs =>
            new DescribeClientQuotasResponse(new DescribeClientQuotasResponseData()
              .setThrottleTimeMs(requestThrottleMs)
              .setEntries(entriesData.asJava)))
        case RaftSupport(_, metadataCache) =>
          val result = metadataCache.describeClientQuotas(describeClientQuotasRequest.data())
          requestHelper.sendResponseMaybeThrottle(request, requestThrottleMs => {
            result.setThrottleTimeMs(requestThrottleMs)
            new DescribeClientQuotasResponse(result)
          })
      }
    }
  }

  def handleAlterClientQuotasRequest(request: RequestChannel.Request): Unit = {
    val zkSupport = metadataSupport.requireZkOrThrow(KafkaApis.shouldAlwaysForward(request))
    val alterClientQuotasRequest = request.body[AlterClientQuotasRequest]

    if (authHelper.authorize(request.context, ALTER_CONFIGS, CLUSTER, CLUSTER_NAME)) {
      val result = zkSupport.adminManager.alterClientQuotas(alterClientQuotasRequest.entries.asScala,
        alterClientQuotasRequest.validateOnly)

      val entriesData = result.iterator.map { case (quotaEntity, apiError) =>
        val entityData = quotaEntity.entries.asScala.iterator.map { case (key, value) =>
          new AlterClientQuotasResponseData.EntityData()
            .setEntityType(key)
            .setEntityName(value)
        }.toBuffer

        new AlterClientQuotasResponseData.EntryData()
          .setErrorCode(apiError.error.code)
          .setErrorMessage(apiError.message)
          .setEntity(entityData.asJava)
      }.toBuffer

      requestHelper.sendResponseMaybeThrottle(request, requestThrottleMs =>
        new AlterClientQuotasResponse(new AlterClientQuotasResponseData()
          .setThrottleTimeMs(requestThrottleMs)
          .setEntries(entriesData.asJava)))
    } else {
      requestHelper.sendResponseMaybeThrottle(request, requestThrottleMs =>
        alterClientQuotasRequest.getErrorResponse(requestThrottleMs, Errors.CLUSTER_AUTHORIZATION_FAILED.exception))
    }
  }

  def handleDescribeUserScramCredentialsRequest(request: RequestChannel.Request): Unit = {
    val describeUserScramCredentialsRequest = request.body[DescribeUserScramCredentialsRequest]

    if (!authHelper.authorize(request.context, DESCRIBE, CLUSTER, CLUSTER_NAME)) {
      requestHelper.sendResponseMaybeThrottle(request, requestThrottleMs =>
        describeUserScramCredentialsRequest.getErrorResponse(requestThrottleMs, Errors.CLUSTER_AUTHORIZATION_FAILED.exception))
    } else {
      metadataSupport match {
        case ZkSupport(adminManager, controller, zkClient, forwardingManager, metadataCache, _) =>
          val result = adminManager.describeUserScramCredentials(
            Option(describeUserScramCredentialsRequest.data.users).map(_.asScala.map(_.name).toList))
          requestHelper.sendResponseMaybeThrottle(request, requestThrottleMs =>
            new DescribeUserScramCredentialsResponse(result.setThrottleTimeMs(requestThrottleMs)))
        case RaftSupport(_, metadataCache) =>
          val result = metadataCache.describeScramCredentials(describeUserScramCredentialsRequest.data())
          requestHelper.sendResponseMaybeThrottle(request, requestThrottleMs => 
            new DescribeUserScramCredentialsResponse(result.setThrottleTimeMs(requestThrottleMs)))
      }
    }
  }

  def handleAlterUserScramCredentialsRequest(request: RequestChannel.Request): Unit = {
    val zkSupport = metadataSupport.requireZkOrThrow(KafkaApis.shouldAlwaysForward(request))
    val alterUserScramCredentialsRequest = request.body[AlterUserScramCredentialsRequest]

    if (!zkSupport.controller.isActive) {
      requestHelper.sendResponseMaybeThrottle(request, requestThrottleMs =>
        alterUserScramCredentialsRequest.getErrorResponse(requestThrottleMs, Errors.NOT_CONTROLLER.exception))
    } else if (authHelper.authorize(request.context, ALTER, CLUSTER, CLUSTER_NAME)) {
      val result = zkSupport.adminManager.alterUserScramCredentials(
        alterUserScramCredentialsRequest.data.upsertions().asScala, alterUserScramCredentialsRequest.data.deletions().asScala)
      requestHelper.sendResponseMaybeThrottle(request, requestThrottleMs =>
        new AlterUserScramCredentialsResponse(result.setThrottleTimeMs(requestThrottleMs)))
    } else {
      requestHelper.sendResponseMaybeThrottle(request, requestThrottleMs =>
        alterUserScramCredentialsRequest.getErrorResponse(requestThrottleMs, Errors.CLUSTER_AUTHORIZATION_FAILED.exception))
    }
  }

  def handleAlterPartitionRequest(request: RequestChannel.Request): Unit = {
    val zkSupport = metadataSupport.requireZkOrThrow(KafkaApis.shouldNeverReceive(request))
    val alterPartitionRequest = request.body[AlterPartitionRequest]
    authHelper.authorizeClusterOperation(request, CLUSTER_ACTION)

    if (!zkSupport.controller.isActive)
      requestHelper.sendResponseExemptThrottle(request, alterPartitionRequest.getErrorResponse(
        AbstractResponse.DEFAULT_THROTTLE_TIME, Errors.NOT_CONTROLLER.exception))
    else
      zkSupport.controller.alterPartitions(alterPartitionRequest.data, request.context.apiVersion, alterPartitionResp =>
        requestHelper.sendResponseExemptThrottle(request, new AlterPartitionResponse(alterPartitionResp)))
  }

  def handleUpdateFeatures(request: RequestChannel.Request): Unit = {
    val zkSupport = metadataSupport.requireZkOrThrow(KafkaApis.shouldAlwaysForward(request))
    val updateFeaturesRequest = request.body[UpdateFeaturesRequest]

    def sendResponseCallback(errors: Either[ApiError, Map[String, ApiError]]): Unit = {
      def createResponse(throttleTimeMs: Int): UpdateFeaturesResponse = {
        errors match {
          case Left(topLevelError) =>
            UpdateFeaturesResponse.createWithErrors(
              topLevelError,
              Collections.emptyMap(),
              throttleTimeMs)
          case Right(featureUpdateErrors) =>
            UpdateFeaturesResponse.createWithErrors(
              ApiError.NONE,
              featureUpdateErrors.asJava,
              throttleTimeMs)
        }
      }
      requestHelper.sendResponseMaybeThrottle(request, requestThrottleMs => createResponse(requestThrottleMs))
    }

    if (!authHelper.authorize(request.context, ALTER, CLUSTER, CLUSTER_NAME)) {
      sendResponseCallback(Left(new ApiError(Errors.CLUSTER_AUTHORIZATION_FAILED)))
    } else if (!zkSupport.controller.isActive) {
      sendResponseCallback(Left(new ApiError(Errors.NOT_CONTROLLER)))
    } else if (!config.isFeatureVersioningSupported) {
      sendResponseCallback(Left(new ApiError(Errors.INVALID_REQUEST, "Feature versioning system is disabled.")))
    } else {
      zkSupport.controller.updateFeatures(updateFeaturesRequest, sendResponseCallback)
    }
  }

  def handleDescribeCluster(request: RequestChannel.Request): Unit = {
    val response = authHelper.computeDescribeClusterResponse(
      request,
      EndpointType.BROKER,
      clusterId,
      () => {
        val brokers = new DescribeClusterResponseData.DescribeClusterBrokerCollection()
        metadataCache.getAliveBrokerNodes(request.context.listenerName).foreach { node =>
          brokers.add(new DescribeClusterResponseData.DescribeClusterBroker().
            setBrokerId(node.id).
            setHost(node.host).
            setPort(node.port).
            setRack(node.rack))
        }
        brokers
      },
      () => {
        metadataCache.getControllerId match {
          case Some(value) =>
            value match {
              case ZkCachedControllerId (id) => id
              case KRaftCachedControllerId (_) => metadataCache.getRandomAliveBrokerId.getOrElse(- 1)
            }
          case None => -1
        }
      }
    )
    requestHelper.sendResponseMaybeThrottle(request, requestThrottleMs =>
      new DescribeClusterResponse(response.setThrottleTimeMs(requestThrottleMs)))
  }

  def handleEnvelope(request: RequestChannel.Request, requestLocal: RequestLocal): Unit = {
    val zkSupport = metadataSupport.requireZkOrThrow(KafkaApis.shouldNeverReceive(request))

    // If forwarding is not yet enabled or this request has been received on an invalid endpoint,
    // then we treat the request as unparsable and close the connection.
    if (!isForwardingEnabled(request)) {
      info(s"Closing connection ${request.context.connectionId} because it sent an `Envelope` " +
        "request even though forwarding has not been enabled")
      requestChannel.closeConnection(request, Collections.emptyMap())
      return
    } else if (!request.context.fromPrivilegedListener) {
      info(s"Closing connection ${request.context.connectionId} from listener ${request.context.listenerName} " +
        s"because it sent an `Envelope` request, which is only accepted on the inter-broker listener " +
        s"${config.interBrokerListenerName}.")
      requestChannel.closeConnection(request, Collections.emptyMap())
      return
    } else if (!authHelper.authorize(request.context, CLUSTER_ACTION, CLUSTER, CLUSTER_NAME)) {
      requestHelper.sendErrorResponseMaybeThrottle(request, new ClusterAuthorizationException(
        s"Principal ${request.context.principal} does not have required CLUSTER_ACTION for envelope"))
      return
    } else if (!zkSupport.controller.isActive) {
      requestHelper.sendErrorResponseMaybeThrottle(request, new NotControllerException(
        s"Broker $brokerId is not the active controller"))
      return
    }

    EnvelopeUtils.handleEnvelopeRequest(request, requestChannel.metrics, handle(_, requestLocal))
  }

  def handleDescribeProducersRequest(request: RequestChannel.Request): Unit = {
    val describeProducersRequest = request.body[DescribeProducersRequest]

    def partitionError(
      topicPartition: TopicPartition,
      apiError: ApiError
    ): DescribeProducersResponseData.PartitionResponse = {
      new DescribeProducersResponseData.PartitionResponse()
        .setPartitionIndex(topicPartition.partition)
        .setErrorCode(apiError.error.code)
        .setErrorMessage(apiError.message)
    }

    val response = new DescribeProducersResponseData()
    describeProducersRequest.data.topics.forEach { topicRequest =>
      val topicResponse = new DescribeProducersResponseData.TopicResponse()
        .setName(topicRequest.name)

      val invalidTopicError = checkValidTopic(topicRequest.name)

      val topicError = invalidTopicError.orElse {
        if (!authHelper.authorize(request.context, READ, TOPIC, topicRequest.name)) {
          Some(new ApiError(Errors.TOPIC_AUTHORIZATION_FAILED))
        } else if (!metadataCache.contains(topicRequest.name))
          Some(new ApiError(Errors.UNKNOWN_TOPIC_OR_PARTITION))
        else {
          None
        }
      }

      topicRequest.partitionIndexes.forEach { partitionId =>
        val topicPartition = new TopicPartition(topicRequest.name, partitionId)
        val partitionResponse = topicError match {
          case Some(error) => partitionError(topicPartition, error)
          case None => replicaManager.activeProducerState(topicPartition)
        }
        topicResponse.partitions.add(partitionResponse)
      }

      response.topics.add(topicResponse)
    }

    requestHelper.sendResponseMaybeThrottle(request, requestThrottleMs =>
      new DescribeProducersResponse(response.setThrottleTimeMs(requestThrottleMs)))
  }

  private def checkValidTopic(topic: String): Option[ApiError] = {
    try {
      Topic.validate(topic)
      None
    } catch {
      case e: Throwable => Some(ApiError.fromThrowable(e))
    }
  }

  def handleDescribeTransactionsRequest(request: RequestChannel.Request): Unit = {
    val describeTransactionsRequest = request.body[DescribeTransactionsRequest]
    val response = new DescribeTransactionsResponseData()

    describeTransactionsRequest.data.transactionalIds.forEach { transactionalId =>
      val transactionState = if (!authHelper.authorize(request.context, DESCRIBE, TRANSACTIONAL_ID, transactionalId)) {
        new DescribeTransactionsResponseData.TransactionState()
          .setTransactionalId(transactionalId)
          .setErrorCode(Errors.TRANSACTIONAL_ID_AUTHORIZATION_FAILED.code)
      } else {
        txnCoordinator.handleDescribeTransactions(transactionalId)
      }

      // Include only partitions which the principal is authorized to describe
      val topicIter = transactionState.topics.iterator()
      while (topicIter.hasNext) {
        val topic = topicIter.next().topic
        if (!authHelper.authorize(request.context, DESCRIBE, TOPIC, topic)) {
          topicIter.remove()
        }
      }
      response.transactionStates.add(transactionState)
    }

    requestHelper.sendResponseMaybeThrottle(request, requestThrottleMs =>
      new DescribeTransactionsResponse(response.setThrottleTimeMs(requestThrottleMs)))
  }

  def handleListTransactionsRequest(request: RequestChannel.Request): Unit = {
    val listTransactionsRequest = request.body[ListTransactionsRequest]
    val filteredProducerIds = listTransactionsRequest.data.producerIdFilters.asScala.map(Long.unbox).toSet
    val filteredStates = listTransactionsRequest.data.stateFilters.asScala.toSet
    val response = txnCoordinator.handleListTransactions(filteredProducerIds, filteredStates)

    // The response should contain only transactionalIds that the principal
    // has `Describe` permission to access.
    val transactionStateIter = response.transactionStates.iterator()
    while (transactionStateIter.hasNext) {
      val transactionState = transactionStateIter.next()
      if (!authHelper.authorize(request.context, DESCRIBE, TRANSACTIONAL_ID, transactionState.transactionalId)) {
        transactionStateIter.remove()
      }
    }

    requestHelper.sendResponseMaybeThrottle(request, requestThrottleMs =>
      new ListTransactionsResponse(response.setThrottleTimeMs(requestThrottleMs)))
  }

  def handleAllocateProducerIdsRequest(request: RequestChannel.Request): Unit = {
    val zkSupport = metadataSupport.requireZkOrThrow(KafkaApis.shouldNeverReceive(request))
    authHelper.authorizeClusterOperation(request, CLUSTER_ACTION)

    val allocateProducerIdsRequest = request.body[AllocateProducerIdsRequest]

    if (!zkSupport.controller.isActive)
      requestHelper.sendResponseMaybeThrottle(request, throttleTimeMs =>
        allocateProducerIdsRequest.getErrorResponse(throttleTimeMs, Errors.NOT_CONTROLLER.exception))
    else
      zkSupport.controller.allocateProducerIds(allocateProducerIdsRequest.data, producerIdsResponse =>
        requestHelper.sendResponseMaybeThrottle(request, throttleTimeMs =>
          new AllocateProducerIdsResponse(producerIdsResponse.setThrottleTimeMs(throttleTimeMs)))
      )
  }

  def handleConsumerGroupHeartbeat(request: RequestChannel.Request): CompletableFuture[Unit] = {
    val consumerGroupHeartbeatRequest = request.body[ConsumerGroupHeartbeatRequest]

    if (!config.isNewGroupCoordinatorEnabled) {
      // The API is not supported by the "old" group coordinator (the default). If the
      // new one is not enabled, we fail directly here.
      requestHelper.sendMaybeThrottle(request, consumerGroupHeartbeatRequest.getErrorResponse(Errors.UNSUPPORTED_VERSION.exception))
      CompletableFuture.completedFuture[Unit](())
    } else if (!authHelper.authorize(request.context, READ, GROUP, consumerGroupHeartbeatRequest.data.groupId)) {
      requestHelper.sendMaybeThrottle(request, consumerGroupHeartbeatRequest.getErrorResponse(Errors.GROUP_AUTHORIZATION_FAILED.exception))
      CompletableFuture.completedFuture[Unit](())
    } else {
      groupCoordinator.consumerGroupHeartbeat(
        request.context,
        consumerGroupHeartbeatRequest.data,
      ).handle[Unit] { (response, exception) =>
        if (exception != null) {
          requestHelper.sendMaybeThrottle(request, consumerGroupHeartbeatRequest.getErrorResponse(exception))
        } else {
          requestHelper.sendMaybeThrottle(request, new ConsumerGroupHeartbeatResponse(response))
        }
      }
    }
  }

  def handleConsumerGroupDescribe(request: RequestChannel.Request): CompletableFuture[Unit] = {
    requestHelper.sendMaybeThrottle(request, request.body[ConsumerGroupDescribeRequest].getErrorResponse(Errors.UNSUPPORTED_VERSION.exception))
    CompletableFuture.completedFuture[Unit](())
  }

  // Just a place holder for now.
  def handleGetTelemetrySubscriptionsRequest(request: RequestChannel.Request): Unit = {
    requestHelper.sendMaybeThrottle(request, request.body[GetTelemetrySubscriptionsRequest].getErrorResponse(Errors.UNSUPPORTED_VERSION.exception))
    CompletableFuture.completedFuture[Unit](())
  }

  // Just a place holder for now.
  def handlePushTelemetryRequest(request: RequestChannel.Request): Unit = {
    requestHelper.sendMaybeThrottle(request, request.body[PushTelemetryRequest].getErrorResponse(Errors.UNSUPPORTED_VERSION.exception))
    CompletableFuture.completedFuture[Unit](())
  }

  private def updateRecordConversionStats(request: RequestChannel.Request,
                                          tp: TopicPartition,
                                          conversionStats: RecordValidationStats): Unit = {
    val conversionCount = conversionStats.numRecordsConverted
    if (conversionCount > 0) {
      request.header.apiKey match {
        case ApiKeys.PRODUCE =>
          brokerTopicStats.topicStats(tp.topic).produceMessageConversionsRate.mark(conversionCount)
          brokerTopicStats.allTopicsStats.produceMessageConversionsRate.mark(conversionCount)
        case ApiKeys.FETCH =>
          brokerTopicStats.topicStats(tp.topic).fetchMessageConversionsRate.mark(conversionCount)
          brokerTopicStats.allTopicsStats.fetchMessageConversionsRate.mark(conversionCount)
        case _ =>
          throw new IllegalStateException("Message conversion info is recorded only for Produce/Fetch requests")
      }
      request.messageConversionsTimeNanos = conversionStats.conversionTimeNanos
    }
    request.temporaryMemoryBytes = conversionStats.temporaryMemoryBytes
  }
}

object KafkaApis {
  // Traffic from both in-sync and out of sync replicas are accounted for in replication quota to ensure total replication
  // traffic doesn't exceed quota.
  // TODO: remove resolvedResponseData method when sizeOf can take a data object.
  private[server] def sizeOfThrottledPartitions(versionId: Short,
                                                unconvertedResponse: FetchResponse,
                                                quota: ReplicationQuotaManager): Int = {
    val responseData = new util.LinkedHashMap[TopicIdPartition, FetchResponseData.PartitionData]
    unconvertedResponse.data.responses().forEach(topicResponse =>
      topicResponse.partitions().forEach(partition =>
        responseData.put(new TopicIdPartition(topicResponse.topicId, new TopicPartition(topicResponse.topic(), partition.partitionIndex)), partition)))
    FetchResponse.sizeOf(versionId, responseData.entrySet
      .iterator.asScala.filter(element => element.getKey.topicPartition.topic != null && quota.isThrottled(element.getKey.topicPartition)).asJava)
  }

  // visible for testing
  private[server] def shouldNeverReceive(request: RequestChannel.Request): Exception = {
    new UnsupportedVersionException(s"Should never receive when using a Raft-based metadata quorum: ${request.header.apiKey()}")
  }

  // visible for testing
  private[server] def shouldAlwaysForward(request: RequestChannel.Request): Exception = {
    new UnsupportedVersionException(s"Should always be forwarded to the Active Controller when using a Raft-based metadata quorum: ${request.header.apiKey}")
  }

  private def unsupported(text: String): Exception = {
    new UnsupportedVersionException(s"Unsupported when using a Raft-based metadata quorum: $text")
  }
}<|MERGE_RESOLUTION|>--- conflicted
+++ resolved
@@ -720,15 +720,10 @@
         origin = AppendOrigin.CLIENT,
         entriesPerPartition = authorizedRequestInfo,
         responseCallback = sendResponseCallback,
-<<<<<<< HEAD
-        recordConversionStatsCallback = processingStatsCallback,
+        recordValidationStatsCallback = processingStatsCallback,
         requestLocal = newRequestLocal,
         verificationGuards = transactionVerificationEntries.verificationGuards.toMap,
         preAppendErrors = errorResults
-=======
-        recordValidationStatsCallback = processingStatsCallback,
-        transactionalId = produceRequest.transactionalId()
->>>>>>> bd18551b
       )
     }
 
