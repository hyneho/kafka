/**
 * Licensed to the Apache Software Foundation (ASF) under one or more
 * contributor license agreements.  See the NOTICE file distributed with
 * this work for additional information regarding copyright ownership.
 * The ASF licenses this file to You under the Apache License, Version 2.0
 * (the "License"); you may not use this file except in compliance with
 * the License.  You may obtain a copy of the License at
 *
 *    http://www.apache.org/licenses/LICENSE-2.0
 *
 * Unless required by applicable law or agreed to in writing, software
 * distributed under the License is distributed on an "AS IS" BASIS,
 * WITHOUT WARRANTIES OR CONDITIONS OF ANY KIND, either express or implied.
 * See the License for the specific language governing permissions and
 * limitations under the License.
 */

package kafka.server

import java.lang.{Long => JLong}
import java.nio.ByteBuffer
import java.util
import java.util.{Collections, Optional}
import java.util.concurrent.ConcurrentHashMap
import java.util.concurrent.atomic.AtomicInteger
import kafka.admin.{AdminUtils, RackAwareMode}
import kafka.api.ElectLeadersRequestOps
import kafka.api.{ApiVersion, KAFKA_0_11_0_IV0, KAFKA_2_3_IV0}
import kafka.cluster.Partition
import kafka.common.OffsetAndMetadata
import kafka.controller.{KafkaController, ReplicaAssignment}
import kafka.coordinator.group.{GroupCoordinator, JoinGroupResult, LeaveGroupResult, SyncGroupResult}
import kafka.coordinator.transaction.{InitProducerIdResult, TransactionCoordinator}
import kafka.log.AppendOrigin
import kafka.message.ZStdCompressionCodec
import kafka.network.RequestChannel
import kafka.security.authorizer.AuthorizerUtils
import kafka.server.QuotaFactory.{QuotaManagers, UnboundedQuota}
import kafka.utils.{CoreUtils, Logging}
import kafka.utils.Implicits._
import kafka.zk.{AdminZkClient, KafkaZkClient}
import org.apache.kafka.clients.admin.{AlterConfigOp, ConfigEntry}
import org.apache.kafka.clients.admin.AlterConfigOp.OpType
import org.apache.kafka.common.acl.{AclBinding, AclOperation}
import org.apache.kafka.common.acl.AclOperation._
import org.apache.kafka.common.config.ConfigResource
import org.apache.kafka.common.errors._
import org.apache.kafka.common.internals.{FatalExitError, Topic}
import org.apache.kafka.common.internals.Topic.{GROUP_METADATA_TOPIC_NAME, TRANSACTION_STATE_TOPIC_NAME, isInternal}
import org.apache.kafka.common.message.CreateTopicsRequestData.CreatableTopic
import org.apache.kafka.common.message.CreatePartitionsResponseData.CreatePartitionsTopicResult
import org.apache.kafka.common.message.{AddOffsetsToTxnResponseData, AlterClientQuotasResponseData, AlterConfigsResponseData, AlterPartitionReassignmentsResponseData, AlterReplicaLogDirsResponseData, CreateAclsResponseData, CreatePartitionsResponseData, CreateTopicsResponseData, DeleteAclsResponseData, DeleteGroupsResponseData, DeleteRecordsResponseData, DeleteTopicsResponseData, DescribeAclsResponseData, DescribeClientQuotasResponseData, DescribeConfigsResponseData, DescribeGroupsResponseData, DescribeLogDirsResponseData, EndTxnResponseData, ExpireDelegationTokenResponseData, FindCoordinatorResponseData, HeartbeatResponseData, InitProducerIdResponseData, JoinGroupResponseData, LeaveGroupResponseData, ListGroupsResponseData, ListOffsetResponseData, ListPartitionReassignmentsResponseData, MetadataResponseData, OffsetCommitRequestData, OffsetCommitResponseData, OffsetDeleteResponseData, RenewDelegationTokenResponseData, SaslAuthenticateResponseData, SaslHandshakeResponseData, StopReplicaResponseData, SyncGroupResponseData, UpdateMetadataResponseData}
import org.apache.kafka.common.message.CreateTopicsResponseData.{CreatableTopicResult, CreatableTopicResultCollection}
import org.apache.kafka.common.message.DeleteGroupsResponseData.{DeletableGroupResult, DeletableGroupResultCollection}
import org.apache.kafka.common.message.AlterPartitionReassignmentsResponseData.{ReassignablePartitionResponse, ReassignableTopicResponse}
import org.apache.kafka.common.message.CreateAclsResponseData.AclCreationResult
import org.apache.kafka.common.message.DeleteTopicsResponseData.{DeletableTopicResult, DeletableTopicResultCollection}
import org.apache.kafka.common.message.DeleteRecordsResponseData.{DeleteRecordsPartitionResult, DeleteRecordsTopicResult}
import org.apache.kafka.common.message.ElectLeadersResponseData.PartitionResult
import org.apache.kafka.common.message.ElectLeadersResponseData.ReplicaElectionResult
import org.apache.kafka.common.message.LeaveGroupResponseData.MemberResponse
import org.apache.kafka.common.message.ListOffsetRequestData.ListOffsetPartition
import org.apache.kafka.common.message.ListOffsetResponseData.{ListOffsetPartitionResponse, ListOffsetTopicResponse}
import org.apache.kafka.common.message.OffsetForLeaderEpochRequestData.{OffsetForLeaderTopic}
import org.apache.kafka.common.message.OffsetForLeaderEpochResponseData
import org.apache.kafka.common.message.OffsetForLeaderEpochResponseData.{OffsetForLeaderTopicResult, OffsetForLeaderTopicResultCollection, EpochEndOffset}
import org.apache.kafka.common.metrics.Metrics
import org.apache.kafka.common.network.{ListenerName, Send}
import org.apache.kafka.common.protocol.{ApiKeys, Errors}
import org.apache.kafka.common.record._
import org.apache.kafka.common.replica.ClientMetadata
import org.apache.kafka.common.replica.ClientMetadata.DefaultClientMetadata
import org.apache.kafka.common.requests.FindCoordinatorRequest.CoordinatorType
import org.apache.kafka.common.requests.ProduceResponse.PartitionResponse
import org.apache.kafka.common.requests._
import org.apache.kafka.common.resource.Resource.CLUSTER_NAME
import org.apache.kafka.common.resource.ResourceType._
import org.apache.kafka.common.resource.{PatternType, Resource, ResourcePattern, ResourceType}
import org.apache.kafka.common.security.auth.{KafkaPrincipal, SecurityProtocol}
import org.apache.kafka.common.security.token.delegation.{DelegationToken, TokenInformation}
import org.apache.kafka.common.utils.{ProducerIdAndEpoch, Time}
import org.apache.kafka.common.{Node, TopicPartition}
import org.apache.kafka.common.message.AlterConfigsResponseData.AlterConfigsResourceResponse
import org.apache.kafka.common.message.MetadataResponseData.{MetadataResponsePartition, MetadataResponseTopic}
import org.apache.kafka.server.authorizer._

import scala.compat.java8.OptionConverters._
import scala.jdk.CollectionConverters._
import scala.collection.mutable.ArrayBuffer
import scala.collection.{Map, Seq, Set, immutable, mutable}
import scala.util.{Failure, Success, Try}
import kafka.coordinator.group.GroupOverview

import scala.annotation.nowarn

/**
 * Logic to handle the various Kafka requests
 */
class KafkaApis(val requestChannel: RequestChannel,
                val apisUtils: ApisUtils,
                val replicaManager: ReplicaManager,
                val adminManager: AdminManager,
                val groupCoordinator: GroupCoordinator,
                val txnCoordinator: TransactionCoordinator,
                val controller: KafkaController,
                val forwardingManager: ForwardingManager,
                val zkClient: KafkaZkClient,
                val brokerId: Int,
                val config: KafkaConfig,
                val metadataCache: MetadataCache,
                val metrics: Metrics,
                val authorizer: Option[Authorizer],
                val quotas: QuotaManagers,
                val fetchManager: FetchManager,
                brokerTopicStats: BrokerTopicStats,
                val clusterId: String,
                time: Time,
                val tokenManager: DelegationTokenManager,
                val brokerFeatures: BrokerFeatures,
                val finalizedFeatureCache: FinalizedFeatureCache) extends ApiRequestHandler with Logging {

  type FetchResponseStats = Map[TopicPartition, RecordConversionStats]
  this.logIdent = "[KafkaApi-%d] ".format(brokerId)
  val adminZkClient = new AdminZkClient(zkClient)
  private val alterAclsPurgatory = new DelayedFuturePurgatory(purgatoryName = "AlterAcls", brokerId = config.brokerId)

  def close(): Unit = {
    alterAclsPurgatory.shutdown()
    info("Shutdown complete.")
  }

  private def maybeHandleInvalidEnvelope(
    envelope: RequestChannel.Request,
    forwardedApiKey: ApiKeys
  ): Boolean = {
    def sendEnvelopeError(error: Errors): Unit = {
      apisUtils.sendErrorResponseMaybeThrottle(envelope, error.exception)
    }

    if (!config.metadataQuorumEnabled || !envelope.context.fromPrivilegedListener) {
      // If the designated forwarding request is not coming from a privileged listener, or
      // forwarding is not enabled yet, we would not handle the request.
      requestChannel.closeConnection(envelope, Collections.emptyMap())
      true
    } else if (!apisUtils.authorize(envelope.context, CLUSTER_ACTION, CLUSTER, CLUSTER_NAME)) {
      // Forwarding request must have CLUSTER_ACTION authorization to reduce the risk of impersonation.
      sendEnvelopeError(Errors.CLUSTER_AUTHORIZATION_FAILED)
      true
    } else if (!forwardedApiKey.forwardable) {
      sendEnvelopeError(Errors.INVALID_REQUEST)
      true
    } else if (!controller.isActive) {
      sendEnvelopeError(Errors.NOT_CONTROLLER)
      true
    } else {
      false
    }
  }

  private def isForwardingEnabled(request: RequestChannel.Request): Boolean = {
    config.metadataQuorumEnabled && request.context.principalSerde.isPresent
  }

  private def maybeForward(
    request: RequestChannel.Request,
    handler: RequestChannel.Request => Unit
  ): Unit = {
    def responseCallback(response: AbstractResponse): Unit = {
      apisUtils.sendForwardedResponse(request, response)
    }

    if (!request.isForwarded && !controller.isActive && isForwardingEnabled(request)) {
      forwardingManager.forwardRequest(request, responseCallback)
    } else {
      // When the KIP-500 mode is off or the principal serde is undefined, forwarding is not supported,
      // therefore requests are handled directly.
      handler(request)
    }
  }

  /**
   * Top-level method that handles all requests and multiplexes to the right api
   */
  override def handle(request: RequestChannel.Request): Unit = {
    try {
      trace(s"Handling request:${request.requestDesc(true)} from connection ${request.context.connectionId};" +
        s"securityProtocol:${request.context.securityProtocol},principal:${request.context.principal}")

      request.envelope.foreach { envelope =>
        if (maybeHandleInvalidEnvelope(envelope, request.header.apiKey)) {
          return
        }
      }

      request.header.apiKey match {
        case ApiKeys.PRODUCE => handleProduceRequest(request)
        case ApiKeys.FETCH => handleFetchRequest(request)
        case ApiKeys.LIST_OFFSETS => handleListOffsetRequest(request)
        case ApiKeys.METADATA => handleTopicMetadataRequest(request)
        case ApiKeys.LEADER_AND_ISR => handleLeaderAndIsrRequest(request)
        case ApiKeys.STOP_REPLICA => handleStopReplicaRequest(request)
        case ApiKeys.UPDATE_METADATA => handleUpdateMetadataRequest(request)
        case ApiKeys.CONTROLLED_SHUTDOWN => handleControlledShutdownRequest(request)
        case ApiKeys.OFFSET_COMMIT => handleOffsetCommitRequest(request)
        case ApiKeys.OFFSET_FETCH => handleOffsetFetchRequest(request)
        case ApiKeys.FIND_COORDINATOR => handleFindCoordinatorRequest(request)
        case ApiKeys.JOIN_GROUP => handleJoinGroupRequest(request)
        case ApiKeys.HEARTBEAT => handleHeartbeatRequest(request)
        case ApiKeys.LEAVE_GROUP => handleLeaveGroupRequest(request)
        case ApiKeys.SYNC_GROUP => handleSyncGroupRequest(request)
        case ApiKeys.DESCRIBE_GROUPS => handleDescribeGroupRequest(request)
        case ApiKeys.LIST_GROUPS => handleListGroupsRequest(request)
        case ApiKeys.SASL_HANDSHAKE => handleSaslHandshakeRequest(request)
        case ApiKeys.API_VERSIONS => handleApiVersionsRequest(request)
        case ApiKeys.CREATE_TOPICS => maybeForward(request, handleCreateTopicsRequest)
        case ApiKeys.DELETE_TOPICS => maybeForward(request, handleDeleteTopicsRequest)
        case ApiKeys.DELETE_RECORDS => handleDeleteRecordsRequest(request)
        case ApiKeys.INIT_PRODUCER_ID => handleInitProducerIdRequest(request)
        case ApiKeys.OFFSET_FOR_LEADER_EPOCH => handleOffsetForLeaderEpochRequest(request)
        case ApiKeys.ADD_PARTITIONS_TO_TXN => handleAddPartitionToTxnRequest(request)
        case ApiKeys.ADD_OFFSETS_TO_TXN => handleAddOffsetsToTxnRequest(request)
        case ApiKeys.END_TXN => handleEndTxnRequest(request)
        case ApiKeys.WRITE_TXN_MARKERS => handleWriteTxnMarkersRequest(request)
        case ApiKeys.TXN_OFFSET_COMMIT => handleTxnOffsetCommitRequest(request)
        case ApiKeys.DESCRIBE_ACLS => handleDescribeAcls(request)
        case ApiKeys.CREATE_ACLS => maybeForward(request, handleCreateAcls)
        case ApiKeys.DELETE_ACLS => maybeForward(request, handleDeleteAcls)
        case ApiKeys.ALTER_CONFIGS => maybeForward(request, handleAlterConfigsRequest)
        case ApiKeys.DESCRIBE_CONFIGS => handleDescribeConfigsRequest(request)
        case ApiKeys.ALTER_REPLICA_LOG_DIRS => handleAlterReplicaLogDirsRequest(request)
        case ApiKeys.DESCRIBE_LOG_DIRS => handleDescribeLogDirsRequest(request)
        case ApiKeys.SASL_AUTHENTICATE => handleSaslAuthenticateRequest(request)
        case ApiKeys.CREATE_PARTITIONS => maybeForward(request, handleCreatePartitionsRequest)
        case ApiKeys.CREATE_DELEGATION_TOKEN => maybeForward(request, handleCreateTokenRequest)
        case ApiKeys.RENEW_DELEGATION_TOKEN => maybeForward(request, handleRenewTokenRequest)
        case ApiKeys.EXPIRE_DELEGATION_TOKEN => maybeForward(request, handleExpireTokenRequest)
        case ApiKeys.DESCRIBE_DELEGATION_TOKEN => handleDescribeTokensRequest(request)
        case ApiKeys.DELETE_GROUPS => handleDeleteGroupsRequest(request)
        case ApiKeys.ELECT_LEADERS => handleElectReplicaLeader(request)
        case ApiKeys.INCREMENTAL_ALTER_CONFIGS => maybeForward(request, handleIncrementalAlterConfigsRequest)
        case ApiKeys.ALTER_PARTITION_REASSIGNMENTS => maybeForward(request, handleAlterPartitionReassignmentsRequest)
        case ApiKeys.LIST_PARTITION_REASSIGNMENTS => handleListPartitionReassignmentsRequest(request)
        case ApiKeys.OFFSET_DELETE => handleOffsetDeleteRequest(request)
        case ApiKeys.DESCRIBE_CLIENT_QUOTAS => handleDescribeClientQuotasRequest(request)
        case ApiKeys.ALTER_CLIENT_QUOTAS => maybeForward(request, handleAlterClientQuotasRequest)
        case ApiKeys.DESCRIBE_USER_SCRAM_CREDENTIALS => handleDescribeUserScramCredentialsRequest(request)
        case ApiKeys.ALTER_USER_SCRAM_CREDENTIALS => maybeForward(request, handleAlterUserScramCredentialsRequest)
        case ApiKeys.ALTER_ISR => handleAlterIsrRequest(request)
        case ApiKeys.UPDATE_FEATURES => maybeForward(request, handleUpdateFeatures)
        case ApiKeys.ENVELOPE => throw new IllegalStateException(
          "Envelope request should not be handled directly in top level API")

        // Until we are ready to integrate the Raft layer, these APIs are treated as
        // unexpected and we just close the connection.
        case ApiKeys.VOTE => requestChannel.closeConnection(request, util.Collections.emptyMap())
        case ApiKeys.BEGIN_QUORUM_EPOCH => requestChannel.closeConnection(request, util.Collections.emptyMap())
        case ApiKeys.END_QUORUM_EPOCH => requestChannel.closeConnection(request, util.Collections.emptyMap())
        case ApiKeys.DESCRIBE_QUORUM => requestChannel.closeConnection(request, util.Collections.emptyMap())
      }
    } catch {
      case e: FatalExitError => throw e
      case e: Throwable => apisUtils.handleError(request, e)
    } finally {
      // try to complete delayed action. In order to avoid conflicting locking, the actions to complete delayed requests
      // are kept in a queue. We add the logic to check the ReplicaManager queue at the end of KafkaApis.handle() and the
      // expiration thread for certain delayed operations (e.g. DelayedJoin)
      replicaManager.tryCompleteActions()
      // The local completion time may be set while processing the request. Only record it if it's unset.
      if (request.apiLocalCompleteTimeNanos < 0)
        request.apiLocalCompleteTimeNanos = time.nanoseconds
    }
  }

  def handleLeaderAndIsrRequest(request: RequestChannel.Request): Unit = {
    // ensureTopicExists is only for client facing requests
    // We can't have the ensureTopicExists check here since the controller sends it as an advisory to all brokers so they
    // stop serving data to clients for the topic being deleted
    val correlationId = request.header.correlationId
    val leaderAndIsrRequest = request.body[LeaderAndIsrRequest]

    def onLeadershipChange(updatedLeaders: Iterable[Partition], updatedFollowers: Iterable[Partition]): Unit = {
      // for each new leader or follower, call coordinator to handle consumer group migration.
      // this callback is invoked under the replica state change lock to ensure proper order of
      // leadership changes
      updatedLeaders.foreach { partition =>
        if (partition.topic == GROUP_METADATA_TOPIC_NAME)
          groupCoordinator.onElection(partition.partitionId)
        else if (partition.topic == TRANSACTION_STATE_TOPIC_NAME)
          txnCoordinator.onElection(partition.partitionId, partition.getLeaderEpoch)
      }

      updatedFollowers.foreach { partition =>
        if (partition.topic == GROUP_METADATA_TOPIC_NAME)
          groupCoordinator.onResignation(partition.partitionId)
        else if (partition.topic == TRANSACTION_STATE_TOPIC_NAME)
          txnCoordinator.onResignation(partition.partitionId, Some(partition.getLeaderEpoch))
      }
    }

    apisUtils.authorizeClusterOperation(request, CLUSTER_ACTION)
    if (isBrokerEpochStale(leaderAndIsrRequest.brokerEpoch)) {
      // When the broker restarts very quickly, it is possible for this broker to receive request intended
      // for its previous generation so the broker should skip the stale request.
      info("Received LeaderAndIsr request with broker epoch " +
        s"${leaderAndIsrRequest.brokerEpoch} smaller than the current broker epoch ${controller.brokerEpoch}")
      apisUtils.sendResponseExemptThrottle(request, leaderAndIsrRequest.getErrorResponse(0, Errors.STALE_BROKER_EPOCH.exception))
    } else {
      val response = replicaManager.becomeLeaderOrFollower(correlationId, leaderAndIsrRequest, onLeadershipChange)
      apisUtils.sendResponseExemptThrottle(request, response)
    }
  }

  def handleStopReplicaRequest(request: RequestChannel.Request): Unit = {
    // ensureTopicExists is only for client facing requests
    // We can't have the ensureTopicExists check here since the controller sends it as an advisory to all brokers so they
    // stop serving data to clients for the topic being deleted
    val stopReplicaRequest = request.body[StopReplicaRequest]
    apisUtils.authorizeClusterOperation(request, CLUSTER_ACTION)
    if (isBrokerEpochStale(stopReplicaRequest.brokerEpoch)) {
      // When the broker restarts very quickly, it is possible for this broker to receive request intended
      // for its previous generation so the broker should skip the stale request.
      info("Received StopReplica request with broker epoch " +
        s"${stopReplicaRequest.brokerEpoch} smaller than the current broker epoch ${controller.brokerEpoch}")
      apisUtils.sendResponseExemptThrottle(request, new StopReplicaResponse(
        new StopReplicaResponseData().setErrorCode(Errors.STALE_BROKER_EPOCH.code)))
    } else {
      val partitionStates = stopReplicaRequest.partitionStates().asScala
      val (result, error) = replicaManager.stopReplicas(
        request.context.correlationId,
        stopReplicaRequest.controllerId,
        stopReplicaRequest.controllerEpoch,
        stopReplicaRequest.brokerEpoch,
        partitionStates)
      // Clear the coordinator caches in case we were the leader. In the case of a reassignment, we
      // cannot rely on the LeaderAndIsr API for this since it is only sent to active replicas.
      result.forKeyValue { (topicPartition, error) =>
        if (error == Errors.NONE) {
          if (topicPartition.topic == GROUP_METADATA_TOPIC_NAME
              && partitionStates(topicPartition).deletePartition) {
            groupCoordinator.onResignation(topicPartition.partition)
          } else if (topicPartition.topic == TRANSACTION_STATE_TOPIC_NAME
                     && partitionStates(topicPartition).deletePartition) {
            val partitionState = partitionStates(topicPartition)
            val leaderEpoch = if (partitionState.leaderEpoch >= 0)
                Some(partitionState.leaderEpoch)
            else
              None
            txnCoordinator.onResignation(topicPartition.partition, coordinatorEpoch = leaderEpoch)
          }
        }
      }

      def toStopReplicaPartition(tp: TopicPartition, error: Errors) =
        new StopReplicaResponseData.StopReplicaPartitionError()
          .setTopicName(tp.topic)
          .setPartitionIndex(tp.partition)
          .setErrorCode(error.code)

      apisUtils.sendResponseExemptThrottle(request, new StopReplicaResponse(new StopReplicaResponseData()
        .setErrorCode(error.code)
        .setPartitionErrors(result.map {
          case (tp, error) => toStopReplicaPartition(tp, error)
        }.toBuffer.asJava)))
    }

    CoreUtils.swallow(replicaManager.replicaFetcherManager.shutdownIdleFetcherThreads(), this)
  }

  def handleUpdateMetadataRequest(request: RequestChannel.Request): Unit = {
    val correlationId = request.header.correlationId
    val updateMetadataRequest = request.body[UpdateMetadataRequest]

    apisUtils.authorizeClusterOperation(request, CLUSTER_ACTION)
    if (isBrokerEpochStale(updateMetadataRequest.brokerEpoch)) {
      // When the broker restarts very quickly, it is possible for this broker to receive request intended
      // for its previous generation so the broker should skip the stale request.
      info("Received update metadata request with broker epoch " +
        s"${updateMetadataRequest.brokerEpoch} smaller than the current broker epoch ${controller.brokerEpoch}")
      apisUtils.sendResponseExemptThrottle(request,
        new UpdateMetadataResponse(new UpdateMetadataResponseData().setErrorCode(Errors.STALE_BROKER_EPOCH.code)))
    } else {
      val deletedPartitions = replicaManager.maybeUpdateMetadataCache(correlationId, updateMetadataRequest)
      if (deletedPartitions.nonEmpty)
        groupCoordinator.handleDeletedPartitions(deletedPartitions)

      if (adminManager.hasDelayedTopicOperations) {
        updateMetadataRequest.partitionStates.forEach { partitionState =>
          adminManager.tryCompleteDelayedTopicOperations(partitionState.topicName)
        }
      }
      quotas.clientQuotaCallback.foreach { callback =>
        if (callback.updateClusterMetadata(metadataCache.getClusterMetadata(clusterId, request.context.listenerName))) {
          quotas.fetch.updateQuotaMetricConfigs()
          quotas.produce.updateQuotaMetricConfigs()
          quotas.request.updateQuotaMetricConfigs()
          quotas.controllerMutation.updateQuotaMetricConfigs()
        }
      }
      if (replicaManager.hasDelayedElectionOperations) {
        updateMetadataRequest.partitionStates.forEach { partitionState =>
          val tp = new TopicPartition(partitionState.topicName, partitionState.partitionIndex)
          replicaManager.tryCompleteElection(TopicPartitionOperationKey(tp))
        }
      }
      apisUtils.sendResponseExemptThrottle(request, new UpdateMetadataResponse(
        new UpdateMetadataResponseData().setErrorCode(Errors.NONE.code)))
    }
  }

  def handleControlledShutdownRequest(request: RequestChannel.Request): Unit = {
    // ensureTopicExists is only for client facing requests
    // We can't have the ensureTopicExists check here since the controller sends it as an advisory to all brokers so they
    // stop serving data to clients for the topic being deleted
    val controlledShutdownRequest = request.body[ControlledShutdownRequest]
    apisUtils.authorizeClusterOperation(request, CLUSTER_ACTION)

    def controlledShutdownCallback(controlledShutdownResult: Try[Set[TopicPartition]]): Unit = {
      val response = controlledShutdownResult match {
        case Success(partitionsRemaining) =>
         ControlledShutdownResponse.prepareResponse(Errors.NONE, partitionsRemaining.asJava)

        case Failure(throwable) =>
          controlledShutdownRequest.getErrorResponse(throwable)
      }
      apisUtils.sendResponseExemptThrottle(request, response)
    }
    controller.controlledShutdown(controlledShutdownRequest.data.brokerId, controlledShutdownRequest.data.brokerEpoch, controlledShutdownCallback)
  }

  /**
   * Handle an offset commit request
   */
  def handleOffsetCommitRequest(request: RequestChannel.Request): Unit = {
    val header = request.header
    val offsetCommitRequest = request.body[OffsetCommitRequest]

    val unauthorizedTopicErrors = mutable.Map[TopicPartition, Errors]()
    val nonExistingTopicErrors = mutable.Map[TopicPartition, Errors]()
    // the callback for sending an offset commit response
    def sendResponseCallback(commitStatus: Map[TopicPartition, Errors]): Unit = {
      val combinedCommitStatus = commitStatus ++ unauthorizedTopicErrors ++ nonExistingTopicErrors
      if (isDebugEnabled)
        combinedCommitStatus.forKeyValue { (topicPartition, error) =>
          if (error != Errors.NONE) {
            debug(s"Offset commit request with correlation id ${header.correlationId} from client ${header.clientId} " +
              s"on partition $topicPartition failed due to ${error.exceptionName}")
          }
        }
      apisUtils.sendResponseMaybeThrottle(request, requestThrottleMs =>
        new OffsetCommitResponse(requestThrottleMs, combinedCommitStatus.asJava))
    }

    // reject the request if not authorized to the group
    if (!apisUtils.authorize(request.context, READ, GROUP, offsetCommitRequest.data.groupId)) {
      val error = Errors.GROUP_AUTHORIZATION_FAILED
      val responseTopicList = OffsetCommitRequest.getErrorResponseTopics(
        offsetCommitRequest.data.topics,
        error)

      apisUtils.sendResponseMaybeThrottle(request, requestThrottleMs => new OffsetCommitResponse(
        new OffsetCommitResponseData()
            .setTopics(responseTopicList)
            .setThrottleTimeMs(requestThrottleMs)
      ))
    } else if (offsetCommitRequest.data.groupInstanceId != null && config.interBrokerProtocolVersion < KAFKA_2_3_IV0) {
      // Only enable static membership when IBP >= 2.3, because it is not safe for the broker to use the static member logic
      // until we are sure that all brokers support it. If static group being loaded by an older coordinator, it will discard
      // the group.instance.id field, so static members could accidentally become "dynamic", which leads to wrong states.
      val errorMap = new mutable.HashMap[TopicPartition, Errors]
      for (topicData <- offsetCommitRequest.data.topics.asScala) {
        for (partitionData <- topicData.partitions.asScala) {
          val topicPartition = new TopicPartition(topicData.name, partitionData.partitionIndex)
          errorMap += topicPartition -> Errors.UNSUPPORTED_VERSION
        }
      }
      sendResponseCallback(errorMap.toMap)
    } else {
      val authorizedTopicRequestInfoBldr = immutable.Map.newBuilder[TopicPartition, OffsetCommitRequestData.OffsetCommitRequestPartition]

      val topics = offsetCommitRequest.data.topics.asScala
      val authorizedTopics = filterByAuthorized(request.context, READ, TOPIC, topics)(_.name)
      for (topicData <- topics) {
        for (partitionData <- topicData.partitions.asScala) {
          val topicPartition = new TopicPartition(topicData.name, partitionData.partitionIndex)
          if (!authorizedTopics.contains(topicData.name))
            unauthorizedTopicErrors += (topicPartition -> Errors.TOPIC_AUTHORIZATION_FAILED)
          else if (!metadataCache.contains(topicPartition))
            nonExistingTopicErrors += (topicPartition -> Errors.UNKNOWN_TOPIC_OR_PARTITION)
          else
            authorizedTopicRequestInfoBldr += (topicPartition -> partitionData)
        }
      }

      val authorizedTopicRequestInfo = authorizedTopicRequestInfoBldr.result()

      if (authorizedTopicRequestInfo.isEmpty)
        sendResponseCallback(Map.empty)
      else if (header.apiVersion == 0) {
        // for version 0 always store offsets to ZK
        val responseInfo = authorizedTopicRequestInfo.map {
          case (topicPartition, partitionData) =>
            try {
              if (partitionData.committedMetadata() != null
                && partitionData.committedMetadata().length > config.offsetMetadataMaxSize)
                (topicPartition, Errors.OFFSET_METADATA_TOO_LARGE)
              else {
                zkClient.setOrCreateConsumerOffset(
                  offsetCommitRequest.data.groupId,
                  topicPartition,
                  partitionData.committedOffset)
                (topicPartition, Errors.NONE)
              }
            } catch {
              case e: Throwable => (topicPartition, Errors.forException(e))
            }
        }
        sendResponseCallback(responseInfo)
      } else {
        // for version 1 and beyond store offsets in offset manager

        // "default" expiration timestamp is now + retention (and retention may be overridden if v2)
        // expire timestamp is computed differently for v1 and v2.
        //   - If v1 and no explicit commit timestamp is provided we treat it the same as v5.
        //   - If v1 and explicit retention time is provided we calculate expiration timestamp based on that
        //   - If v2/v3/v4 (no explicit commit timestamp) we treat it the same as v5.
        //   - For v5 and beyond there is no per partition expiration timestamp, so this field is no longer in effect
        val currentTimestamp = time.milliseconds
        val partitionData = authorizedTopicRequestInfo.map { case (k, partitionData) =>
          val metadata = if (partitionData.committedMetadata == null)
            OffsetAndMetadata.NoMetadata
          else
            partitionData.committedMetadata

          val leaderEpochOpt = if (partitionData.committedLeaderEpoch == RecordBatch.NO_PARTITION_LEADER_EPOCH)
            Optional.empty[Integer]
          else
            Optional.of[Integer](partitionData.committedLeaderEpoch)

          k -> new OffsetAndMetadata(
            offset = partitionData.committedOffset,
            leaderEpoch = leaderEpochOpt,
            metadata = metadata,
            commitTimestamp = partitionData.commitTimestamp match {
              case OffsetCommitRequest.DEFAULT_TIMESTAMP => currentTimestamp
              case customTimestamp => customTimestamp
            },
            expireTimestamp = offsetCommitRequest.data.retentionTimeMs match {
              case OffsetCommitRequest.DEFAULT_RETENTION_TIME => None
              case retentionTime => Some(currentTimestamp + retentionTime)
            }
          )
        }

        // call coordinator to handle commit offset
        groupCoordinator.handleCommitOffsets(
          offsetCommitRequest.data.groupId,
          offsetCommitRequest.data.memberId,
          Option(offsetCommitRequest.data.groupInstanceId),
          offsetCommitRequest.data.generationId,
          partitionData,
          sendResponseCallback)
      }
    }
  }

  /**
   * Handle a produce request
   */
  def handleProduceRequest(request: RequestChannel.Request): Unit = {
    val produceRequest = request.body[ProduceRequest]
    val requestSize = request.sizeInBytes

    val (hasIdempotentRecords, hasTransactionalRecords) = {
      val flags = RequestUtils.flags(produceRequest)
      (flags.getKey, flags.getValue)
    }
    if (hasTransactionalRecords) {
      val isAuthorizedTransactional = produceRequest.transactionalId != null &&
        apisUtils.authorize(request.context, WRITE, TRANSACTIONAL_ID, produceRequest.transactionalId)
      if (!isAuthorizedTransactional) {
        apisUtils.sendErrorResponseMaybeThrottle(request, Errors.TRANSACTIONAL_ID_AUTHORIZATION_FAILED.exception)
        return
      }
      // Note that authorization to a transactionalId implies ProducerId authorization

    } else if (hasIdempotentRecords && !apisUtils.authorize(request.context, IDEMPOTENT_WRITE, CLUSTER, CLUSTER_NAME)) {
      apisUtils.sendErrorResponseMaybeThrottle(request, Errors.CLUSTER_AUTHORIZATION_FAILED.exception)
      return
    }

    val unauthorizedTopicResponses = mutable.Map[TopicPartition, PartitionResponse]()
    val nonExistingTopicResponses = mutable.Map[TopicPartition, PartitionResponse]()
    val invalidRequestResponses = mutable.Map[TopicPartition, PartitionResponse]()
    val authorizedRequestInfo = mutable.Map[TopicPartition, MemoryRecords]()
    // cache the result to avoid redundant authorization calls
    val authorizedTopics = filterByAuthorized(request.context, WRITE, TOPIC,
      produceRequest.data().topicData().asScala)(_.name())

    produceRequest.data.topicData.forEach(topic => topic.partitionData.forEach { partition =>
      val topicPartition = new TopicPartition(topic.name, partition.index)
      // This caller assumes the type is MemoryRecords and that is true on current serialization
      // We cast the type to avoid causing big change to code base.
      // https://issues.apache.org/jira/browse/KAFKA-10698
      val memoryRecords = partition.records.asInstanceOf[MemoryRecords]
      if (!authorizedTopics.contains(topicPartition.topic))
        unauthorizedTopicResponses += topicPartition -> new PartitionResponse(Errors.TOPIC_AUTHORIZATION_FAILED)
      else if (!metadataCache.contains(topicPartition))
        nonExistingTopicResponses += topicPartition -> new PartitionResponse(Errors.UNKNOWN_TOPIC_OR_PARTITION)
      else
        try {
          ProduceRequest.validateRecords(request.header.apiVersion, memoryRecords)
          authorizedRequestInfo += (topicPartition -> memoryRecords)
        } catch {
          case e: ApiException =>
            invalidRequestResponses += topicPartition -> new PartitionResponse(Errors.forException(e))
        }
    })

    // the callback for sending a produce response
    // The construction of ProduceResponse is able to accept auto-generated protocol data so
    // KafkaApis#handleProduceRequest should apply auto-generated protocol to avoid extra conversion.
    // https://issues.apache.org/jira/browse/KAFKA-10730
    @nowarn("cat=deprecation")
    def sendResponseCallback(responseStatus: Map[TopicPartition, PartitionResponse]): Unit = {
      val mergedResponseStatus = responseStatus ++ unauthorizedTopicResponses ++ nonExistingTopicResponses ++ invalidRequestResponses
      var errorInResponse = false

      mergedResponseStatus.forKeyValue { (topicPartition, status) =>
        if (status.error != Errors.NONE) {
          errorInResponse = true
          debug("Produce request with correlation id %d from client %s on partition %s failed due to %s".format(
            request.header.correlationId,
            request.header.clientId,
            topicPartition,
            status.error.exceptionName))
        }
      }

      // Record both bandwidth and request quota-specific values and throttle by muting the channel if any of the quotas
      // have been violated. If both quotas have been violated, use the max throttle time between the two quotas. Note
      // that the request quota is not enforced if acks == 0.
      val timeMs = time.milliseconds()
      val bandwidthThrottleTimeMs = quotas.produce.maybeRecordAndGetThrottleTimeMs(request, requestSize, timeMs)
      val requestThrottleTimeMs =
        if (produceRequest.acks == 0) 0
        else quotas.request.maybeRecordAndGetThrottleTimeMs(request, timeMs)
      val maxThrottleTimeMs = Math.max(bandwidthThrottleTimeMs, requestThrottleTimeMs)
      if (maxThrottleTimeMs > 0) {
        request.apiThrottleTimeMs = maxThrottleTimeMs
        if (bandwidthThrottleTimeMs > requestThrottleTimeMs) {
          quotas.produce.throttle(request, bandwidthThrottleTimeMs, requestChannel.sendResponse)
        } else {
          quotas.request.throttle(request, requestThrottleTimeMs, requestChannel.sendResponse)
        }
      }

      // Send the response immediately. In case of throttling, the channel has already been muted.
      if (produceRequest.acks == 0) {
        // no operation needed if producer request.required.acks = 0; however, if there is any error in handling
        // the request, since no response is expected by the producer, the server will close socket server so that
        // the producer client will know that some error has happened and will refresh its metadata
        if (errorInResponse) {
          val exceptionsSummary = mergedResponseStatus.map { case (topicPartition, status) =>
            topicPartition -> status.error.exceptionName
          }.mkString(", ")
          info(
            s"Closing connection due to error during produce request with correlation id ${request.header.correlationId} " +
              s"from client id ${request.header.clientId} with ack=0\n" +
              s"Topic and partition to exceptions: $exceptionsSummary"
          )
          requestChannel.closeConnection(request, new ProduceResponse(mergedResponseStatus.asJava).errorCounts)
        } else {
          // Note that although request throttling is exempt for acks == 0, the channel may be throttled due to
          // bandwidth quota violation.
          apisUtils.sendNoOpResponseExemptThrottle(request)
        }
      } else {
        requestChannel.sendResponse(request, Some(new ProduceResponse(mergedResponseStatus.asJava, maxThrottleTimeMs)), None)
      }
    }

    def processingStatsCallback(processingStats: FetchResponseStats): Unit = {
      processingStats.forKeyValue { (tp, info) =>
        updateRecordConversionStats(request, tp, info)
      }
    }

    if (authorizedRequestInfo.isEmpty)
      sendResponseCallback(Map.empty)
    else {
      val internalTopicsAllowed = request.header.clientId == AdminUtils.AdminClientId

      // call the replica manager to append messages to the replicas
      replicaManager.appendRecords(
        timeout = produceRequest.timeout.toLong,
        requiredAcks = produceRequest.acks,
        internalTopicsAllowed = internalTopicsAllowed,
        origin = AppendOrigin.Client,
        entriesPerPartition = authorizedRequestInfo,
        responseCallback = sendResponseCallback,
        recordConversionStatsCallback = processingStatsCallback)

      // if the request is put into the purgatory, it will have a held reference and hence cannot be garbage collected;
      // hence we clear its data here in order to let GC reclaim its memory since it is already appended to log
      produceRequest.clearPartitionRecords()
    }
  }

  /**
   * Handle a fetch request
   */
  def handleFetchRequest(request: RequestChannel.Request): Unit = {
    val versionId = request.header.apiVersion
    val clientId = request.header.clientId
    val fetchRequest = request.body[FetchRequest]
    val fetchContext = fetchManager.newContext(
      fetchRequest.metadata,
      fetchRequest.fetchData,
      fetchRequest.toForget,
      fetchRequest.isFromFollower)

    val clientMetadata: Option[ClientMetadata] = if (versionId >= 11) {
      // Fetch API version 11 added preferred replica logic
      Some(new DefaultClientMetadata(
        fetchRequest.rackId,
        clientId,
        request.context.clientAddress,
        request.context.principal,
        request.context.listenerName.value))
    } else {
      None
    }

    def errorResponse[T >: MemoryRecords <: BaseRecords](error: Errors): FetchResponse.PartitionData[T] = {
      new FetchResponse.PartitionData[T](error, FetchResponse.INVALID_HIGHWATERMARK, FetchResponse.INVALID_LAST_STABLE_OFFSET,
        FetchResponse.INVALID_LOG_START_OFFSET, null, MemoryRecords.EMPTY)
    }

    val erroneous = mutable.ArrayBuffer[(TopicPartition, FetchResponse.PartitionData[Records])]()
    val interesting = mutable.ArrayBuffer[(TopicPartition, FetchRequest.PartitionData)]()
    if (fetchRequest.isFromFollower) {
      // The follower must have ClusterAction on ClusterResource in order to fetch partition data.
      if (apisUtils.authorize(request.context, CLUSTER_ACTION, CLUSTER, CLUSTER_NAME)) {
        fetchContext.foreachPartition { (topicPartition, data) =>
          if (!metadataCache.contains(topicPartition))
            erroneous += topicPartition -> errorResponse(Errors.UNKNOWN_TOPIC_OR_PARTITION)
          else
            interesting += (topicPartition -> data)
        }
      } else {
        fetchContext.foreachPartition { (part, _) =>
          erroneous += part -> errorResponse(Errors.TOPIC_AUTHORIZATION_FAILED)
        }
      }
    } else {
      // Regular Kafka consumers need READ permission on each partition they are fetching.
      val partitionDatas = new mutable.ArrayBuffer[(TopicPartition, FetchRequest.PartitionData)]
      fetchContext.foreachPartition { (topicPartition, partitionData) =>
        partitionDatas += topicPartition -> partitionData
      }
      val authorizedTopics = filterByAuthorized(request.context, READ, TOPIC, partitionDatas)(_._1.topic)
      partitionDatas.foreach { case (topicPartition, data) =>
        if (!authorizedTopics.contains(topicPartition.topic))
          erroneous += topicPartition -> errorResponse(Errors.TOPIC_AUTHORIZATION_FAILED)
        else if (!metadataCache.contains(topicPartition))
          erroneous += topicPartition -> errorResponse(Errors.UNKNOWN_TOPIC_OR_PARTITION)
        else
          interesting += (topicPartition -> data)
      }
    }

    def maybeDownConvertStorageError(error: Errors, version: Short): Errors = {
      // If consumer sends FetchRequest V5 or earlier, the client library is not guaranteed to recognize the error code
      // for KafkaStorageException. In this case the client library will translate KafkaStorageException to
      // UnknownServerException which is not retriable. We can ensure that consumer will update metadata and retry
      // by converting the KafkaStorageException to NotLeaderForPartitionException in the response if FetchRequest version <= 5
      if (error == Errors.KAFKA_STORAGE_ERROR && versionId <= 5) {
        Errors.NOT_LEADER_OR_FOLLOWER
      } else {
        error
      }
    }

    def maybeConvertFetchedData(tp: TopicPartition,
                                partitionData: FetchResponse.PartitionData[Records]): FetchResponse.PartitionData[BaseRecords] = {
      val logConfig = replicaManager.getLogConfig(tp)

      if (logConfig.exists(_.compressionType == ZStdCompressionCodec.name) && versionId < 10) {
        trace(s"Fetching messages is disabled for ZStandard compressed partition $tp. Sending unsupported version response to $clientId.")
        errorResponse(Errors.UNSUPPORTED_COMPRESSION_TYPE)
      } else {
        // Down-conversion of the fetched records is needed when the stored magic version is
        // greater than that supported by the client (as indicated by the fetch request version). If the
        // configured magic version for the topic is less than or equal to that supported by the version of the
        // fetch request, we skip the iteration through the records in order to check the magic version since we
        // know it must be supported. However, if the magic version is changed from a higher version back to a
        // lower version, this check will no longer be valid and we will fail to down-convert the messages
        // which were written in the new format prior to the version downgrade.
        val unconvertedRecords = partitionData.records
        val downConvertMagic =
          logConfig.map(_.messageFormatVersion.recordVersion.value).flatMap { magic =>
            if (magic > RecordBatch.MAGIC_VALUE_V0 && versionId <= 1 && !unconvertedRecords.hasCompatibleMagic(RecordBatch.MAGIC_VALUE_V0))
              Some(RecordBatch.MAGIC_VALUE_V0)
            else if (magic > RecordBatch.MAGIC_VALUE_V1 && versionId <= 3 && !unconvertedRecords.hasCompatibleMagic(RecordBatch.MAGIC_VALUE_V1))
              Some(RecordBatch.MAGIC_VALUE_V1)
            else
              None
          }

        downConvertMagic match {
          case Some(magic) =>
            // For fetch requests from clients, check if down-conversion is disabled for the particular partition
            if (!fetchRequest.isFromFollower && !logConfig.forall(_.messageDownConversionEnable)) {
              trace(s"Conversion to message format ${downConvertMagic.get} is disabled for partition $tp. Sending unsupported version response to $clientId.")
              errorResponse(Errors.UNSUPPORTED_VERSION)
            } else {
              try {
                trace(s"Down converting records from partition $tp to message format version $magic for fetch request from $clientId")
                // Because down-conversion is extremely memory intensive, we want to try and delay the down-conversion as much
                // as possible. With KIP-283, we have the ability to lazily down-convert in a chunked manner. The lazy, chunked
                // down-conversion always guarantees that at least one batch of messages is down-converted and sent out to the
                // client.
                val error = maybeDownConvertStorageError(partitionData.error, versionId)
                new FetchResponse.PartitionData[BaseRecords](error, partitionData.highWatermark,
                  partitionData.lastStableOffset, partitionData.logStartOffset,
                  partitionData.preferredReadReplica, partitionData.abortedTransactions,
                  new LazyDownConversionRecords(tp, unconvertedRecords, magic, fetchContext.getFetchOffset(tp).get, time))
              } catch {
                case e: UnsupportedCompressionTypeException =>
                  trace("Received unsupported compression type error during down-conversion", e)
                  errorResponse(Errors.UNSUPPORTED_COMPRESSION_TYPE)
              }
            }
          case None =>
            val error = maybeDownConvertStorageError(partitionData.error, versionId)
            new FetchResponse.PartitionData[BaseRecords](error,
              partitionData.highWatermark,
              partitionData.lastStableOffset,
              partitionData.logStartOffset,
              partitionData.preferredReadReplica,
              partitionData.abortedTransactions,
              partitionData.divergingEpoch,
              unconvertedRecords)
        }
      }
    }

    // the callback for process a fetch response, invoked before throttling
    def processResponseCallback(responsePartitionData: Seq[(TopicPartition, FetchPartitionData)]): Unit = {
      val partitions = new util.LinkedHashMap[TopicPartition, FetchResponse.PartitionData[Records]]
      val reassigningPartitions = mutable.Set[TopicPartition]()
      responsePartitionData.foreach { case (tp, data) =>
        val abortedTransactions = data.abortedTransactions.map(_.asJava).orNull
        val lastStableOffset = data.lastStableOffset.getOrElse(FetchResponse.INVALID_LAST_STABLE_OFFSET)
        if (data.isReassignmentFetch)
          reassigningPartitions.add(tp)
        val error = maybeDownConvertStorageError(data.error, versionId)
        partitions.put(tp, new FetchResponse.PartitionData(
          error,
          data.highWatermark,
          lastStableOffset,
          data.logStartOffset,
          data.preferredReadReplica.map(int2Integer).asJava,
          abortedTransactions,
          data.divergingEpoch.asJava,
          data.records))
      }
      erroneous.foreach { case (tp, data) => partitions.put(tp, data) }

      var unconvertedFetchResponse: FetchResponse[Records] = null

      def createResponse(throttleTimeMs: Int): FetchResponse[BaseRecords] = {
        // Down-convert messages for each partition if required
        val convertedData = new util.LinkedHashMap[TopicPartition, FetchResponse.PartitionData[BaseRecords]]
        unconvertedFetchResponse.responseData.forEach { (tp, unconvertedPartitionData) =>
          if (unconvertedPartitionData.error != Errors.NONE)
            debug(s"Fetch request with correlation id ${request.header.correlationId} from client $clientId " +
              s"on partition $tp failed due to ${unconvertedPartitionData.error.exceptionName}")
          convertedData.put(tp, maybeConvertFetchedData(tp, unconvertedPartitionData))
        }

        // Prepare fetch response from converted data
        val response = new FetchResponse(unconvertedFetchResponse.error, convertedData, throttleTimeMs,
          unconvertedFetchResponse.sessionId)
        // record the bytes out metrics only when the response is being sent
        response.responseData.forEach { (tp, data) =>
          brokerTopicStats.updateBytesOut(tp.topic, fetchRequest.isFromFollower, reassigningPartitions.contains(tp), data.records.sizeInBytes)
        }
        response
      }

      def updateConversionStats(send: Send): Unit = {
        send match {
          case send: MultiRecordsSend if send.recordConversionStats != null =>
            send.recordConversionStats.asScala.toMap.foreach {
              case (tp, stats) => updateRecordConversionStats(request, tp, stats)
            }
          case _ =>
        }
      }

      if (fetchRequest.isFromFollower) {
        // We've already evaluated against the quota and are good to go. Just need to record it now.
        unconvertedFetchResponse = fetchContext.updateAndGenerateResponseData(partitions)
        val responseSize = sizeOfThrottledPartitions(versionId, unconvertedFetchResponse, quotas.leader)
        quotas.leader.record(responseSize)
        trace(s"Sending Fetch response with partitions.size=${unconvertedFetchResponse.responseData.size}, " +
          s"metadata=${unconvertedFetchResponse.sessionId}")
        apisUtils.sendResponseExemptThrottle(request, createResponse(0), Some(updateConversionStats))
      } else {
        // Fetch size used to determine throttle time is calculated before any down conversions.
        // This may be slightly different from the actual response size. But since down conversions
        // result in data being loaded into memory, we should do this only when we are not going to throttle.
        //
        // Record both bandwidth and request quota-specific values and throttle by muting the channel if any of the
        // quotas have been violated. If both quotas have been violated, use the max throttle time between the two
        // quotas. When throttled, we unrecord the recorded bandwidth quota value
        val responseSize = fetchContext.getResponseSize(partitions, versionId)
        val timeMs = time.milliseconds()
        val requestThrottleTimeMs = quotas.request.maybeRecordAndGetThrottleTimeMs(request, timeMs)
        val bandwidthThrottleTimeMs = quotas.fetch.maybeRecordAndGetThrottleTimeMs(request, responseSize, timeMs)

        val maxThrottleTimeMs = math.max(bandwidthThrottleTimeMs, requestThrottleTimeMs)
        if (maxThrottleTimeMs > 0) {
          request.apiThrottleTimeMs = maxThrottleTimeMs
          // Even if we need to throttle for request quota violation, we should "unrecord" the already recorded value
          // from the fetch quota because we are going to return an empty response.
          quotas.fetch.unrecordQuotaSensor(request, responseSize, timeMs)
          if (bandwidthThrottleTimeMs > requestThrottleTimeMs) {
            quotas.fetch.throttle(request, bandwidthThrottleTimeMs, requestChannel.sendResponse)
          } else {
            quotas.request.throttle(request, requestThrottleTimeMs, requestChannel.sendResponse)
          }
          // If throttling is required, return an empty response.
          unconvertedFetchResponse = fetchContext.getThrottledResponse(maxThrottleTimeMs)
        } else {
          // Get the actual response. This will update the fetch context.
          unconvertedFetchResponse = fetchContext.updateAndGenerateResponseData(partitions)
          trace(s"Sending Fetch response with partitions.size=$responseSize, metadata=${unconvertedFetchResponse.sessionId}")
        }

        // Send the response immediately.
        requestChannel.sendResponse(request, Some(createResponse(maxThrottleTimeMs)), Some(updateConversionStats))
      }
    }

    // for fetch from consumer, cap fetchMaxBytes to the maximum bytes that could be fetched without being throttled given
    // no bytes were recorded in the recent quota window
    // trying to fetch more bytes would result in a guaranteed throttling potentially blocking consumer progress
    val maxQuotaWindowBytes = if (fetchRequest.isFromFollower)
      Int.MaxValue
    else
      quotas.fetch.getMaxValueInQuotaWindow(request.session, clientId).toInt

    val fetchMaxBytes = Math.min(Math.min(fetchRequest.maxBytes, config.fetchMaxBytes), maxQuotaWindowBytes)
    val fetchMinBytes = Math.min(fetchRequest.minBytes, fetchMaxBytes)
    if (interesting.isEmpty)
      processResponseCallback(Seq.empty)
    else {
      // call the replica manager to fetch messages from the local replica
      replicaManager.fetchMessages(
        fetchRequest.maxWait.toLong,
        fetchRequest.replicaId,
        fetchMinBytes,
        fetchMaxBytes,
        versionId <= 2,
        interesting,
        replicationQuota(fetchRequest),
        processResponseCallback,
        fetchRequest.isolationLevel,
        clientMetadata)
    }
  }

  class SelectingIterator(val partitions: util.LinkedHashMap[TopicPartition, FetchResponse.PartitionData[Records]],
                          val quota: ReplicationQuotaManager)
                          extends util.Iterator[util.Map.Entry[TopicPartition, FetchResponse.PartitionData[Records]]] {
    val iter = partitions.entrySet().iterator()

    var nextElement: util.Map.Entry[TopicPartition, FetchResponse.PartitionData[Records]] = null

    override def hasNext: Boolean = {
      while ((nextElement == null) && iter.hasNext()) {
        val element = iter.next()
        if (quota.isThrottled(element.getKey)) {
          nextElement = element
        }
      }
      nextElement != null
    }

    override def next(): util.Map.Entry[TopicPartition, FetchResponse.PartitionData[Records]] = {
      if (!hasNext()) throw new NoSuchElementException()
      val element = nextElement
      nextElement = null
      element
    }

    override def remove(): Unit = throw new UnsupportedOperationException()
  }

  // Traffic from both in-sync and out of sync replicas are accounted for in replication quota to ensure total replication
  // traffic doesn't exceed quota.
  private def sizeOfThrottledPartitions(versionId: Short,
                                        unconvertedResponse: FetchResponse[Records],
                                        quota: ReplicationQuotaManager): Int = {
    val iter = new SelectingIterator(unconvertedResponse.responseData, quota)
    FetchResponse.sizeOf(versionId, iter)
  }

  def replicationQuota(fetchRequest: FetchRequest): ReplicaQuota =
    if (fetchRequest.isFromFollower) quotas.leader else UnboundedQuota

  def handleListOffsetRequest(request: RequestChannel.Request): Unit = {
    val version = request.header.apiVersion

    val topics = if (version == 0)
      handleListOffsetRequestV0(request)
    else
      handleListOffsetRequestV1AndAbove(request)

    apisUtils.sendResponseMaybeThrottle(request, requestThrottleMs => new ListOffsetResponse(new ListOffsetResponseData()
      .setThrottleTimeMs(requestThrottleMs)
      .setTopics(topics.asJava)))
  }

  private def handleListOffsetRequestV0(request : RequestChannel.Request) : List[ListOffsetTopicResponse] = {
    val correlationId = request.header.correlationId
    val clientId = request.header.clientId
    val offsetRequest = request.body[ListOffsetRequest]

    val (authorizedRequestInfo, unauthorizedRequestInfo) = partitionSeqByAuthorized(request.context,
        DESCRIBE, TOPIC, offsetRequest.topics.asScala.toSeq)(_.name)

    val unauthorizedResponseStatus = unauthorizedRequestInfo.map(topic =>
      new ListOffsetTopicResponse()
        .setName(topic.name)
        .setPartitions(topic.partitions.asScala.map(partition =>
          new ListOffsetPartitionResponse()
            .setPartitionIndex(partition.partitionIndex)
            .setErrorCode(Errors.TOPIC_AUTHORIZATION_FAILED.code)).asJava)
    )

    val responseTopics = authorizedRequestInfo.map { topic =>
      val responsePartitions = topic.partitions.asScala.map { partition =>
        val topicPartition = new TopicPartition(topic.name, partition.partitionIndex)

        try {
          val offsets = replicaManager.legacyFetchOffsetsForTimestamp(
            topicPartition = topicPartition,
            timestamp = partition.timestamp,
            maxNumOffsets = partition.maxNumOffsets,
            isFromConsumer = offsetRequest.replicaId == ListOffsetRequest.CONSUMER_REPLICA_ID,
            fetchOnlyFromLeader = offsetRequest.replicaId != ListOffsetRequest.DEBUGGING_REPLICA_ID)
          new ListOffsetPartitionResponse()
            .setPartitionIndex(partition.partitionIndex)
            .setErrorCode(Errors.NONE.code)
            .setOldStyleOffsets(offsets.map(JLong.valueOf).asJava)
        } catch {
          // NOTE: UnknownTopicOrPartitionException and NotLeaderOrFollowerException are special cases since these error messages
          // are typically transient and there is no value in logging the entire stack trace for the same
          case e @ (_ : UnknownTopicOrPartitionException |
                    _ : NotLeaderOrFollowerException |
                    _ : KafkaStorageException) =>
            debug("Offset request with correlation id %d from client %s on partition %s failed due to %s".format(
              correlationId, clientId, topicPartition, e.getMessage))
            new ListOffsetPartitionResponse()
              .setPartitionIndex(partition.partitionIndex)
              .setErrorCode(Errors.forException(e).code)
          case e: Throwable =>
            error("Error while responding to offset request", e)
            new ListOffsetPartitionResponse()
              .setPartitionIndex(partition.partitionIndex)
              .setErrorCode(Errors.forException(e).code)
        }
      }
      new ListOffsetTopicResponse().setName(topic.name).setPartitions(responsePartitions.asJava)
    }
    (responseTopics ++ unauthorizedResponseStatus).toList
  }

  private def handleListOffsetRequestV1AndAbove(request : RequestChannel.Request): List[ListOffsetTopicResponse] = {
    val correlationId = request.header.correlationId
    val clientId = request.header.clientId
    val offsetRequest = request.body[ListOffsetRequest]
    val version = request.header.apiVersion

    def buildErrorResponse(e: Errors, partition: ListOffsetPartition): ListOffsetPartitionResponse = {
      new ListOffsetPartitionResponse()
        .setPartitionIndex(partition.partitionIndex)
        .setErrorCode(e.code)
        .setTimestamp(ListOffsetResponse.UNKNOWN_TIMESTAMP)
        .setOffset(ListOffsetResponse.UNKNOWN_OFFSET)
    }

    val (authorizedRequestInfo, unauthorizedRequestInfo) = partitionSeqByAuthorized(request.context,
        DESCRIBE, TOPIC, offsetRequest.topics.asScala.toSeq)(_.name)

    val unauthorizedResponseStatus = unauthorizedRequestInfo.map(topic =>
      new ListOffsetTopicResponse()
        .setName(topic.name)
        .setPartitions(topic.partitions.asScala.map(partition =>
          buildErrorResponse(Errors.TOPIC_AUTHORIZATION_FAILED, partition)).asJava)
    )

    val responseTopics = authorizedRequestInfo.map { topic =>
      val responsePartitions = topic.partitions.asScala.map { partition =>
        val topicPartition = new TopicPartition(topic.name, partition.partitionIndex)
        if (offsetRequest.duplicatePartitions.contains(topicPartition)) {
          debug(s"OffsetRequest with correlation id $correlationId from client $clientId on partition $topicPartition " +
              s"failed because the partition is duplicated in the request.")
          buildErrorResponse(Errors.INVALID_REQUEST, partition)
        } else {
          try {
            val fetchOnlyFromLeader = offsetRequest.replicaId != ListOffsetRequest.DEBUGGING_REPLICA_ID
            val isClientRequest = offsetRequest.replicaId == ListOffsetRequest.CONSUMER_REPLICA_ID
            val isolationLevelOpt = if (isClientRequest)
              Some(offsetRequest.isolationLevel)
            else
              None

            val foundOpt = replicaManager.fetchOffsetForTimestamp(topicPartition,
              partition.timestamp,
              isolationLevelOpt,
              if (partition.currentLeaderEpoch == ListOffsetResponse.UNKNOWN_EPOCH) Optional.empty() else Optional.of(partition.currentLeaderEpoch),
              fetchOnlyFromLeader)

            val response = foundOpt match {
              case Some(found) =>
                val partitionResponse = new ListOffsetPartitionResponse()
                  .setPartitionIndex(partition.partitionIndex)
                  .setErrorCode(Errors.NONE.code)
                  .setTimestamp(found.timestamp)
                  .setOffset(found.offset)
                if (found.leaderEpoch.isPresent && version >= 4)
                  partitionResponse.setLeaderEpoch(found.leaderEpoch.get)
                partitionResponse
              case None =>
                buildErrorResponse(Errors.NONE, partition)
            }
            response
          } catch {
            // NOTE: These exceptions are special cases since these error messages are typically transient or the client
            // would have received a clear exception and there is no value in logging the entire stack trace for the same
            case e @ (_ : UnknownTopicOrPartitionException |
                      _ : NotLeaderForPartitionException |
                      _ : UnknownLeaderEpochException |
                      _ : FencedLeaderEpochException |
                      _ : KafkaStorageException |
                      _ : UnsupportedForMessageFormatException) =>
              e.printStackTrace()
              debug(s"Offset request with correlation id $correlationId from client $clientId on " +
                  s"partition $topicPartition failed due to ${e.getMessage}")
              buildErrorResponse(Errors.forException(e), partition)

            // Only V5 and newer ListOffset calls should get OFFSET_NOT_AVAILABLE
            case e: OffsetNotAvailableException =>
              if (request.header.apiVersion >= 5) {
                buildErrorResponse(Errors.forException(e), partition)
              } else {
                buildErrorResponse(Errors.LEADER_NOT_AVAILABLE, partition)
              }

            case e: Throwable =>
              error("Error while responding to offset request", e)
              buildErrorResponse(Errors.forException(e), partition)
          }
        }
      }
      new ListOffsetTopicResponse().setName(topic.name).setPartitions(responsePartitions.asJava)
    }
    (responseTopics ++ unauthorizedResponseStatus).toList
  }

  private def createTopic(topic: String,
                          numPartitions: Int,
                          replicationFactor: Int,
                          properties: util.Properties = new util.Properties()): MetadataResponseTopic = {
    try {
      adminZkClient.createTopic(topic, numPartitions, replicationFactor, properties, RackAwareMode.Safe)
      info("Auto creation of topic %s with %d partitions and replication factor %d is successful"
        .format(topic, numPartitions, replicationFactor))
      metadataResponseTopic(Errors.LEADER_NOT_AVAILABLE, topic, isInternal(topic), util.Collections.emptyList())
    } catch {
      case _: TopicExistsException => // let it go, possibly another broker created this topic
        metadataResponseTopic(Errors.LEADER_NOT_AVAILABLE, topic, isInternal(topic), util.Collections.emptyList())
      case ex: Throwable  => // Catch all to prevent unhandled errors
        metadataResponseTopic(Errors.forException(ex), topic, isInternal(topic), util.Collections.emptyList())
    }
  }

  private def metadataResponseTopic(error: Errors, topic: String, isInternal: Boolean,
                                    partitionData: util.List[MetadataResponsePartition]): MetadataResponseTopic = {
    new MetadataResponseTopic()
      .setErrorCode(error.code)
      .setName(topic)
      .setIsInternal(isInternal)
      .setPartitions(partitionData)
  }

  private def createInternalTopic(topic: String): MetadataResponseTopic = {
    if (topic == null)
      throw new IllegalArgumentException("topic must not be null")

    val aliveBrokers = metadataCache.getAliveBrokers

    topic match {
      case GROUP_METADATA_TOPIC_NAME =>
        if (aliveBrokers.size < config.offsetsTopicReplicationFactor) {
          error(s"Number of alive brokers '${aliveBrokers.size}' does not meet the required replication factor " +
            s"'${config.offsetsTopicReplicationFactor}' for the offsets topic (configured via " +
            s"'${KafkaConfig.OffsetsTopicReplicationFactorProp}'). This error can be ignored if the cluster is starting up " +
            s"and not all brokers are up yet.")
          metadataResponseTopic(Errors.COORDINATOR_NOT_AVAILABLE, topic, true, util.Collections.emptyList())
        } else {
          createTopic(topic, config.offsetsTopicPartitions, config.offsetsTopicReplicationFactor.toInt,
            groupCoordinator.offsetsTopicConfigs)
        }
      case TRANSACTION_STATE_TOPIC_NAME =>
        if (aliveBrokers.size < config.transactionTopicReplicationFactor) {
          error(s"Number of alive brokers '${aliveBrokers.size}' does not meet the required replication factor " +
            s"'${config.transactionTopicReplicationFactor}' for the transactions state topic (configured via " +
            s"'${KafkaConfig.TransactionsTopicReplicationFactorProp}'). This error can be ignored if the cluster is starting up " +
            s"and not all brokers are up yet.")
          metadataResponseTopic(Errors.COORDINATOR_NOT_AVAILABLE, topic, true, util.Collections.emptyList())
        } else {
          createTopic(topic, config.transactionTopicPartitions, config.transactionTopicReplicationFactor.toInt,
            txnCoordinator.transactionTopicConfigs)
        }
      case _ => throw new IllegalArgumentException(s"Unexpected internal topic name: $topic")
    }
  }

  private def getOrCreateInternalTopic(topic: String, listenerName: ListenerName): MetadataResponseData.MetadataResponseTopic = {
    val topicMetadata = metadataCache.getTopicMetadata(Set(topic), listenerName)
    topicMetadata.headOption.getOrElse(createInternalTopic(topic))
  }

  private def getTopicMetadata(allowAutoTopicCreation: Boolean, topics: Set[String], listenerName: ListenerName,
                               errorUnavailableEndpoints: Boolean,
                               errorUnavailableListeners: Boolean): Seq[MetadataResponseTopic] = {
    val topicResponses = metadataCache.getTopicMetadata(topics, listenerName,
        errorUnavailableEndpoints, errorUnavailableListeners)
    if (topics.isEmpty || topicResponses.size == topics.size) {
      topicResponses
    } else {
      val nonExistentTopics = topics.diff(topicResponses.map(_.name).toSet)
      val responsesForNonExistentTopics = nonExistentTopics.map { topic =>
        if (isInternal(topic)) {
          val topicMetadata = createInternalTopic(topic)
          if (topicMetadata.errorCode == Errors.COORDINATOR_NOT_AVAILABLE.code)
            metadataResponseTopic(Errors.INVALID_REPLICATION_FACTOR, topic, true, util.Collections.emptyList())
          else
            topicMetadata
        } else if (allowAutoTopicCreation && config.autoCreateTopicsEnable) {
          createTopic(topic, config.numPartitions, config.defaultReplicationFactor)
        } else {
          metadataResponseTopic(Errors.UNKNOWN_TOPIC_OR_PARTITION, topic, false, util.Collections.emptyList())
        }
      }
      topicResponses ++ responsesForNonExistentTopics
    }
  }

  /**
   * Handle a topic metadata request
   */
  def handleTopicMetadataRequest(request: RequestChannel.Request): Unit = {
    val metadataRequest = request.body[MetadataRequest]
    val requestVersion = request.header.apiVersion

    val topics = if (metadataRequest.isAllTopics)
      metadataCache.getAllTopics()
    else
      metadataRequest.topics.asScala.toSet

    val authorizedForDescribeTopics = filterByAuthorized(request.context, DESCRIBE, TOPIC,
      topics, logIfDenied = !metadataRequest.isAllTopics)(identity)
    var (authorizedTopics, unauthorizedForDescribeTopics) = topics.partition(authorizedForDescribeTopics.contains)
    var unauthorizedForCreateTopics = Set[String]()

    if (authorizedTopics.nonEmpty) {
      val nonExistingTopics = metadataCache.getNonExistingTopics(authorizedTopics)
      if (metadataRequest.allowAutoTopicCreation && config.autoCreateTopicsEnable && nonExistingTopics.nonEmpty) {
        if (!apisUtils.authorize(request.context, CREATE, CLUSTER, CLUSTER_NAME, logIfDenied = false)) {
          val authorizedForCreateTopics = filterByAuthorized(request.context, CREATE, TOPIC,
            nonExistingTopics)(identity)
          unauthorizedForCreateTopics = nonExistingTopics.diff(authorizedForCreateTopics)
          authorizedTopics = authorizedTopics.diff(unauthorizedForCreateTopics)
        }
      }
    }

    val unauthorizedForCreateTopicMetadata = unauthorizedForCreateTopics.map(topic =>
      metadataResponseTopic(Errors.TOPIC_AUTHORIZATION_FAILED, topic, isInternal(topic), util.Collections.emptyList()))


    // do not disclose the existence of topics unauthorized for Describe, so we've not even checked if they exist or not
    val unauthorizedForDescribeTopicMetadata =
      // In case of all topics, don't include topics unauthorized for Describe
      if ((requestVersion == 0 && (metadataRequest.topics == null || metadataRequest.topics.isEmpty)) || metadataRequest.isAllTopics)
        Set.empty[MetadataResponseTopic]
      else
        unauthorizedForDescribeTopics.map(topic =>
          metadataResponseTopic(Errors.TOPIC_AUTHORIZATION_FAILED, topic, false, util.Collections.emptyList()))

    // In version 0, we returned an error when brokers with replicas were unavailable,
    // while in higher versions we simply don't include the broker in the returned broker list
    val errorUnavailableEndpoints = requestVersion == 0
    // In versions 5 and below, we returned LEADER_NOT_AVAILABLE if a matching listener was not found on the leader.
    // From version 6 onwards, we return LISTENER_NOT_FOUND to enable diagnosis of configuration errors.
    val errorUnavailableListeners = requestVersion >= 6
    val topicMetadata =
      if (authorizedTopics.isEmpty)
        Seq.empty[MetadataResponseTopic]
      else
        getTopicMetadata(metadataRequest.allowAutoTopicCreation, authorizedTopics, request.context.listenerName,
          errorUnavailableEndpoints, errorUnavailableListeners)

    var clusterAuthorizedOperations = Int.MinValue
    if (request.header.apiVersion >= 8) {
      // get cluster authorized operations
      if (metadataRequest.data.includeClusterAuthorizedOperations) {
        if (apisUtils.authorize(request.context, DESCRIBE, CLUSTER, CLUSTER_NAME))
          clusterAuthorizedOperations = apisUtils.authorizedOperations(request, Resource.CLUSTER)
        else
          clusterAuthorizedOperations = 0
      }

      // get topic authorized operations
      if (metadataRequest.data.includeTopicAuthorizedOperations) {
        topicMetadata.foreach { topicData =>
          topicData.setTopicAuthorizedOperations(apisUtils.authorizedOperations(request, new Resource(ResourceType.TOPIC, topicData.name)))
        }
      }
    }

    val completeTopicMetadata = topicMetadata ++ unauthorizedForCreateTopicMetadata ++ unauthorizedForDescribeTopicMetadata

    val brokers = metadataCache.getAliveBrokers

    trace("Sending topic metadata %s and brokers %s for correlation id %d to client %s".format(completeTopicMetadata.mkString(","),
      brokers.mkString(","), request.header.correlationId, request.header.clientId))

    apisUtils.sendResponseMaybeThrottle(request, requestThrottleMs =>
       MetadataResponse.prepareResponse(
         requestVersion,
         requestThrottleMs,
         brokers.flatMap(_.getNode(request.context.listenerName)).asJava,
         clusterId,
         metadataCache.getControllerId.getOrElse(MetadataResponse.NO_CONTROLLER_ID),
         completeTopicMetadata.asJava,
         clusterAuthorizedOperations
      ))
  }

  /**
   * Handle an offset fetch request
   */
  def handleOffsetFetchRequest(request: RequestChannel.Request): Unit = {
    val header = request.header
    val offsetFetchRequest = request.body[OffsetFetchRequest]

    def partitionByAuthorized(seq: Seq[TopicPartition]): (Seq[TopicPartition], Seq[TopicPartition]) =
      partitionSeqByAuthorized(request.context, DESCRIBE, TOPIC, seq)(_.topic)

    def createResponse(requestThrottleMs: Int): AbstractResponse = {
      val offsetFetchResponse =
        // reject the request if not authorized to the group
        if (!apisUtils.authorize(request.context, DESCRIBE, GROUP, offsetFetchRequest.groupId))
          offsetFetchRequest.getErrorResponse(requestThrottleMs, Errors.GROUP_AUTHORIZATION_FAILED)
        else {
          if (header.apiVersion == 0) {
            val (authorizedPartitions, unauthorizedPartitions) = partitionByAuthorized(
              offsetFetchRequest.partitions.asScala)

            // version 0 reads offsets from ZK
            val authorizedPartitionData = authorizedPartitions.map { topicPartition =>
              try {
                if (!metadataCache.contains(topicPartition))
                  (topicPartition, OffsetFetchResponse.UNKNOWN_PARTITION)
                else {
                  val payloadOpt = zkClient.getConsumerOffset(offsetFetchRequest.groupId, topicPartition)
                  payloadOpt match {
                    case Some(payload) =>
                      (topicPartition, new OffsetFetchResponse.PartitionData(payload.toLong,
                        Optional.empty(), OffsetFetchResponse.NO_METADATA, Errors.NONE))
                    case None =>
                      (topicPartition, OffsetFetchResponse.UNKNOWN_PARTITION)
                  }
                }
              } catch {
                case e: Throwable =>
                  (topicPartition, new OffsetFetchResponse.PartitionData(OffsetFetchResponse.INVALID_OFFSET,
                    Optional.empty(), OffsetFetchResponse.NO_METADATA, Errors.forException(e)))
              }
            }.toMap

            val unauthorizedPartitionData = unauthorizedPartitions.map(_ -> OffsetFetchResponse.UNAUTHORIZED_PARTITION).toMap
            new OffsetFetchResponse(requestThrottleMs, Errors.NONE, (authorizedPartitionData ++ unauthorizedPartitionData).asJava)
          } else {
            // versions 1 and above read offsets from Kafka
            if (offsetFetchRequest.isAllPartitions) {
              val (error, allPartitionData) = groupCoordinator.handleFetchOffsets(offsetFetchRequest.groupId, offsetFetchRequest.requireStable)
              if (error != Errors.NONE)
                offsetFetchRequest.getErrorResponse(requestThrottleMs, error)
              else {
                // clients are not allowed to see offsets for topics that are not authorized for Describe
                val (authorizedPartitionData, _) = partitionMapByAuthorized(request.context,
                  DESCRIBE, TOPIC, allPartitionData)(_.topic)
                new OffsetFetchResponse(requestThrottleMs, Errors.NONE, authorizedPartitionData.asJava)
              }
            } else {
              val (authorizedPartitions, unauthorizedPartitions) = partitionByAuthorized(
                offsetFetchRequest.partitions.asScala)
              val (error, authorizedPartitionData) = groupCoordinator.handleFetchOffsets(offsetFetchRequest.groupId,
                offsetFetchRequest.requireStable, Some(authorizedPartitions))
              if (error != Errors.NONE)
                offsetFetchRequest.getErrorResponse(requestThrottleMs, error)
              else {
                val unauthorizedPartitionData = unauthorizedPartitions.map(_ -> OffsetFetchResponse.UNAUTHORIZED_PARTITION).toMap
                new OffsetFetchResponse(requestThrottleMs, Errors.NONE, (authorizedPartitionData ++ unauthorizedPartitionData).asJava)
              }
            }
          }
        }

      trace(s"Sending offset fetch response $offsetFetchResponse for correlation id ${header.correlationId} to client ${header.clientId}.")
      offsetFetchResponse
    }

    apisUtils.sendResponseMaybeThrottle(request, createResponse)
  }

  def handleFindCoordinatorRequest(request: RequestChannel.Request): Unit = {
    val findCoordinatorRequest = request.body[FindCoordinatorRequest]

    if (findCoordinatorRequest.data.keyType == CoordinatorType.GROUP.id &&
        !apisUtils.authorize(request.context, DESCRIBE, GROUP, findCoordinatorRequest.data.key))
      apisUtils.sendErrorResponseMaybeThrottle(request, Errors.GROUP_AUTHORIZATION_FAILED.exception)
    else if (findCoordinatorRequest.data.keyType == CoordinatorType.TRANSACTION.id &&
        !apisUtils.authorize(request.context, DESCRIBE, TRANSACTIONAL_ID, findCoordinatorRequest.data.key))
      apisUtils.sendErrorResponseMaybeThrottle(request, Errors.TRANSACTIONAL_ID_AUTHORIZATION_FAILED.exception)
    else {
      // get metadata (and create the topic if necessary)
      val (partition, topicMetadata) = CoordinatorType.forId(findCoordinatorRequest.data.keyType) match {
        case CoordinatorType.GROUP =>
          val partition = groupCoordinator.partitionFor(findCoordinatorRequest.data.key)
          val metadata = getOrCreateInternalTopic(GROUP_METADATA_TOPIC_NAME, request.context.listenerName)
          (partition, metadata)

        case CoordinatorType.TRANSACTION =>
          val partition = txnCoordinator.partitionFor(findCoordinatorRequest.data.key)
          val metadata = getOrCreateInternalTopic(TRANSACTION_STATE_TOPIC_NAME, request.context.listenerName)
          (partition, metadata)

        case _ =>
          throw new InvalidRequestException("Unknown coordinator type in FindCoordinator request")
      }

      def createResponse(requestThrottleMs: Int): AbstractResponse = {
        def createFindCoordinatorResponse(error: Errors, node: Node): FindCoordinatorResponse = {
          new FindCoordinatorResponse(
              new FindCoordinatorResponseData()
                .setErrorCode(error.code)
                .setErrorMessage(error.message)
                .setNodeId(node.id)
                .setHost(node.host)
                .setPort(node.port)
                .setThrottleTimeMs(requestThrottleMs))
        }
        val responseBody = if (topicMetadata.errorCode != Errors.NONE.code) {
          createFindCoordinatorResponse(Errors.COORDINATOR_NOT_AVAILABLE, Node.noNode)
        } else {
          val coordinatorEndpoint = topicMetadata.partitions.asScala
            .find(_.partitionIndex == partition)
            .filter(_.leaderId != MetadataResponse.NO_LEADER_ID)
            .flatMap(metadata => metadataCache.getAliveBroker(metadata.leaderId))
            .flatMap(_.getNode(request.context.listenerName))
            .filterNot(_.isEmpty)

          coordinatorEndpoint match {
            case Some(endpoint) =>
              createFindCoordinatorResponse(Errors.NONE, endpoint)
            case _ =>
              createFindCoordinatorResponse(Errors.COORDINATOR_NOT_AVAILABLE, Node.noNode)
          }
        }
        trace("Sending FindCoordinator response %s for correlation id %d to client %s."
          .format(responseBody, request.header.correlationId, request.header.clientId))
        responseBody
      }
      apisUtils.sendResponseMaybeThrottle(request, createResponse)
    }
  }

  def handleDescribeGroupRequest(request: RequestChannel.Request): Unit = {

    def sendResponseCallback(describeGroupsResponseData: DescribeGroupsResponseData): Unit = {
      def createResponse(requestThrottleMs: Int): AbstractResponse = {
        describeGroupsResponseData.setThrottleTimeMs(requestThrottleMs)
        new DescribeGroupsResponse(describeGroupsResponseData)
      }
      apisUtils.sendResponseMaybeThrottle(request, createResponse)
    }

    val describeRequest = request.body[DescribeGroupsRequest]
    val describeGroupsResponseData = new DescribeGroupsResponseData()

    describeRequest.data.groups.forEach { groupId =>
      if (!apisUtils.authorize(request.context, DESCRIBE, GROUP, groupId)) {
        describeGroupsResponseData.groups.add(DescribeGroupsResponse.forError(groupId, Errors.GROUP_AUTHORIZATION_FAILED))
      } else {
        val (error, summary) = groupCoordinator.handleDescribeGroup(groupId)
        val members = summary.members.map { member =>
          new DescribeGroupsResponseData.DescribedGroupMember()
            .setMemberId(member.memberId)
            .setGroupInstanceId(member.groupInstanceId.orNull)
            .setClientId(member.clientId)
            .setClientHost(member.clientHost)
            .setMemberAssignment(member.assignment)
            .setMemberMetadata(member.metadata)
        }

        val describedGroup = new DescribeGroupsResponseData.DescribedGroup()
          .setErrorCode(error.code)
          .setGroupId(groupId)
          .setGroupState(summary.state)
          .setProtocolType(summary.protocolType)
          .setProtocolData(summary.protocol)
          .setMembers(members.asJava)

        if (request.header.apiVersion >= 3) {
          if (error == Errors.NONE && describeRequest.data.includeAuthorizedOperations) {
            describedGroup.setAuthorizedOperations(apisUtils.authorizedOperations(request, new Resource(ResourceType.GROUP, groupId)))
          }
        }

        describeGroupsResponseData.groups.add(describedGroup)
      }
    }

    sendResponseCallback(describeGroupsResponseData)
  }

  def handleListGroupsRequest(request: RequestChannel.Request): Unit = {
    val listGroupsRequest = request.body[ListGroupsRequest]
    val states = if (listGroupsRequest.data.statesFilter == null)
      // Handle a null array the same as empty
      immutable.Set[String]()
    else
      listGroupsRequest.data.statesFilter.asScala.toSet

    def createResponse(throttleMs: Int, groups: List[GroupOverview], error: Errors): AbstractResponse = {
       new ListGroupsResponse(new ListGroupsResponseData()
            .setErrorCode(error.code)
            .setGroups(groups.map { group =>
                val listedGroup = new ListGroupsResponseData.ListedGroup()
                  .setGroupId(group.groupId)
                  .setProtocolType(group.protocolType)
                  .setGroupState(group.state.toString)
                listedGroup
            }.asJava)
            .setThrottleTimeMs(throttleMs)
        )
    }
    val (error, groups) = groupCoordinator.handleListGroups(states)
    if (apisUtils.authorize(request.context, DESCRIBE, CLUSTER, CLUSTER_NAME))
      // With describe cluster access all groups are returned. We keep this alternative for backward compatibility.
      apisUtils.sendResponseMaybeThrottle(request, requestThrottleMs =>
        createResponse(requestThrottleMs, groups, error))
    else {
      val filteredGroups = groups.filter(group => apisUtils.authorize(request.context, DESCRIBE, GROUP, group.groupId))
      apisUtils.sendResponseMaybeThrottle(request, requestThrottleMs =>
        createResponse(requestThrottleMs, filteredGroups, error))
    }
  }

  def handleJoinGroupRequest(request: RequestChannel.Request): Unit = {
    val joinGroupRequest = request.body[JoinGroupRequest]

    // the callback for sending a join-group response
    def sendResponseCallback(joinResult: JoinGroupResult): Unit = {
      def createResponse(requestThrottleMs: Int): AbstractResponse = {
        val protocolName = if (request.context.apiVersion() >= 7)
          joinResult.protocolName.orNull
        else
          joinResult.protocolName.getOrElse(GroupCoordinator.NoProtocol)

        val responseBody = new JoinGroupResponse(
          new JoinGroupResponseData()
            .setThrottleTimeMs(requestThrottleMs)
            .setErrorCode(joinResult.error.code)
            .setGenerationId(joinResult.generationId)
            .setProtocolType(joinResult.protocolType.orNull)
            .setProtocolName(protocolName)
            .setLeader(joinResult.leaderId)
            .setMemberId(joinResult.memberId)
            .setMembers(joinResult.members.asJava)
        )

        trace("Sending join group response %s for correlation id %d to client %s."
          .format(responseBody, request.header.correlationId, request.header.clientId))
        responseBody
      }
      apisUtils.sendResponseMaybeThrottle(request, createResponse)
    }

    if (joinGroupRequest.data.groupInstanceId != null && config.interBrokerProtocolVersion < KAFKA_2_3_IV0) {
      // Only enable static membership when IBP >= 2.3, because it is not safe for the broker to use the static member logic
      // until we are sure that all brokers support it. If static group being loaded by an older coordinator, it will discard
      // the group.instance.id field, so static members could accidentally become "dynamic", which leads to wrong states.
      sendResponseCallback(JoinGroupResult(JoinGroupRequest.UNKNOWN_MEMBER_ID, Errors.UNSUPPORTED_VERSION))
    } else if (!apisUtils.authorize(request.context, READ, GROUP, joinGroupRequest.data.groupId)) {
      sendResponseCallback(JoinGroupResult(JoinGroupRequest.UNKNOWN_MEMBER_ID, Errors.GROUP_AUTHORIZATION_FAILED))
    } else {
      val groupInstanceId = Option(joinGroupRequest.data.groupInstanceId)

      // Only return MEMBER_ID_REQUIRED error if joinGroupRequest version is >= 4
      // and groupInstanceId is configured to unknown.
      val requireKnownMemberId = joinGroupRequest.version >= 4 && groupInstanceId.isEmpty

      // let the coordinator handle join-group
      val protocols = joinGroupRequest.data.protocols.valuesList.asScala.map(protocol =>
        (protocol.name, protocol.metadata)).toList

      groupCoordinator.handleJoinGroup(
        joinGroupRequest.data.groupId,
        joinGroupRequest.data.memberId,
        groupInstanceId,
        requireKnownMemberId,
        request.header.clientId,
        request.context.clientAddress.toString,
        joinGroupRequest.data.rebalanceTimeoutMs,
        joinGroupRequest.data.sessionTimeoutMs,
        joinGroupRequest.data.protocolType,
        protocols,
        sendResponseCallback)
    }
  }

  def handleSyncGroupRequest(request: RequestChannel.Request): Unit = {
    val syncGroupRequest = request.body[SyncGroupRequest]

    def sendResponseCallback(syncGroupResult: SyncGroupResult): Unit = {
      apisUtils.sendResponseMaybeThrottle(request, requestThrottleMs =>
        new SyncGroupResponse(
          new SyncGroupResponseData()
            .setErrorCode(syncGroupResult.error.code)
            .setProtocolType(syncGroupResult.protocolType.orNull)
            .setProtocolName(syncGroupResult.protocolName.orNull)
            .setAssignment(syncGroupResult.memberAssignment)
            .setThrottleTimeMs(requestThrottleMs)
        ))
    }

    if (syncGroupRequest.data.groupInstanceId != null && config.interBrokerProtocolVersion < KAFKA_2_3_IV0) {
      // Only enable static membership when IBP >= 2.3, because it is not safe for the broker to use the static member logic
      // until we are sure that all brokers support it. If static group being loaded by an older coordinator, it will discard
      // the group.instance.id field, so static members could accidentally become "dynamic", which leads to wrong states.
      sendResponseCallback(SyncGroupResult(Errors.UNSUPPORTED_VERSION))
    } else if (!syncGroupRequest.areMandatoryProtocolTypeAndNamePresent()) {
      // Starting from version 5, ProtocolType and ProtocolName fields are mandatory.
      sendResponseCallback(SyncGroupResult(Errors.INCONSISTENT_GROUP_PROTOCOL))
    } else if (!apisUtils.authorize(request.context, READ, GROUP, syncGroupRequest.data.groupId)) {
      sendResponseCallback(SyncGroupResult(Errors.GROUP_AUTHORIZATION_FAILED))
    } else {
      val assignmentMap = immutable.Map.newBuilder[String, Array[Byte]]
      syncGroupRequest.data.assignments.forEach { assignment =>
        assignmentMap += (assignment.memberId -> assignment.assignment)
      }

      groupCoordinator.handleSyncGroup(
        syncGroupRequest.data.groupId,
        syncGroupRequest.data.generationId,
        syncGroupRequest.data.memberId,
        Option(syncGroupRequest.data.protocolType),
        Option(syncGroupRequest.data.protocolName),
        Option(syncGroupRequest.data.groupInstanceId),
        assignmentMap.result(),
        sendResponseCallback
      )
    }
  }

  def handleDeleteGroupsRequest(request: RequestChannel.Request): Unit = {
    val deleteGroupsRequest = request.body[DeleteGroupsRequest]
    val groups = deleteGroupsRequest.data.groupsNames.asScala.distinct

    val (authorizedGroups, unauthorizedGroups) = partitionSeqByAuthorized(request.context, DELETE, GROUP,
      groups)(identity)

    val groupDeletionResult = groupCoordinator.handleDeleteGroups(authorizedGroups.toSet) ++
      unauthorizedGroups.map(_ -> Errors.GROUP_AUTHORIZATION_FAILED)

    apisUtils.sendResponseMaybeThrottle(request, requestThrottleMs => {
      val deletionCollections = new DeletableGroupResultCollection()
      groupDeletionResult.forKeyValue { (groupId, error) =>
        deletionCollections.add(new DeletableGroupResult()
          .setGroupId(groupId)
          .setErrorCode(error.code)
        )
      }

      new DeleteGroupsResponse(new DeleteGroupsResponseData()
        .setResults(deletionCollections)
        .setThrottleTimeMs(requestThrottleMs)
      )
    })
  }

  def handleHeartbeatRequest(request: RequestChannel.Request): Unit = {
    val heartbeatRequest = request.body[HeartbeatRequest]

    // the callback for sending a heartbeat response
    def sendResponseCallback(error: Errors): Unit = {
      def createResponse(requestThrottleMs: Int): AbstractResponse = {
        val response = new HeartbeatResponse(
          new HeartbeatResponseData()
            .setThrottleTimeMs(requestThrottleMs)
            .setErrorCode(error.code))
        trace("Sending heartbeat response %s for correlation id %d to client %s."
          .format(response, request.header.correlationId, request.header.clientId))
        response
      }
      apisUtils.sendResponseMaybeThrottle(request, createResponse)
    }

    if (heartbeatRequest.data.groupInstanceId != null && config.interBrokerProtocolVersion < KAFKA_2_3_IV0) {
      // Only enable static membership when IBP >= 2.3, because it is not safe for the broker to use the static member logic
      // until we are sure that all brokers support it. If static group being loaded by an older coordinator, it will discard
      // the group.instance.id field, so static members could accidentally become "dynamic", which leads to wrong states.
      sendResponseCallback(Errors.UNSUPPORTED_VERSION)
    } else if (!apisUtils.authorize(request.context, READ, GROUP, heartbeatRequest.data.groupId)) {
      apisUtils.sendResponseMaybeThrottle(request, requestThrottleMs =>
        new HeartbeatResponse(
            new HeartbeatResponseData()
              .setThrottleTimeMs(requestThrottleMs)
              .setErrorCode(Errors.GROUP_AUTHORIZATION_FAILED.code)))
    } else {
      // let the coordinator to handle heartbeat
      groupCoordinator.handleHeartbeat(
        heartbeatRequest.data.groupId,
        heartbeatRequest.data.memberId,
        Option(heartbeatRequest.data.groupInstanceId),
        heartbeatRequest.data.generationId,
        sendResponseCallback)
    }
  }

  def handleLeaveGroupRequest(request: RequestChannel.Request): Unit = {
    val leaveGroupRequest = request.body[LeaveGroupRequest]

    val members = leaveGroupRequest.members.asScala.toList

    if (!apisUtils.authorize(request.context, READ, GROUP, leaveGroupRequest.data.groupId)) {
      apisUtils.sendResponseMaybeThrottle(request, requestThrottleMs => {
        new LeaveGroupResponse(new LeaveGroupResponseData()
          .setThrottleTimeMs(requestThrottleMs)
          .setErrorCode(Errors.GROUP_AUTHORIZATION_FAILED.code)
        )
      })
    } else {
      def sendResponseCallback(leaveGroupResult : LeaveGroupResult): Unit = {
        val memberResponses = leaveGroupResult.memberResponses.map(
          leaveGroupResult =>
            new MemberResponse()
              .setErrorCode(leaveGroupResult.error.code)
              .setMemberId(leaveGroupResult.memberId)
              .setGroupInstanceId(leaveGroupResult.groupInstanceId.orNull)
        )
        def createResponse(requestThrottleMs: Int): AbstractResponse = {
          new LeaveGroupResponse(
            memberResponses.asJava,
            leaveGroupResult.topLevelError,
            requestThrottleMs,
            leaveGroupRequest.version)
        }
        apisUtils.sendResponseMaybeThrottle(request, createResponse)
      }

      groupCoordinator.handleLeaveGroup(
        leaveGroupRequest.data.groupId,
        members,
        sendResponseCallback)
    }
  }

  def handleSaslHandshakeRequest(request: RequestChannel.Request): Unit = {
    val responseData = new SaslHandshakeResponseData().setErrorCode(Errors.ILLEGAL_SASL_STATE.code)
    apisUtils.sendResponseMaybeThrottle(request, _ => new SaslHandshakeResponse(responseData))
  }

  def handleSaslAuthenticateRequest(request: RequestChannel.Request): Unit = {
    val responseData = new SaslAuthenticateResponseData()
      .setErrorCode(Errors.ILLEGAL_SASL_STATE.code)
      .setErrorMessage("SaslAuthenticate request received after successful authentication")
    apisUtils.sendResponseMaybeThrottle(request, _ => new SaslAuthenticateResponse(responseData))
  }

  def handleApiVersionsRequest(request: RequestChannel.Request): Unit = {
    // Note that broker returns its full list of supported ApiKeys and versions regardless of current
    // authentication state (e.g., before SASL authentication on an SASL listener, do note that no
    // Kafka protocol requests may take place on an SSL listener before the SSL handshake is finished).
    // If this is considered to leak information about the broker version a workaround is to use SSL
    // with client authentication which is performed at an earlier stage of the connection where the
    // ApiVersionRequest is not available.
    def createResponseCallback(requestThrottleMs: Int): ApiVersionsResponse = {
      val apiVersionRequest = request.body[ApiVersionsRequest]
      if (apiVersionRequest.hasUnsupportedRequestVersion)
        apiVersionRequest.getErrorResponse(requestThrottleMs, Errors.UNSUPPORTED_VERSION.exception)
      else if (!apiVersionRequest.isValid)
        apiVersionRequest.getErrorResponse(requestThrottleMs, Errors.INVALID_REQUEST.exception)
      else {
        val supportedFeatures = brokerFeatures.supportedFeatures
        val finalizedFeaturesOpt = finalizedFeatureCache.get
        finalizedFeaturesOpt match {
          case Some(finalizedFeatures) => ApiVersion.apiVersionsResponse(
            requestThrottleMs,
            config.interBrokerProtocolVersion.recordVersion.value,
            supportedFeatures,
            finalizedFeatures.features,
            finalizedFeatures.epoch)
          case None => ApiVersion.apiVersionsResponse(
            requestThrottleMs,
            config.interBrokerProtocolVersion.recordVersion.value,
            supportedFeatures)
        }
      }
    }
    apisUtils.sendResponseMaybeThrottle(request, createResponseCallback)
  }

  def handleCreateTopicsRequest(request: RequestChannel.Request): Unit = {
    val controllerMutationQuota = quotas.controllerMutation.newQuotaFor(request, strictSinceVersion = 6)

    def sendResponseCallback(results: CreatableTopicResultCollection): Unit = {
      def createResponse(requestThrottleMs: Int): AbstractResponse = {
        val responseData = new CreateTopicsResponseData()
          .setThrottleTimeMs(requestThrottleMs)
          .setTopics(results)
        val responseBody = new CreateTopicsResponse(responseData)
        trace(s"Sending create topics response $responseData for correlation id " +
          s"${request.header.correlationId} to client ${request.header.clientId}.")
        responseBody
      }
      apisUtils.sendResponseMaybeThrottleWithControllerQuota(controllerMutationQuota, request, createResponse, onComplete = None)
    }

    val createTopicsRequest = request.body[CreateTopicsRequest]
    val results = new CreatableTopicResultCollection(createTopicsRequest.data.topics.size)
    if (!controller.isActive) {
      createTopicsRequest.data.topics.forEach { topic =>
        results.add(new CreatableTopicResult().setName(topic.name)
          .setErrorCode(Errors.NOT_CONTROLLER.code))
      }
      sendResponseCallback(results)
    } else {
      createTopicsRequest.data.topics.forEach { topic =>
        results.add(new CreatableTopicResult().setName(topic.name))
      }
      val hasClusterAuthorization = apisUtils.authorize(request.context, CREATE, CLUSTER, CLUSTER_NAME,
        logIfDenied = false)
      val topics = createTopicsRequest.data.topics.asScala.map(_.name)
      val authorizedTopics =
        if (hasClusterAuthorization) topics.toSet
        else filterByAuthorized(request.context, CREATE, TOPIC, topics)(identity)
      val authorizedForDescribeConfigs = filterByAuthorized(request.context, DESCRIBE_CONFIGS, TOPIC,
        topics, logIfDenied = false)(identity).map(name => name -> results.find(name)).toMap

      results.forEach { topic =>
        if (results.findAll(topic.name).size > 1) {
          topic.setErrorCode(Errors.INVALID_REQUEST.code)
          topic.setErrorMessage("Found multiple entries for this topic.")
        } else if (!authorizedTopics.contains(topic.name)) {
          topic.setErrorCode(Errors.TOPIC_AUTHORIZATION_FAILED.code)
          topic.setErrorMessage("Authorization failed.")
        }
        if (!authorizedForDescribeConfigs.contains(topic.name)) {
          topic.setTopicConfigErrorCode(Errors.TOPIC_AUTHORIZATION_FAILED.code)
        }
      }
      val toCreate = mutable.Map[String, CreatableTopic]()
      createTopicsRequest.data.topics.forEach { topic =>
        if (results.find(topic.name).errorCode == Errors.NONE.code) {
          toCreate += topic.name -> topic
        }
      }
      def handleCreateTopicsResults(errors: Map[String, ApiError]): Unit = {
        errors.foreach { case (topicName, error) =>
          val result = results.find(topicName)
          result.setErrorCode(error.error.code)
            .setErrorMessage(error.message)
          // Reset any configs in the response if Create failed
          if (error != ApiError.NONE) {
            result.setConfigs(List.empty.asJava)
              .setNumPartitions(-1)
              .setReplicationFactor(-1)
              .setTopicConfigErrorCode(Errors.NONE.code)
          }
        }
        sendResponseCallback(results)
      }
      adminManager.createTopics(
        createTopicsRequest.data.timeoutMs,
        createTopicsRequest.data.validateOnly,
        toCreate,
        authorizedForDescribeConfigs,
        controllerMutationQuota,
        handleCreateTopicsResults)
    }
  }

  def handleCreatePartitionsRequest(request: RequestChannel.Request): Unit = {
    val createPartitionsRequest = request.body[CreatePartitionsRequest]
    val controllerMutationQuota = quotas.controllerMutation.newQuotaFor(request, strictSinceVersion = 3)

    def sendResponseCallback(results: Map[String, ApiError]): Unit = {
      def createResponse(requestThrottleMs: Int): AbstractResponse = {
        val createPartitionsResults = results.map {
          case (topic, error) => new CreatePartitionsTopicResult()
            .setName(topic)
            .setErrorCode(error.error.code)
            .setErrorMessage(error.message)
        }.toSeq
        val responseBody = new CreatePartitionsResponse(new CreatePartitionsResponseData()
          .setThrottleTimeMs(requestThrottleMs)
          .setResults(createPartitionsResults.asJava))
        trace(s"Sending create partitions response $responseBody for correlation id ${request.header.correlationId} to " +
          s"client ${request.header.clientId}.")
        responseBody
      }
      apisUtils.sendResponseMaybeThrottleWithControllerQuota(controllerMutationQuota, request, createResponse, onComplete = None)
    }

    if (!controller.isActive) {
      val result = createPartitionsRequest.data.topics.asScala.map { topic =>
        (topic.name, new ApiError(Errors.NOT_CONTROLLER, null))
      }.toMap
      sendResponseCallback(result)
    } else {
      // Special handling to add duplicate topics to the response
      val topics = createPartitionsRequest.data.topics.asScala.toSeq
      val dupes = topics.groupBy(_.name)
        .filter { _._2.size > 1 }
        .keySet
      val notDuped = topics.filterNot(topic => dupes.contains(topic.name))
      val (authorized, unauthorized) = partitionSeqByAuthorized(request.context, ALTER, TOPIC,
        notDuped)(_.name)

      val (queuedForDeletion, valid) = authorized.partition { topic =>
        controller.topicDeletionManager.isTopicQueuedUpForDeletion(topic.name)
      }

      val errors = dupes.map(_ -> new ApiError(Errors.INVALID_REQUEST, "Duplicate topic in request.")) ++
        unauthorized.map(_.name -> new ApiError(Errors.TOPIC_AUTHORIZATION_FAILED, "The topic authorization is failed.")) ++
        queuedForDeletion.map(_.name -> new ApiError(Errors.INVALID_TOPIC_EXCEPTION, "The topic is queued for deletion."))

      adminManager.createPartitions(
        createPartitionsRequest.data.timeoutMs,
        valid,
        createPartitionsRequest.data.validateOnly,
        controllerMutationQuota,
        result => sendResponseCallback(result ++ errors))
    }
  }

  def handleDeleteTopicsRequest(request: RequestChannel.Request): Unit = {
    val controllerMutationQuota = quotas.controllerMutation.newQuotaFor(request, strictSinceVersion = 5)

    def sendResponseCallback(results: DeletableTopicResultCollection): Unit = {
      def createResponse(requestThrottleMs: Int): AbstractResponse = {
        val responseData = new DeleteTopicsResponseData()
          .setThrottleTimeMs(requestThrottleMs)
          .setResponses(results)
        val responseBody = new DeleteTopicsResponse(responseData)
        trace(s"Sending delete topics response $responseBody for correlation id ${request.header.correlationId} to client ${request.header.clientId}.")
        responseBody
      }
      apisUtils.sendResponseMaybeThrottleWithControllerQuota(controllerMutationQuota, request, createResponse, onComplete = None)
    }

    val deleteTopicRequest = request.body[DeleteTopicsRequest]
    val results = new DeletableTopicResultCollection(deleteTopicRequest.data.topicNames.size)
    val toDelete = mutable.Set[String]()
    if (!controller.isActive) {
      deleteTopicRequest.data.topicNames.forEach { topic =>
        results.add(new DeletableTopicResult()
          .setName(topic)
          .setErrorCode(Errors.NOT_CONTROLLER.code))
      }
      sendResponseCallback(results)
    } else if (!config.deleteTopicEnable) {
      val error = if (request.context.apiVersion < 3) Errors.INVALID_REQUEST else Errors.TOPIC_DELETION_DISABLED
      deleteTopicRequest.data.topicNames.forEach { topic =>
        results.add(new DeletableTopicResult()
          .setName(topic)
          .setErrorCode(error.code))
      }
      sendResponseCallback(results)
    } else {
      deleteTopicRequest.data.topicNames.forEach { topic =>
        results.add(new DeletableTopicResult()
          .setName(topic))
      }
      val authorizedTopics = filterByAuthorized(request.context, DELETE, TOPIC,
        results.asScala)(_.name)
      results.forEach { topic =>
         if (!authorizedTopics.contains(topic.name))
           topic.setErrorCode(Errors.TOPIC_AUTHORIZATION_FAILED.code)
         else if (!metadataCache.contains(topic.name))
           topic.setErrorCode(Errors.UNKNOWN_TOPIC_OR_PARTITION.code)
         else
           toDelete += topic.name
      }
      // If no authorized topics return immediately
      if (toDelete.isEmpty)
        sendResponseCallback(results)
      else {
        def handleDeleteTopicsResults(errors: Map[String, Errors]): Unit = {
          errors.foreach {
            case (topicName, error) =>
              results.find(topicName)
                .setErrorCode(error.code)
          }
          sendResponseCallback(results)
        }

        adminManager.deleteTopics(
          deleteTopicRequest.data.timeoutMs,
          toDelete,
          controllerMutationQuota,
          handleDeleteTopicsResults
        )
      }
    }
  }

  def handleDeleteRecordsRequest(request: RequestChannel.Request): Unit = {
    val deleteRecordsRequest = request.body[DeleteRecordsRequest]

    val unauthorizedTopicResponses = mutable.Map[TopicPartition, DeleteRecordsPartitionResult]()
    val nonExistingTopicResponses = mutable.Map[TopicPartition, DeleteRecordsPartitionResult]()
    val authorizedForDeleteTopicOffsets = mutable.Map[TopicPartition, Long]()

    val topics = deleteRecordsRequest.data.topics.asScala
    val authorizedTopics = filterByAuthorized(request.context, DELETE, TOPIC, topics)(_.name)
    val deleteTopicPartitions = topics.flatMap { deleteTopic =>
      deleteTopic.partitions.asScala.map { deletePartition =>
        new TopicPartition(deleteTopic.name, deletePartition.partitionIndex) -> deletePartition.offset
      }
    }
    for ((topicPartition, offset) <- deleteTopicPartitions) {
      if (!authorizedTopics.contains(topicPartition.topic))
        unauthorizedTopicResponses += topicPartition -> new DeleteRecordsPartitionResult()
          .setLowWatermark(DeleteRecordsResponse.INVALID_LOW_WATERMARK)
          .setErrorCode(Errors.TOPIC_AUTHORIZATION_FAILED.code)
      else if (!metadataCache.contains(topicPartition))
        nonExistingTopicResponses += topicPartition -> new DeleteRecordsPartitionResult()
          .setLowWatermark(DeleteRecordsResponse.INVALID_LOW_WATERMARK)
          .setErrorCode(Errors.UNKNOWN_TOPIC_OR_PARTITION.code)
      else
        authorizedForDeleteTopicOffsets += (topicPartition -> offset)
    }

    // the callback for sending a DeleteRecordsResponse
    def sendResponseCallback(authorizedTopicResponses: Map[TopicPartition, DeleteRecordsPartitionResult]): Unit = {
      val mergedResponseStatus = authorizedTopicResponses ++ unauthorizedTopicResponses ++ nonExistingTopicResponses
      mergedResponseStatus.forKeyValue { (topicPartition, status) =>
        if (status.errorCode != Errors.NONE.code) {
          debug("DeleteRecordsRequest with correlation id %d from client %s on partition %s failed due to %s".format(
            request.header.correlationId,
            request.header.clientId,
            topicPartition,
            Errors.forCode(status.errorCode).exceptionName))
        }
      }

      apisUtils.sendResponseMaybeThrottle(request, requestThrottleMs =>
        new DeleteRecordsResponse(new DeleteRecordsResponseData()
          .setThrottleTimeMs(requestThrottleMs)
          .setTopics(new DeleteRecordsResponseData.DeleteRecordsTopicResultCollection(mergedResponseStatus.groupBy(_._1.topic).map { case (topic, partitionMap) => {
            new DeleteRecordsTopicResult()
              .setName(topic)
              .setPartitions(new DeleteRecordsResponseData.DeleteRecordsPartitionResultCollection(partitionMap.map { case (topicPartition, partitionResult) => {
                new DeleteRecordsPartitionResult().setPartitionIndex(topicPartition.partition)
                  .setLowWatermark(partitionResult.lowWatermark)
                  .setErrorCode(partitionResult.errorCode)
              }
              }.toList.asJava.iterator()))
          }
          }.toList.asJava.iterator()))))
    }

    if (authorizedForDeleteTopicOffsets.isEmpty)
      sendResponseCallback(Map.empty)
    else {
      // call the replica manager to append messages to the replicas
      replicaManager.deleteRecords(
        deleteRecordsRequest.data.timeoutMs.toLong,
        authorizedForDeleteTopicOffsets,
        sendResponseCallback)
    }
  }

  def handleInitProducerIdRequest(request: RequestChannel.Request): Unit = {
    val initProducerIdRequest = request.body[InitProducerIdRequest]
    val transactionalId = initProducerIdRequest.data.transactionalId

    if (transactionalId != null) {
      if (!apisUtils.authorize(request.context, WRITE, TRANSACTIONAL_ID, transactionalId)) {
        apisUtils.sendErrorResponseMaybeThrottle(request, Errors.TRANSACTIONAL_ID_AUTHORIZATION_FAILED.exception)
        return
      }
    } else if (!apisUtils.authorize(request.context, IDEMPOTENT_WRITE, CLUSTER, CLUSTER_NAME)) {
      apisUtils.sendErrorResponseMaybeThrottle(request, Errors.CLUSTER_AUTHORIZATION_FAILED.exception)
      return
    }

    def sendResponseCallback(result: InitProducerIdResult): Unit = {
      def createResponse(requestThrottleMs: Int): AbstractResponse = {
        val finalError =
          if (initProducerIdRequest.version < 4 && result.error == Errors.PRODUCER_FENCED) {
            // For older clients, they could not understand the new PRODUCER_FENCED error code,
            // so we need to return the INVALID_PRODUCER_EPOCH to have the same client handling logic.
            Errors.INVALID_PRODUCER_EPOCH
          } else {
            result.error
          }
        val responseData = new InitProducerIdResponseData()
          .setProducerId(result.producerId)
          .setProducerEpoch(result.producerEpoch)
          .setThrottleTimeMs(requestThrottleMs)
          .setErrorCode(finalError.code)
        val responseBody = new InitProducerIdResponse(responseData)
        trace(s"Completed $transactionalId's InitProducerIdRequest with result $result from client ${request.header.clientId}.")
        responseBody
      }
      apisUtils.sendResponseMaybeThrottle(request, createResponse)
    }

    val producerIdAndEpoch = (initProducerIdRequest.data.producerId, initProducerIdRequest.data.producerEpoch) match {
      case (RecordBatch.NO_PRODUCER_ID, RecordBatch.NO_PRODUCER_EPOCH) => Right(None)
      case (RecordBatch.NO_PRODUCER_ID, _) | (_, RecordBatch.NO_PRODUCER_EPOCH) => Left(Errors.INVALID_REQUEST)
      case (_, _) => Right(Some(new ProducerIdAndEpoch(initProducerIdRequest.data.producerId, initProducerIdRequest.data.producerEpoch)))
    }

    producerIdAndEpoch match {
      case Right(producerIdAndEpoch) => txnCoordinator.handleInitProducerId(transactionalId, initProducerIdRequest.data.transactionTimeoutMs,
        producerIdAndEpoch, sendResponseCallback)
      case Left(error) => apisUtils.sendErrorResponseMaybeThrottle(request, error.exception)
    }
  }

  def handleEndTxnRequest(request: RequestChannel.Request): Unit = {
    ensureInterBrokerVersion(KAFKA_0_11_0_IV0)
    val endTxnRequest = request.body[EndTxnRequest]
    val transactionalId = endTxnRequest.data.transactionalId

    if (apisUtils.authorize(request.context, WRITE, TRANSACTIONAL_ID, transactionalId)) {
      def sendResponseCallback(error: Errors): Unit = {
        def createResponse(requestThrottleMs: Int): AbstractResponse = {
          val finalError =
            if (endTxnRequest.version < 2 && error == Errors.PRODUCER_FENCED) {
              // For older clients, they could not understand the new PRODUCER_FENCED error code,
              // so we need to return the INVALID_PRODUCER_EPOCH to have the same client handling logic.
              Errors.INVALID_PRODUCER_EPOCH
            } else {
              error
            }
          val responseBody = new EndTxnResponse(new EndTxnResponseData()
            .setErrorCode(finalError.code)
            .setThrottleTimeMs(requestThrottleMs))
          trace(s"Completed ${endTxnRequest.data.transactionalId}'s EndTxnRequest " +
            s"with committed: ${endTxnRequest.data.committed}, " +
            s"errors: $error from client ${request.header.clientId}.")
          responseBody
        }
        apisUtils.sendResponseMaybeThrottle(request, createResponse)
      }

      txnCoordinator.handleEndTransaction(endTxnRequest.data.transactionalId,
        endTxnRequest.data.producerId,
        endTxnRequest.data.producerEpoch,
        endTxnRequest.result(),
        sendResponseCallback)
    } else
      apisUtils.sendResponseMaybeThrottle(request, requestThrottleMs =>
        new EndTxnResponse(new EndTxnResponseData()
            .setErrorCode(Errors.TRANSACTIONAL_ID_AUTHORIZATION_FAILED.code)
            .setThrottleTimeMs(requestThrottleMs))
      )
  }

  def handleWriteTxnMarkersRequest(request: RequestChannel.Request): Unit = {
    ensureInterBrokerVersion(KAFKA_0_11_0_IV0)
    apisUtils.authorizeClusterOperation(request, CLUSTER_ACTION)
    val writeTxnMarkersRequest = request.body[WriteTxnMarkersRequest]
    val errors = new ConcurrentHashMap[java.lang.Long, util.Map[TopicPartition, Errors]]()
    val markers = writeTxnMarkersRequest.markers
    val numAppends = new AtomicInteger(markers.size)

    if (numAppends.get == 0) {
      apisUtils.sendResponseExemptThrottle(request, new WriteTxnMarkersResponse(errors))
      return
    }

    def updateErrors(producerId: Long, currentErrors: ConcurrentHashMap[TopicPartition, Errors]): Unit = {
      val previousErrors = errors.putIfAbsent(producerId, currentErrors)
      if (previousErrors != null)
        previousErrors.putAll(currentErrors)
    }

    /**
      * This is the call back invoked when a log append of transaction markers succeeds. This can be called multiple
      * times when handling a single WriteTxnMarkersRequest because there is one append per TransactionMarker in the
      * request, so there could be multiple appends of markers to the log. The final response will be sent only
      * after all appends have returned.
      */
    def maybeSendResponseCallback(producerId: Long, result: TransactionResult)(responseStatus: Map[TopicPartition, PartitionResponse]): Unit = {
      trace(s"End transaction marker append for producer id $producerId completed with status: $responseStatus")
      val currentErrors = new ConcurrentHashMap[TopicPartition, Errors](responseStatus.map { case (k, v) => k -> v.error }.asJava)
      updateErrors(producerId, currentErrors)
      val successfulOffsetsPartitions = responseStatus.filter { case (topicPartition, partitionResponse) =>
        topicPartition.topic == GROUP_METADATA_TOPIC_NAME && partitionResponse.error == Errors.NONE
      }.keys

      if (successfulOffsetsPartitions.nonEmpty) {
        // as soon as the end transaction marker has been written for a transactional offset commit,
        // call to the group coordinator to materialize the offsets into the cache
        try {
          groupCoordinator.scheduleHandleTxnCompletion(producerId, successfulOffsetsPartitions, result)
        } catch {
          case e: Exception =>
            error(s"Received an exception while trying to update the offsets cache on transaction marker append", e)
            val updatedErrors = new ConcurrentHashMap[TopicPartition, Errors]()
            successfulOffsetsPartitions.foreach(updatedErrors.put(_, Errors.UNKNOWN_SERVER_ERROR))
            updateErrors(producerId, updatedErrors)
        }
      }

      if (numAppends.decrementAndGet() == 0)
        apisUtils.sendResponseExemptThrottle(request, new WriteTxnMarkersResponse(errors))
    }

    // TODO: The current append API makes doing separate writes per producerId a little easier, but it would
    // be nice to have only one append to the log. This requires pushing the building of the control records
    // into Log so that we only append those having a valid producer epoch, and exposing a new appendControlRecord
    // API in ReplicaManager. For now, we've done the simpler approach
    var skippedMarkers = 0
    for (marker <- markers.asScala) {
      val producerId = marker.producerId
      val partitionsWithCompatibleMessageFormat = new mutable.ArrayBuffer[TopicPartition]

      val currentErrors = new ConcurrentHashMap[TopicPartition, Errors]()
      marker.partitions.forEach { partition =>
        replicaManager.getMagic(partition) match {
          case Some(magic) =>
            if (magic < RecordBatch.MAGIC_VALUE_V2)
              currentErrors.put(partition, Errors.UNSUPPORTED_FOR_MESSAGE_FORMAT)
            else
              partitionsWithCompatibleMessageFormat += partition
          case None =>
            currentErrors.put(partition, Errors.UNKNOWN_TOPIC_OR_PARTITION)
        }
      }

      if (!currentErrors.isEmpty)
        updateErrors(producerId, currentErrors)

      if (partitionsWithCompatibleMessageFormat.isEmpty) {
        numAppends.decrementAndGet()
        skippedMarkers += 1
      } else {
        val controlRecords = partitionsWithCompatibleMessageFormat.map { partition =>
          val controlRecordType = marker.transactionResult match {
            case TransactionResult.COMMIT => ControlRecordType.COMMIT
            case TransactionResult.ABORT => ControlRecordType.ABORT
          }
          val endTxnMarker = new EndTransactionMarker(controlRecordType, marker.coordinatorEpoch)
          partition -> MemoryRecords.withEndTransactionMarker(producerId, marker.producerEpoch, endTxnMarker)
        }.toMap

        replicaManager.appendRecords(
          timeout = config.requestTimeoutMs.toLong,
          requiredAcks = -1,
          internalTopicsAllowed = true,
          origin = AppendOrigin.Coordinator,
          entriesPerPartition = controlRecords,
          responseCallback = maybeSendResponseCallback(producerId, marker.transactionResult))
      }
    }

    // No log appends were written as all partitions had incorrect log format
    // so we need to send the error response
    if (skippedMarkers == markers.size)
      apisUtils.sendResponseExemptThrottle(request, new WriteTxnMarkersResponse(errors))
  }

  def ensureInterBrokerVersion(version: ApiVersion): Unit = {
    if (config.interBrokerProtocolVersion < version)
      throw new UnsupportedVersionException(s"inter.broker.protocol.version: ${config.interBrokerProtocolVersion.version} is less than the required version: ${version.version}")
  }

  def handleAddPartitionToTxnRequest(request: RequestChannel.Request): Unit = {
    ensureInterBrokerVersion(KAFKA_0_11_0_IV0)
    val addPartitionsToTxnRequest = request.body[AddPartitionsToTxnRequest]
    val transactionalId = addPartitionsToTxnRequest.data.transactionalId
    val partitionsToAdd = addPartitionsToTxnRequest.partitions.asScala
    if (!apisUtils.authorize(request.context, WRITE, TRANSACTIONAL_ID, transactionalId))
      apisUtils.sendResponseMaybeThrottle(request, requestThrottleMs =>
        addPartitionsToTxnRequest.getErrorResponse(requestThrottleMs, Errors.TRANSACTIONAL_ID_AUTHORIZATION_FAILED.exception))
    else {
      val unauthorizedTopicErrors = mutable.Map[TopicPartition, Errors]()
      val nonExistingTopicErrors = mutable.Map[TopicPartition, Errors]()
      val authorizedPartitions = mutable.Set[TopicPartition]()

      val authorizedTopics = filterByAuthorized(request.context, WRITE, TOPIC,
        partitionsToAdd.filterNot(tp => Topic.isInternal(tp.topic)))(_.topic)
      for (topicPartition <- partitionsToAdd) {
        if (!authorizedTopics.contains(topicPartition.topic))
          unauthorizedTopicErrors += topicPartition -> Errors.TOPIC_AUTHORIZATION_FAILED
        else if (!metadataCache.contains(topicPartition))
          nonExistingTopicErrors += topicPartition -> Errors.UNKNOWN_TOPIC_OR_PARTITION
        else
          authorizedPartitions.add(topicPartition)
      }

      if (unauthorizedTopicErrors.nonEmpty || nonExistingTopicErrors.nonEmpty) {
        // Any failed partition check causes the entire request to fail. We send the appropriate error codes for the
        // partitions which failed, and an 'OPERATION_NOT_ATTEMPTED' error code for the partitions which succeeded
        // the authorization check to indicate that they were not added to the transaction.
        val partitionErrors = unauthorizedTopicErrors ++ nonExistingTopicErrors ++
          authorizedPartitions.map(_ -> Errors.OPERATION_NOT_ATTEMPTED)
        apisUtils.sendResponseMaybeThrottle(request, requestThrottleMs =>
          new AddPartitionsToTxnResponse(requestThrottleMs, partitionErrors.asJava))
      } else {
        def sendResponseCallback(error: Errors): Unit = {
          def createResponse(requestThrottleMs: Int): AbstractResponse = {
            val finalError =
              if (addPartitionsToTxnRequest.version < 2 && error == Errors.PRODUCER_FENCED) {
                // For older clients, they could not understand the new PRODUCER_FENCED error code,
                // so we need to return the old INVALID_PRODUCER_EPOCH to have the same client handling logic.
                Errors.INVALID_PRODUCER_EPOCH
              } else {
                error
              }

            val responseBody: AddPartitionsToTxnResponse = new AddPartitionsToTxnResponse(requestThrottleMs,
              partitionsToAdd.map{tp => (tp, finalError)}.toMap.asJava)
            trace(s"Completed $transactionalId's AddPartitionsToTxnRequest with partitions $partitionsToAdd: errors: $error from client ${request.header.clientId}")
            responseBody
          }


          apisUtils.sendResponseMaybeThrottle(request, createResponse)
        }

        txnCoordinator.handleAddPartitionsToTransaction(transactionalId,
          addPartitionsToTxnRequest.data.producerId,
          addPartitionsToTxnRequest.data.producerEpoch,
          authorizedPartitions,
          sendResponseCallback)
      }
    }
  }

  def handleAddOffsetsToTxnRequest(request: RequestChannel.Request): Unit = {
    ensureInterBrokerVersion(KAFKA_0_11_0_IV0)
    val addOffsetsToTxnRequest = request.body[AddOffsetsToTxnRequest]
    val transactionalId = addOffsetsToTxnRequest.data.transactionalId
    val groupId = addOffsetsToTxnRequest.data.groupId
    val offsetTopicPartition = new TopicPartition(GROUP_METADATA_TOPIC_NAME, groupCoordinator.partitionFor(groupId))

    if (!apisUtils.authorize(request.context, WRITE, TRANSACTIONAL_ID, transactionalId))
      apisUtils.sendResponseMaybeThrottle(request, requestThrottleMs =>
        new AddOffsetsToTxnResponse(new AddOffsetsToTxnResponseData()
          .setErrorCode(Errors.TRANSACTIONAL_ID_AUTHORIZATION_FAILED.code)
          .setThrottleTimeMs(requestThrottleMs)))
    else if (!apisUtils.authorize(request.context, READ, GROUP, groupId))
      apisUtils.sendResponseMaybeThrottle(request, requestThrottleMs =>
        new AddOffsetsToTxnResponse(new AddOffsetsToTxnResponseData()
          .setErrorCode(Errors.GROUP_AUTHORIZATION_FAILED.code)
          .setThrottleTimeMs(requestThrottleMs))
      )
    else {
      def sendResponseCallback(error: Errors): Unit = {
        def createResponse(requestThrottleMs: Int): AbstractResponse = {
          val finalError =
            if (addOffsetsToTxnRequest.version < 2 && error == Errors.PRODUCER_FENCED) {
              // For older clients, they could not understand the new PRODUCER_FENCED error code,
              // so we need to return the old INVALID_PRODUCER_EPOCH to have the same client handling logic.
              Errors.INVALID_PRODUCER_EPOCH
            } else {
              error
            }

          val responseBody: AddOffsetsToTxnResponse = new AddOffsetsToTxnResponse(
            new AddOffsetsToTxnResponseData()
              .setErrorCode(finalError.code)
              .setThrottleTimeMs(requestThrottleMs))
          trace(s"Completed $transactionalId's AddOffsetsToTxnRequest for group $groupId on partition " +
            s"$offsetTopicPartition: errors: $error from client ${request.header.clientId}")
          responseBody
        }
        apisUtils.sendResponseMaybeThrottle(request, createResponse)
      }

      txnCoordinator.handleAddPartitionsToTransaction(transactionalId,
        addOffsetsToTxnRequest.data.producerId,
        addOffsetsToTxnRequest.data.producerEpoch,
        Set(offsetTopicPartition),
        sendResponseCallback)
    }
  }

  def handleTxnOffsetCommitRequest(request: RequestChannel.Request): Unit = {
    ensureInterBrokerVersion(KAFKA_0_11_0_IV0)
    val header = request.header
    val txnOffsetCommitRequest = request.body[TxnOffsetCommitRequest]

    // authorize for the transactionalId and the consumer group. Note that we skip producerId authorization
    // since it is implied by transactionalId authorization
    if (!apisUtils.authorize(request.context, WRITE, TRANSACTIONAL_ID, txnOffsetCommitRequest.data.transactionalId))
      apisUtils.sendErrorResponseMaybeThrottle(request, Errors.TRANSACTIONAL_ID_AUTHORIZATION_FAILED.exception)
    else if (!apisUtils.authorize(request.context, READ, GROUP, txnOffsetCommitRequest.data.groupId))
      apisUtils.sendErrorResponseMaybeThrottle(request, Errors.GROUP_AUTHORIZATION_FAILED.exception)
    else {
      val unauthorizedTopicErrors = mutable.Map[TopicPartition, Errors]()
      val nonExistingTopicErrors = mutable.Map[TopicPartition, Errors]()
      val authorizedTopicCommittedOffsets = mutable.Map[TopicPartition, TxnOffsetCommitRequest.CommittedOffset]()
      val committedOffsets = txnOffsetCommitRequest.offsets.asScala
      val authorizedTopics = filterByAuthorized(request.context, READ, TOPIC, committedOffsets)(_._1.topic)

      for ((topicPartition, commitedOffset) <- committedOffsets) {
        if (!authorizedTopics.contains(topicPartition.topic))
          unauthorizedTopicErrors += topicPartition -> Errors.TOPIC_AUTHORIZATION_FAILED
        else if (!metadataCache.contains(topicPartition))
          nonExistingTopicErrors += topicPartition -> Errors.UNKNOWN_TOPIC_OR_PARTITION
        else
          authorizedTopicCommittedOffsets += (topicPartition -> commitedOffset)
      }

      // the callback for sending an offset commit response
      def sendResponseCallback(authorizedTopicErrors: Map[TopicPartition, Errors]): Unit = {
        val combinedCommitStatus = mutable.Map() ++= authorizedTopicErrors ++= unauthorizedTopicErrors ++= nonExistingTopicErrors
        if (isDebugEnabled)
          combinedCommitStatus.forKeyValue { (topicPartition, error) =>
            if (error != Errors.NONE) {
              debug(s"TxnOffsetCommit with correlation id ${header.correlationId} from client ${header.clientId} " +
                s"on partition $topicPartition failed due to ${error.exceptionName}")
            }
          }

        // We need to replace COORDINATOR_LOAD_IN_PROGRESS with COORDINATOR_NOT_AVAILABLE
        // for older producer client from 0.11 to prior 2.0, which could potentially crash due
        // to unexpected loading error. This bug is fixed later by KAFKA-7296. Clients using
        // txn commit protocol >= 2 (version 2.3 and onwards) are guaranteed to have
        // the fix to check for the loading error.
        if (txnOffsetCommitRequest.version < 2) {
          combinedCommitStatus ++= combinedCommitStatus.collect {
            case (tp, error) if error == Errors.COORDINATOR_LOAD_IN_PROGRESS => tp -> Errors.COORDINATOR_NOT_AVAILABLE
          }
        }

        apisUtils.sendResponseMaybeThrottle(request, requestThrottleMs =>
          new TxnOffsetCommitResponse(requestThrottleMs, combinedCommitStatus.asJava))
      }

      if (authorizedTopicCommittedOffsets.isEmpty)
        sendResponseCallback(Map.empty)
      else {
        val offsetMetadata = convertTxnOffsets(authorizedTopicCommittedOffsets.toMap)
        groupCoordinator.handleTxnCommitOffsets(
          txnOffsetCommitRequest.data.groupId,
          txnOffsetCommitRequest.data.producerId,
          txnOffsetCommitRequest.data.producerEpoch,
          txnOffsetCommitRequest.data.memberId,
          Option(txnOffsetCommitRequest.data.groupInstanceId),
          txnOffsetCommitRequest.data.generationId,
          offsetMetadata,
          sendResponseCallback)
      }
    }
  }

  private def convertTxnOffsets(offsetsMap: immutable.Map[TopicPartition, TxnOffsetCommitRequest.CommittedOffset]): immutable.Map[TopicPartition, OffsetAndMetadata] = {
    val currentTimestamp = time.milliseconds
    offsetsMap.map { case (topicPartition, partitionData) =>
      val metadata = if (partitionData.metadata == null) OffsetAndMetadata.NoMetadata else partitionData.metadata
      topicPartition -> new OffsetAndMetadata(
        offset = partitionData.offset,
        leaderEpoch = partitionData.leaderEpoch,
        metadata = metadata,
        commitTimestamp = currentTimestamp,
        expireTimestamp = None)
    }
  }

  def handleDescribeAcls(request: RequestChannel.Request): Unit = {
    apisUtils.authorizeClusterOperation(request, DESCRIBE)
    val describeAclsRequest = request.body[DescribeAclsRequest]
    authorizer match {
      case None =>
        apisUtils.sendResponseMaybeThrottle(request, requestThrottleMs =>
          new DescribeAclsResponse(new DescribeAclsResponseData()
            .setErrorCode(Errors.SECURITY_DISABLED.code)
            .setErrorMessage("No Authorizer is configured on the broker")
            .setThrottleTimeMs(requestThrottleMs),
          describeAclsRequest.version))
      case Some(auth) =>
        val filter = describeAclsRequest.filter
        val returnedAcls = new util.HashSet[AclBinding]()
        auth.acls(filter).forEach(returnedAcls.add)
        apisUtils.sendResponseMaybeThrottle(request, requestThrottleMs =>
          new DescribeAclsResponse(new DescribeAclsResponseData()
            .setThrottleTimeMs(requestThrottleMs)
            .setResources(DescribeAclsResponse.aclsResources(returnedAcls)),
          describeAclsRequest.version))
    }
  }

  def handleCreateAcls(request: RequestChannel.Request): Unit = {
    apisUtils.authorizeClusterOperation(request, ALTER)
    val createAclsRequest = request.body[CreateAclsRequest]

    authorizer match {
      case None => apisUtils.sendResponseMaybeThrottle(request, requestThrottleMs =>
        createAclsRequest.getErrorResponse(requestThrottleMs,
          new SecurityDisabledException("No Authorizer is configured on the broker.")))
      case Some(auth) =>
        val allBindings = createAclsRequest.aclCreations.asScala.map(CreateAclsRequest.aclBinding)
        val errorResults = mutable.Map[AclBinding, AclCreateResult]()
        val validBindings = new ArrayBuffer[AclBinding]
        allBindings.foreach { acl =>
          val resource = acl.pattern
          val throwable = if (resource.resourceType == ResourceType.CLUSTER && !AuthorizerUtils.isClusterResource(resource.name))
              new InvalidRequestException("The only valid name for the CLUSTER resource is " + CLUSTER_NAME)
          else if (resource.name.isEmpty)
            new InvalidRequestException("Invalid empty resource name")
          else
            null
          if (throwable != null) {
            debug(s"Failed to add acl $acl to $resource", throwable)
            errorResults(acl) = new AclCreateResult(throwable)
          } else
            validBindings += acl
        }

        val createResults = auth.createAcls(request.context, validBindings.asJava).asScala.map(_.toCompletableFuture)

        def sendResponseCallback(): Unit = {
          val aclCreationResults = allBindings.map { acl =>
            val result = errorResults.getOrElse(acl, createResults(validBindings.indexOf(acl)).get)
            val creationResult = new AclCreationResult()
            result.exception.asScala.foreach { throwable =>
              val apiError = ApiError.fromThrowable(throwable)
              creationResult
                .setErrorCode(apiError.error.code)
                .setErrorMessage(apiError.message)
            }
            creationResult
          }
          apisUtils.sendResponseMaybeThrottle(request, requestThrottleMs =>
            new CreateAclsResponse(new CreateAclsResponseData()
              .setThrottleTimeMs(requestThrottleMs)
              .setResults(aclCreationResults.asJava)))
        }

        alterAclsPurgatory.tryCompleteElseWatch(config.connectionsMaxIdleMs, createResults, sendResponseCallback)
    }
  }

  def handleDeleteAcls(request: RequestChannel.Request): Unit = {
    apisUtils.authorizeClusterOperation(request, ALTER)
    val deleteAclsRequest = request.body[DeleteAclsRequest]
    authorizer match {
      case None =>
        apisUtils.sendResponseMaybeThrottle(request, requestThrottleMs =>
          deleteAclsRequest.getErrorResponse(requestThrottleMs,
            new SecurityDisabledException("No Authorizer is configured on the broker.")))
      case Some(auth) =>

        val deleteResults = auth.deleteAcls(request.context, deleteAclsRequest.filters)
          .asScala.map(_.toCompletableFuture).toList

        def sendResponseCallback(): Unit = {
          val filterResults = deleteResults.map(_.get).map(DeleteAclsResponse.filterResult).asJava
<<<<<<< HEAD
          apisUtils.sendResponseMaybeThrottle(request, requestThrottleMs =>
            new DeleteAclsResponse(new DeleteAclsResponseData()
              .setThrottleTimeMs(requestThrottleMs)
              .setFilterResults(filterResults)))
=======
          sendResponseMaybeThrottle(request, requestThrottleMs =>
            new DeleteAclsResponse(
              new DeleteAclsResponseData()
                .setThrottleTimeMs(requestThrottleMs)
                .setFilterResults(filterResults),
              deleteAclsRequest.version))
>>>>>>> 41ea0775
        }
        alterAclsPurgatory.tryCompleteElseWatch(config.connectionsMaxIdleMs, deleteResults, sendResponseCallback)
    }
  }

  def handleOffsetForLeaderEpochRequest(request: RequestChannel.Request): Unit = {
    val offsetForLeaderEpoch = request.body[OffsetsForLeaderEpochRequest]
    val topics = offsetForLeaderEpoch.data.topics.asScala.toSeq

    // The OffsetsForLeaderEpoch API was initially only used for inter-broker communication and required
    // cluster permission. With KIP-320, the consumer now also uses this API to check for log truncation
    // following a leader change, so we also allow topic describe permission.
    val (authorizedTopics, unauthorizedTopics) =
      if (apisUtils.authorize(request.context, CLUSTER_ACTION, CLUSTER, CLUSTER_NAME, logIfDenied = false))
        (topics, Seq.empty[OffsetForLeaderTopic])
      else partitionSeqByAuthorized(request.context, DESCRIBE, TOPIC, topics)(_.topic)

    val endOffsetsForAuthorizedPartitions = replicaManager.lastOffsetForLeaderEpoch(authorizedTopics)
    val endOffsetsForUnauthorizedPartitions = unauthorizedTopics.map { offsetForLeaderTopic =>
      val partitions = offsetForLeaderTopic.partitions.asScala.map { offsetForLeaderPartition =>
        new EpochEndOffset()
          .setPartition(offsetForLeaderPartition.partition)
          .setErrorCode(Errors.TOPIC_AUTHORIZATION_FAILED.code)
      }

      new OffsetForLeaderTopicResult()
        .setTopic(offsetForLeaderTopic.topic)
        .setPartitions(partitions.toList.asJava)
    }

    val endOffsetsForAllTopics = new OffsetForLeaderTopicResultCollection(
      (endOffsetsForAuthorizedPartitions ++ endOffsetsForUnauthorizedPartitions).asJava.iterator
    )

    apisUtils.sendResponseMaybeThrottle(request, requestThrottleMs =>
      new OffsetsForLeaderEpochResponse(new OffsetForLeaderEpochResponseData()
        .setThrottleTimeMs(requestThrottleMs)
        .setTopics(endOffsetsForAllTopics)))
  }

  def handleAlterConfigsRequest(request: RequestChannel.Request): Unit = {
    val alterConfigsRequest = request.body[AlterConfigsRequest]
    val (authorizedResources, unauthorizedResources) = alterConfigsRequest.configs.asScala.toMap.partition { case (resource, _) =>
      resource.`type` match {
        case ConfigResource.Type.BROKER_LOGGER =>
          throw new InvalidRequestException(s"AlterConfigs is deprecated and does not support the resource type ${ConfigResource.Type.BROKER_LOGGER}")
        case ConfigResource.Type.BROKER =>
          apisUtils.authorize(request.context, ALTER_CONFIGS, CLUSTER, CLUSTER_NAME)
        case ConfigResource.Type.TOPIC =>
          apisUtils.authorize(request.context, ALTER_CONFIGS, TOPIC, resource.name)
        case rt => throw new InvalidRequestException(s"Unexpected resource type $rt")
      }
    }
    val authorizedResult = adminManager.alterConfigs(authorizedResources, alterConfigsRequest.validateOnly)
    val unauthorizedResult = unauthorizedResources.keys.map { resource =>
      resource -> configsAuthorizationApiError(resource)
    }
    def responseCallback(requestThrottleMs: Int): AlterConfigsResponse = {
      val data = new AlterConfigsResponseData()
        .setThrottleTimeMs(requestThrottleMs)
      (authorizedResult ++ unauthorizedResult).foreach{ case (resource, error) =>
        data.responses().add(new AlterConfigsResourceResponse()
          .setErrorCode(error.error.code)
          .setErrorMessage(error.message)
          .setResourceName(resource.name)
          .setResourceType(resource.`type`.id))
      }
      new AlterConfigsResponse(data)
    }
    apisUtils.sendResponseMaybeThrottle(request, responseCallback)
  }

  def handleAlterPartitionReassignmentsRequest(request: RequestChannel.Request): Unit = {
    apisUtils.authorizeClusterOperation(request, ALTER)
    val alterPartitionReassignmentsRequest = request.body[AlterPartitionReassignmentsRequest]

    def sendResponseCallback(result: Either[Map[TopicPartition, ApiError], ApiError]): Unit = {
      val responseData = result match {
        case Right(topLevelError) =>
          new AlterPartitionReassignmentsResponseData().setErrorMessage(topLevelError.message).setErrorCode(topLevelError.error.code)

        case Left(assignments) =>
          val topicResponses = assignments.groupBy(_._1.topic).map {
            case (topic, reassignmentsByTp) =>
              val partitionResponses = reassignmentsByTp.map {
                case (topicPartition, error) =>
                  new ReassignablePartitionResponse().setPartitionIndex(topicPartition.partition)
                    .setErrorCode(error.error.code).setErrorMessage(error.message)
              }
              new ReassignableTopicResponse().setName(topic).setPartitions(partitionResponses.toList.asJava)
          }
          new AlterPartitionReassignmentsResponseData().setResponses(topicResponses.toList.asJava)
      }

      apisUtils.sendResponseMaybeThrottle(request, requestThrottleMs =>
        new AlterPartitionReassignmentsResponse(responseData.setThrottleTimeMs(requestThrottleMs))
      )
    }

    val reassignments = alterPartitionReassignmentsRequest.data.topics.asScala.flatMap {
      reassignableTopic => reassignableTopic.partitions.asScala.map {
        reassignablePartition =>
          val tp = new TopicPartition(reassignableTopic.name, reassignablePartition.partitionIndex)
          if (reassignablePartition.replicas == null)
            tp -> None // revert call
          else
            tp -> Some(reassignablePartition.replicas.asScala.map(_.toInt))
      }
    }.toMap

    controller.alterPartitionReassignments(reassignments, sendResponseCallback)
  }

  def handleListPartitionReassignmentsRequest(request: RequestChannel.Request): Unit = {
    apisUtils.authorizeClusterOperation(request, DESCRIBE)
    val listPartitionReassignmentsRequest = request.body[ListPartitionReassignmentsRequest]

    def sendResponseCallback(result: Either[Map[TopicPartition, ReplicaAssignment], ApiError]): Unit = {
      val responseData = result match {
        case Right(error) => new ListPartitionReassignmentsResponseData().setErrorMessage(error.message).setErrorCode(error.error.code)

        case Left(assignments) =>
          val topicReassignments = assignments.groupBy(_._1.topic).map {
            case (topic, reassignmentsByTp) =>
              val partitionReassignments = reassignmentsByTp.map {
                case (topicPartition, assignment) =>
                  new ListPartitionReassignmentsResponseData.OngoingPartitionReassignment()
                    .setPartitionIndex(topicPartition.partition)
                    .setAddingReplicas(assignment.addingReplicas.toList.asJava.asInstanceOf[java.util.List[java.lang.Integer]])
                    .setRemovingReplicas(assignment.removingReplicas.toList.asJava.asInstanceOf[java.util.List[java.lang.Integer]])
                    .setReplicas(assignment.replicas.toList.asJava.asInstanceOf[java.util.List[java.lang.Integer]])
              }.toList

              new ListPartitionReassignmentsResponseData.OngoingTopicReassignment().setName(topic)
                .setPartitions(partitionReassignments.asJava)
          }.toList

          new ListPartitionReassignmentsResponseData().setTopics(topicReassignments.asJava)
      }

      apisUtils.sendResponseMaybeThrottle(request, requestThrottleMs =>
        new ListPartitionReassignmentsResponse(responseData.setThrottleTimeMs(requestThrottleMs))
      )
    }

    val partitionsOpt = listPartitionReassignmentsRequest.data.topics match {
      case topics: Any =>
        Some(topics.iterator().asScala.flatMap { topic =>
          topic.partitionIndexes.iterator().asScala
            .map { tp => new TopicPartition(topic.name(), tp) }
        }.toSet)
      case _ => None
    }

    controller.listPartitionReassignments(partitionsOpt, sendResponseCallback)
  }

  private def configsAuthorizationApiError(resource: ConfigResource): ApiError = {
    val error = resource.`type` match {
      case ConfigResource.Type.BROKER | ConfigResource.Type.BROKER_LOGGER => Errors.CLUSTER_AUTHORIZATION_FAILED
      case ConfigResource.Type.TOPIC => Errors.TOPIC_AUTHORIZATION_FAILED
      case rt => throw new InvalidRequestException(s"Unexpected resource type $rt for resource ${resource.name}")
    }
    new ApiError(error, null)
  }

  def handleIncrementalAlterConfigsRequest(request: RequestChannel.Request): Unit = {
    val alterConfigsRequest = request.body[IncrementalAlterConfigsRequest]

    val configs = alterConfigsRequest.data.resources.iterator.asScala.map { alterConfigResource =>
      val configResource = new ConfigResource(ConfigResource.Type.forId(alterConfigResource.resourceType),
        alterConfigResource.resourceName)
      configResource -> alterConfigResource.configs.iterator.asScala.map {
        alterConfig => new AlterConfigOp(new ConfigEntry(alterConfig.name, alterConfig.value),
          OpType.forId(alterConfig.configOperation))
      }.toBuffer
    }.toMap

    val (authorizedResources, unauthorizedResources) = configs.partition { case (resource, _) =>
      resource.`type` match {
        case ConfigResource.Type.BROKER | ConfigResource.Type.BROKER_LOGGER =>
          apisUtils.authorize(request.context, ALTER_CONFIGS, CLUSTER, CLUSTER_NAME)
        case ConfigResource.Type.TOPIC =>
          apisUtils.authorize(request.context, ALTER_CONFIGS, TOPIC, resource.name)
        case rt => throw new InvalidRequestException(s"Unexpected resource type $rt")
      }
    }

    val authorizedResult = adminManager.incrementalAlterConfigs(authorizedResources, alterConfigsRequest.data.validateOnly)
    val unauthorizedResult = unauthorizedResources.keys.map { resource =>
      resource -> configsAuthorizationApiError(resource)
    }

    apisUtils.sendResponseMaybeThrottle(request, requestThrottleMs => new IncrementalAlterConfigsResponse(
      requestThrottleMs, (authorizedResult ++ unauthorizedResult).asJava))
  }

  def handleDescribeConfigsRequest(request: RequestChannel.Request): Unit = {
    val describeConfigsRequest = request.body[DescribeConfigsRequest]
    val (authorizedResources, unauthorizedResources) = describeConfigsRequest.data.resources.asScala.partition { resource =>
      ConfigResource.Type.forId(resource.resourceType) match {
        case ConfigResource.Type.BROKER | ConfigResource.Type.BROKER_LOGGER =>
          apisUtils.authorize(request.context, DESCRIBE_CONFIGS, CLUSTER, CLUSTER_NAME)
        case ConfigResource.Type.TOPIC =>
          apisUtils.authorize(request.context, DESCRIBE_CONFIGS, TOPIC, resource.resourceName)
        case rt => throw new InvalidRequestException(s"Unexpected resource type $rt for resource ${resource.resourceName}")
      }
    }
    val authorizedConfigs = adminManager.describeConfigs(authorizedResources.toList, describeConfigsRequest.data.includeSynonyms, describeConfigsRequest.data.includeDocumentation)
    val unauthorizedConfigs = unauthorizedResources.map { resource =>
      val error = ConfigResource.Type.forId(resource.resourceType) match {
        case ConfigResource.Type.BROKER | ConfigResource.Type.BROKER_LOGGER => Errors.CLUSTER_AUTHORIZATION_FAILED
        case ConfigResource.Type.TOPIC => Errors.TOPIC_AUTHORIZATION_FAILED
        case rt => throw new InvalidRequestException(s"Unexpected resource type $rt for resource ${resource.resourceName}")
      }
      new DescribeConfigsResponseData.DescribeConfigsResult().setErrorCode(error.code)
        .setErrorMessage(error.message)
        .setConfigs(Collections.emptyList[DescribeConfigsResponseData.DescribeConfigsResourceResult])
        .setResourceName(resource.resourceName)
        .setResourceType(resource.resourceType)
    }

    apisUtils.sendResponseMaybeThrottle(request, requestThrottleMs =>
      new DescribeConfigsResponse(new DescribeConfigsResponseData().setThrottleTimeMs(requestThrottleMs)
        .setResults((authorizedConfigs ++ unauthorizedConfigs).asJava)))
  }

  def handleAlterReplicaLogDirsRequest(request: RequestChannel.Request): Unit = {
    val alterReplicaDirsRequest = request.body[AlterReplicaLogDirsRequest]
    if (apisUtils.authorize(request.context, ALTER, CLUSTER, CLUSTER_NAME)) {
      val result = replicaManager.alterReplicaLogDirs(alterReplicaDirsRequest.partitionDirs.asScala)
      apisUtils.sendResponseMaybeThrottle(request, requestThrottleMs =>
        new AlterReplicaLogDirsResponse(new AlterReplicaLogDirsResponseData()
          .setResults(result.groupBy(_._1.topic).map {
            case (topic, errors) => new AlterReplicaLogDirsResponseData.AlterReplicaLogDirTopicResult()
              .setTopicName(topic)
              .setPartitions(errors.map {
                case (tp, error) => new AlterReplicaLogDirsResponseData.AlterReplicaLogDirPartitionResult()
                  .setPartitionIndex(tp.partition)
                  .setErrorCode(error.code)
              }.toList.asJava)
          }.toList.asJava)
          .setThrottleTimeMs(requestThrottleMs)))
    } else {
      apisUtils.sendResponseMaybeThrottle(request, requestThrottleMs =>
        alterReplicaDirsRequest.getErrorResponse(requestThrottleMs, Errors.CLUSTER_AUTHORIZATION_FAILED.exception))
    }
  }

  def handleDescribeLogDirsRequest(request: RequestChannel.Request): Unit = {
    val describeLogDirsDirRequest = request.body[DescribeLogDirsRequest]
    val logDirInfos = {
      if (apisUtils.authorize(request.context, DESCRIBE, CLUSTER, CLUSTER_NAME)) {
        val partitions =
          if (describeLogDirsDirRequest.isAllTopicPartitions)
            replicaManager.logManager.allLogs.map(_.topicPartition).toSet
          else
            describeLogDirsDirRequest.data.topics.asScala.flatMap(
              logDirTopic => logDirTopic.partitionIndex.asScala.map(partitionIndex =>
                new TopicPartition(logDirTopic.topic, partitionIndex))).toSet

        replicaManager.describeLogDirs(partitions)
      } else {
        List.empty[DescribeLogDirsResponseData.DescribeLogDirsResult]
      }
    }
    apisUtils.sendResponseMaybeThrottle(request, throttleTimeMs => new DescribeLogDirsResponse(new DescribeLogDirsResponseData()
      .setThrottleTimeMs(throttleTimeMs)
      .setResults(logDirInfos.asJava)))
  }

  def handleCreateTokenRequest(request: RequestChannel.Request): Unit = {
    val createTokenRequest = request.body[CreateDelegationTokenRequest]

    // the callback for sending a create token response
    def sendResponseCallback(createResult: CreateTokenResult): Unit = {
      trace(s"Sending create token response for correlation id ${request.header.correlationId} " +
        s"to client ${request.header.clientId}.")
      apisUtils.sendResponseMaybeThrottle(request, requestThrottleMs =>
        CreateDelegationTokenResponse.prepareResponse(requestThrottleMs, createResult.error, request.context.principal, createResult.issueTimestamp,
          createResult.expiryTimestamp, createResult.maxTimestamp, createResult.tokenId, ByteBuffer.wrap(createResult.hmac)))
    }

    if (!allowTokenRequests(request))
      apisUtils.sendResponseMaybeThrottle(request, requestThrottleMs =>
        CreateDelegationTokenResponse.prepareResponse(requestThrottleMs, Errors.DELEGATION_TOKEN_REQUEST_NOT_ALLOWED, request.context.principal))
    else {
      val renewerList = createTokenRequest.data.renewers.asScala.toList.map(entry =>
        new KafkaPrincipal(entry.principalType, entry.principalName))

      if (renewerList.exists(principal => principal.getPrincipalType != KafkaPrincipal.USER_TYPE)) {
        apisUtils.sendResponseMaybeThrottle(request, requestThrottleMs =>
          CreateDelegationTokenResponse.prepareResponse(requestThrottleMs, Errors.INVALID_PRINCIPAL_TYPE, request.context.principal))
      }
      else {
        tokenManager.createToken(
          request.context.principal,
          renewerList,
          createTokenRequest.data.maxLifetimeMs,
          sendResponseCallback
        )
      }
    }
  }

  def handleRenewTokenRequest(request: RequestChannel.Request): Unit = {
    val renewTokenRequest = request.body[RenewDelegationTokenRequest]

    // the callback for sending a renew token response
    def sendResponseCallback(error: Errors, expiryTimestamp: Long): Unit = {
      trace("Sending renew token response for correlation id %d to client %s."
        .format(request.header.correlationId, request.header.clientId))
      apisUtils.sendResponseMaybeThrottle(request, requestThrottleMs =>
        new RenewDelegationTokenResponse(
             new RenewDelegationTokenResponseData()
               .setThrottleTimeMs(requestThrottleMs)
               .setErrorCode(error.code)
               .setExpiryTimestampMs(expiryTimestamp)))
    }

    if (!allowTokenRequests(request))
      sendResponseCallback(Errors.DELEGATION_TOKEN_REQUEST_NOT_ALLOWED, DelegationTokenManager.ErrorTimestamp)
    else {
      tokenManager.renewToken(
        request.context.principal,
        ByteBuffer.wrap(renewTokenRequest.data.hmac),
        renewTokenRequest.data.renewPeriodMs,
        sendResponseCallback
      )
    }
  }

  def handleExpireTokenRequest(request: RequestChannel.Request): Unit = {
    val expireTokenRequest = request.body[ExpireDelegationTokenRequest]

    // the callback for sending a expire token response
    def sendResponseCallback(error: Errors, expiryTimestamp: Long): Unit = {
      trace("Sending expire token response for correlation id %d to client %s."
        .format(request.header.correlationId, request.header.clientId))
      apisUtils.sendResponseMaybeThrottle(request, requestThrottleMs =>
        new ExpireDelegationTokenResponse(
            new ExpireDelegationTokenResponseData()
              .setThrottleTimeMs(requestThrottleMs)
              .setErrorCode(error.code)
              .setExpiryTimestampMs(expiryTimestamp)))
    }

    if (!allowTokenRequests(request))
      sendResponseCallback(Errors.DELEGATION_TOKEN_REQUEST_NOT_ALLOWED, DelegationTokenManager.ErrorTimestamp)
    else {
      tokenManager.expireToken(
        request.context.principal,
        expireTokenRequest.hmac(),
        expireTokenRequest.expiryTimePeriod(),
        sendResponseCallback
      )
    }
  }

  def handleDescribeTokensRequest(request: RequestChannel.Request): Unit = {
    val describeTokenRequest = request.body[DescribeDelegationTokenRequest]

    // the callback for sending a describe token response
    def sendResponseCallback(error: Errors, tokenDetails: List[DelegationToken]): Unit = {
      apisUtils.sendResponseMaybeThrottle(request, requestThrottleMs =>
        new DescribeDelegationTokenResponse(requestThrottleMs, error, tokenDetails.asJava))
      trace("Sending describe token response for correlation id %d to client %s."
        .format(request.header.correlationId, request.header.clientId))
    }

    if (!allowTokenRequests(request))
      sendResponseCallback(Errors.DELEGATION_TOKEN_REQUEST_NOT_ALLOWED, List.empty)
    else if (!config.tokenAuthEnabled)
      sendResponseCallback(Errors.DELEGATION_TOKEN_AUTH_DISABLED, List.empty)
    else {
      val requestPrincipal = request.context.principal

      if (describeTokenRequest.ownersListEmpty()) {
        sendResponseCallback(Errors.NONE, List())
      }
      else {
        val owners = if (describeTokenRequest.data.owners == null)
          None
        else
          Some(describeTokenRequest.data.owners.asScala.map(p => new KafkaPrincipal(p.principalType(), p.principalName)).toList)
        def authorizeToken(tokenId: String) = apisUtils.authorize(request.context, DESCRIBE, DELEGATION_TOKEN, tokenId)
        def eligible(token: TokenInformation) = DelegationTokenManager.filterToken(requestPrincipal, owners, token, authorizeToken)
        val tokens =  tokenManager.getTokens(eligible)
        sendResponseCallback(Errors.NONE, tokens)
      }
    }
  }

  def allowTokenRequests(request: RequestChannel.Request): Boolean = {
    val protocol = request.context.securityProtocol
    if (request.context.principal.tokenAuthenticated ||
      protocol == SecurityProtocol.PLAINTEXT ||
      // disallow requests from 1-way SSL
      (protocol == SecurityProtocol.SSL && request.context.principal == KafkaPrincipal.ANONYMOUS))
      false
    else
      true
  }

  def handleElectReplicaLeader(request: RequestChannel.Request): Unit = {

    val electionRequest = request.body[ElectLeadersRequest]

    def sendResponseCallback(
      error: ApiError
    )(
      results: Map[TopicPartition, ApiError]
    ): Unit = {
      apisUtils.sendResponseMaybeThrottle(request, requestThrottleMs => {
        val adjustedResults = if (electionRequest.data.topicPartitions == null) {
          /* When performing elections across all of the partitions we should only return
           * partitions for which there was an eleciton or resulted in an error. In other
           * words, partitions that didn't need election because they ready have the correct
           * leader are not returned to the client.
           */
          results.filter { case (_, error) =>
            error.error != Errors.ELECTION_NOT_NEEDED
          }
        } else results

        val electionResults = new util.ArrayList[ReplicaElectionResult]()
        adjustedResults
          .groupBy { case (tp, _) => tp.topic }
          .forKeyValue { (topic, ps) =>
            val electionResult = new ReplicaElectionResult()

            electionResult.setTopic(topic)
            ps.forKeyValue { (topicPartition, error) =>
              val partitionResult = new PartitionResult()
              partitionResult.setPartitionId(topicPartition.partition)
              partitionResult.setErrorCode(error.error.code)
              partitionResult.setErrorMessage(error.message)
              electionResult.partitionResult.add(partitionResult)
            }

            electionResults.add(electionResult)
          }

        new ElectLeadersResponse(
          requestThrottleMs,
          error.error.code,
          electionResults,
          electionRequest.version
        )
      })
    }

    if (!apisUtils.authorize(request.context, ALTER, CLUSTER, CLUSTER_NAME)) {
      val error = new ApiError(Errors.CLUSTER_AUTHORIZATION_FAILED, null)
      val partitionErrors: Map[TopicPartition, ApiError] =
        electionRequest.topicPartitions.iterator.map(partition => partition -> error).toMap

      sendResponseCallback(error)(partitionErrors)
    } else {
      val partitions = if (electionRequest.data.topicPartitions == null) {
        metadataCache.getAllPartitions()
      } else {
        electionRequest.topicPartitions
      }

      replicaManager.electLeaders(
        controller,
        partitions,
        electionRequest.electionType,
        sendResponseCallback(ApiError.NONE),
        electionRequest.data.timeoutMs
      )
    }
  }

  def handleOffsetDeleteRequest(request: RequestChannel.Request): Unit = {
    val offsetDeleteRequest = request.body[OffsetDeleteRequest]
    val groupId = offsetDeleteRequest.data.groupId

    if (apisUtils.authorize(request.context, DELETE, GROUP, groupId)) {
      val topics = offsetDeleteRequest.data.topics.asScala
      val authorizedTopics = filterByAuthorized(request.context, READ, TOPIC, topics)(_.name)

      val topicPartitionErrors = mutable.Map[TopicPartition, Errors]()
      val topicPartitions = mutable.ArrayBuffer[TopicPartition]()

      for (topic <- topics) {
        for (partition <- topic.partitions.asScala) {
          val tp = new TopicPartition(topic.name, partition.partitionIndex)
          if (!authorizedTopics.contains(topic.name))
            topicPartitionErrors(tp) = Errors.TOPIC_AUTHORIZATION_FAILED
          else if (!metadataCache.contains(tp))
            topicPartitionErrors(tp) = Errors.UNKNOWN_TOPIC_OR_PARTITION
          else
            topicPartitions += tp
        }
      }

      val (groupError, authorizedTopicPartitionsErrors) = groupCoordinator.handleDeleteOffsets(
        groupId, topicPartitions)

      topicPartitionErrors ++= authorizedTopicPartitionsErrors

      apisUtils.sendResponseMaybeThrottle(request, requestThrottleMs => {
        if (groupError != Errors.NONE)
          offsetDeleteRequest.getErrorResponse(requestThrottleMs, groupError)
        else {
          val topics = new OffsetDeleteResponseData.OffsetDeleteResponseTopicCollection
          topicPartitionErrors.groupBy(_._1.topic).forKeyValue { (topic, topicPartitions) =>
            val partitions = new OffsetDeleteResponseData.OffsetDeleteResponsePartitionCollection
            topicPartitions.forKeyValue { (topicPartition, error) =>
              partitions.add(
                new OffsetDeleteResponseData.OffsetDeleteResponsePartition()
                  .setPartitionIndex(topicPartition.partition)
                  .setErrorCode(error.code)
              )
            }
            topics.add(new OffsetDeleteResponseData.OffsetDeleteResponseTopic()
              .setName(topic)
              .setPartitions(partitions))
          }

          new OffsetDeleteResponse(new OffsetDeleteResponseData()
            .setTopics(topics)
            .setThrottleTimeMs(requestThrottleMs))
        }
      })
    } else {
      apisUtils.sendResponseMaybeThrottle(request, requestThrottleMs =>
        offsetDeleteRequest.getErrorResponse(requestThrottleMs, Errors.GROUP_AUTHORIZATION_FAILED))
    }
  }

  def handleDescribeClientQuotasRequest(request: RequestChannel.Request): Unit = {
    val describeClientQuotasRequest = request.body[DescribeClientQuotasRequest]

<<<<<<< HEAD
    if (apisUtils.authorize(request.context, DESCRIBE_CONFIGS, CLUSTER, CLUSTER_NAME)) {
      val result = adminManager.describeClientQuotas(describeClientQuotasRequest.filter).map { case (quotaEntity, quotaConfigs) =>
        quotaEntity -> quotaConfigs.map { case (key, value) => key -> Double.box(value) }.asJava
      }.asJava
      apisUtils.sendResponseMaybeThrottle(request, requestThrottleMs =>
        new DescribeClientQuotasResponse(result, requestThrottleMs))
=======
    if (authorize(request.context, DESCRIBE_CONFIGS, CLUSTER, CLUSTER_NAME)) {
      val result = adminManager.describeClientQuotas(describeClientQuotasRequest.filter)

      val entriesData = result.iterator.map { case (quotaEntity, quotaValues) =>
        val entityData = quotaEntity.entries.asScala.iterator.map { case (entityType, entityName) =>
          new DescribeClientQuotasResponseData.EntityData()
            .setEntityType(entityType)
            .setEntityName(entityName)
        }.toBuffer

        val valueData = quotaValues.iterator.map { case (key, value) =>
          new DescribeClientQuotasResponseData.ValueData()
            .setKey(key)
            .setValue(value)
        }.toBuffer

        new DescribeClientQuotasResponseData.EntryData()
          .setEntity(entityData.asJava)
          .setValues(valueData.asJava)
      }.toBuffer

      sendResponseMaybeThrottle(request, requestThrottleMs =>
        new DescribeClientQuotasResponse(new DescribeClientQuotasResponseData()
          .setThrottleTimeMs(requestThrottleMs)
          .setEntries(entriesData.asJava)))
>>>>>>> 41ea0775
    } else {
      apisUtils.sendResponseMaybeThrottle(request, requestThrottleMs =>
        describeClientQuotasRequest.getErrorResponse(requestThrottleMs, Errors.CLUSTER_AUTHORIZATION_FAILED.exception))
    }
  }

  def handleAlterClientQuotasRequest(request: RequestChannel.Request): Unit = {
    val alterClientQuotasRequest = request.body[AlterClientQuotasRequest]

<<<<<<< HEAD
    if (apisUtils.authorize(request.context, ALTER_CONFIGS, CLUSTER, CLUSTER_NAME)) {
      val result = adminManager.alterClientQuotas(alterClientQuotasRequest.entries().asScala.toSeq,
        alterClientQuotasRequest.validateOnly()).asJava
      apisUtils.sendResponseMaybeThrottle(request, requestThrottleMs =>
        new AlterClientQuotasResponse(result, requestThrottleMs))
=======
    if (authorize(request.context, ALTER_CONFIGS, CLUSTER, CLUSTER_NAME)) {
      val result = adminManager.alterClientQuotas(alterClientQuotasRequest.entries.asScala,
        alterClientQuotasRequest.validateOnly)

      val entriesData = result.iterator.map { case (quotaEntity, apiError) =>
        val entityData = quotaEntity.entries.asScala.iterator.map { case (key, value) =>
          new AlterClientQuotasResponseData.EntityData()
            .setEntityType(key)
            .setEntityName(value)
        }.toBuffer

        new AlterClientQuotasResponseData.EntryData()
          .setErrorCode(apiError.error.code)
          .setErrorMessage(apiError.message)
          .setEntity(entityData.asJava)
      }.toBuffer

      sendResponseMaybeThrottle(request, requestThrottleMs =>
        new AlterClientQuotasResponse(new AlterClientQuotasResponseData()
          .setThrottleTimeMs(requestThrottleMs)
          .setEntries(entriesData.asJava)))
>>>>>>> 41ea0775
    } else {
      apisUtils.sendResponseMaybeThrottle(request, requestThrottleMs =>
        alterClientQuotasRequest.getErrorResponse(requestThrottleMs, Errors.CLUSTER_AUTHORIZATION_FAILED.exception))
    }
  }

  def handleDescribeUserScramCredentialsRequest(request: RequestChannel.Request): Unit = {
    val describeUserScramCredentialsRequest = request.body[DescribeUserScramCredentialsRequest]

    if (apisUtils.authorize(request.context, DESCRIBE, CLUSTER, CLUSTER_NAME)) {
      val result = adminManager.describeUserScramCredentials(
        Option(describeUserScramCredentialsRequest.data.users).map(_.asScala.map(_.name).toList))
      apisUtils.sendResponseMaybeThrottle(request, requestThrottleMs =>
        new DescribeUserScramCredentialsResponse(result.setThrottleTimeMs(requestThrottleMs)))
    } else {
      apisUtils.sendResponseMaybeThrottle(request, requestThrottleMs =>
        describeUserScramCredentialsRequest.getErrorResponse(requestThrottleMs, Errors.CLUSTER_AUTHORIZATION_FAILED.exception))
    }
  }

  def handleAlterUserScramCredentialsRequest(request: RequestChannel.Request): Unit = {
    val alterUserScramCredentialsRequest = request.body[AlterUserScramCredentialsRequest]

    if (!controller.isActive) {
      apisUtils.sendResponseMaybeThrottle(request, requestThrottleMs =>
        alterUserScramCredentialsRequest.getErrorResponse(requestThrottleMs, Errors.NOT_CONTROLLER.exception))
    } else if (apisUtils.authorize(request.context, ALTER, CLUSTER, CLUSTER_NAME)) {
      val result = adminManager.alterUserScramCredentials(
        alterUserScramCredentialsRequest.data.upsertions().asScala, alterUserScramCredentialsRequest.data.deletions().asScala)
      apisUtils.sendResponseMaybeThrottle(request, requestThrottleMs =>
        new AlterUserScramCredentialsResponse(result.setThrottleTimeMs(requestThrottleMs)))
    } else {
      apisUtils.sendResponseMaybeThrottle(request, requestThrottleMs =>
        alterUserScramCredentialsRequest.getErrorResponse(requestThrottleMs, Errors.CLUSTER_AUTHORIZATION_FAILED.exception))
    }
  }

  def handleAlterIsrRequest(request: RequestChannel.Request): Unit = {
    val alterIsrRequest = request.body[AlterIsrRequest]

    if (!apisUtils.authorize(request.context, CLUSTER_ACTION, CLUSTER, CLUSTER_NAME)) {
      apisUtils.sendResponseMaybeThrottle(request, requestThrottleMs =>
        alterIsrRequest.getErrorResponse(requestThrottleMs, Errors.CLUSTER_AUTHORIZATION_FAILED.exception))
    } else if (!controller.isActive) {
      apisUtils.sendResponseMaybeThrottle(request, requestThrottleMs =>
        alterIsrRequest.getErrorResponse(requestThrottleMs, Errors.NOT_CONTROLLER.exception()))
    } else {
      controller.alterIsrs(alterIsrRequest.data,
        alterIsrResp => apisUtils.sendResponseMaybeThrottle(request, requestThrottleMs =>
          new AlterIsrResponse(alterIsrResp.setThrottleTimeMs(requestThrottleMs))
        )
      )
    }
  }

  def handleUpdateFeatures(request: RequestChannel.Request): Unit = {
    val updateFeaturesRequest = request.body[UpdateFeaturesRequest]

    def sendResponseCallback(errors: Either[ApiError, Map[String, ApiError]]): Unit = {
      def createResponse(throttleTimeMs: Int): UpdateFeaturesResponse = {
        errors match {
          case Left(topLevelError) =>
            UpdateFeaturesResponse.createWithErrors(
              topLevelError,
              Collections.emptyMap(),
              throttleTimeMs)
          case Right(featureUpdateErrors) =>
            UpdateFeaturesResponse.createWithErrors(
              ApiError.NONE,
              featureUpdateErrors.asJava,
              throttleTimeMs)
        }
      }
      apisUtils.sendResponseMaybeThrottle(request, requestThrottleMs => createResponse(requestThrottleMs))
    }

    if (!apisUtils.authorize(request.context, ALTER, CLUSTER, CLUSTER_NAME)) {
      sendResponseCallback(Left(new ApiError(Errors.CLUSTER_AUTHORIZATION_FAILED)))
    } else if (!controller.isActive) {
      sendResponseCallback(Left(new ApiError(Errors.NOT_CONTROLLER)))
    } else if (!config.isFeatureVersioningSupported) {
      sendResponseCallback(Left(new ApiError(Errors.INVALID_REQUEST, "Feature versioning system is disabled.")))
    } else {
      controller.updateFeatures(updateFeaturesRequest, sendResponseCallback)
    }
  }


  // private package for testing
  private[server] def filterByAuthorized[T](requestContext: RequestContext,
                                            operation: AclOperation,
                                            resourceType: ResourceType,
                                            resources: Iterable[T],
                                            logIfAllowed: Boolean = true,
                                            logIfDenied: Boolean = true)(resourceName: T => String): Set[String] = {
    authorizer match {
      case Some(authZ) =>
        val resourceNameToCount = CoreUtils.groupMapReduce(resources)(resourceName)(_ => 1)(_ + _)
        val actions = resourceNameToCount.iterator.map { case (resourceName, count) =>
          val resource = new ResourcePattern(resourceType, resourceName, PatternType.LITERAL)
          new Action(operation, resource, count, logIfAllowed, logIfDenied)
        }.toBuffer
        authZ.authorize(requestContext, actions.asJava).asScala
          .zip(resourceNameToCount.keySet)
          .collect { case (authzResult, resourceName) if authzResult == AuthorizationResult.ALLOWED =>
            resourceName
          }.toSet
      case None => resources.iterator.map(resourceName).toSet
    }
  }

  private def partitionSeqByAuthorized[T](requestContext: RequestContext,
                                        operation: AclOperation,
                                        resourceType: ResourceType,
                                        resources: Seq[T],
                                        logIfAllowed: Boolean = true,
                                        logIfDenied: Boolean = true)(resourceName: T => String): (Seq[T], Seq[T]) = {
    authorizer match {
      case Some(_) =>
        val authorizedResourceNames = filterByAuthorized(requestContext, operation, resourceType,
          resources, logIfAllowed, logIfDenied)(resourceName)
        resources.partition(resource => authorizedResourceNames.contains(resourceName(resource)))
      case None => (resources, Seq.empty)
    }
  }

  private def partitionMapByAuthorized[K, V](requestContext: RequestContext,
                                             operation: AclOperation,
                                             resourceType: ResourceType,
                                             resources: Map[K, V],
                                             logIfAllowed: Boolean = true,
                                             logIfDenied: Boolean = true)(resourceName: K => String): (Map[K, V], Map[K, V]) = {
    authorizer match {
      case Some(_) =>
        val authorizedResourceNames = filterByAuthorized(requestContext, operation, resourceType,
          resources.keySet, logIfAllowed, logIfDenied)(resourceName)
        resources.partition { case (k, _) => authorizedResourceNames.contains(resourceName(k)) }
      case None => (resources, Map.empty)
    }
  }

  private def updateRecordConversionStats(request: RequestChannel.Request,
                                          tp: TopicPartition,
                                          conversionStats: RecordConversionStats): Unit = {
    val conversionCount = conversionStats.numRecordsConverted
    if (conversionCount > 0) {
      request.header.apiKey match {
        case ApiKeys.PRODUCE =>
          brokerTopicStats.topicStats(tp.topic).produceMessageConversionsRate.mark(conversionCount)
          brokerTopicStats.allTopicsStats.produceMessageConversionsRate.mark(conversionCount)
        case ApiKeys.FETCH =>
          brokerTopicStats.topicStats(tp.topic).fetchMessageConversionsRate.mark(conversionCount)
          brokerTopicStats.allTopicsStats.fetchMessageConversionsRate.mark(conversionCount)
        case _ =>
          throw new IllegalStateException("Message conversion info is recorded only for Produce/Fetch requests")
      }
      request.messageConversionsTimeNanos = conversionStats.conversionTimeNanos
    }
    request.temporaryMemoryBytes = conversionStats.temporaryMemoryBytes
  }

  private def isBrokerEpochStale(brokerEpochInRequest: Long): Boolean = {
    // Broker epoch in LeaderAndIsr/UpdateMetadata/StopReplica request is unknown
    // if the controller hasn't been upgraded to use KIP-380
    if (brokerEpochInRequest == AbstractControlRequest.UNKNOWN_BROKER_EPOCH) false
    else {
      // brokerEpochInRequest > controller.brokerEpoch is possible in rare scenarios where the controller gets notified
      // about the new broker epoch and sends a control request with this epoch before the broker learns about it
      brokerEpochInRequest < controller.brokerEpoch
    }
  }

}<|MERGE_RESOLUTION|>--- conflicted
+++ resolved
@@ -2586,19 +2586,12 @@
 
         def sendResponseCallback(): Unit = {
           val filterResults = deleteResults.map(_.get).map(DeleteAclsResponse.filterResult).asJava
-<<<<<<< HEAD
           apisUtils.sendResponseMaybeThrottle(request, requestThrottleMs =>
-            new DeleteAclsResponse(new DeleteAclsResponseData()
-              .setThrottleTimeMs(requestThrottleMs)
-              .setFilterResults(filterResults)))
-=======
-          sendResponseMaybeThrottle(request, requestThrottleMs =>
             new DeleteAclsResponse(
               new DeleteAclsResponseData()
                 .setThrottleTimeMs(requestThrottleMs)
                 .setFilterResults(filterResults),
               deleteAclsRequest.version))
->>>>>>> 41ea0775
         }
         alterAclsPurgatory.tryCompleteElseWatch(config.connectionsMaxIdleMs, deleteResults, sendResponseCallback)
     }
@@ -3135,15 +3128,7 @@
   def handleDescribeClientQuotasRequest(request: RequestChannel.Request): Unit = {
     val describeClientQuotasRequest = request.body[DescribeClientQuotasRequest]
 
-<<<<<<< HEAD
     if (apisUtils.authorize(request.context, DESCRIBE_CONFIGS, CLUSTER, CLUSTER_NAME)) {
-      val result = adminManager.describeClientQuotas(describeClientQuotasRequest.filter).map { case (quotaEntity, quotaConfigs) =>
-        quotaEntity -> quotaConfigs.map { case (key, value) => key -> Double.box(value) }.asJava
-      }.asJava
-      apisUtils.sendResponseMaybeThrottle(request, requestThrottleMs =>
-        new DescribeClientQuotasResponse(result, requestThrottleMs))
-=======
-    if (authorize(request.context, DESCRIBE_CONFIGS, CLUSTER, CLUSTER_NAME)) {
       val result = adminManager.describeClientQuotas(describeClientQuotasRequest.filter)
 
       val entriesData = result.iterator.map { case (quotaEntity, quotaValues) =>
@@ -3164,11 +3149,10 @@
           .setValues(valueData.asJava)
       }.toBuffer
 
-      sendResponseMaybeThrottle(request, requestThrottleMs =>
+      apisUtils.sendResponseMaybeThrottle(request, requestThrottleMs =>
         new DescribeClientQuotasResponse(new DescribeClientQuotasResponseData()
           .setThrottleTimeMs(requestThrottleMs)
           .setEntries(entriesData.asJava)))
->>>>>>> 41ea0775
     } else {
       apisUtils.sendResponseMaybeThrottle(request, requestThrottleMs =>
         describeClientQuotasRequest.getErrorResponse(requestThrottleMs, Errors.CLUSTER_AUTHORIZATION_FAILED.exception))
@@ -3178,14 +3162,7 @@
   def handleAlterClientQuotasRequest(request: RequestChannel.Request): Unit = {
     val alterClientQuotasRequest = request.body[AlterClientQuotasRequest]
 
-<<<<<<< HEAD
     if (apisUtils.authorize(request.context, ALTER_CONFIGS, CLUSTER, CLUSTER_NAME)) {
-      val result = adminManager.alterClientQuotas(alterClientQuotasRequest.entries().asScala.toSeq,
-        alterClientQuotasRequest.validateOnly()).asJava
-      apisUtils.sendResponseMaybeThrottle(request, requestThrottleMs =>
-        new AlterClientQuotasResponse(result, requestThrottleMs))
-=======
-    if (authorize(request.context, ALTER_CONFIGS, CLUSTER, CLUSTER_NAME)) {
       val result = adminManager.alterClientQuotas(alterClientQuotasRequest.entries.asScala,
         alterClientQuotasRequest.validateOnly)
 
@@ -3202,11 +3179,10 @@
           .setEntity(entityData.asJava)
       }.toBuffer
 
-      sendResponseMaybeThrottle(request, requestThrottleMs =>
+      apisUtils.sendResponseMaybeThrottle(request, requestThrottleMs =>
         new AlterClientQuotasResponse(new AlterClientQuotasResponseData()
           .setThrottleTimeMs(requestThrottleMs)
           .setEntries(entriesData.asJava)))
->>>>>>> 41ea0775
     } else {
       apisUtils.sendResponseMaybeThrottle(request, requestThrottleMs =>
         alterClientQuotasRequest.getErrorResponse(requestThrottleMs, Errors.CLUSTER_AUTHORIZATION_FAILED.exception))
