/**
 * Licensed to the Apache Software Foundation (ASF) under one or more
 * contributor license agreements.  See the NOTICE file distributed with
 * this work for additional information regarding copyright ownership.
 * The ASF licenses this file to You under the Apache License, Version 2.0
 * (the "License"); you may not use this file except in compliance with
 * the License.  You may obtain a copy of the License at
 *
 *    http://www.apache.org/licenses/LICENSE-2.0
 *
 * Unless required by applicable law or agreed to in writing, software
 * distributed under the License is distributed on an "AS IS" BASIS,
 * WITHOUT WARRANTIES OR CONDITIONS OF ANY KIND, either express or implied.
 * See the License for the specific language governing permissions and
 * limitations under the License.
 */
package kafka.server

import com.yammer.metrics.core.Meter
import kafka.api._
import kafka.cluster.{BrokerEndPoint, Partition, PartitionListener}
import kafka.controller.{KafkaController, StateChangeLogger}
import kafka.log.remote.RemoteLogManager
import kafka.log.{LogManager, UnifiedLog}
import kafka.server.HostedPartition.Online
import kafka.server.QuotaFactory.QuotaManagers
<<<<<<< HEAD
import kafka.server.ReplicaManager.{AtMinIsrPartitionCountMetricName, FailedIsrUpdatesPerSecMetricName, IsrExpandsPerSecMetricName, IsrShrinksPerSecMetricName, LeaderCountMetricName, OfflineReplicaCountMetricName, PartitionCountMetricName, PartitionsWithLateTransactionsCountMetricName, ProducerIdCountMetricName, ReassigningPartitionsMetricName, UnderMinIsrPartitionCountMetricName, UnderReplicatedPartitionsMetricName}
=======
import kafka.server.ReplicaManager.createLogReadResult
>>>>>>> 88320a81
import kafka.server.checkpoints.{LazyOffsetCheckpoints, OffsetCheckpointFile, OffsetCheckpoints}
import kafka.server.metadata.ZkMetadataCache
import kafka.utils.Implicits._
import kafka.utils._
import kafka.zk.KafkaZkClient
import org.apache.kafka.common.errors._
import org.apache.kafka.common.internals.Topic
import org.apache.kafka.common.message.AddPartitionsToTxnRequestData.{AddPartitionsToTxnTopic, AddPartitionsToTxnTopicCollection, AddPartitionsToTxnTransaction}
import org.apache.kafka.common.message.DeleteRecordsResponseData.DeleteRecordsPartitionResult
import org.apache.kafka.common.message.LeaderAndIsrRequestData.LeaderAndIsrPartitionState
import org.apache.kafka.common.message.LeaderAndIsrResponseData.{LeaderAndIsrPartitionError, LeaderAndIsrTopicError}
import org.apache.kafka.common.message.OffsetForLeaderEpochRequestData.OffsetForLeaderTopic
import org.apache.kafka.common.message.OffsetForLeaderEpochResponseData.{EpochEndOffset, OffsetForLeaderTopicResult}
import org.apache.kafka.common.message.StopReplicaRequestData.StopReplicaPartitionState
import org.apache.kafka.common.message.{DescribeLogDirsResponseData, DescribeProducersResponseData, FetchResponseData, LeaderAndIsrResponseData}
import org.apache.kafka.common.metrics.Metrics
import org.apache.kafka.common.network.ListenerName
import org.apache.kafka.common.protocol.Errors
import org.apache.kafka.common.record.FileRecords.TimestampAndOffset
import org.apache.kafka.common.record._
import org.apache.kafka.common.replica.PartitionView.DefaultPartitionView
import org.apache.kafka.common.replica.ReplicaView.DefaultReplicaView
import org.apache.kafka.common.replica._
import org.apache.kafka.common.requests.FetchRequest.PartitionData
import org.apache.kafka.common.requests.ProduceResponse.PartitionResponse
import org.apache.kafka.common.requests._
import org.apache.kafka.common.utils.Time
import org.apache.kafka.common.{ElectionType, IsolationLevel, Node, TopicIdPartition, TopicPartition, Uuid}
import org.apache.kafka.image.{LocalReplicaChanges, MetadataImage, TopicsDelta}
import org.apache.kafka.metadata.LeaderConstants.NO_LEADER
import org.apache.kafka.server.common.MetadataVersion._
import org.apache.kafka.server.metrics.KafkaMetricsGroup
import org.apache.kafka.server.util.{Scheduler, ShutdownableThread}
import org.apache.kafka.storage.internals.log.{AppendOrigin, FetchDataInfo, FetchParams, FetchPartitionData, LeaderHwChange, LogAppendInfo, LogConfig, LogDirFailureChannel, LogOffsetMetadata, LogReadInfo, RecordValidationException, RemoteLogReadResult, RemoteStorageFetchInfo}

import java.io.File
import java.nio.file.{Files, Paths}
import java.util
import java.util.concurrent.atomic.AtomicBoolean
import java.util.concurrent.locks.Lock
import java.util.concurrent.{CompletableFuture, Future, RejectedExecutionException, TimeUnit}
import java.util.{Optional, OptionalInt, OptionalLong}
import scala.collection.{Map, Seq, Set, mutable}
import scala.compat.java8.OptionConverters._
import scala.jdk.CollectionConverters._

/*
 * Result metadata of a log append operation on the log
 */
case class LogAppendResult(info: LogAppendInfo, exception: Option[Throwable] = None) {
  def error: Errors = exception match {
    case None => Errors.NONE
    case Some(e) => Errors.forException(e)
  }
}

case class LogDeleteRecordsResult(requestedOffset: Long, lowWatermark: Long, exception: Option[Throwable] = None) {
  def error: Errors = exception match {
    case None => Errors.NONE
    case Some(e) => Errors.forException(e)
  }
}

/**
 * Result metadata of a log read operation on the log
 * @param info @FetchDataInfo returned by the @Log read
 * @param divergingEpoch Optional epoch and end offset which indicates the largest epoch such
 *                       that subsequent records are known to diverge on the follower/consumer
 * @param highWatermark high watermark of the local replica
 * @param leaderLogStartOffset The log start offset of the leader at the time of the read
 * @param leaderLogEndOffset The log end offset of the leader at the time of the read
 * @param followerLogStartOffset The log start offset of the follower taken from the Fetch request
 * @param fetchTimeMs The time the fetch was received
 * @param lastStableOffset Current LSO or None if the result has an exception
 * @param preferredReadReplica the preferred read replica to be used for future fetches
 * @param exception Exception if error encountered while reading from the log
 */
case class LogReadResult(info: FetchDataInfo,
                         divergingEpoch: Option[FetchResponseData.EpochEndOffset],
                         highWatermark: Long,
                         leaderLogStartOffset: Long,
                         leaderLogEndOffset: Long,
                         followerLogStartOffset: Long,
                         fetchTimeMs: Long,
                         lastStableOffset: Option[Long],
                         preferredReadReplica: Option[Int] = None,
                         exception: Option[Throwable] = None) {

  def error: Errors = exception match {
    case None => Errors.NONE
    case Some(e) => Errors.forException(e)
  }

  def toFetchPartitionData(isReassignmentFetch: Boolean): FetchPartitionData = new FetchPartitionData(
    this.error,
    this.highWatermark,
    this.leaderLogStartOffset,
    this.info.records,
    this.divergingEpoch.asJava,
    if (this.lastStableOffset.isDefined) OptionalLong.of(this.lastStableOffset.get) else OptionalLong.empty(),
    this.info.abortedTransactions,
    if (this.preferredReadReplica.isDefined) OptionalInt.of(this.preferredReadReplica.get) else OptionalInt.empty(),
    isReassignmentFetch)

  def withEmptyFetchInfo: LogReadResult =
    copy(info = new FetchDataInfo(LogOffsetMetadata.UNKNOWN_OFFSET_METADATA, MemoryRecords.EMPTY))

  override def toString = {
    "LogReadResult(" +
      s"info=$info, " +
      s"divergingEpoch=$divergingEpoch, " +
      s"highWatermark=$highWatermark, " +
      s"leaderLogStartOffset=$leaderLogStartOffset, " +
      s"leaderLogEndOffset=$leaderLogEndOffset, " +
      s"followerLogStartOffset=$followerLogStartOffset, " +
      s"fetchTimeMs=$fetchTimeMs, " +
      s"preferredReadReplica=$preferredReadReplica, " +
      s"lastStableOffset=$lastStableOffset, " +
      s"error=$error" +
      ")"
  }

}

/**
 * Trait to represent the state of hosted partitions. We create a concrete (active) Partition
 * instance when the broker receives a LeaderAndIsr request from the controller or a metadata
 * log record from the Quorum controller indicating that the broker should be either a leader
 * or follower of a partition.
 */
sealed trait HostedPartition

object HostedPartition {
  /**
   * This broker does not have any state for this partition locally.
   */
  final object None extends HostedPartition

  /**
   * This broker hosts the partition and it is online.
   */
  final case class Online(partition: Partition) extends HostedPartition

  /**
   * This broker hosts the partition, but it is in an offline log directory.
   */
  final object Offline extends HostedPartition
}

object ReplicaManager {
  val HighWatermarkFilename = "replication-offset-checkpoint"

<<<<<<< HEAD
  private val LeaderCountMetricName = "LeaderCount"
  private val PartitionCountMetricName = "PartitionCount"
  private val OfflineReplicaCountMetricName = "OfflineReplicaCount"
  private val UnderReplicatedPartitionsMetricName = "UnderReplicatedPartitions"
  private val UnderMinIsrPartitionCountMetricName = "UnderMinIsrPartitionCount"
  private val AtMinIsrPartitionCountMetricName = "AtMinIsrPartitionCount"
  private val ReassigningPartitionsMetricName = "ReassigningPartitions"
  private val PartitionsWithLateTransactionsCountMetricName = "PartitionsWithLateTransactionsCount"
  private val ProducerIdCountMetricName = "ProducerIdCount"
  private val IsrExpandsPerSecMetricName = "IsrExpandsPerSec"
  private val IsrShrinksPerSecMetricName = "IsrShrinksPerSec"
  private val FailedIsrUpdatesPerSecMetricName = "FailedIsrUpdatesPerSec"

  private[server] val GaugeMetricNames = Set(
    LeaderCountMetricName,
    PartitionCountMetricName,
    OfflineReplicaCountMetricName,
    UnderReplicatedPartitionsMetricName,
    UnderMinIsrPartitionCountMetricName,
    AtMinIsrPartitionCountMetricName,
    ReassigningPartitionsMetricName,
    PartitionsWithLateTransactionsCountMetricName,
    ProducerIdCountMetricName
  )

  private[server] val MeterMetricNames = Set(
    IsrExpandsPerSecMetricName,
    IsrShrinksPerSecMetricName,
    FailedIsrUpdatesPerSecMetricName
  )

  private[server] val MetricNames = GaugeMetricNames.union(MeterMetricNames)
=======
  def createLogReadResult(highWatermark: Long,
                          leaderLogStartOffset: Long,
                          leaderLogEndOffset: Long,
                          e: Throwable) = {
    LogReadResult(info = new FetchDataInfo(LogOffsetMetadata.UNKNOWN_OFFSET_METADATA, MemoryRecords.EMPTY),
      divergingEpoch = None,
      highWatermark,
      leaderLogStartOffset,
      leaderLogEndOffset,
      followerLogStartOffset = -1L,
      fetchTimeMs = -1L,
      lastStableOffset = None,
      exception = Some(e))
  }

  def createLogReadResult(e: Throwable): LogReadResult = {
    LogReadResult(info = new FetchDataInfo(LogOffsetMetadata.UNKNOWN_OFFSET_METADATA, MemoryRecords.EMPTY),
      divergingEpoch = None,
      highWatermark = UnifiedLog.UnknownOffset,
      leaderLogStartOffset = UnifiedLog.UnknownOffset,
      leaderLogEndOffset = UnifiedLog.UnknownOffset,
      followerLogStartOffset = UnifiedLog.UnknownOffset,
      fetchTimeMs = -1L,
      lastStableOffset = None,
      exception = Some(e))
  }
>>>>>>> 88320a81
}

class ReplicaManager(val config: KafkaConfig,
                     metrics: Metrics,
                     time: Time,
                     scheduler: Scheduler,
                     val logManager: LogManager,
                     val remoteLogManager: Option[RemoteLogManager] = None,
                     quotaManagers: QuotaManagers,
                     val metadataCache: MetadataCache,
                     logDirFailureChannel: LogDirFailureChannel,
                     val alterPartitionManager: AlterPartitionManager,
                     val brokerTopicStats: BrokerTopicStats = new BrokerTopicStats(),
                     val isShuttingDown: AtomicBoolean = new AtomicBoolean(false),
                     val zkClient: Option[KafkaZkClient] = None,
                     delayedProducePurgatoryParam: Option[DelayedOperationPurgatory[DelayedProduce]] = None,
                     delayedFetchPurgatoryParam: Option[DelayedOperationPurgatory[DelayedFetch]] = None,
                     delayedDeleteRecordsPurgatoryParam: Option[DelayedOperationPurgatory[DelayedDeleteRecords]] = None,
                     delayedElectLeaderPurgatoryParam: Option[DelayedOperationPurgatory[DelayedElectLeader]] = None,
                     delayedRemoteFetchPurgatoryParam: Option[DelayedOperationPurgatory[DelayedRemoteFetch]] = None,
                     threadNamePrefix: Option[String] = None,
                     val brokerEpochSupplier: () => Long = () => -1,
                     addPartitionsToTxnManager: Option[AddPartitionsToTxnManager] = None
                     ) extends Logging {
  private val metricsGroup = new KafkaMetricsGroup(this.getClass)

  val delayedProducePurgatory = delayedProducePurgatoryParam.getOrElse(
    DelayedOperationPurgatory[DelayedProduce](
      purgatoryName = "Produce", brokerId = config.brokerId,
      purgeInterval = config.producerPurgatoryPurgeIntervalRequests))
  val delayedFetchPurgatory = delayedFetchPurgatoryParam.getOrElse(
    DelayedOperationPurgatory[DelayedFetch](
      purgatoryName = "Fetch", brokerId = config.brokerId,
      purgeInterval = config.fetchPurgatoryPurgeIntervalRequests))
  val delayedDeleteRecordsPurgatory = delayedDeleteRecordsPurgatoryParam.getOrElse(
    DelayedOperationPurgatory[DelayedDeleteRecords](
      purgatoryName = "DeleteRecords", brokerId = config.brokerId,
      purgeInterval = config.deleteRecordsPurgatoryPurgeIntervalRequests))
  val delayedElectLeaderPurgatory = delayedElectLeaderPurgatoryParam.getOrElse(
    DelayedOperationPurgatory[DelayedElectLeader](
      purgatoryName = "ElectLeader", brokerId = config.brokerId))
  val delayedRemoteFetchPurgatory = delayedRemoteFetchPurgatoryParam.getOrElse(
    DelayedOperationPurgatory[DelayedRemoteFetch](
      purgatoryName = "RemoteFetch", brokerId = config.brokerId))

  /* epoch of the controller that last changed the leader */
  @volatile private[server] var controllerEpoch: Int = KafkaController.InitialControllerEpoch
  protected val localBrokerId = config.brokerId
  protected val allPartitions = new Pool[TopicPartition, HostedPartition](
    valueFactory = Some(tp => HostedPartition.Online(Partition(tp, time, this)))
  )
  protected val replicaStateChangeLock = new Object
  val replicaFetcherManager = createReplicaFetcherManager(metrics, time, threadNamePrefix, quotaManagers.follower)
  private[server] val replicaAlterLogDirsManager = createReplicaAlterLogDirsManager(quotaManagers.alterLogDirs, brokerTopicStats)
  private val highWatermarkCheckPointThreadStarted = new AtomicBoolean(false)
  @volatile private[server] var highWatermarkCheckpoints: Map[String, OffsetCheckpointFile] = logManager.liveLogDirs.map(dir =>
    (dir.getAbsolutePath, new OffsetCheckpointFile(new File(dir, ReplicaManager.HighWatermarkFilename), logDirFailureChannel))).toMap

  @volatile private var isInControlledShutdown = false

  this.logIdent = s"[ReplicaManager broker=$localBrokerId] "
  protected val stateChangeLogger = new StateChangeLogger(localBrokerId, inControllerContext = false, None)

  private var logDirFailureHandler: LogDirFailureHandler = _

  private class LogDirFailureHandler(name: String, haltBrokerOnDirFailure: Boolean) extends ShutdownableThread(name) {
    override def doWork(): Unit = {
      val newOfflineLogDir = logDirFailureChannel.takeNextOfflineLogDir()
      if (haltBrokerOnDirFailure) {
        fatal(s"Halting broker because dir $newOfflineLogDir is offline")
        Exit.halt(1)
      }
      handleLogDirFailure(newOfflineLogDir)
    }
  }

  // Visible for testing
  private[server] val replicaSelectorOpt: Option[ReplicaSelector] = createReplicaSelector()

  metricsGroup.newGauge(LeaderCountMetricName, () => leaderPartitionsIterator.size)
  // Visible for testing
  private[kafka] val partitionCount = metricsGroup.newGauge(PartitionCountMetricName, () => allPartitions.size)
  metricsGroup.newGauge(OfflineReplicaCountMetricName, () => offlinePartitionCount)
  metricsGroup.newGauge(UnderReplicatedPartitionsMetricName, () => underReplicatedPartitionCount)
  metricsGroup.newGauge(UnderMinIsrPartitionCountMetricName, () => leaderPartitionsIterator.count(_.isUnderMinIsr))
  metricsGroup.newGauge(AtMinIsrPartitionCountMetricName, () => leaderPartitionsIterator.count(_.isAtMinIsr))
  metricsGroup.newGauge(ReassigningPartitionsMetricName, () => reassigningPartitionsCount)
  metricsGroup.newGauge(PartitionsWithLateTransactionsCountMetricName, () => lateTransactionsCount)
  metricsGroup.newGauge(ProducerIdCountMetricName, () => producerIdCount)

  def reassigningPartitionsCount: Int = leaderPartitionsIterator.count(_.isReassigning)

  private def lateTransactionsCount: Int = {
    val currentTimeMs = time.milliseconds()
    leaderPartitionsIterator.count(_.hasLateTransaction(currentTimeMs))
  }

  def producerIdCount: Int = onlinePartitionsIterator.map(_.producerIdCount).sum

  val isrExpandRate: Meter = metricsGroup.newMeter(IsrExpandsPerSecMetricName, "expands", TimeUnit.SECONDS)
  val isrShrinkRate: Meter = metricsGroup.newMeter(IsrShrinksPerSecMetricName, "shrinks", TimeUnit.SECONDS)
  val failedIsrUpdatesRate: Meter = metricsGroup.newMeter(FailedIsrUpdatesPerSecMetricName, "failedUpdates", TimeUnit.SECONDS)

  def underReplicatedPartitionCount: Int = leaderPartitionsIterator.count(_.isUnderReplicated)

  def startHighWatermarkCheckPointThread(): Unit = {
    if (highWatermarkCheckPointThreadStarted.compareAndSet(false, true))
      scheduler.schedule("highwatermark-checkpoint", () => checkpointHighWatermarks(), 0L, config.replicaHighWatermarkCheckpointIntervalMs)
  }

  // When ReplicaAlterDirThread finishes replacing a current replica with a future replica, it will
  // remove the partition from the partition state map. But it will not close itself even if the
  // partition state map is empty. Thus we need to call shutdownIdleReplicaAlterDirThread() periodically
  // to shutdown idle ReplicaAlterDirThread
  def shutdownIdleReplicaAlterLogDirsThread(): Unit = {
    replicaAlterLogDirsManager.shutdownIdleFetcherThreads()
  }

  def resizeFetcherThreadPool(newSize: Int): Unit = {
    replicaFetcherManager.resizeThreadPool(newSize)
  }

  def getLog(topicPartition: TopicPartition): Option[UnifiedLog] = logManager.getLog(topicPartition)

  def hasDelayedElectionOperations: Boolean = delayedElectLeaderPurgatory.numDelayed != 0

  def tryCompleteElection(key: DelayedOperationKey): Unit = {
    val completed = delayedElectLeaderPurgatory.checkAndComplete(key)
    debug("Request key %s unblocked %d ElectLeader.".format(key.keyLabel, completed))
  }

  def startup(): Unit = {
    // start ISR expiration thread
    // A follower can lag behind leader for up to config.replicaLagTimeMaxMs x 1.5 before it is removed from ISR
    scheduler.schedule("isr-expiration", () => maybeShrinkIsr(), 0L, config.replicaLagTimeMaxMs / 2)
    scheduler.schedule("shutdown-idle-replica-alter-log-dirs-thread", () => shutdownIdleReplicaAlterLogDirsThread(), 0L, 10000L)

    // If inter-broker protocol (IBP) < 1.0, the controller will send LeaderAndIsrRequest V0 which does not include isNew field.
    // In this case, the broker receiving the request cannot determine whether it is safe to create a partition if a log directory has failed.
    // Thus, we choose to halt the broker on any log directory failure if IBP < 1.0
    val haltBrokerOnFailure = metadataCache.metadataVersion().isLessThan(IBP_1_0_IV0)
    logDirFailureHandler = new LogDirFailureHandler("LogDirFailureHandler", haltBrokerOnFailure)
    logDirFailureHandler.start()
    addPartitionsToTxnManager.foreach(_.start())
  }

  private def maybeRemoveTopicMetrics(topic: String): Unit = {
    val topicHasNonOfflinePartition = allPartitions.values.exists {
      case online: HostedPartition.Online => topic == online.partition.topic
      case HostedPartition.None | HostedPartition.Offline => false
    }
    if (!topicHasNonOfflinePartition) // nothing online or deferred
      brokerTopicStats.removeMetrics(topic)
  }

  protected def completeDelayedFetchOrProduceRequests(topicPartition: TopicPartition): Unit = {
    val topicPartitionOperationKey = TopicPartitionOperationKey(topicPartition)
    delayedProducePurgatory.checkAndComplete(topicPartitionOperationKey)
    delayedFetchPurgatory.checkAndComplete(topicPartitionOperationKey)
    delayedRemoteFetchPurgatory.checkAndComplete(topicPartitionOperationKey)
  }

  /**
   * Complete any local follower fetches that have been unblocked since new data is available
   * from the leader for one or more partitions. Should only be called by ReplicaFetcherThread
   * after successfully replicating from the leader.
   */
  private[server] def completeDelayedFetchRequests(topicPartitions: Seq[TopicPartition]): Unit = {
    topicPartitions.foreach(tp => delayedFetchPurgatory.checkAndComplete(TopicPartitionOperationKey(tp)))
  }

  /**
   * Registers the provided listener to the partition iff the partition is online.
   */
  def maybeAddListener(partition: TopicPartition, listener: PartitionListener): Boolean = {
    getPartition(partition) match {
      case HostedPartition.Online(partition) =>
        partition.maybeAddListener(listener)
      case _ =>
        false
    }
  }

  /**
   * Removes the provided listener from the partition.
   */
  def removeListener(partition: TopicPartition, listener: PartitionListener): Unit = {
    getPartition(partition) match {
      case HostedPartition.Online(partition) =>
        partition.removeListener(listener)
      case _ => // Ignore
    }
  }

  def stopReplicas(correlationId: Int,
                   controllerId: Int,
                   controllerEpoch: Int,
                   partitionStates: Map[TopicPartition, StopReplicaPartitionState]
                  ): (mutable.Map[TopicPartition, Errors], Errors) = {
    replicaStateChangeLock synchronized {
      stateChangeLogger.info(s"Handling StopReplica request correlationId $correlationId from controller " +
        s"$controllerId for ${partitionStates.size} partitions")
      if (stateChangeLogger.isTraceEnabled)
        partitionStates.forKeyValue { (topicPartition, partitionState) =>
          stateChangeLogger.trace(s"Received StopReplica request $partitionState " +
            s"correlation id $correlationId from controller $controllerId " +
            s"epoch $controllerEpoch for partition $topicPartition")
        }

      val responseMap = new collection.mutable.HashMap[TopicPartition, Errors]
      if (controllerEpoch < this.controllerEpoch) {
        stateChangeLogger.warn(s"Ignoring StopReplica request from " +
          s"controller $controllerId with correlation id $correlationId " +
          s"since its controller epoch $controllerEpoch is old. " +
          s"Latest known controller epoch is ${this.controllerEpoch}")
        (responseMap, Errors.STALE_CONTROLLER_EPOCH)
      } else {
        this.controllerEpoch = controllerEpoch

        val stoppedPartitions = mutable.Map.empty[TopicPartition, Boolean]
        partitionStates.forKeyValue { (topicPartition, partitionState) =>
          val deletePartition = partitionState.deletePartition()

          getPartition(topicPartition) match {
            case HostedPartition.Offline =>
              stateChangeLogger.warn(s"Ignoring StopReplica request (delete=$deletePartition) from " +
                s"controller $controllerId with correlation id $correlationId " +
                s"epoch $controllerEpoch for partition $topicPartition as the local replica for the " +
                "partition is in an offline log directory")
              responseMap.put(topicPartition, Errors.KAFKA_STORAGE_ERROR)

            case HostedPartition.Online(partition) =>
              val currentLeaderEpoch = partition.getLeaderEpoch
              val requestLeaderEpoch = partitionState.leaderEpoch
              // When a topic is deleted, the leader epoch is not incremented. To circumvent this,
              // a sentinel value (EpochDuringDelete) overwriting any previous epoch is used.
              // When an older version of the StopReplica request which does not contain the leader
              // epoch, a sentinel value (NoEpoch) is used and bypass the epoch validation.
              if (requestLeaderEpoch == LeaderAndIsr.EpochDuringDelete ||
                  requestLeaderEpoch == LeaderAndIsr.NoEpoch ||
                  requestLeaderEpoch >= currentLeaderEpoch) {
                stoppedPartitions += topicPartition -> deletePartition
                // Assume that everything will go right. It is overwritten in case of an error.
                responseMap.put(topicPartition, Errors.NONE)
              } else if (requestLeaderEpoch < currentLeaderEpoch) {
                stateChangeLogger.warn(s"Ignoring StopReplica request (delete=$deletePartition) from " +
                  s"controller $controllerId with correlation id $correlationId " +
                  s"epoch $controllerEpoch for partition $topicPartition since its associated " +
                  s"leader epoch $requestLeaderEpoch is smaller than the current " +
                  s"leader epoch $currentLeaderEpoch")
                responseMap.put(topicPartition, Errors.FENCED_LEADER_EPOCH)
              } else {
                stateChangeLogger.info(s"Ignoring StopReplica request (delete=$deletePartition) from " +
                  s"controller $controllerId with correlation id $correlationId " +
                  s"epoch $controllerEpoch for partition $topicPartition since its associated " +
                  s"leader epoch $requestLeaderEpoch matches the current leader epoch")
                responseMap.put(topicPartition, Errors.FENCED_LEADER_EPOCH)
              }

            case HostedPartition.None =>
              // Delete log and corresponding folders in case replica manager doesn't hold them anymore.
              // This could happen when topic is being deleted while broker is down and recovers.
              stoppedPartitions += topicPartition -> deletePartition
              responseMap.put(topicPartition, Errors.NONE)
          }
        }

        stopPartitions(stoppedPartitions).foreach { case (topicPartition, e) =>
          if (e.isInstanceOf[KafkaStorageException]) {
              stateChangeLogger.error(s"Ignoring StopReplica request (delete=true) from " +
                s"controller $controllerId with correlation id $correlationId " +
                s"epoch $controllerEpoch for partition $topicPartition as the local replica for the " +
                "partition is in an offline log directory")
          } else {
            stateChangeLogger.error(s"Ignoring StopReplica request (delete=true) from " +
                s"controller $controllerId with correlation id $correlationId " +
                s"epoch $controllerEpoch for partition $topicPartition due to an unexpected " +
                s"${e.getClass.getName} exception: ${e.getMessage}")
          }
          responseMap.put(topicPartition, Errors.forException(e))
        }
        (responseMap, Errors.NONE)
      }
    }
  }

  /**
   * Stop the given partitions.
   *
   * @param partitionsToStop    A map from a topic partition to a boolean indicating
   *                            whether the partition should be deleted.
   *
   * @return                    A map from partitions to exceptions which occurred.
   *                            If no errors occurred, the map will be empty.
   */
  protected def stopPartitions(
    partitionsToStop: Map[TopicPartition, Boolean]
  ): Map[TopicPartition, Throwable] = {
    // First stop fetchers for all partitions.
    val partitions = partitionsToStop.keySet
    replicaFetcherManager.removeFetcherForPartitions(partitions)
    replicaAlterLogDirsManager.removeFetcherForPartitions(partitions)

    // Second remove deleted partitions from the partition map. Fetchers rely on the
    // ReplicaManager to get Partition's information so they must be stopped first.
    val partitionsToDelete = mutable.Set.empty[TopicPartition]
    partitionsToStop.forKeyValue { (topicPartition, shouldDelete) =>
      if (shouldDelete) {
        getPartition(topicPartition) match {
          case hostedPartition: HostedPartition.Online =>
            if (allPartitions.remove(topicPartition, hostedPartition)) {
              maybeRemoveTopicMetrics(topicPartition.topic)
              // Logs are not deleted here. They are deleted in a single batch later on.
              // This is done to avoid having to checkpoint for every deletions.
              hostedPartition.partition.delete()
            }

          case _ =>
        }
        partitionsToDelete += topicPartition
      }
      // If we were the leader, we may have some operations still waiting for completion.
      // We force completion to prevent them from timing out.
      completeDelayedFetchOrProduceRequests(topicPartition)
    }

    // Third delete the logs and checkpoint.
    val errorMap = new mutable.HashMap[TopicPartition, Throwable]()
    if (partitionsToDelete.nonEmpty) {
      // Delete the logs and checkpoint.
      logManager.asyncDelete(partitionsToDelete, (tp, e) => errorMap.put(tp, e))
    }
    errorMap
  }

  def getPartition(topicPartition: TopicPartition): HostedPartition = {
    Option(allPartitions.get(topicPartition)).getOrElse(HostedPartition.None)
  }

  def isAddingReplica(topicPartition: TopicPartition, replicaId: Int): Boolean = {
    getPartition(topicPartition) match {
      case Online(partition) => partition.isAddingReplica(replicaId)
      case _ => false
    }
  }

  // Visible for testing
  def createPartition(topicPartition: TopicPartition): Partition = {
    val partition = Partition(topicPartition, time, this)
    allPartitions.put(topicPartition, HostedPartition.Online(partition))
    partition
  }

  def onlinePartition(topicPartition: TopicPartition): Option[Partition] = {
    getPartition(topicPartition) match {
      case HostedPartition.Online(partition) => Some(partition)
      case _ => None
    }
  }

  // An iterator over all non offline partitions. This is a weakly consistent iterator; a partition made offline after
  // the iterator has been constructed could still be returned by this iterator.
  private def onlinePartitionsIterator: Iterator[Partition] = {
    allPartitions.values.iterator.flatMap {
      case HostedPartition.Online(partition) => Some(partition)
      case _ => None
    }
  }

  private def offlinePartitionCount: Int = {
    allPartitions.values.iterator.count(_ == HostedPartition.Offline)
  }

  def getPartitionOrException(topicPartition: TopicPartition): Partition = {
    getPartitionOrError(topicPartition) match {
      case Left(Errors.KAFKA_STORAGE_ERROR) =>
        throw new KafkaStorageException(s"Partition $topicPartition is in an offline log directory")

      case Left(error) =>
        throw error.exception(s"Error while fetching partition state for $topicPartition")

      case Right(partition) => partition
    }
  }

  def getPartitionOrError(topicPartition: TopicPartition): Either[Errors, Partition] = {
    getPartition(topicPartition) match {
      case HostedPartition.Online(partition) =>
        Right(partition)

      case HostedPartition.Offline =>
        Left(Errors.KAFKA_STORAGE_ERROR)

      case HostedPartition.None if metadataCache.contains(topicPartition) =>
        // The topic exists, but this broker is no longer a replica of it, so we return NOT_LEADER_OR_FOLLOWER which
        // forces clients to refresh metadata to find the new location. This can happen, for example,
        // during a partition reassignment if a produce request from the client is sent to a broker after
        // the local replica has been deleted.
        Left(Errors.NOT_LEADER_OR_FOLLOWER)

      case HostedPartition.None =>
        Left(Errors.UNKNOWN_TOPIC_OR_PARTITION)
    }
  }

  def localLogOrException(topicPartition: TopicPartition): UnifiedLog = {
    getPartitionOrException(topicPartition).localLogOrException
  }

  def futureLocalLogOrException(topicPartition: TopicPartition): UnifiedLog = {
    getPartitionOrException(topicPartition).futureLocalLogOrException
  }

  def futureLogExists(topicPartition: TopicPartition): Boolean = {
    getPartitionOrException(topicPartition).futureLog.isDefined
  }

  def localLog(topicPartition: TopicPartition): Option[UnifiedLog] = {
    onlinePartition(topicPartition).flatMap(_.log)
  }

  def getLogDir(topicPartition: TopicPartition): Option[String] = {
    localLog(topicPartition).map(_.parentDir)
  }

  /**
   * TODO: move this action queue to handle thread so we can simplify concurrency handling
   */
  private val actionQueue = new DelayedActionQueue

  def tryCompleteActions(): Unit = actionQueue.tryCompleteActions()

  /**
   * Append messages to leader replicas of the partition, and wait for them to be replicated to other replicas;
   * the callback function will be triggered either when timeout or the required acks are satisfied;
   * if the callback function itself is already synchronized on some object then pass this object to avoid deadlock.
   *
   * Noted that all pending delayed check operations are stored in a queue. All callers to ReplicaManager.appendRecords()
   * are expected to call ActionQueue.tryCompleteActions for all affected partitions, without holding any conflicting
   * locks.
   *
   * @param timeout                       maximum time we will wait to append before returning
   * @param requiredAcks                  number of replicas who must acknowledge the append before sending the response
   * @param internalTopicsAllowed         boolean indicating whether internal topics can be appended to
   * @param origin                        source of the append request (ie, client, replication, coordinator)
   * @param entriesPerPartition           the records per partition to be appended
   * @param responseCallback              callback for sending the response
   * @param delayedProduceLock            lock for the delayed actions
   * @param recordConversionStatsCallback callback for updating stats on record conversions
   * @param requestLocal                  container for the stateful instances scoped to this request
   * @param transactionalId               transactional ID if the request is from a producer and the producer is transactional
   * @param transactionStatePartition     partition that holds the transactional state if transactionalId is present
   * @param actionQueue                   the action queue to use. ReplicaManager#actionQueue is used by default.
   */
  def appendRecords(timeout: Long,
                    requiredAcks: Short,
                    internalTopicsAllowed: Boolean,
                    origin: AppendOrigin,
                    entriesPerPartition: Map[TopicPartition, MemoryRecords],
                    responseCallback: Map[TopicPartition, PartitionResponse] => Unit,
                    delayedProduceLock: Option[Lock] = None,
                    recordConversionStatsCallback: Map[TopicPartition, RecordConversionStats] => Unit = _ => (),
                    requestLocal: RequestLocal = RequestLocal.NoCaching,
                    transactionalId: String = null,
                    transactionStatePartition: Option[Int] = None,
                    actionQueue: ActionQueue = this.actionQueue): Unit = {
    if (isValidRequiredAcks(requiredAcks)) {
      val sTime = time.milliseconds
      
      val transactionalProducerIds = mutable.HashSet[Long]()
      val (verifiedEntriesPerPartition, notYetVerifiedEntriesPerPartition) =
        if (transactionStatePartition.isEmpty || !config.transactionPartitionVerificationEnable)
          (entriesPerPartition, Map.empty)
        else {
          entriesPerPartition.partition { case (topicPartition, records) =>
            // Produce requests (only requests that require verification) should only have one batch per partition in "batches" but check all just to be safe.
            val transactionalBatches = records.batches.asScala.filter(batch => batch.hasProducerId && batch.isTransactional)
            transactionalBatches.foreach(batch => transactionalProducerIds.add(batch.producerId))
            if (transactionalBatches.nonEmpty) {
              getPartitionOrException(topicPartition).hasOngoingTransaction(transactionalBatches.head.producerId)
            } else {
              // If there is no producer ID in the batches, no need to verify.
              true
            }
          }
        }
      // We should have exactly one producer ID for transactional records
      if (transactionalProducerIds.size > 1) {
        throw new InvalidPidMappingException("Transactional records contained more than one producer ID")
      }

      def appendEntries(allEntries: Map[TopicPartition, MemoryRecords])(unverifiedEntries: Map[TopicPartition, Errors]): Unit = {
        val verifiedEntries = 
          if (unverifiedEntries.isEmpty)
            allEntries 
          else
            allEntries.filter { case (tp, _) =>
              !unverifiedEntries.contains(tp)
            }
        
        val localProduceResults = appendToLocalLog(internalTopicsAllowed = internalTopicsAllowed,
          origin, verifiedEntries, requiredAcks, requestLocal)
        debug("Produce to local log in %d ms".format(time.milliseconds - sTime))
        
        val unverifiedResults = unverifiedEntries.map { case (topicPartition, error) =>
          // NOTE: Older clients return INVALID_RECORD, but newer clients will return INVALID_TXN_STATE
          val message = if (error.equals(Errors.INVALID_RECORD)) "Partition was not added to the transaction" else error.message()
          topicPartition -> LogAppendResult(
            LogAppendInfo.UNKNOWN_LOG_APPEND_INFO,
            Some(error.exception(message))
          )
        }
        
        val allResults = localProduceResults ++ unverifiedResults

        val produceStatus = allResults.map { case (topicPartition, result) =>
          topicPartition -> ProducePartitionStatus(
            result.info.lastOffset + 1, // required offset
            new PartitionResponse(
              result.error,
              result.info.firstOffset.map[Long](_.messageOffset).orElse(-1L),
              result.info.lastOffset,
              result.info.logAppendTime,
              result.info.logStartOffset,
              result.info.recordErrors,
              result.info.errorMessage
            )
          ) // response status
        }

        actionQueue.add {
          () => allResults.foreach { case (topicPartition, result) =>
            val requestKey = TopicPartitionOperationKey(topicPartition)
            result.info.leaderHwChange match {
              case LeaderHwChange.INCREASED =>
                // some delayed operations may be unblocked after HW changed
                delayedProducePurgatory.checkAndComplete(requestKey)
                delayedFetchPurgatory.checkAndComplete(requestKey)
                delayedDeleteRecordsPurgatory.checkAndComplete(requestKey)
              case LeaderHwChange.SAME =>
                // probably unblock some follower fetch requests since log end offset has been updated
                delayedFetchPurgatory.checkAndComplete(requestKey)
              case LeaderHwChange.NONE =>
              // nothing
            }
          }
        }

        recordConversionStatsCallback(localProduceResults.map { case (k, v) => k -> v.info.recordConversionStats })

        if (delayedProduceRequestRequired(requiredAcks, allEntries, allResults)) {
          // create delayed produce operation
          val produceMetadata = ProduceMetadata(requiredAcks, produceStatus)
          val delayedProduce = new DelayedProduce(timeout, produceMetadata, this, responseCallback, delayedProduceLock)

          // create a list of (topic, partition) pairs to use as keys for this delayed produce operation
          val producerRequestKeys = allEntries.keys.map(TopicPartitionOperationKey(_)).toSeq

          // try to complete the request immediately, otherwise put it into the purgatory
          // this is because while the delayed produce operation is being created, new
          // requests may arrive and hence make this operation completable.
          delayedProducePurgatory.tryCompleteElseWatch(delayedProduce, producerRequestKeys)
        } else {
          // we can respond immediately
          val produceResponseStatus = produceStatus.map { case (k, status) => k -> status.responseStatus }
          responseCallback(produceResponseStatus)
        }
      }

      if (notYetVerifiedEntriesPerPartition.isEmpty || addPartitionsToTxnManager.isEmpty) {
        appendEntries(verifiedEntriesPerPartition)(Map.empty)
      } else {
        // For unverified entries, send a request to verify. When verified, the append process will proceed via the callback.
        val (error, node) = getTransactionCoordinator(transactionStatePartition.get)

        if (error != Errors.NONE) {
          throw error.exception() // Can throw coordinator not available -- which is retriable
        }

        val topicGrouping = notYetVerifiedEntriesPerPartition.keySet.groupBy(tp => tp.topic())
        val topicCollection = new AddPartitionsToTxnTopicCollection()
        topicGrouping.foreach { case (topic, tps) =>
          topicCollection.add(new AddPartitionsToTxnTopic()
            .setName(topic)
            .setPartitions(tps.map(tp => Integer.valueOf(tp.partition())).toList.asJava))
        }

        // Map not yet verified partitions to a request object.
        // We verify above that all partitions use the same producer ID.
        val batchInfo = notYetVerifiedEntriesPerPartition.head._2.firstBatch()
        val notYetVerifiedTransaction = new AddPartitionsToTxnTransaction()
          .setTransactionalId(transactionalId)
          .setProducerId(batchInfo.producerId())
          .setProducerEpoch(batchInfo.producerEpoch())
          .setVerifyOnly(true)
          .setTopics(topicCollection)

        addPartitionsToTxnManager.foreach(_.addTxnData(node, notYetVerifiedTransaction, KafkaRequestHandler.wrap(appendEntries(entriesPerPartition)(_))))
      }
    } else {
      // If required.acks is outside accepted range, something is wrong with the client
      // Just return an error and don't handle the request at all
      val responseStatus = entriesPerPartition.map { case (topicPartition, _) =>
        topicPartition -> new PartitionResponse(
          Errors.INVALID_REQUIRED_ACKS,
          LogAppendInfo.UNKNOWN_LOG_APPEND_INFO.firstOffset.map[Long](_.messageOffset).orElse(-1L),
          RecordBatch.NO_TIMESTAMP,
          LogAppendInfo.UNKNOWN_LOG_APPEND_INFO.logStartOffset
        )
      }
      responseCallback(responseStatus)
    }
  }

  /**
   * Delete records on leader replicas of the partition, and wait for delete records operation be propagated to other replicas;
   * the callback function will be triggered either when timeout or logStartOffset of all live replicas have reached the specified offset
   */
  private def deleteRecordsOnLocalLog(offsetPerPartition: Map[TopicPartition, Long]): Map[TopicPartition, LogDeleteRecordsResult] = {
    trace("Delete records on local logs to offsets [%s]".format(offsetPerPartition))
    offsetPerPartition.map { case (topicPartition, requestedOffset) =>
      // reject delete records operation on internal topics
      if (Topic.isInternal(topicPartition.topic)) {
        (topicPartition, LogDeleteRecordsResult(-1L, -1L, Some(new InvalidTopicException(s"Cannot delete records of internal topic ${topicPartition.topic}"))))
      } else {
        try {
          val partition = getPartitionOrException(topicPartition)
          val logDeleteResult = partition.deleteRecordsOnLeader(requestedOffset)
          (topicPartition, logDeleteResult)
        } catch {
          case e@ (_: UnknownTopicOrPartitionException |
                   _: NotLeaderOrFollowerException |
                   _: OffsetOutOfRangeException |
                   _: PolicyViolationException |
                   _: KafkaStorageException) =>
            (topicPartition, LogDeleteRecordsResult(-1L, -1L, Some(e)))
          case t: Throwable =>
            error("Error processing delete records operation on partition %s".format(topicPartition), t)
            (topicPartition, LogDeleteRecordsResult(-1L, -1L, Some(t)))
        }
      }
    }
  }

  // If there exists a topic partition that meets the following requirement,
  // we need to put a delayed DeleteRecordsRequest and wait for the delete records operation to complete
  //
  // 1. the delete records operation on this partition is successful
  // 2. low watermark of this partition is smaller than the specified offset
  private def delayedDeleteRecordsRequired(localDeleteRecordsResults: Map[TopicPartition, LogDeleteRecordsResult]): Boolean = {
    localDeleteRecordsResults.exists{ case (_, deleteRecordsResult) =>
      deleteRecordsResult.exception.isEmpty && deleteRecordsResult.lowWatermark < deleteRecordsResult.requestedOffset
    }
  }

  /**
   * For each pair of partition and log directory specified in the map, if the partition has already been created on
   * this broker, move its log files to the specified log directory. Otherwise, record the pair in the memory so that
   * the partition will be created in the specified log directory when broker receives LeaderAndIsrRequest for the partition later.
   */
  def alterReplicaLogDirs(partitionDirs: Map[TopicPartition, String]): Map[TopicPartition, Errors] = {
    replicaStateChangeLock synchronized {
      partitionDirs.map { case (topicPartition, destinationDir) =>
        try {
          /* If the topic name is exceptionally long, we can't support altering the log directory.
           * See KAFKA-4893 for details.
           * TODO: fix this by implementing topic IDs. */
          if (UnifiedLog.logFutureDirName(topicPartition).length > 255)
            throw new InvalidTopicException("The topic name is too long.")
          if (!logManager.isLogDirOnline(destinationDir))
            throw new KafkaStorageException(s"Log directory $destinationDir is offline")

          getPartition(topicPartition) match {
            case HostedPartition.Online(partition) =>
              // Stop current replica movement if the destinationDir is different from the existing destination log directory
              if (partition.futureReplicaDirChanged(destinationDir)) {
                replicaAlterLogDirsManager.removeFetcherForPartitions(Set(topicPartition))
                partition.removeFutureLocalReplica()
              }
            case HostedPartition.Offline =>
              throw new KafkaStorageException(s"Partition $topicPartition is offline")

            case HostedPartition.None => // Do nothing
          }

          // If the log for this partition has not been created yet:
          // 1) Record the destination log directory in the memory so that the partition will be created in this log directory
          //    when broker receives LeaderAndIsrRequest for this partition later.
          // 2) Respond with NotLeaderOrFollowerException for this partition in the AlterReplicaLogDirsResponse
          logManager.maybeUpdatePreferredLogDir(topicPartition, destinationDir)

          // throw NotLeaderOrFollowerException if replica does not exist for the given partition
          val partition = getPartitionOrException(topicPartition)
          val log = partition.localLogOrException
          val topicId = log.topicId

          // If the destinationLDir is different from the current log directory of the replica:
          // - If there is no offline log directory, create the future log in the destinationDir (if it does not exist) and
          //   start ReplicaAlterDirThread to move data of this partition from the current log to the future log
          // - Otherwise, return KafkaStorageException. We do not create the future log while there is offline log directory
          //   so that we can avoid creating future log for the same partition in multiple log directories.
          val highWatermarkCheckpoints = new LazyOffsetCheckpoints(this.highWatermarkCheckpoints)
          if (partition.maybeCreateFutureReplica(destinationDir, highWatermarkCheckpoints)) {
            val futureLog = futureLocalLogOrException(topicPartition)
            logManager.abortAndPauseCleaning(topicPartition)

            val initialFetchState = InitialFetchState(topicId, BrokerEndPoint(config.brokerId, "localhost", -1),
              partition.getLeaderEpoch, futureLog.highWatermark)
            replicaAlterLogDirsManager.addFetcherForPartitions(Map(topicPartition -> initialFetchState))
          }

          (topicPartition, Errors.NONE)
        } catch {
          case e@(_: InvalidTopicException |
                  _: LogDirNotFoundException |
                  _: ReplicaNotAvailableException |
                  _: KafkaStorageException) =>
            warn(s"Unable to alter log dirs for $topicPartition", e)
            (topicPartition, Errors.forException(e))
          case e: NotLeaderOrFollowerException =>
            // Retaining REPLICA_NOT_AVAILABLE exception for ALTER_REPLICA_LOG_DIRS for compatibility
            warn(s"Unable to alter log dirs for $topicPartition", e)
            (topicPartition, Errors.REPLICA_NOT_AVAILABLE)
          case t: Throwable =>
            error("Error while changing replica dir for partition %s".format(topicPartition), t)
            (topicPartition, Errors.forException(t))
        }
      }
    }
  }

  /*
   * Get the LogDirInfo for the specified list of partitions.
   *
   * Each LogDirInfo specifies the following information for a given log directory:
   * 1) Error of the log directory, e.g. whether the log is online or offline
   * 2) size and lag of current and future logs for each partition in the given log directory. Only logs of the queried partitions
   *    are included. There may be future logs (which will replace the current logs of the partition in the future) on the broker after KIP-113 is implemented.
   */
  def describeLogDirs(partitions: Set[TopicPartition]): List[DescribeLogDirsResponseData.DescribeLogDirsResult] = {
    val logsByDir = logManager.allLogs.groupBy(log => log.parentDir)

    config.logDirs.toSet.map { logDir: String =>
      val file = Paths.get(logDir)
      val absolutePath = file.toAbsolutePath.toString
      try {
        if (!logManager.isLogDirOnline(absolutePath))
          throw new KafkaStorageException(s"Log directory $absolutePath is offline")

        val fileStore = Files.getFileStore(file)
        val totalBytes = adjustForLargeFileSystems(fileStore.getTotalSpace)
        val usableBytes = adjustForLargeFileSystems(fileStore.getUsableSpace)
        logsByDir.get(absolutePath) match {
          case Some(logs) =>
            val topicInfos = logs.groupBy(_.topicPartition.topic).map{case (topic, logs) =>
              new DescribeLogDirsResponseData.DescribeLogDirsTopic().setName(topic).setPartitions(
                logs.filter { log =>
                  partitions.contains(log.topicPartition)
                }.map { log =>
                  new DescribeLogDirsResponseData.DescribeLogDirsPartition()
                    .setPartitionSize(log.size)
                    .setPartitionIndex(log.topicPartition.partition)
                    .setOffsetLag(getLogEndOffsetLag(log.topicPartition, log.logEndOffset, log.isFuture))
                    .setIsFutureKey(log.isFuture)
                }.toList.asJava)
            }.toList.asJava

            new DescribeLogDirsResponseData.DescribeLogDirsResult().setLogDir(absolutePath)
              .setErrorCode(Errors.NONE.code).setTopics(topicInfos)
              .setTotalBytes(totalBytes).setUsableBytes(usableBytes)
          case None =>
            new DescribeLogDirsResponseData.DescribeLogDirsResult().setLogDir(absolutePath)
              .setErrorCode(Errors.NONE.code)
              .setTotalBytes(totalBytes).setUsableBytes(usableBytes)
        }

      } catch {
        case e: KafkaStorageException =>
          warn("Unable to describe replica dirs for %s".format(absolutePath), e)
          new DescribeLogDirsResponseData.DescribeLogDirsResult()
            .setLogDir(absolutePath)
            .setErrorCode(Errors.KAFKA_STORAGE_ERROR.code)
        case t: Throwable =>
          error(s"Error while describing replica in dir $absolutePath", t)
          new DescribeLogDirsResponseData.DescribeLogDirsResult()
            .setLogDir(absolutePath)
            .setErrorCode(Errors.forException(t).code)
      }
    }.toList
  }

  // See: https://bugs.openjdk.java.net/browse/JDK-8162520
  def adjustForLargeFileSystems(space: Long): Long = {
    if (space < 0)
      return Long.MaxValue
    space
  }

  def getLogEndOffsetLag(topicPartition: TopicPartition, logEndOffset: Long, isFuture: Boolean): Long = {
    localLog(topicPartition) match {
      case Some(log) =>
        if (isFuture)
          log.logEndOffset - logEndOffset
        else
          math.max(log.highWatermark - logEndOffset, 0)
      case None =>
        // return -1L to indicate that the LEO lag is not available if the replica is not created or is offline
        DescribeLogDirsResponse.INVALID_OFFSET_LAG
    }
  }

  def deleteRecords(timeout: Long,
                    offsetPerPartition: Map[TopicPartition, Long],
                    responseCallback: Map[TopicPartition, DeleteRecordsPartitionResult] => Unit): Unit = {
    val timeBeforeLocalDeleteRecords = time.milliseconds
    val localDeleteRecordsResults = deleteRecordsOnLocalLog(offsetPerPartition)
    debug("Delete records on local log in %d ms".format(time.milliseconds - timeBeforeLocalDeleteRecords))

    val deleteRecordsStatus = localDeleteRecordsResults.map { case (topicPartition, result) =>
      topicPartition ->
        DeleteRecordsPartitionStatus(
          result.requestedOffset, // requested offset
          new DeleteRecordsPartitionResult()
            .setLowWatermark(result.lowWatermark)
            .setErrorCode(result.error.code)
            .setPartitionIndex(topicPartition.partition)) // response status
    }

    if (delayedDeleteRecordsRequired(localDeleteRecordsResults)) {
      // create delayed delete records operation
      val delayedDeleteRecords = new DelayedDeleteRecords(timeout, deleteRecordsStatus, this, responseCallback)

      // create a list of (topic, partition) pairs to use as keys for this delayed delete records operation
      val deleteRecordsRequestKeys = offsetPerPartition.keys.map(TopicPartitionOperationKey(_)).toSeq

      // try to complete the request immediately, otherwise put it into the purgatory
      // this is because while the delayed delete records operation is being created, new
      // requests may arrive and hence make this operation completable.
      delayedDeleteRecordsPurgatory.tryCompleteElseWatch(delayedDeleteRecords, deleteRecordsRequestKeys)
    } else {
      // we can respond immediately
      val deleteRecordsResponseStatus = deleteRecordsStatus.map { case (k, status) => k -> status.responseStatus }
      responseCallback(deleteRecordsResponseStatus)
    }
  }

  // If all the following conditions are true, we need to put a delayed produce request and wait for replication to complete
  //
  // 1. required acks = -1
  // 2. there is data to append
  // 3. at least one partition append was successful (fewer errors than partitions)
  private def delayedProduceRequestRequired(requiredAcks: Short,
                                            entriesPerPartition: Map[TopicPartition, MemoryRecords],
                                            localProduceResults: Map[TopicPartition, LogAppendResult]): Boolean = {
    requiredAcks == -1 &&
    entriesPerPartition.nonEmpty &&
    localProduceResults.values.count(_.exception.isDefined) < entriesPerPartition.size
  }

  private def isValidRequiredAcks(requiredAcks: Short): Boolean = {
    requiredAcks == -1 || requiredAcks == 1 || requiredAcks == 0
  }

  /**
   * Append the messages to the local replica logs
   */
  private def appendToLocalLog(internalTopicsAllowed: Boolean,
                               origin: AppendOrigin,
                               entriesPerPartition: Map[TopicPartition, MemoryRecords],
                               requiredAcks: Short,
                               requestLocal: RequestLocal): Map[TopicPartition, LogAppendResult] = {
    val traceEnabled = isTraceEnabled
    def processFailedRecord(topicPartition: TopicPartition, t: Throwable) = {
      val logStartOffset = onlinePartition(topicPartition).map(_.logStartOffset).getOrElse(-1L)
      brokerTopicStats.topicStats(topicPartition.topic).failedProduceRequestRate.mark()
      brokerTopicStats.allTopicsStats.failedProduceRequestRate.mark()
      error(s"Error processing append operation on partition $topicPartition", t)

      logStartOffset
    }

    if (traceEnabled)
      trace(s"Append [$entriesPerPartition] to local log")

    entriesPerPartition.map { case (topicPartition, records) =>
      brokerTopicStats.topicStats(topicPartition.topic).totalProduceRequestRate.mark()
      brokerTopicStats.allTopicsStats.totalProduceRequestRate.mark()

      // reject appending to internal topics if it is not allowed
      if (Topic.isInternal(topicPartition.topic) && !internalTopicsAllowed) {
        (topicPartition, LogAppendResult(
          LogAppendInfo.UNKNOWN_LOG_APPEND_INFO,
          Some(new InvalidTopicException(s"Cannot append to internal topic ${topicPartition.topic}"))))
      } else {
        try {
          val partition = getPartitionOrException(topicPartition)
          val info = partition.appendRecordsToLeader(records, origin, requiredAcks, requestLocal)
          val numAppendedMessages = info.numMessages

          // update stats for successfully appended bytes and messages as bytesInRate and messageInRate
          brokerTopicStats.topicStats(topicPartition.topic).bytesInRate.mark(records.sizeInBytes)
          brokerTopicStats.allTopicsStats.bytesInRate.mark(records.sizeInBytes)
          brokerTopicStats.topicStats(topicPartition.topic).messagesInRate.mark(numAppendedMessages)
          brokerTopicStats.allTopicsStats.messagesInRate.mark(numAppendedMessages)

          if (traceEnabled)
            trace(s"${records.sizeInBytes} written to log $topicPartition beginning at offset " +
              s"${info.firstOffset.orElse(new LogOffsetMetadata(-1))} and ending at offset ${info.lastOffset}")

          (topicPartition, LogAppendResult(info))
        } catch {
          // NOTE: Failed produce requests metric is not incremented for known exceptions
          // it is supposed to indicate un-expected failures of a broker in handling a produce request
          case e@ (_: UnknownTopicOrPartitionException |
                   _: NotLeaderOrFollowerException |
                   _: RecordTooLargeException |
                   _: RecordBatchTooLargeException |
                   _: CorruptRecordException |
                   _: KafkaStorageException) =>
            (topicPartition, LogAppendResult(LogAppendInfo.UNKNOWN_LOG_APPEND_INFO, Some(e)))
          case rve: RecordValidationException =>
            val logStartOffset = processFailedRecord(topicPartition, rve.invalidException)
            val recordErrors = rve.recordErrors
            (topicPartition, LogAppendResult(LogAppendInfo.unknownLogAppendInfoWithAdditionalInfo(
              logStartOffset, recordErrors, rve.invalidException.getMessage), Some(rve.invalidException)))
          case t: Throwable =>
            val logStartOffset = processFailedRecord(topicPartition, t)
            (topicPartition, LogAppendResult(LogAppendInfo.unknownLogAppendInfoWithLogStartOffset(logStartOffset), Some(t)))
        }
      }
    }
  }

  def fetchOffsetForTimestamp(topicPartition: TopicPartition,
                              timestamp: Long,
                              isolationLevel: Option[IsolationLevel],
                              currentLeaderEpoch: Optional[Integer],
                              fetchOnlyFromLeader: Boolean): Option[TimestampAndOffset] = {
    val partition = getPartitionOrException(topicPartition)
    partition.fetchOffsetForTimestamp(timestamp, isolationLevel, currentLeaderEpoch, fetchOnlyFromLeader, remoteLogManager)
  }

  def legacyFetchOffsetsForTimestamp(topicPartition: TopicPartition,
                                     timestamp: Long,
                                     maxNumOffsets: Int,
                                     isFromConsumer: Boolean,
                                     fetchOnlyFromLeader: Boolean): Seq[Long] = {
    val partition = getPartitionOrException(topicPartition)
    partition.legacyFetchOffsetsForTimestamp(timestamp, maxNumOffsets, isFromConsumer, fetchOnlyFromLeader)
  }

  /**
   * Returns [[LogReadResult]] with error if a task for RemoteStorageFetchInfo could not be scheduled successfully
   * else returns [[None]].
   */
  private def processRemoteFetch(remoteFetchInfo: RemoteStorageFetchInfo,
                                 params: FetchParams,
                                 responseCallback: Seq[(TopicIdPartition, FetchPartitionData)] => Unit,
                                 logReadResults: Seq[(TopicIdPartition, LogReadResult)],
                                 fetchPartitionStatus: Seq[(TopicIdPartition, FetchPartitionStatus)]): Option[LogReadResult] = {
    val key = new TopicPartitionOperationKey(remoteFetchInfo.topicPartition.topic(), remoteFetchInfo.topicPartition.partition())
    val remoteFetchResult = new CompletableFuture[RemoteLogReadResult]
    var remoteFetchTask: Future[Void] = null
    try {
      remoteFetchTask = remoteLogManager.get.asyncRead(remoteFetchInfo, (result: RemoteLogReadResult) => {
        remoteFetchResult.complete(result)
        delayedRemoteFetchPurgatory.checkAndComplete(key)
      })
    } catch {
      case e: RejectedExecutionException =>
        // Return the error if any in scheduling the remote fetch task
        return Some(createLogReadResult(e))
    }

    val remoteFetch = new DelayedRemoteFetch(remoteFetchTask, remoteFetchResult, remoteFetchInfo,
      fetchPartitionStatus, params, logReadResults, this, responseCallback)

    delayedRemoteFetchPurgatory.tryCompleteElseWatch(remoteFetch, Seq(key))
    None
  }

  private def buildPartitionToFetchPartitionData(logReadResults: Seq[(TopicIdPartition, LogReadResult)],
                                                 remoteFetchTopicPartition: TopicPartition,
                                                 error: LogReadResult): Seq[(TopicIdPartition, FetchPartitionData)] = {
    logReadResults.map { case (tp, result) =>
      val fetchPartitionData = {
        if (tp.topicPartition().equals(remoteFetchTopicPartition))
          error
        else
          result
      }.toFetchPartitionData(false)

      tp -> fetchPartitionData
    }
  }

  /**
   * Fetch messages from a replica, and wait until enough data can be fetched and return;
   * the callback function will be triggered either when timeout or required fetch info is satisfied.
   * Consumers may fetch from any replica, but followers can only fetch from the leader.
   */
  def fetchMessages(params: FetchParams,
                    fetchInfos: Seq[(TopicIdPartition, PartitionData)],
                    quota: ReplicaQuota,
                    responseCallback: Seq[(TopicIdPartition, FetchPartitionData)] => Unit): Unit = {

    // check if this fetch request can be satisfied right away
    val logReadResults = readFromLog(params, fetchInfos, quota, readFromPurgatory = false)
    var bytesReadable: Long = 0
    var errorReadingData = false

    // The 1st topic-partition that has to be read from remote storage
    var remoteFetchInfo: Optional[RemoteStorageFetchInfo] = Optional.empty()

    var hasDivergingEpoch = false
    var hasPreferredReadReplica = false
    val logReadResultMap = new mutable.HashMap[TopicIdPartition, LogReadResult]

    logReadResults.foreach { case (topicIdPartition, logReadResult) =>
      brokerTopicStats.topicStats(topicIdPartition.topicPartition.topic).totalFetchRequestRate.mark()
      brokerTopicStats.allTopicsStats.totalFetchRequestRate.mark()
      if (logReadResult.error != Errors.NONE)
        errorReadingData = true
      if (!remoteFetchInfo.isPresent && logReadResult.info.delayedRemoteStorageFetch.isPresent) {
        remoteFetchInfo = logReadResult.info.delayedRemoteStorageFetch
      }
      if (logReadResult.divergingEpoch.nonEmpty)
        hasDivergingEpoch = true
      if (logReadResult.preferredReadReplica.nonEmpty)
        hasPreferredReadReplica = true
      bytesReadable = bytesReadable + logReadResult.info.records.sizeInBytes
      logReadResultMap.put(topicIdPartition, logReadResult)
    }

    // Respond immediately if no remote fetches are required and any of the below conditions is true
    //                        1) fetch request does not want to wait
    //                        2) fetch request does not require any data
    //                        3) has enough data to respond
    //                        4) some error happens while reading data
    //                        5) we found a diverging epoch
    //                        6) has a preferred read replica
    if (!remoteFetchInfo.isPresent && (params.maxWaitMs <= 0 || fetchInfos.isEmpty || bytesReadable >= params.minBytes || errorReadingData ||
      hasDivergingEpoch || hasPreferredReadReplica)) {
      val fetchPartitionData = logReadResults.map { case (tp, result) =>
        val isReassignmentFetch = params.isFromFollower && isAddingReplica(tp.topicPartition, params.replicaId)
        tp -> result.toFetchPartitionData(isReassignmentFetch)
      }
      responseCallback(fetchPartitionData)
    } else {
      // construct the fetch results from the read results
      val fetchPartitionStatus = new mutable.ArrayBuffer[(TopicIdPartition, FetchPartitionStatus)]
      fetchInfos.foreach { case (topicIdPartition, partitionData) =>
        logReadResultMap.get(topicIdPartition).foreach(logReadResult => {
          val logOffsetMetadata = logReadResult.info.fetchOffsetMetadata
          fetchPartitionStatus += (topicIdPartition -> FetchPartitionStatus(logOffsetMetadata, partitionData))
        })
      }

      if (remoteFetchInfo.isPresent) {
        val maybeLogReadResultWithError = processRemoteFetch(remoteFetchInfo.get(), params, responseCallback, logReadResults, fetchPartitionStatus)
        if (maybeLogReadResultWithError.isDefined) {
          // If there is an error in scheduling the remote fetch task, return what we currently have
          // (the data read from local log segment for the other topic-partitions) and an error for the topic-partition
          // that we couldn't read from remote storage
          val partitionToFetchPartitionData = buildPartitionToFetchPartitionData(logReadResults, remoteFetchInfo.get().topicPartition, maybeLogReadResultWithError.get)
          responseCallback(partitionToFetchPartitionData)
        }
      } else {
        // If there is not enough data to respond and there is no remote data, we will let the fetch request
        // wait for new data.
        val delayedFetch = new DelayedFetch(
          params = params,
          fetchPartitionStatus = fetchPartitionStatus,
          replicaManager = this,
          quota = quota,
          responseCallback = responseCallback
        )

        // create a list of (topic, partition) pairs to use as keys for this delayed fetch operation
        val delayedFetchKeys = fetchPartitionStatus.map { case (tp, _) => TopicPartitionOperationKey(tp) }

        // try to complete the request immediately, otherwise put it into the purgatory;
        // this is because while the delayed fetch operation is being created, new requests
        // may arrive and hence make this operation completable.
        delayedFetchPurgatory.tryCompleteElseWatch(delayedFetch, delayedFetchKeys)
      }
    }
  }

  /**
   * Read from multiple topic partitions at the given offset up to maxSize bytes
   */
  def readFromLog(
    params: FetchParams,
    readPartitionInfo: Seq[(TopicIdPartition, PartitionData)],
    quota: ReplicaQuota,
    readFromPurgatory: Boolean): Seq[(TopicIdPartition, LogReadResult)] = {
    val traceEnabled = isTraceEnabled

    def checkFetchDataInfo(partition: Partition, givenFetchedDataInfo: FetchDataInfo) = {
      if (params.isFromFollower && shouldLeaderThrottle(quota, partition, params.replicaId)) {
        // If the partition is being throttled, simply return an empty set.
        new FetchDataInfo(givenFetchedDataInfo.fetchOffsetMetadata, MemoryRecords.EMPTY)
      } else if (!params.hardMaxBytesLimit && givenFetchedDataInfo.firstEntryIncomplete) {
        // For FetchRequest version 3, we replace incomplete message sets with an empty one as consumers can make
        // progress in such cases and don't need to report a `RecordTooLargeException`
        new FetchDataInfo(givenFetchedDataInfo.fetchOffsetMetadata, MemoryRecords.EMPTY)
      } else {
        givenFetchedDataInfo
      }
    }

    def read(tp: TopicIdPartition, fetchInfo: PartitionData, limitBytes: Int, minOneMessage: Boolean): LogReadResult = {
      val offset = fetchInfo.fetchOffset
      val partitionFetchSize = fetchInfo.maxBytes
      val followerLogStartOffset = fetchInfo.logStartOffset

      val adjustedMaxBytes = math.min(fetchInfo.maxBytes, limitBytes)
      var log: UnifiedLog = null
      var partition : Partition = null
      val fetchTimeMs = time.milliseconds
      try {
        if (traceEnabled)
          trace(s"Fetching log segment for partition $tp, offset $offset, partition fetch size $partitionFetchSize, " +
            s"remaining response limit $limitBytes" +
            (if (minOneMessage) s", ignoring response/partition size limits" else ""))

        partition = getPartitionOrException(tp.topicPartition)

        // Check if topic ID from the fetch request/session matches the ID in the log
        val topicId = if (tp.topicId == Uuid.ZERO_UUID) None else Some(tp.topicId)
        if (!hasConsistentTopicId(topicId, partition.topicId))
          throw new InconsistentTopicIdException("Topic ID in the fetch session did not match the topic ID in the log.")

        // If we are the leader, determine the preferred read-replica
        val preferredReadReplica = params.clientMetadata.asScala.flatMap(
          metadata => findPreferredReadReplica(partition, metadata, params.replicaId, fetchInfo.fetchOffset, fetchTimeMs))

        if (preferredReadReplica.isDefined) {
          replicaSelectorOpt.foreach { selector =>
            debug(s"Replica selector ${selector.getClass.getSimpleName} returned preferred replica " +
              s"${preferredReadReplica.get} for ${params.clientMetadata}")
          }
          // If a preferred read-replica is set, skip the read
          val offsetSnapshot = partition.fetchOffsetSnapshot(fetchInfo.currentLeaderEpoch, fetchOnlyFromLeader = false)
          LogReadResult(info = new FetchDataInfo(LogOffsetMetadata.UNKNOWN_OFFSET_METADATA, MemoryRecords.EMPTY),
            divergingEpoch = None,
            highWatermark = offsetSnapshot.highWatermark.messageOffset,
            leaderLogStartOffset = offsetSnapshot.logStartOffset,
            leaderLogEndOffset = offsetSnapshot.logEndOffset.messageOffset,
            followerLogStartOffset = followerLogStartOffset,
            fetchTimeMs = -1L,
            lastStableOffset = Some(offsetSnapshot.lastStableOffset.messageOffset),
            preferredReadReplica = preferredReadReplica,
            exception = None)
        } else {
          log = partition.localLogWithEpochOrThrow(fetchInfo.currentLeaderEpoch, params.fetchOnlyLeader())

          // Try the read first, this tells us whether we need all of adjustedFetchSize for this partition
          val readInfo: LogReadInfo = partition.fetchRecords(
            fetchParams = params,
            fetchPartitionData = fetchInfo,
            fetchTimeMs = fetchTimeMs,
            maxBytes = adjustedMaxBytes,
            minOneMessage = minOneMessage,
            updateFetchState = !readFromPurgatory)

          val fetchDataInfo = checkFetchDataInfo(partition, readInfo.fetchedData)

          LogReadResult(info = fetchDataInfo,
            divergingEpoch = readInfo.divergingEpoch.asScala,
            highWatermark = readInfo.highWatermark,
            leaderLogStartOffset = readInfo.logStartOffset,
            leaderLogEndOffset = readInfo.logEndOffset,
            followerLogStartOffset = followerLogStartOffset,
            fetchTimeMs = fetchTimeMs,
            lastStableOffset = Some(readInfo.lastStableOffset),
            preferredReadReplica = preferredReadReplica,
            exception = None
          )
        }
      } catch {
        // NOTE: Failed fetch requests metric is not incremented for known exceptions since it
        // is supposed to indicate un-expected failure of a broker in handling a fetch request
        case e@ (_: UnknownTopicOrPartitionException |
                 _: NotLeaderOrFollowerException |
                 _: UnknownLeaderEpochException |
                 _: FencedLeaderEpochException |
                 _: ReplicaNotAvailableException |
                 _: KafkaStorageException |
                 _: InconsistentTopicIdException) =>
          createLogReadResult(e)
        case e: OffsetOutOfRangeException =>
          handleOffsetOutOfRangeError(tp, params, fetchInfo, adjustedMaxBytes, minOneMessage, log, fetchTimeMs, e)
        case e: Throwable =>
          brokerTopicStats.topicStats(tp.topic).failedFetchRequestRate.mark()
          brokerTopicStats.allTopicsStats.failedFetchRequestRate.mark()

          val fetchSource = FetchRequest.describeReplicaId(params.replicaId)
          error(s"Error processing fetch with max size $adjustedMaxBytes from $fetchSource " +
            s"on partition $tp: $fetchInfo", e)

          LogReadResult(info = new FetchDataInfo(LogOffsetMetadata.UNKNOWN_OFFSET_METADATA, MemoryRecords.EMPTY),
            divergingEpoch = None,
            highWatermark = UnifiedLog.UnknownOffset,
            leaderLogStartOffset = UnifiedLog.UnknownOffset,
            leaderLogEndOffset = UnifiedLog.UnknownOffset,
            followerLogStartOffset = UnifiedLog.UnknownOffset,
            fetchTimeMs = -1L,
            lastStableOffset = None,
            exception = Some(e)
          )
      }
    }

    var limitBytes = params.maxBytes
    val result = new mutable.ArrayBuffer[(TopicIdPartition, LogReadResult)]
    var minOneMessage = !params.hardMaxBytesLimit
    readPartitionInfo.foreach { case (tp, fetchInfo) =>
      val readResult = read(tp, fetchInfo, limitBytes, minOneMessage)
      val recordBatchSize = readResult.info.records.sizeInBytes
      // Once we read from a non-empty partition, we stop ignoring request and partition level size limits
      if (recordBatchSize > 0)
        minOneMessage = false
      limitBytes = math.max(0, limitBytes - recordBatchSize)
      result += (tp -> readResult)
    }
    result
  }

  private def handleOffsetOutOfRangeError(tp: TopicIdPartition, params: FetchParams, fetchInfo: PartitionData,
                                          adjustedMaxBytes: Int, minOneMessage:
                                          Boolean, log: UnifiedLog, fetchTimeMs: Long,
                                          exception: OffsetOutOfRangeException): LogReadResult = {
    val offset = fetchInfo.fetchOffset
    // In case of offset out of range errors, handle it for tiered storage only if all the below conditions are true.
    //   1) remote log manager is enabled and it is available
    //   2) `log` instance should not be null here as that would have been caught earlier with NotLeaderForPartitionException or ReplicaNotAvailableException.
    //   3) fetch offset is within the offset range of the remote storage layer
    if (remoteLogManager.isDefined && log != null && log.remoteLogEnabled() &&
      log.logStartOffset <= offset && offset < log.localLogStartOffset())
    {
      val highWatermark = log.highWatermark
      val leaderLogStartOffset = log.logStartOffset
      val leaderLogEndOffset = log.logEndOffset

      if (params.isFromFollower) {
        // If it is from a follower then send the offset metadata only as the data is already available in remote
        // storage and throw an error saying that this offset is moved to tiered storage.
        createLogReadResult(highWatermark, leaderLogStartOffset, leaderLogEndOffset,
          new OffsetMovedToTieredStorageException("Given offset" + offset + " is moved to tiered storage"))
      } else {
        // For consume fetch requests, create a dummy FetchDataInfo with the remote storage fetch information.
        // For the first topic-partition that needs remote data, we will use this information to read the data in another thread.
        val fetchDataInfo =
        new FetchDataInfo(new LogOffsetMetadata(offset), MemoryRecords.EMPTY, false, Optional.empty(),
          Optional.of(new RemoteStorageFetchInfo(adjustedMaxBytes, minOneMessage, tp.topicPartition(),
            fetchInfo, params.isolation, params.hardMaxBytesLimit())))

        LogReadResult(fetchDataInfo,
          divergingEpoch = None,
          highWatermark,
          leaderLogStartOffset,
          leaderLogEndOffset,
          fetchInfo.logStartOffset,
          fetchTimeMs,
          Some(log.lastStableOffset),
          exception = None)
      }
    } else {
      createLogReadResult(exception)
    }
  }

  /**
    * Using the configured [[ReplicaSelector]], determine the preferred read replica for a partition given the
    * client metadata, the requested offset, and the current set of replicas. If the preferred read replica is the
    * leader, return None
    */
  def findPreferredReadReplica(partition: Partition,
                               clientMetadata: ClientMetadata,
                               replicaId: Int,
                               fetchOffset: Long,
                               currentTimeMs: Long): Option[Int] = {
    partition.leaderIdIfLocal.flatMap { leaderReplicaId =>
      // Don't look up preferred for follower fetches via normal replication
      if (FetchRequest.isValidBrokerId(replicaId))
        None
      else {
        replicaSelectorOpt.flatMap { replicaSelector =>
          val replicaEndpoints = metadataCache.getPartitionReplicaEndpoints(partition.topicPartition,
            new ListenerName(clientMetadata.listenerName))
          val replicaInfoSet = mutable.Set[ReplicaView]()

          partition.remoteReplicas.foreach { replica =>
            val replicaState = replica.stateSnapshot
            // Exclude replicas that are not in the ISR as the follower may lag behind. Worst case, the follower
            // will continue to lag and the consumer will fall behind the produce. The leader will
            // continuously pick the lagging follower when the consumer refreshes its preferred read replica.
            // This can go on indefinitely.
            if (partition.inSyncReplicaIds.contains(replica.brokerId) &&
                replicaState.logEndOffset >= fetchOffset &&
                replicaState.logStartOffset <= fetchOffset) {

              replicaInfoSet.add(new DefaultReplicaView(
                replicaEndpoints.getOrElse(replica.brokerId, Node.noNode()),
                replicaState.logEndOffset,
                currentTimeMs - replicaState.lastCaughtUpTimeMs
              ))
            }
          }

          val leaderReplica = new DefaultReplicaView(
            replicaEndpoints.getOrElse(leaderReplicaId, Node.noNode()),
            partition.localLogOrException.logEndOffset,
            0L
          )
          replicaInfoSet.add(leaderReplica)

          val partitionInfo = new DefaultPartitionView(replicaInfoSet.asJava, leaderReplica)
          replicaSelector.select(partition.topicPartition, clientMetadata, partitionInfo).asScala.collect {
            // Even though the replica selector can return the leader, we don't want to send it out with the
            // FetchResponse, so we exclude it here
            case selected if !selected.endpoint.isEmpty && selected != leaderReplica => selected.endpoint.id
          }
        }
      }
    }
  }

  /**
   *  To avoid ISR thrashing, we only throttle a replica on the leader if it's in the throttled replica list,
   *  the quota is exceeded and the replica is not in sync.
   */
  def shouldLeaderThrottle(quota: ReplicaQuota, partition: Partition, replicaId: Int): Boolean = {
    val isReplicaInSync = partition.inSyncReplicaIds.contains(replicaId)
    !isReplicaInSync && quota.isThrottled(partition.topicPartition) && quota.isQuotaExceeded
  }

  def getLogConfig(topicPartition: TopicPartition): Option[LogConfig] = localLog(topicPartition).map(_.config)

  def getMagic(topicPartition: TopicPartition): Option[Byte] = getLogConfig(topicPartition).map(_.recordVersion.value)

  def maybeUpdateMetadataCache(correlationId: Int, updateMetadataRequest: UpdateMetadataRequest) : Seq[TopicPartition] =  {
    replicaStateChangeLock synchronized {
      if (updateMetadataRequest.controllerEpoch < controllerEpoch) {
        val stateControllerEpochErrorMessage = s"Received update metadata request with correlation id $correlationId " +
          s"from an old controller ${updateMetadataRequest.controllerId} with epoch ${updateMetadataRequest.controllerEpoch}. " +
          s"Latest known controller epoch is $controllerEpoch"
        stateChangeLogger.warn(stateControllerEpochErrorMessage)
        throw new ControllerMovedException(stateChangeLogger.messageWithPrefix(stateControllerEpochErrorMessage))
      } else {
        val zkMetadataCache = metadataCache.asInstanceOf[ZkMetadataCache]
        val deletedPartitions = zkMetadataCache.updateMetadata(correlationId, updateMetadataRequest)
        controllerEpoch = updateMetadataRequest.controllerEpoch
        deletedPartitions
      }
    }
  }

  def becomeLeaderOrFollower(correlationId: Int,
                             leaderAndIsrRequest: LeaderAndIsrRequest,
                             onLeadershipChange: (Iterable[Partition], Iterable[Partition]) => Unit): LeaderAndIsrResponse = {
    val startMs = time.milliseconds()
    replicaStateChangeLock synchronized {
      val controllerId = leaderAndIsrRequest.controllerId
      val requestPartitionStates = leaderAndIsrRequest.partitionStates.asScala
      stateChangeLogger.info(s"Handling LeaderAndIsr request correlationId $correlationId from controller " +
        s"$controllerId for ${requestPartitionStates.size} partitions")
      if (stateChangeLogger.isTraceEnabled)
        requestPartitionStates.foreach { partitionState =>
          stateChangeLogger.trace(s"Received LeaderAndIsr request $partitionState " +
            s"correlation id $correlationId from controller $controllerId " +
            s"epoch ${leaderAndIsrRequest.controllerEpoch}")
        }
      val topicIds = leaderAndIsrRequest.topicIds()
      def topicIdFromRequest(topicName: String): Option[Uuid] = {
        val topicId = topicIds.get(topicName)
        // if invalid topic ID return None
        if (topicId == null || topicId == Uuid.ZERO_UUID)
          None
        else
          Some(topicId)
      }

      val response = {
        if (leaderAndIsrRequest.controllerEpoch < controllerEpoch) {
          stateChangeLogger.warn(s"Ignoring LeaderAndIsr request from controller $controllerId with " +
            s"correlation id $correlationId since its controller epoch ${leaderAndIsrRequest.controllerEpoch} is old. " +
            s"Latest known controller epoch is $controllerEpoch")
          leaderAndIsrRequest.getErrorResponse(0, Errors.STALE_CONTROLLER_EPOCH.exception)
        } else {
          val responseMap = new mutable.HashMap[TopicPartition, Errors]
          controllerEpoch = leaderAndIsrRequest.controllerEpoch

          val partitions = new mutable.HashSet[Partition]()
          val partitionsToBeLeader = new mutable.HashMap[Partition, LeaderAndIsrPartitionState]()
          val partitionsToBeFollower = new mutable.HashMap[Partition, LeaderAndIsrPartitionState]()
          val topicIdUpdateFollowerPartitions = new mutable.HashSet[Partition]()

          // First create the partition if it doesn't exist already
          requestPartitionStates.foreach { partitionState =>
            val topicPartition = new TopicPartition(partitionState.topicName, partitionState.partitionIndex)
            val partitionOpt = getPartition(topicPartition) match {
              case HostedPartition.Offline =>
                stateChangeLogger.warn(s"Ignoring LeaderAndIsr request from " +
                  s"controller $controllerId with correlation id $correlationId " +
                  s"epoch $controllerEpoch for partition $topicPartition as the local replica for the " +
                  "partition is in an offline log directory")
                responseMap.put(topicPartition, Errors.KAFKA_STORAGE_ERROR)
                None

              case HostedPartition.Online(partition) =>
                Some(partition)

              case HostedPartition.None =>
                val partition = Partition(topicPartition, time, this)
                allPartitions.putIfNotExists(topicPartition, HostedPartition.Online(partition))
                Some(partition)
            }

            // Next check the topic ID and the partition's leader epoch
            partitionOpt.foreach { partition =>
              val currentLeaderEpoch = partition.getLeaderEpoch
              val requestLeaderEpoch = partitionState.leaderEpoch
              val requestTopicId = topicIdFromRequest(topicPartition.topic)
              val logTopicId = partition.topicId

              if (!hasConsistentTopicId(requestTopicId, logTopicId)) {
                stateChangeLogger.error(s"Topic ID in memory: ${logTopicId.get} does not" +
                  s" match the topic ID for partition $topicPartition received: " +
                  s"${requestTopicId.get}.")
                responseMap.put(topicPartition, Errors.INCONSISTENT_TOPIC_ID)
              } else if (requestLeaderEpoch > currentLeaderEpoch) {
                // If the leader epoch is valid record the epoch of the controller that made the leadership decision.
                // This is useful while updating the isr to maintain the decision maker controller's epoch in the zookeeper path
                if (partitionState.replicas.contains(localBrokerId)) {
                  partitions += partition
                  if (partitionState.leader == localBrokerId) {
                    partitionsToBeLeader.put(partition, partitionState)
                  } else {
                    partitionsToBeFollower.put(partition, partitionState)
                  }
                } else {
                  stateChangeLogger.warn(s"Ignoring LeaderAndIsr request from controller $controllerId with " +
                    s"correlation id $correlationId epoch $controllerEpoch for partition $topicPartition as itself is not " +
                    s"in assigned replica list ${partitionState.replicas.asScala.mkString(",")}")
                  responseMap.put(topicPartition, Errors.UNKNOWN_TOPIC_OR_PARTITION)
                }
              } else if (requestLeaderEpoch < currentLeaderEpoch) {
                stateChangeLogger.warn(s"Ignoring LeaderAndIsr request from " +
                  s"controller $controllerId with correlation id $correlationId " +
                  s"epoch $controllerEpoch for partition $topicPartition since its associated " +
                  s"leader epoch $requestLeaderEpoch is smaller than the current " +
                  s"leader epoch $currentLeaderEpoch")
                responseMap.put(topicPartition, Errors.STALE_CONTROLLER_EPOCH)
              } else {
                val error = requestTopicId match {
                  case Some(topicId) if logTopicId.isEmpty =>
                    // The controller may send LeaderAndIsr to upgrade to using topic IDs without bumping the epoch.
                    // If we have a matching epoch, we expect the log to be defined.
                    val log = localLogOrException(partition.topicPartition)
                    log.assignTopicId(topicId)
                    stateChangeLogger.info(s"Updating log for $topicPartition to assign topic ID " +
                      s"$topicId from LeaderAndIsr request from controller $controllerId with correlation " +
                      s"id $correlationId epoch $controllerEpoch")
                    if (partitionState.leader != localBrokerId)
                      topicIdUpdateFollowerPartitions.add(partition)
                    Errors.NONE
                  case None if logTopicId.isDefined && partitionState.leader != localBrokerId =>
                    // If we have a topic ID in the log but not in the request, we must have previously had topic IDs but
                    // are now downgrading. If we are a follower, remove the topic ID from the PartitionFetchState.
                    stateChangeLogger.info(s"Updating PartitionFetchState for $topicPartition to remove log topic ID " +
                      s"${logTopicId.get} since LeaderAndIsr request from controller $controllerId with correlation " +
                      s"id $correlationId epoch $controllerEpoch did not contain a topic ID")
                    topicIdUpdateFollowerPartitions.add(partition)
                    Errors.NONE
                  case _ =>
                    stateChangeLogger.info(s"Ignoring LeaderAndIsr request from " +
                      s"controller $controllerId with correlation id $correlationId " +
                      s"epoch $controllerEpoch for partition $topicPartition since its associated " +
                      s"leader epoch $requestLeaderEpoch matches the current leader epoch")
                    Errors.STALE_CONTROLLER_EPOCH
                }
                responseMap.put(topicPartition, error)
              }
            }
          }

          val highWatermarkCheckpoints = new LazyOffsetCheckpoints(this.highWatermarkCheckpoints)
          val partitionsBecomeLeader = if (partitionsToBeLeader.nonEmpty)
            makeLeaders(controllerId, controllerEpoch, partitionsToBeLeader, correlationId, responseMap,
              highWatermarkCheckpoints, topicIdFromRequest)
          else
            Set.empty[Partition]
          val partitionsBecomeFollower = if (partitionsToBeFollower.nonEmpty)
            makeFollowers(controllerId, controllerEpoch, partitionsToBeFollower, correlationId, responseMap,
              highWatermarkCheckpoints, topicIdFromRequest)
          else
            Set.empty[Partition]

          val followerTopicSet = partitionsBecomeFollower.map(_.topic).toSet
          updateLeaderAndFollowerMetrics(followerTopicSet)

          if (topicIdUpdateFollowerPartitions.nonEmpty)
            updateTopicIdForFollowers(controllerId, controllerEpoch, topicIdUpdateFollowerPartitions, correlationId, topicIdFromRequest)

          // We initialize highwatermark thread after the first LeaderAndIsr request. This ensures that all the partitions
          // have been completely populated before starting the checkpointing there by avoiding weird race conditions
          startHighWatermarkCheckPointThread()

          maybeAddLogDirFetchers(partitions, highWatermarkCheckpoints, topicIdFromRequest)

          replicaFetcherManager.shutdownIdleFetcherThreads()
          replicaAlterLogDirsManager.shutdownIdleFetcherThreads()

          remoteLogManager.foreach(rlm => rlm.onLeadershipChange(partitionsBecomeLeader.asJava, partitionsBecomeFollower.asJava, topicIds))

          onLeadershipChange(partitionsBecomeLeader, partitionsBecomeFollower)

          val data = new LeaderAndIsrResponseData().setErrorCode(Errors.NONE.code)
          if (leaderAndIsrRequest.version < 5) {
            responseMap.forKeyValue { (tp, error) =>
              data.partitionErrors.add(new LeaderAndIsrPartitionError()
                .setTopicName(tp.topic)
                .setPartitionIndex(tp.partition)
                .setErrorCode(error.code))
            }
          } else {
            responseMap.forKeyValue { (tp, error) =>
              val topicId = topicIds.get(tp.topic)
              var topic = data.topics.find(topicId)
              if (topic == null) {
                topic = new LeaderAndIsrTopicError().setTopicId(topicId)
                data.topics.add(topic)
              }
              topic.partitionErrors.add(new LeaderAndIsrPartitionError()
                .setPartitionIndex(tp.partition)
                .setErrorCode(error.code))
            }
          }
          new LeaderAndIsrResponse(data, leaderAndIsrRequest.version)
        }
      }
      val endMs = time.milliseconds()
      val elapsedMs = endMs - startMs
      stateChangeLogger.info(s"Finished LeaderAndIsr request in ${elapsedMs}ms correlationId $correlationId from controller " +
        s"$controllerId for ${requestPartitionStates.size} partitions")
      response
    }
  }

  /**
   * Checks if the topic ID provided in the request is consistent with the topic ID in the log.
   * When using this method to handle a Fetch request, the topic ID may have been provided by an earlier request.
   *
   * If the request had an invalid topic ID (null or zero), then we assume that topic IDs are not supported.
   * The topic ID was not inconsistent, so return true.
   * If the log does not exist or the topic ID is not yet set, logTopicIdOpt will be None.
   * In both cases, the ID is not inconsistent so return true.
   *
   * @param requestTopicIdOpt the topic ID from the request if it exists
   * @param logTopicIdOpt the topic ID in the log if the log and the topic ID exist
   * @return true if the request topic id is consistent, false otherwise
   */
  private def hasConsistentTopicId(requestTopicIdOpt: Option[Uuid], logTopicIdOpt: Option[Uuid]): Boolean = {
    requestTopicIdOpt match {
      case None => true
      case Some(requestTopicId) => logTopicIdOpt.isEmpty || logTopicIdOpt.contains(requestTopicId)
    }
  }

  /**
   * KAFKA-8392
   * For topic partitions of which the broker is no longer a leader, delete metrics related to
   * those topics. Note that this means the broker stops being either a replica or a leader of
   * partitions of said topics
   */
  protected def updateLeaderAndFollowerMetrics(newFollowerTopics: Set[String]): Unit = {
    val leaderTopicSet = leaderPartitionsIterator.map(_.topic).toSet
    newFollowerTopics.diff(leaderTopicSet).foreach(brokerTopicStats.removeOldLeaderMetrics)

    // remove metrics for brokers which are not followers of a topic
    leaderTopicSet.diff(newFollowerTopics).foreach(brokerTopicStats.removeOldFollowerMetrics)
  }

  protected[server] def maybeAddLogDirFetchers(partitions: Set[Partition],
                                       offsetCheckpoints: OffsetCheckpoints,
                                       topicIds: String => Option[Uuid]): Unit = {
    val futureReplicasAndInitialOffset = new mutable.HashMap[TopicPartition, InitialFetchState]
    for (partition <- partitions) {
      val topicPartition = partition.topicPartition
      logManager.getLog(topicPartition, isFuture = true).foreach { futureLog =>
        partition.log.foreach { _ =>
          val leader = BrokerEndPoint(config.brokerId, "localhost", -1)

          // Add future replica log to partition's map
          partition.createLogIfNotExists(
            isNew = false,
            isFutureReplica = true,
            offsetCheckpoints,
            topicIds(partition.topic))

          // pause cleaning for partitions that are being moved and start ReplicaAlterDirThread to move
          // replica from source dir to destination dir
          logManager.abortAndPauseCleaning(topicPartition)

          futureReplicasAndInitialOffset.put(topicPartition, InitialFetchState(topicIds(topicPartition.topic), leader,
            partition.getLeaderEpoch, futureLog.highWatermark))
        }
      }
    }

    if (futureReplicasAndInitialOffset.nonEmpty)
      replicaAlterLogDirsManager.addFetcherForPartitions(futureReplicasAndInitialOffset)
  }

  /*
   * Make the current broker to become leader for a given set of partitions by:
   *
   * 1. Stop fetchers for these partitions
   * 2. Update the partition metadata in cache
   * 3. Add these partitions to the leader partitions set
   *
   * If an unexpected error is thrown in this function, it will be propagated to KafkaApis where
   * the error message will be set on each partition since we do not know which partition caused it. Otherwise,
   * return the set of partitions that are made leader due to this method
   *
   *  TODO: the above may need to be fixed later
   */
  private def makeLeaders(controllerId: Int,
                          controllerEpoch: Int,
                          partitionStates: Map[Partition, LeaderAndIsrPartitionState],
                          correlationId: Int,
                          responseMap: mutable.Map[TopicPartition, Errors],
                          highWatermarkCheckpoints: OffsetCheckpoints,
                          topicIds: String => Option[Uuid]): Set[Partition] = {
    val traceEnabled = stateChangeLogger.isTraceEnabled
    partitionStates.keys.foreach { partition =>
      if (traceEnabled)
        stateChangeLogger.trace(s"Handling LeaderAndIsr request correlationId $correlationId from " +
          s"controller $controllerId epoch $controllerEpoch starting the become-leader transition for " +
          s"partition ${partition.topicPartition}")
      responseMap.put(partition.topicPartition, Errors.NONE)
    }

    val partitionsToMakeLeaders = mutable.Set[Partition]()

    try {
      // First stop fetchers for all the partitions
      replicaFetcherManager.removeFetcherForPartitions(partitionStates.keySet.map(_.topicPartition))
      stateChangeLogger.info(s"Stopped fetchers as part of LeaderAndIsr request correlationId $correlationId from " +
        s"controller $controllerId epoch $controllerEpoch as part of the become-leader transition for " +
        s"${partitionStates.size} partitions")
      // Update the partition information to be the leader
      partitionStates.forKeyValue { (partition, partitionState) =>
        try {
          if (partition.makeLeader(partitionState, highWatermarkCheckpoints, topicIds(partitionState.topicName))) {
            partitionsToMakeLeaders += partition
          }
        } catch {
          case e: KafkaStorageException =>
            stateChangeLogger.error(s"Skipped the become-leader state change with " +
              s"correlation id $correlationId from controller $controllerId epoch $controllerEpoch for partition ${partition.topicPartition} " +
              s"(last update controller epoch ${partitionState.controllerEpoch}) since " +
              s"the replica for the partition is offline due to storage error $e")
            // If there is an offline log directory, a Partition object may have been created and have been added
            // to `ReplicaManager.allPartitions` before `createLogIfNotExists()` failed to create local replica due
            // to KafkaStorageException. In this case `ReplicaManager.allPartitions` will map this topic-partition
            // to an empty Partition object. We need to map this topic-partition to OfflinePartition instead.
            markPartitionOffline(partition.topicPartition)
            responseMap.put(partition.topicPartition, Errors.KAFKA_STORAGE_ERROR)
        }
      }

    } catch {
      case e: Throwable =>
        partitionStates.keys.foreach { partition =>
          stateChangeLogger.error(s"Error while processing LeaderAndIsr request correlationId $correlationId received " +
            s"from controller $controllerId epoch $controllerEpoch for partition ${partition.topicPartition}", e)
        }
        // Re-throw the exception for it to be caught in KafkaApis
        throw e
    }

    if (traceEnabled)
      partitionStates.keys.foreach { partition =>
        stateChangeLogger.trace(s"Completed LeaderAndIsr request correlationId $correlationId from controller $controllerId " +
          s"epoch $controllerEpoch for the become-leader transition for partition ${partition.topicPartition}")
      }

    partitionsToMakeLeaders
  }

  /*
   * Make the current broker to become follower for a given set of partitions by:
   *
   * 1. Remove these partitions from the leader partitions set.
   * 2. Mark the replicas as followers so that no more data can be added from the producer clients.
   * 3. Stop fetchers for these partitions so that no more data can be added by the replica fetcher threads.
   * 4. Truncate the log and checkpoint offsets for these partitions.
   * 5. Clear the produce and fetch requests in the purgatory
   * 6. If the broker is not shutting down, add the fetcher to the new leaders.
   *
   * The ordering of doing these steps make sure that the replicas in transition will not
   * take any more messages before checkpointing offsets so that all messages before the checkpoint
   * are guaranteed to be flushed to disks
   *
   * If an unexpected error is thrown in this function, it will be propagated to KafkaApis where
   * the error message will be set on each partition since we do not know which partition caused it. Otherwise,
   * return the set of partitions that are made follower due to this method
   */
  private def makeFollowers(controllerId: Int,
                            controllerEpoch: Int,
                            partitionStates: Map[Partition, LeaderAndIsrPartitionState],
                            correlationId: Int,
                            responseMap: mutable.Map[TopicPartition, Errors],
                            highWatermarkCheckpoints: OffsetCheckpoints,
                            topicIds: String => Option[Uuid]) : Set[Partition] = {
    val traceLoggingEnabled = stateChangeLogger.isTraceEnabled
    partitionStates.forKeyValue { (partition, partitionState) =>
      if (traceLoggingEnabled)
        stateChangeLogger.trace(s"Handling LeaderAndIsr request correlationId $correlationId from controller $controllerId " +
          s"epoch $controllerEpoch starting the become-follower transition for partition ${partition.topicPartition} with leader " +
          s"${partitionState.leader}")
      responseMap.put(partition.topicPartition, Errors.NONE)
    }

    val partitionsToMakeFollower: mutable.Set[Partition] = mutable.Set()
    try {
      partitionStates.forKeyValue { (partition, partitionState) =>
        val newLeaderBrokerId = partitionState.leader
        try {
          if (metadataCache.hasAliveBroker(newLeaderBrokerId)) {
            // Only change partition state when the leader is available
            if (partition.makeFollower(partitionState, highWatermarkCheckpoints, topicIds(partitionState.topicName))) {
              partitionsToMakeFollower += partition
            }
          } else {
            // The leader broker should always be present in the metadata cache.
            // If not, we should record the error message and abort the transition process for this partition
            stateChangeLogger.error(s"Received LeaderAndIsrRequest with correlation id $correlationId from " +
              s"controller $controllerId epoch $controllerEpoch for partition ${partition.topicPartition} " +
              s"(last update controller epoch ${partitionState.controllerEpoch}) " +
              s"but cannot become follower since the new leader $newLeaderBrokerId is unavailable.")
            // Create the local replica even if the leader is unavailable. This is required to ensure that we include
            // the partition's high watermark in the checkpoint file (see KAFKA-1647)
            partition.createLogIfNotExists(isNew = partitionState.isNew, isFutureReplica = false,
              highWatermarkCheckpoints, topicIds(partitionState.topicName))
          }
        } catch {
          case e: KafkaStorageException =>
            stateChangeLogger.error(s"Skipped the become-follower state change with correlation id $correlationId from " +
              s"controller $controllerId epoch $controllerEpoch for partition ${partition.topicPartition} " +
              s"(last update controller epoch ${partitionState.controllerEpoch}) with leader " +
              s"$newLeaderBrokerId since the replica for the partition is offline due to storage error $e")
            // If there is an offline log directory, a Partition object may have been created and have been added
            // to `ReplicaManager.allPartitions` before `createLogIfNotExists()` failed to create local replica due
            // to KafkaStorageException. In this case `ReplicaManager.allPartitions` will map this topic-partition
            // to an empty Partition object. We need to map this topic-partition to OfflinePartition instead.
            markPartitionOffline(partition.topicPartition)
            responseMap.put(partition.topicPartition, Errors.KAFKA_STORAGE_ERROR)
        }
      }

      // Stopping the fetchers must be done first in order to initialize the fetch
      // position correctly.
      replicaFetcherManager.removeFetcherForPartitions(partitionsToMakeFollower.map(_.topicPartition))
      stateChangeLogger.info(s"Stopped fetchers as part of become-follower request from controller $controllerId " +
        s"epoch $controllerEpoch with correlation id $correlationId for ${partitionsToMakeFollower.size} partitions")

      partitionsToMakeFollower.foreach { partition =>
        completeDelayedFetchOrProduceRequests(partition.topicPartition)
      }

      if (isShuttingDown.get()) {
        if (traceLoggingEnabled) {
          partitionsToMakeFollower.foreach { partition =>
            stateChangeLogger.trace(s"Skipped the adding-fetcher step of the become-follower state " +
              s"change with correlation id $correlationId from controller $controllerId epoch $controllerEpoch for " +
              s"partition ${partition.topicPartition} with leader ${partitionStates(partition).leader} " +
              "since it is shutting down")
          }
        }
      } else {
        // we do not need to check if the leader exists again since this has been done at the beginning of this process
        val partitionsToMakeFollowerWithLeaderAndOffset = partitionsToMakeFollower.map { partition =>
          val leaderNode = partition.leaderReplicaIdOpt.flatMap(leaderId => metadataCache.
            getAliveBrokerNode(leaderId, config.interBrokerListenerName)).getOrElse(Node.noNode())
          val leader = new BrokerEndPoint(leaderNode.id(), leaderNode.host(), leaderNode.port())
          val log = partition.localLogOrException
          val fetchOffset = initialFetchOffset(log)
          partition.topicPartition -> InitialFetchState(topicIds(partition.topic), leader, partition.getLeaderEpoch, fetchOffset)
        }.toMap

        replicaFetcherManager.addFetcherForPartitions(partitionsToMakeFollowerWithLeaderAndOffset)
      }
    } catch {
      case e: Throwable =>
        stateChangeLogger.error(s"Error while processing LeaderAndIsr request with correlationId $correlationId " +
          s"received from controller $controllerId epoch $controllerEpoch", e)
        // Re-throw the exception for it to be caught in KafkaApis
        throw e
    }

    if (traceLoggingEnabled)
      partitionStates.keys.foreach { partition =>
        stateChangeLogger.trace(s"Completed LeaderAndIsr request correlationId $correlationId from controller $controllerId " +
          s"epoch $controllerEpoch for the become-follower transition for partition ${partition.topicPartition} with leader " +
          s"${partitionStates(partition).leader}")
      }

    partitionsToMakeFollower
  }

  private def updateTopicIdForFollowers(controllerId: Int,
                                        controllerEpoch: Int,
                                        partitions: Set[Partition],
                                        correlationId: Int,
                                        topicIds: String => Option[Uuid]): Unit = {
    val traceLoggingEnabled = stateChangeLogger.isTraceEnabled

    try {
      if (isShuttingDown.get()) {
        if (traceLoggingEnabled) {
          partitions.foreach { partition =>
            stateChangeLogger.trace(s"Skipped the update topic ID step of the become-follower state " +
              s"change with correlation id $correlationId from controller $controllerId epoch $controllerEpoch for " +
              s"partition ${partition.topicPartition} since it is shutting down")
          }
        }
      } else {
        val partitionsToUpdateFollowerWithLeader = mutable.Map.empty[TopicPartition, Int]
        partitions.foreach { partition =>
          partition.leaderReplicaIdOpt.foreach { leader =>
            if (metadataCache.hasAliveBroker(leader)) {
              partitionsToUpdateFollowerWithLeader += partition.topicPartition -> leader
            }
          }
        }
        replicaFetcherManager.maybeUpdateTopicIds(partitionsToUpdateFollowerWithLeader, topicIds)
      }
    } catch {
      case e: Throwable =>
        stateChangeLogger.error(s"Error while processing LeaderAndIsr request with correlationId $correlationId " +
          s"received from controller $controllerId epoch $controllerEpoch when trying to update topic IDs in the fetchers", e)
        // Re-throw the exception for it to be caught in KafkaApis
        throw e
    }
  }

  /**
   * From IBP 2.7 onwards, we send latest fetch epoch in the request and truncate if a
   * diverging epoch is returned in the response, avoiding the need for a separate
   * OffsetForLeaderEpoch request.
   */
  protected def initialFetchOffset(log: UnifiedLog): Long = {
    if (metadataCache.metadataVersion().isTruncationOnFetchSupported && log.latestEpoch.nonEmpty)
      log.logEndOffset
    else
      log.highWatermark
  }

  private def maybeShrinkIsr(): Unit = {
    trace("Evaluating ISR list of partitions to see which replicas can be removed from the ISR")

    // Shrink ISRs for non offline partitions
    allPartitions.keys.foreach { topicPartition =>
      onlinePartition(topicPartition).foreach(_.maybeShrinkIsr())
    }
  }

  private def leaderPartitionsIterator: Iterator[Partition] =
    onlinePartitionsIterator.filter(_.leaderLogIfLocal.isDefined)

  def getLogEndOffset(topicPartition: TopicPartition): Option[Long] =
    onlinePartition(topicPartition).flatMap(_.leaderLogIfLocal.map(_.logEndOffset))

  // Flushes the highwatermark value for all partitions to the highwatermark file
  def checkpointHighWatermarks(): Unit = {
    def putHw(logDirToCheckpoints: mutable.AnyRefMap[String, mutable.AnyRefMap[TopicPartition, Long]],
              log: UnifiedLog): Unit = {
      val checkpoints = logDirToCheckpoints.getOrElseUpdate(log.parentDir,
        new mutable.AnyRefMap[TopicPartition, Long]())
      checkpoints.put(log.topicPartition, log.highWatermark)
    }

    val logDirToHws = new mutable.AnyRefMap[String, mutable.AnyRefMap[TopicPartition, Long]](
      allPartitions.size)
    onlinePartitionsIterator.foreach { partition =>
      partition.log.foreach(putHw(logDirToHws, _))
      partition.futureLog.foreach(putHw(logDirToHws, _))
    }

    for ((logDir, hws) <- logDirToHws) {
      try highWatermarkCheckpoints.get(logDir).foreach(_.write(hws))
      catch {
        case e: KafkaStorageException =>
          error(s"Error while writing to highwatermark file in directory $logDir", e)
      }
    }
  }

  def markPartitionOffline(tp: TopicPartition): Unit = replicaStateChangeLock synchronized {
    allPartitions.put(tp, HostedPartition.Offline) match {
      case HostedPartition.Online(partition) =>
        partition.markOffline()
      case _ => // Nothing
    }
  }

  /**
   * The log directory failure handler for the replica
   *
   * @param dir                     the absolute path of the log directory
   * @param sendZkNotification      check if we need to send notification to zookeeper node (needed for unit test)
   */
  def handleLogDirFailure(dir: String, sendZkNotification: Boolean = true): Unit = {
    if (!logManager.isLogDirOnline(dir))
      return
    warn(s"Stopping serving replicas in dir $dir")
    replicaStateChangeLock synchronized {
      val newOfflinePartitions = onlinePartitionsIterator.filter { partition =>
        partition.log.exists { _.parentDir == dir }
      }.map(_.topicPartition).toSet

      val partitionsWithOfflineFutureReplica = onlinePartitionsIterator.filter { partition =>
        partition.futureLog.exists { _.parentDir == dir }
      }.toSet

      replicaFetcherManager.removeFetcherForPartitions(newOfflinePartitions)
      replicaAlterLogDirsManager.removeFetcherForPartitions(newOfflinePartitions ++ partitionsWithOfflineFutureReplica.map(_.topicPartition))

      partitionsWithOfflineFutureReplica.foreach(partition => partition.removeFutureLocalReplica(deleteFromLogDir = false))
      newOfflinePartitions.foreach { topicPartition =>
        markPartitionOffline(topicPartition)
      }
      newOfflinePartitions.map(_.topic).foreach { topic: String =>
        maybeRemoveTopicMetrics(topic)
      }
      highWatermarkCheckpoints = highWatermarkCheckpoints.filter { case (checkpointDir, _) => checkpointDir != dir }

      warn(s"Broker $localBrokerId stopped fetcher for partitions ${newOfflinePartitions.mkString(",")} and stopped moving logs " +
           s"for partitions ${partitionsWithOfflineFutureReplica.mkString(",")} because they are in the failed log directory $dir.")
    }
    logManager.handleLogDirFailure(dir)

    if (sendZkNotification)
      if (zkClient.isEmpty) {
        warn("Unable to propagate log dir failure via Zookeeper in KRaft mode")
      } else {
        zkClient.get.propagateLogDirEvent(localBrokerId)
      }
    warn(s"Stopped serving replicas in dir $dir")
  }

  def removeMetrics(): Unit = {
    ReplicaManager.MetricNames.foreach(metricsGroup.removeMetric)
  }

  def beginControlledShutdown(): Unit = {
    isInControlledShutdown = true
  }

  // High watermark do not need to be checkpointed only when under unit tests
  def shutdown(checkpointHW: Boolean = true): Unit = {
    info("Shutting down")
    removeMetrics()
    if (logDirFailureHandler != null)
      logDirFailureHandler.shutdown()
    replicaFetcherManager.shutdown()
    replicaAlterLogDirsManager.shutdown()
    delayedFetchPurgatory.shutdown()
    delayedRemoteFetchPurgatory.shutdown()
    delayedProducePurgatory.shutdown()
    delayedDeleteRecordsPurgatory.shutdown()
    delayedElectLeaderPurgatory.shutdown()
    if (checkpointHW)
      checkpointHighWatermarks()
    replicaSelectorOpt.foreach(_.close)
    removeAllTopicMetrics()
    addPartitionsToTxnManager.foreach(_.shutdown())
    info("Shut down completely")
  }

  private def removeAllTopicMetrics(): Unit = {
    val allTopics = new util.HashSet[String]
    allPartitions.keys.foreach(partition =>
      if (allTopics.add(partition.topic())) {
        brokerTopicStats.removeMetrics(partition.topic())
      })
  }

  protected def createReplicaFetcherManager(metrics: Metrics, time: Time, threadNamePrefix: Option[String], quotaManager: ReplicationQuotaManager) = {
    new ReplicaFetcherManager(config, this, metrics, time, threadNamePrefix, quotaManager, () => metadataCache.metadataVersion(), brokerEpochSupplier)
  }

  protected def createReplicaAlterLogDirsManager(quotaManager: ReplicationQuotaManager, brokerTopicStats: BrokerTopicStats) = {
    new ReplicaAlterLogDirsManager(config, this, quotaManager, brokerTopicStats)
  }

  protected def createReplicaSelector(): Option[ReplicaSelector] = {
    config.replicaSelectorClassName.map { className =>
      val tmpReplicaSelector: ReplicaSelector = CoreUtils.createObject[ReplicaSelector](className)
      tmpReplicaSelector.configure(config.originals())
      tmpReplicaSelector
    }
  }

  def lastOffsetForLeaderEpoch(
    requestedEpochInfo: Seq[OffsetForLeaderTopic]
  ): Seq[OffsetForLeaderTopicResult] = {
    requestedEpochInfo.map { offsetForLeaderTopic =>
      val partitions = offsetForLeaderTopic.partitions.asScala.map { offsetForLeaderPartition =>
        val tp = new TopicPartition(offsetForLeaderTopic.topic, offsetForLeaderPartition.partition)
        getPartition(tp) match {
          case HostedPartition.Online(partition) =>
            val currentLeaderEpochOpt =
              if (offsetForLeaderPartition.currentLeaderEpoch == RecordBatch.NO_PARTITION_LEADER_EPOCH)
                Optional.empty[Integer]
              else
                Optional.of[Integer](offsetForLeaderPartition.currentLeaderEpoch)

            partition.lastOffsetForLeaderEpoch(
              currentLeaderEpochOpt,
              offsetForLeaderPartition.leaderEpoch,
              fetchOnlyFromLeader = true)

          case HostedPartition.Offline =>
            new EpochEndOffset()
              .setPartition(offsetForLeaderPartition.partition)
              .setErrorCode(Errors.KAFKA_STORAGE_ERROR.code)

          case HostedPartition.None if metadataCache.contains(tp) =>
            new EpochEndOffset()
              .setPartition(offsetForLeaderPartition.partition)
              .setErrorCode(Errors.NOT_LEADER_OR_FOLLOWER.code)

          case HostedPartition.None =>
            new EpochEndOffset()
              .setPartition(offsetForLeaderPartition.partition)
              .setErrorCode(Errors.UNKNOWN_TOPIC_OR_PARTITION.code)
        }
      }

      new OffsetForLeaderTopicResult()
        .setTopic(offsetForLeaderTopic.topic)
        .setPartitions(partitions.toList.asJava)
    }
  }

  def electLeaders(
    controller: KafkaController,
    partitions: Set[TopicPartition],
    electionType: ElectionType,
    responseCallback: Map[TopicPartition, ApiError] => Unit,
    requestTimeout: Int
  ): Unit = {

    val deadline = time.milliseconds() + requestTimeout

    def electionCallback(results: Map[TopicPartition, Either[ApiError, Int]]): Unit = {
      val expectedLeaders = mutable.Map.empty[TopicPartition, Int]
      val failures = mutable.Map.empty[TopicPartition, ApiError]
      results.foreach {
        case (partition, Right(leader)) => expectedLeaders += partition -> leader
        case (partition, Left(error)) => failures += partition -> error
      }
      if (expectedLeaders.nonEmpty) {
        val watchKeys = expectedLeaders.iterator.map {
          case (tp, _) => TopicPartitionOperationKey(tp)
        }.toBuffer

        delayedElectLeaderPurgatory.tryCompleteElseWatch(
          new DelayedElectLeader(
            math.max(0, deadline - time.milliseconds()),
            expectedLeaders,
            failures,
            this,
            responseCallback
          ),
          watchKeys
        )
      } else {
          // There are no partitions actually being elected, so return immediately
          responseCallback(failures)
      }
    }

    controller.electLeaders(partitions, electionType, electionCallback)
  }

  def activeProducerState(requestPartition: TopicPartition): DescribeProducersResponseData.PartitionResponse = {
    getPartitionOrError(requestPartition) match {
      case Left(error) => new DescribeProducersResponseData.PartitionResponse()
        .setPartitionIndex(requestPartition.partition)
        .setErrorCode(error.code)
      case Right(partition) => partition.activeProducerState
    }
  }

  private[kafka] def getOrCreatePartition(tp: TopicPartition,
                                          delta: TopicsDelta,
                                          topicId: Uuid): Option[(Partition, Boolean)] = {
    getPartition(tp) match {
      case HostedPartition.Offline =>
        stateChangeLogger.warn(s"Unable to bring up new local leader $tp " +
          s"with topic id $topicId because it resides in an offline log " +
          "directory.")
        None

      case HostedPartition.Online(partition) =>
        if (partition.topicId.exists(_ != topicId)) {
          // Note: Partition#topicId will be None here if the Log object for this partition
          // has not been created.
          throw new IllegalStateException(s"Topic $tp exists, but its ID is " +
            s"${partition.topicId.get}, not $topicId as expected")
        }
        Some(partition, false)

      case HostedPartition.None =>
        if (delta.image().topicsById().containsKey(topicId)) {
          stateChangeLogger.error(s"Expected partition $tp with topic id " +
            s"$topicId to exist, but it was missing. Creating...")
        } else {
          stateChangeLogger.info(s"Creating new partition $tp with topic id " +
            s"$topicId.")
        }
        // it's a partition that we don't know about yet, so create it and mark it online
        val partition = Partition(tp, time, this)
        allPartitions.put(tp, HostedPartition.Online(partition))
        Some(partition, true)
    }
  }

  /**
   * Apply a KRaft topic change delta.
   *
   * @param delta           The delta to apply.
   * @param newImage        The new metadata image.
   */
  def applyDelta(delta: TopicsDelta, newImage: MetadataImage): Unit = {
    // Before taking the lock, compute the local changes
    val localChanges = delta.localChanges(config.nodeId)

    replicaStateChangeLock.synchronized {
      // Handle deleted partitions. We need to do this first because we might subsequently
      // create new partitions with the same names as the ones we are deleting here.
      if (!localChanges.deletes.isEmpty) {
        val deletes = localChanges.deletes.asScala.map(tp => (tp, true)).toMap
        stateChangeLogger.info(s"Deleting ${deletes.size} partition(s).")
        stopPartitions(deletes).forKeyValue { (topicPartition, e) =>
          if (e.isInstanceOf[KafkaStorageException]) {
            stateChangeLogger.error(s"Unable to delete replica $topicPartition because " +
              "the local replica for the partition is in an offline log directory")
          } else {
            stateChangeLogger.error(s"Unable to delete replica $topicPartition because " +
              s"we got an unexpected ${e.getClass.getName} exception: ${e.getMessage}")
          }
        }
      }

      // Handle partitions which we are now the leader or follower for.
      if (!localChanges.leaders.isEmpty || !localChanges.followers.isEmpty) {
        val lazyOffsetCheckpoints = new LazyOffsetCheckpoints(this.highWatermarkCheckpoints)
        val leaderChangedPartitions = new mutable.HashSet[Partition]
        val followerChangedPartitions = new mutable.HashSet[Partition]
        if (!localChanges.leaders.isEmpty) {
          applyLocalLeadersDelta(leaderChangedPartitions, delta, lazyOffsetCheckpoints, localChanges.leaders.asScala)
        }
        if (!localChanges.followers.isEmpty) {
          applyLocalFollowersDelta(followerChangedPartitions, newImage, delta, lazyOffsetCheckpoints, localChanges.followers.asScala)
        }

        maybeAddLogDirFetchers(leaderChangedPartitions ++ followerChangedPartitions, lazyOffsetCheckpoints,
          name => Option(newImage.topics().getTopic(name)).map(_.id()))

        replicaFetcherManager.shutdownIdleFetcherThreads()
        replicaAlterLogDirsManager.shutdownIdleFetcherThreads()

        remoteLogManager.foreach(rlm => rlm.onLeadershipChange(leaderChangedPartitions.asJava, followerChangedPartitions.asJava, localChanges.topicIds()))
      }
    }
  }

  private def applyLocalLeadersDelta(
    changedPartitions: mutable.Set[Partition],
    delta: TopicsDelta,
    offsetCheckpoints: OffsetCheckpoints,
    localLeaders: mutable.Map[TopicPartition, LocalReplicaChanges.PartitionInfo]
  ): Unit = {
    stateChangeLogger.info(s"Transitioning ${localLeaders.size} partition(s) to " +
      "local leaders.")
    replicaFetcherManager.removeFetcherForPartitions(localLeaders.keySet)
    localLeaders.forKeyValue { (tp, info) =>
      getOrCreatePartition(tp, delta, info.topicId).foreach { case (partition, isNew) =>
        try {
          val state = info.partition.toLeaderAndIsrPartitionState(tp, isNew)
          partition.makeLeader(state, offsetCheckpoints, Some(info.topicId))
          changedPartitions.add(partition)
        } catch {
          case e: KafkaStorageException =>
            stateChangeLogger.info(s"Skipped the become-leader state change for $tp " +
              s"with topic id ${info.topicId} due to a storage error ${e.getMessage}")
            // If there is an offline log directory, a Partition object may have been created by
            // `getOrCreatePartition()` before `createLogIfNotExists()` failed to create local replica due
            // to KafkaStorageException. In this case `ReplicaManager.allPartitions` will map this topic-partition
            // to an empty Partition object. We need to map this topic-partition to OfflinePartition instead.
            markPartitionOffline(tp)
        }
      }
    }
  }

  private def applyLocalFollowersDelta(
    changedPartitions: mutable.Set[Partition],
    newImage: MetadataImage,
    delta: TopicsDelta,
    offsetCheckpoints: OffsetCheckpoints,
    localFollowers: mutable.Map[TopicPartition, LocalReplicaChanges.PartitionInfo]
  ): Unit = {
    stateChangeLogger.info(s"Transitioning ${localFollowers.size} partition(s) to " +
      "local followers.")
    val partitionsToStartFetching = new mutable.HashMap[TopicPartition, Partition]
    val partitionsToStopFetching = new mutable.HashMap[TopicPartition, Boolean]
    val followerTopicSet = new mutable.HashSet[String]
    localFollowers.forKeyValue { (tp, info) =>
      getOrCreatePartition(tp, delta, info.topicId).foreach { case (partition, isNew) =>
        try {
          followerTopicSet.add(tp.topic)

          // We always update the follower state.
          // - This ensure that a replica with no leader can step down;
          // - This also ensures that the local replica is created even if the leader
          //   is unavailable. This is required to ensure that we include the partition's
          //   high watermark in the checkpoint file (see KAFKA-1647).
          val state = info.partition.toLeaderAndIsrPartitionState(tp, isNew)
          val isNewLeaderEpoch = partition.makeFollower(state, offsetCheckpoints, Some(info.topicId))

          if (isInControlledShutdown && (info.partition.leader == NO_LEADER ||
              !info.partition.isr.contains(config.brokerId))) {
            // During controlled shutdown, replica with no leaders and replica
            // where this broker is not in the ISR are stopped.
            partitionsToStopFetching.put(tp, false)
          } else if (isNewLeaderEpoch) {
            // Otherwise, fetcher is restarted if the leader epoch has changed.
            partitionsToStartFetching.put(tp, partition)
          }

          changedPartitions.add(partition)
        } catch {
          case e: KafkaStorageException =>
            stateChangeLogger.error(s"Unable to start fetching $tp " +
              s"with topic ID ${info.topicId} due to a storage error ${e.getMessage}", e)
            replicaFetcherManager.addFailedPartition(tp)
            // If there is an offline log directory, a Partition object may have been created by
            // `getOrCreatePartition()` before `createLogIfNotExists()` failed to create local replica due
            // to KafkaStorageException. In this case `ReplicaManager.allPartitions` will map this topic-partition
            // to an empty Partition object. We need to map this topic-partition to OfflinePartition instead.
            markPartitionOffline(tp)

          case e: Throwable =>
            stateChangeLogger.error(s"Unable to start fetching $tp " +
              s"with topic ID ${info.topicId} due to ${e.getClass.getSimpleName}", e)
            replicaFetcherManager.addFailedPartition(tp)
        }
      }
    }

    if (partitionsToStartFetching.nonEmpty) {
      // Stopping the fetchers must be done first in order to initialize the fetch
      // position correctly.
      replicaFetcherManager.removeFetcherForPartitions(partitionsToStartFetching.keySet)
      stateChangeLogger.info(s"Stopped fetchers as part of become-follower for ${partitionsToStartFetching.size} partitions")

      val listenerName = config.interBrokerListenerName.value
      val partitionAndOffsets = new mutable.HashMap[TopicPartition, InitialFetchState]

      partitionsToStartFetching.forKeyValue { (topicPartition, partition) =>
        val nodeOpt = partition.leaderReplicaIdOpt
          .flatMap(leaderId => Option(newImage.cluster.broker(leaderId)))
          .flatMap(_.node(listenerName).asScala)

        nodeOpt match {
          case Some(node) =>
            val log = partition.localLogOrException
            partitionAndOffsets.put(topicPartition, InitialFetchState(
              log.topicId,
              new BrokerEndPoint(node.id, node.host, node.port),
              partition.getLeaderEpoch,
              initialFetchOffset(log)
            ))
          case None =>
            stateChangeLogger.trace(s"Unable to start fetching $topicPartition with topic ID ${partition.topicId} " +
              s"from leader ${partition.leaderReplicaIdOpt} because it is not alive.")
        }
      }

      replicaFetcherManager.addFetcherForPartitions(partitionAndOffsets)
      stateChangeLogger.info(s"Started fetchers as part of become-follower for ${partitionsToStartFetching.size} partitions")

      partitionsToStartFetching.keySet.foreach(completeDelayedFetchOrProduceRequests)

      updateLeaderAndFollowerMetrics(followerTopicSet)
    }

    if (partitionsToStopFetching.nonEmpty) {
      stopPartitions(partitionsToStopFetching)
      stateChangeLogger.info(s"Stopped fetchers as part of controlled shutdown for ${partitionsToStopFetching.size} partitions")
    }
  }

  def deleteStrayReplicas(topicPartitions: Iterable[TopicPartition]): Unit = {
    stopPartitions(topicPartitions.map(tp => tp -> true).toMap).forKeyValue { (topicPartition, exception) =>
      exception match {
        case e: KafkaStorageException =>
          stateChangeLogger.error(s"Unable to delete stray replica $topicPartition because " +
            s"the local replica for the partition is in an offline log directory: ${e.getMessage}.")
        case e: Throwable =>
          stateChangeLogger.error(s"Unable to delete stray replica $topicPartition because " +
            s"we got an unexpected ${e.getClass.getName} exception: ${e.getMessage}", e)
      }
    }
  }

  private[server] def getTransactionCoordinator(partition: Int): (Errors, Node) = {
    val listenerName = config.interBrokerListenerName

    val topicMetadata = metadataCache.getTopicMetadata(Set(Topic.TRANSACTION_STATE_TOPIC_NAME), listenerName)

    if (topicMetadata.headOption.isEmpty) {
      // If topic is not created, then the transaction is definitely not started.
      (Errors.COORDINATOR_NOT_AVAILABLE, Node.noNode)
    } else {
      if (topicMetadata.head.errorCode != Errors.NONE.code) {
        (Errors.COORDINATOR_NOT_AVAILABLE, Node.noNode)
      } else {
        val coordinatorEndpoint = topicMetadata.head.partitions.asScala
          .find(_.partitionIndex == partition)
          .filter(_.leaderId != MetadataResponse.NO_LEADER_ID)
          .flatMap(metadata => metadataCache.
            getAliveBrokerNode(metadata.leaderId, listenerName))

        coordinatorEndpoint match {
          case Some(endpoint) =>
            (Errors.NONE, endpoint)
          case _ =>
            (Errors.COORDINATOR_NOT_AVAILABLE, Node.noNode)
        }
      }
    }
  }
}<|MERGE_RESOLUTION|>--- conflicted
+++ resolved
@@ -24,11 +24,8 @@
 import kafka.log.{LogManager, UnifiedLog}
 import kafka.server.HostedPartition.Online
 import kafka.server.QuotaFactory.QuotaManagers
-<<<<<<< HEAD
 import kafka.server.ReplicaManager.{AtMinIsrPartitionCountMetricName, FailedIsrUpdatesPerSecMetricName, IsrExpandsPerSecMetricName, IsrShrinksPerSecMetricName, LeaderCountMetricName, OfflineReplicaCountMetricName, PartitionCountMetricName, PartitionsWithLateTransactionsCountMetricName, ProducerIdCountMetricName, ReassigningPartitionsMetricName, UnderMinIsrPartitionCountMetricName, UnderReplicatedPartitionsMetricName}
-=======
 import kafka.server.ReplicaManager.createLogReadResult
->>>>>>> 88320a81
 import kafka.server.checkpoints.{LazyOffsetCheckpoints, OffsetCheckpointFile, OffsetCheckpoints}
 import kafka.server.metadata.ZkMetadataCache
 import kafka.utils.Implicits._
@@ -181,7 +178,6 @@
 object ReplicaManager {
   val HighWatermarkFilename = "replication-offset-checkpoint"
 
-<<<<<<< HEAD
   private val LeaderCountMetricName = "LeaderCount"
   private val PartitionCountMetricName = "PartitionCount"
   private val OfflineReplicaCountMetricName = "OfflineReplicaCount"
@@ -214,7 +210,7 @@
   )
 
   private[server] val MetricNames = GaugeMetricNames.union(MeterMetricNames)
-=======
+
   def createLogReadResult(highWatermark: Long,
                           leaderLogStartOffset: Long,
                           leaderLogEndOffset: Long,
@@ -241,7 +237,6 @@
       lastStableOffset = None,
       exception = Some(e))
   }
->>>>>>> 88320a81
 }
 
 class ReplicaManager(val config: KafkaConfig,
