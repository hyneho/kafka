--- conflicted
+++ resolved
@@ -840,12 +840,8 @@
 
     val transactionalProducerInfo = mutable.HashSet[(Long, Short)]()
     val topicPartitionBatchInfo = mutable.Map[TopicPartition, Int]()
-<<<<<<< HEAD
     val topicIds = entriesPerPartition.keys.map(tp => tp.topic() -> tp.topicId()).toMap
-    entriesPerPartition.forKeyValue { (topicIdPartition, records) =>
-=======
-    entriesPerPartition.foreachEntry { (topicPartition, records) =>
->>>>>>> 52017a83
+    entriesPerPartition.foreachEntry { (topicIdPartition, records) =>
       // Produce requests (only requests that require verification) should only have one batch per partition in "batches" but check all just to be safe.
       val transactionalBatches = records.batches.asScala.filter(batch => batch.hasProducerId && batch.isTransactional)
       transactionalBatches.foreach(batch => transactionalProducerInfo.add(batch.producerId, batch.producerEpoch))
