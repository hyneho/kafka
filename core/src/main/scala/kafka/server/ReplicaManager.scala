--- conflicted
+++ resolved
@@ -25,12 +25,8 @@
 import kafka.cluster.{Partition, Replica}
 import kafka.common._
 import kafka.controller.KafkaController
-<<<<<<< HEAD
 import kafka.controller.KafkaController.StateChangeLogger
-import kafka.log.{LogAppendInfo, LogManager}
-=======
 import kafka.log.{Log, LogAppendInfo, LogManager}
->>>>>>> 046519d0
 import kafka.metrics.KafkaMetricsGroup
 import kafka.server.QuotaFactory.UnboundedQuota
 import kafka.utils._
@@ -51,17 +47,10 @@
 /*
  * Result metadata of a log append operation on the log
  */
-<<<<<<< HEAD
-case class LogAppendResult(info: LogAppendInfo, error: Option[Throwable] = None) {
-  def errorCode: Short = error match {
-    case None => Errors.NONE.code
-    case Some(e) => Errors.forException(e).code
-=======
 case class LogAppendResult(info: LogAppendInfo, exception: Option[Throwable] = None) {
   def error: Errors = exception match {
     case None => Errors.NONE
     case Some(e) => Errors.forException(e)
->>>>>>> 046519d0
   }
 }
 
@@ -81,17 +70,6 @@
                          readSize: Int,
                          exception: Option[Throwable] = None) {
 
-<<<<<<< HEAD
-  def errorCode: Short = error match {
-    case None => Errors.NONE.code
-    case Some(e) => Errors.forException(e).code
-  }
-
-  override def toString: String = {
-    "Fetch Data: [%s], HW: [%d], leaderLogEndOffset: [%d], readSize: [%d], error: [%s]"
-            .format(info, hw, leaderLogEndOffset, readSize, error)
-  }
-=======
   def error: Errors = exception match {
     case None => Errors.NONE
     case Some(e) => Errors.forException(e)
@@ -100,7 +78,6 @@
   override def toString =
     s"Fetch Data: [$info], HW: [$hw], leaderLogEndOffset: [$leaderLogEndOffset], readSize: [$readSize], error: [$error]"
 
->>>>>>> 046519d0
 }
 
 case class FetchPartitionData(error: Errors = Errors.NONE, hw: Long = -1L, records: Records)
@@ -115,13 +92,8 @@
 
 case class BecomeLeaderOrFollowerResult(responseMap: collection.Map[TopicPartition, Errors], error: Errors) {
 
-<<<<<<< HEAD
-  override def toString: String = {
-    "update results: [%s], global error: [%d]".format(responseMap, errorCode)
-=======
   override def toString = {
     "update results: [%s], global error: [%d]".format(responseMap, error.code)
->>>>>>> 046519d0
   }
 }
 
@@ -164,13 +136,9 @@
   val leaderCount: Gauge[Int] = newGauge(
     "LeaderCount",
     new Gauge[Int] {
-<<<<<<< HEAD
       override def getValue: Int = {
           getLeaderPartitions().size
       }
-=======
-      def value = getLeaderPartitions.size
->>>>>>> 046519d0
     }
   )
   val partitionCount: Gauge[Int] = newGauge(
@@ -182,18 +150,14 @@
   val underReplicatedPartitions: Gauge[Int] = newGauge(
     "UnderReplicatedPartitions",
     new Gauge[Int] {
-<<<<<<< HEAD
       override def getValue: Int = underReplicatedPartitionCount()
-=======
-      def value = underReplicatedPartitionCount
->>>>>>> 046519d0
     }
   )
   val isrExpandRate: Meter = newMeter("IsrExpandsPerSec")
   val isrShrinkRate: Meter = newMeter("IsrShrinksPerSec")
 
   def underReplicatedPartitionCount: Int =
-    getLeaderPartitions.count(_.isUnderReplicated)
+    getLeaderPartitions().count(_.isUnderReplicated)
 
   def startHighWaterMarksCheckPointThread(): Unit = {
     if(highWatermarkCheckPointThreadStarted.compareAndSet(false, true))
