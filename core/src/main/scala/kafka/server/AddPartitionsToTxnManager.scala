--- conflicted
+++ resolved
@@ -112,11 +112,8 @@
         .setVerifyOnly(true)
         .setTopics(topicCollection)
 
-<<<<<<< HEAD
-      addTxnData(node, transactionData, callback, expectedPartitionOperation)
-=======
-      addTxnData(coordinatorNode.get, transactionData, callback)
->>>>>>> e4c53d09
+      addTxnData(coordinatorNode.get, transactionData, callback, expectedPartitionOperation)
+
     }
   }
 
