--- conflicted
+++ resolved
@@ -20,10 +20,12 @@
 import kafka.admin.BrokerMetadata
 
 import kafka.server.metadata.RaftMetadataCache
-import org.apache.kafka.common.{Cluster, Node, TopicPartition}
+import org.apache.kafka.common.{Cluster, Node, TopicPartition, Uuid}
 import org.apache.kafka.common.message.{MetadataResponseData, UpdateMetadataRequestData}
 import org.apache.kafka.common.network.ListenerName
 import org.apache.kafka.common.requests.UpdateMetadataRequest
+
+import java.util
 
 trait MetadataCache {
 
@@ -105,385 +107,4 @@
   def raftMetadataCache(brokerId: Int): RaftMetadataCache = {
     new RaftMetadataCache(brokerId)
   }
-<<<<<<< HEAD
-}
-
-/**
- *  A cache for the state (e.g., current leader) of each partition. This cache is updated through
- *  UpdateMetadataRequest from the controller. Every broker maintains the same cache, asynchronously.
- */
-class ZkMetadataCache(brokerId: Int) extends MetadataCache with Logging {
-
-  private val partitionMetadataLock = new ReentrantReadWriteLock()
-  //this is the cache state. every MetadataSnapshot instance is immutable, and updates (performed under a lock)
-  //replace the value with a completely new one. this means reads (which are not under any lock) need to grab
-  //the value of this var (into a val) ONCE and retain that read copy for the duration of their operation.
-  //multiple reads of this value risk getting different snapshots.
-  @volatile private var metadataSnapshot: MetadataSnapshot = MetadataSnapshot(partitionStates = mutable.AnyRefMap.empty,
-    topicIds = Map.empty, controllerId = None, aliveBrokers = mutable.LongMap.empty, aliveNodes = mutable.LongMap.empty)
-
-  this.logIdent = s"[MetadataCache brokerId=$brokerId] "
-  private val stateChangeLogger = new StateChangeLogger(brokerId, inControllerContext = false, None)
-
-  // This method is the main hotspot when it comes to the performance of metadata requests,
-  // we should be careful about adding additional logic here. Relatedly, `brokers` is
-  // `List[Integer]` instead of `List[Int]` to avoid a collection copy.
-  // filterUnavailableEndpoints exists to support v0 MetadataResponses
-  private def maybeFilterAliveReplicas(snapshot: MetadataSnapshot,
-                                       brokers: java.util.List[Integer],
-                                       listenerName: ListenerName,
-                                       filterUnavailableEndpoints: Boolean): java.util.List[Integer] = {
-    if (!filterUnavailableEndpoints) {
-      brokers
-    } else {
-      val res = new util.ArrayList[Integer](math.min(snapshot.aliveBrokers.size, brokers.size))
-      for (brokerId <- brokers.asScala) {
-        if (hasAliveEndpoint(snapshot, brokerId, listenerName))
-          res.add(brokerId)
-      }
-      res
-    }
-  }
-
-  // errorUnavailableEndpoints exists to support v0 MetadataResponses
-  // If errorUnavailableListeners=true, return LISTENER_NOT_FOUND if listener is missing on the broker.
-  // Otherwise, return LEADER_NOT_AVAILABLE for broker unavailable and missing listener (Metadata response v5 and below).
-  private def getPartitionMetadata(snapshot: MetadataSnapshot, topic: String, listenerName: ListenerName, errorUnavailableEndpoints: Boolean,
-                                   errorUnavailableListeners: Boolean): Option[Iterable[MetadataResponsePartition]] = {
-    snapshot.partitionStates.get(topic).map { partitions =>
-      partitions.map { case (partitionId, partitionState) =>
-        val topicPartition = new TopicPartition(topic, partitionId.toInt)
-        val leaderBrokerId = partitionState.leader
-        val leaderEpoch = partitionState.leaderEpoch
-        val maybeLeader = getAliveEndpoint(snapshot, leaderBrokerId, listenerName)
-
-        val replicas = partitionState.replicas
-        val filteredReplicas = maybeFilterAliveReplicas(snapshot, replicas, listenerName, errorUnavailableEndpoints)
-
-        val isr = partitionState.isr
-        val filteredIsr = maybeFilterAliveReplicas(snapshot, isr, listenerName, errorUnavailableEndpoints)
-
-        val offlineReplicas = partitionState.offlineReplicas
-
-        maybeLeader match {
-          case None =>
-            val error = if (!snapshot.aliveBrokers.contains(leaderBrokerId)) { // we are already holding the read lock
-              debug(s"Error while fetching metadata for $topicPartition: leader not available")
-              Errors.LEADER_NOT_AVAILABLE
-            } else {
-              debug(s"Error while fetching metadata for $topicPartition: listener $listenerName " +
-                s"not found on leader $leaderBrokerId")
-              if (errorUnavailableListeners) Errors.LISTENER_NOT_FOUND else Errors.LEADER_NOT_AVAILABLE
-            }
-
-            new MetadataResponsePartition()
-              .setErrorCode(error.code)
-              .setPartitionIndex(partitionId.toInt)
-              .setLeaderId(MetadataResponse.NO_LEADER_ID)
-              .setLeaderEpoch(leaderEpoch)
-              .setReplicaNodes(filteredReplicas)
-              .setIsrNodes(filteredIsr)
-              .setOfflineReplicas(offlineReplicas)
-
-          case Some(_) =>
-            val error = if (filteredReplicas.size < replicas.size) {
-              debug(s"Error while fetching metadata for $topicPartition: replica information not available for " +
-                s"following brokers ${replicas.asScala.filterNot(filteredReplicas.contains).mkString(",")}")
-              Errors.REPLICA_NOT_AVAILABLE
-            } else if (filteredIsr.size < isr.size) {
-              debug(s"Error while fetching metadata for $topicPartition: in sync replica information not available for " +
-                s"following brokers ${isr.asScala.filterNot(filteredIsr.contains).mkString(",")}")
-              Errors.REPLICA_NOT_AVAILABLE
-            } else {
-              Errors.NONE
-            }
-
-            new MetadataResponsePartition()
-              .setErrorCode(error.code)
-              .setPartitionIndex(partitionId.toInt)
-              .setLeaderId(maybeLeader.map(_.id()).getOrElse(MetadataResponse.NO_LEADER_ID))
-              .setLeaderEpoch(leaderEpoch)
-              .setReplicaNodes(filteredReplicas)
-              .setIsrNodes(filteredIsr)
-              .setOfflineReplicas(offlineReplicas)
-        }
-      }
-    }
-  }
-
-  /**
-   * Check whether a broker is alive and has a registered listener matching the provided name.
-   * This method was added to avoid unnecessary allocations in [[maybeFilterAliveReplicas]], which is
-   * a hotspot in metadata handling.
-   */
-  private def hasAliveEndpoint(snapshot: MetadataSnapshot, brokerId: Int, listenerName: ListenerName): Boolean = {
-    snapshot.aliveNodes.get(brokerId).exists(_.contains(listenerName))
-  }
-
-  /**
-   * Get the endpoint matching the provided listener if the broker is alive. Note that listeners can
-   * be added dynamically, so a broker with a missing listener could be a transient error.
-   *
-   * @return None if broker is not alive or if the broker does not have a listener named `listenerName`.
-   */
-  private def getAliveEndpoint(snapshot: MetadataSnapshot, brokerId: Int, listenerName: ListenerName): Option[Node] = {
-    snapshot.aliveNodes.get(brokerId).flatMap(_.get(listenerName))
-  }
-
-  // errorUnavailableEndpoints exists to support v0 MetadataResponses
-  def getTopicMetadata(topics: Set[String],
-                       listenerName: ListenerName,
-                       errorUnavailableEndpoints: Boolean = false,
-                       errorUnavailableListeners: Boolean = false): Seq[MetadataResponseTopic] = {
-    val snapshot = metadataSnapshot
-    topics.toSeq.flatMap { topic =>
-      getPartitionMetadata(snapshot, topic, listenerName, errorUnavailableEndpoints, errorUnavailableListeners).map { partitionMetadata =>
-        new MetadataResponseTopic()
-          .setErrorCode(Errors.NONE.code)
-          .setName(topic)
-          .setTopicId(snapshot.topicIds.getOrElse(topic, Uuid.ZERO_UUID))
-          .setIsInternal(Topic.isInternal(topic))
-          .setPartitions(partitionMetadata.toBuffer.asJava)
-      }
-    }
-  }
-
-  def getAllTopics(): Set[String] = {
-    getAllTopics(metadataSnapshot)
-  }
-
-  def getAllPartitions(): Set[TopicPartition] = {
-    metadataSnapshot.partitionStates.flatMap { case (topicName, partitionsAndStates) =>
-      partitionsAndStates.keys.map(partitionId => new TopicPartition(topicName, partitionId.toInt))
-    }.toSet
-  }
-
-  def topicNamesToIds(): util.Map[String, Uuid] = {
-    new util.HashMap(metadataSnapshot.topicIds.asJava)
-  }
-
-  def topicIdsToNames(): util.Map[Uuid, String] = {
-    new util.HashMap(metadataSnapshot.topicNames.asJava)
-  }
-
-  /**
-   * This method returns a map from topic names to IDs and a map from topic IDs to names
-   */
-  def topicIdInfo(): (util.Map[String, Uuid], util.Map[Uuid, String]) = {
-    val snapshot = metadataSnapshot
-    (new util.HashMap(snapshot.topicIds.asJava), new util.HashMap(snapshot.topicNames.asJava))
-  }
-
-  private def getAllTopics(snapshot: MetadataSnapshot): Set[String] = {
-    snapshot.partitionStates.keySet
-  }
-
-  private def getAllPartitions(snapshot: MetadataSnapshot): Map[TopicPartition, UpdateMetadataPartitionState] = {
-    snapshot.partitionStates.flatMap { case (topic, partitionStates) =>
-      partitionStates.map { case (partition, state ) => (new TopicPartition(topic, partition.toInt), state) }
-    }.toMap
-  }
-
-  def getNonExistingTopics(topics: Set[String]): Set[String] = {
-    topics.diff(metadataSnapshot.partitionStates.keySet)
-  }
-
-  def getAliveBroker(brokerId: Int): Option[MetadataBroker] = {
-    metadataSnapshot.aliveBrokers.get(brokerId).map(MetadataBroker.apply)
-  }
-
-  def getAliveBrokers: Seq[MetadataBroker] = {
-    metadataSnapshot.aliveBrokers.values.map(MetadataBroker.apply).toBuffer
-  }
-
-  private def addOrUpdatePartitionInfo(partitionStates: mutable.AnyRefMap[String, mutable.LongMap[UpdateMetadataPartitionState]],
-                                       topic: String,
-                                       partitionId: Int,
-                                       stateInfo: UpdateMetadataPartitionState): Unit = {
-    val infos = partitionStates.getOrElseUpdate(topic, mutable.LongMap.empty)
-    infos(partitionId) = stateInfo
-  }
-
-  def getPartitionInfo(topic: String, partitionId: Int): Option[UpdateMetadataPartitionState] = {
-    metadataSnapshot.partitionStates.get(topic).flatMap(_.get(partitionId))
-  }
-
-  def numPartitions(topic: String): Option[Int] = {
-    metadataSnapshot.partitionStates.get(topic).map(_.size)
-  }
-
-  // if the leader is not known, return None;
-  // if the leader is known and corresponding node is available, return Some(node)
-  // if the leader is known but corresponding node with the listener name is not available, return Some(NO_NODE)
-  def getPartitionLeaderEndpoint(topic: String, partitionId: Int, listenerName: ListenerName): Option[Node] = {
-    val snapshot = metadataSnapshot
-    snapshot.partitionStates.get(topic).flatMap(_.get(partitionId)) map { partitionInfo =>
-      val leaderId = partitionInfo.leader
-
-      snapshot.aliveNodes.get(leaderId) match {
-        case Some(nodeMap) =>
-          nodeMap.getOrElse(listenerName, Node.noNode)
-        case None =>
-          Node.noNode
-      }
-    }
-  }
-
-  def getPartitionReplicaEndpoints(tp: TopicPartition, listenerName: ListenerName): Map[Int, Node] = {
-    val snapshot = metadataSnapshot
-    snapshot.partitionStates.get(tp.topic).flatMap(_.get(tp.partition)).map { partitionInfo =>
-      val replicaIds = partitionInfo.replicas
-      replicaIds.asScala
-        .map(replicaId => replicaId.intValue() -> {
-          snapshot.aliveBrokers.get(replicaId.longValue()) match {
-            case Some(broker) =>
-              broker.getNode(listenerName).getOrElse(Node.noNode())
-            case None =>
-              Node.noNode()
-          }}).toMap
-        .filter(pair => pair match {
-          case (_, node) => !node.isEmpty
-        })
-    }.getOrElse(Map.empty[Int, Node])
-  }
-
-  def getControllerId: Option[Int] = metadataSnapshot.controllerId
-
-  def getClusterMetadata(clusterId: String, listenerName: ListenerName): Cluster = {
-    val snapshot = metadataSnapshot
-    val nodes = snapshot.aliveNodes.flatMap { case (id, nodesByListener) =>
-      nodesByListener.get(listenerName).map { node =>
-        id -> node
-      }
-    }
-
-    def node(id: Integer): Node = {
-      nodes.getOrElse(id.toLong, new Node(id, "", -1))
-    }
-
-    val partitions = getAllPartitions(snapshot)
-      .filter { case (_, state) => state.leader != LeaderAndIsr.LeaderDuringDelete }
-      .map { case (tp, state) =>
-        new PartitionInfo(tp.topic, tp.partition, node(state.leader),
-          state.replicas.asScala.map(node).toArray,
-          state.isr.asScala.map(node).toArray,
-          state.offlineReplicas.asScala.map(node).toArray)
-      }
-    val unauthorizedTopics = Collections.emptySet[String]
-    val internalTopics = getAllTopics(snapshot).filter(Topic.isInternal).asJava
-    new Cluster(clusterId, nodes.values.toBuffer.asJava,
-      partitions.toBuffer.asJava,
-      unauthorizedTopics, internalTopics,
-      snapshot.controllerId.map(id => node(id)).orNull)
-  }
-
-  // This method returns the deleted TopicPartitions received from UpdateMetadataRequest
-  def updateMetadata(correlationId: Int, updateMetadataRequest: UpdateMetadataRequest): Seq[TopicPartition] = {
-    inWriteLock(partitionMetadataLock) {
-
-      val aliveBrokers = new mutable.LongMap[Broker](metadataSnapshot.aliveBrokers.size)
-      val aliveNodes = new mutable.LongMap[collection.Map[ListenerName, Node]](metadataSnapshot.aliveNodes.size)
-      val controllerIdOpt = updateMetadataRequest.controllerId match {
-        case id if id < 0 => None
-        case id => Some(id)
-      }
-
-      updateMetadataRequest.liveBrokers.forEach { broker =>
-        // `aliveNodes` is a hot path for metadata requests for large clusters, so we use java.util.HashMap which
-        // is a bit faster than scala.collection.mutable.HashMap. When we drop support for Scala 2.10, we could
-        // move to `AnyRefMap`, which has comparable performance.
-        val nodes = new java.util.HashMap[ListenerName, Node]
-        val endPoints = new mutable.ArrayBuffer[EndPoint]
-        broker.endpoints.forEach { ep =>
-          val listenerName = new ListenerName(ep.listener)
-          endPoints += new EndPoint(ep.host, ep.port, listenerName, SecurityProtocol.forId(ep.securityProtocol))
-          nodes.put(listenerName, new Node(broker.id, ep.host, ep.port))
-        }
-        aliveBrokers(broker.id) = Broker(broker.id, endPoints, Option(broker.rack))
-        aliveNodes(broker.id) = nodes.asScala
-      }
-      aliveNodes.get(brokerId).foreach { listenerMap =>
-        val listeners = listenerMap.keySet
-        if (!aliveNodes.values.forall(_.keySet == listeners))
-          error(s"Listeners are not identical across brokers: $aliveNodes")
-      }
-
-      val topicIds = mutable.Map.empty[String, Uuid]
-      topicIds ++= metadataSnapshot.topicIds
-      val (newTopicIds, newZeroIds) = updateMetadataRequest.topicStates().asScala
-        .map(topicState => (topicState.topicName(), topicState.topicId()))
-        .partition { case (_, topicId) => topicId != Uuid.ZERO_UUID }
-      newZeroIds.foreach(zeroId => topicIds.remove(zeroId._1))
-      topicIds ++= newTopicIds.toMap
-
-      val deletedPartitions = new mutable.ArrayBuffer[TopicPartition]
-      if (!updateMetadataRequest.partitionStates.iterator.hasNext) {
-        metadataSnapshot = MetadataSnapshot(metadataSnapshot.partitionStates, topicIds.toMap, controllerIdOpt, aliveBrokers, aliveNodes)
-      } else {
-        //since kafka may do partial metadata updates, we start by copying the previous state
-        val partitionStates = new mutable.AnyRefMap[String, mutable.LongMap[UpdateMetadataPartitionState]](metadataSnapshot.partitionStates.size)
-        metadataSnapshot.partitionStates.forKeyValue { (topic, oldPartitionStates) =>
-          val copy = new mutable.LongMap[UpdateMetadataPartitionState](oldPartitionStates.size)
-          copy ++= oldPartitionStates
-          partitionStates(topic) = copy
-        }
-
-        val traceEnabled = stateChangeLogger.isTraceEnabled
-        val controllerId = updateMetadataRequest.controllerId
-        val controllerEpoch = updateMetadataRequest.controllerEpoch
-        val newStates = updateMetadataRequest.partitionStates.asScala
-        newStates.foreach { state =>
-          // per-partition logging here can be very expensive due going through all partitions in the cluster
-          val tp = new TopicPartition(state.topicName, state.partitionIndex)
-          if (state.leader == LeaderAndIsr.LeaderDuringDelete) {
-            removePartitionInfo(partitionStates, topicIds, tp.topic, tp.partition)
-            if (traceEnabled)
-              stateChangeLogger.trace(s"Deleted partition $tp from metadata cache in response to UpdateMetadata " +
-                s"request sent by controller $controllerId epoch $controllerEpoch with correlation id $correlationId")
-            deletedPartitions += tp
-          } else {
-            addOrUpdatePartitionInfo(partitionStates, tp.topic, tp.partition, state)
-            if (traceEnabled)
-              stateChangeLogger.trace(s"Cached leader info $state for partition $tp in response to " +
-                s"UpdateMetadata request sent by controller $controllerId epoch $controllerEpoch with correlation id $correlationId")
-          }
-        }
-        val cachedPartitionsCount = newStates.size - deletedPartitions.size
-        stateChangeLogger.info(s"Add $cachedPartitionsCount partitions and deleted ${deletedPartitions.size} partitions from metadata cache " +
-          s"in response to UpdateMetadata request sent by controller $controllerId epoch $controllerEpoch with correlation id $correlationId")
-
-        metadataSnapshot = MetadataSnapshot(partitionStates, topicIds.toMap, controllerIdOpt, aliveBrokers, aliveNodes)
-      }
-      deletedPartitions
-    }
-  }
-
-  def contains(topic: String): Boolean = {
-    metadataSnapshot.partitionStates.contains(topic)
-  }
-
-  def contains(tp: TopicPartition): Boolean = getPartitionInfo(tp.topic, tp.partition).isDefined
-
-  private def removePartitionInfo(partitionStates: mutable.AnyRefMap[String, mutable.LongMap[UpdateMetadataPartitionState]],
-                                  topicIds: mutable.Map[String, Uuid], topic: String, partitionId: Int): Boolean = {
-    partitionStates.get(topic).exists { infos =>
-      infos.remove(partitionId)
-      if (infos.isEmpty) {
-        partitionStates.remove(topic)
-        topicIds.remove(topic)
-      }
-      true
-    }
-  }
-
-  case class MetadataSnapshot(partitionStates: mutable.AnyRefMap[String, mutable.LongMap[UpdateMetadataPartitionState]],
-                              topicIds: Map[String, Uuid],
-                              controllerId: Option[Int],
-                              aliveBrokers: mutable.LongMap[Broker],
-                              aliveNodes: mutable.LongMap[collection.Map[ListenerName, Node]]) {
-    val topicNames: Map[Uuid, String] = topicIds.map { case (topicName, topicId) => (topicId, topicName) }
-  }
-
-=======
->>>>>>> 2e89f405
 }