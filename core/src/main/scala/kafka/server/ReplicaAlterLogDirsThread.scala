/**
  * Licensed to the Apache Software Foundation (ASF) under one or more
  * contributor license agreements.  See the NOTICE file distributed with
  * this work for additional information regarding copyright ownership.
  * The ASF licenses this file to You under the Apache License, Version 2.0
  * (the "License"); you may not use this file except in compliance with
  * the License.  You may obtain a copy of the License at
  *
  *    http://www.apache.org/licenses/LICENSE-2.0
  *
  * Unless required by applicable law or agreed to in writing, software
  * distributed under the License is distributed on an "AS IS" BASIS,
  * WITHOUT WARRANTIES OR CONDITIONS OF ANY KIND, either express or implied.
  * See the License for the specific language governing permissions and
  * limitations under the License.
  */

package kafka.server

import kafka.api.Request
import kafka.cluster.BrokerEndPoint
import kafka.log.{LeaderOffsetIncremented, LogAppendInfo}
import kafka.server.AbstractFetcherThread.{ReplicaFetch, ResultWithPartitions}
import kafka.server.QuotaFactory.UnboundedQuota
import org.apache.kafka.common.{TopicIdPartition, TopicPartition, Uuid}
import org.apache.kafka.common.errors.KafkaStorageException
import org.apache.kafka.common.message.FetchResponseData
import org.apache.kafka.common.message.OffsetForLeaderEpochResponseData.EpochEndOffset
import org.apache.kafka.common.protocol.{ApiKeys, Errors}
import org.apache.kafka.common.requests.OffsetsForLeaderEpochResponse.UNDEFINED_EPOCH
import org.apache.kafka.common.requests.{FetchRequest, FetchResponse, RequestUtils}
import java.util
import java.util.Optional
import scala.collection.{Map, Seq, Set, mutable}
import scala.compat.java8.OptionConverters._
import scala.jdk.CollectionConverters._

class ReplicaAlterLogDirsThread(name: String,
                                sourceBroker: BrokerEndPoint,
                                brokerConfig: KafkaConfig,
                                failedPartitions: FailedPartitions,
                                replicaMgr: ReplicaManager,
                                quota: ReplicationQuotaManager,
                                brokerTopicStats: BrokerTopicStats)
  extends AbstractFetcherThread(name = name,
                                clientId = name,
                                sourceBroker = sourceBroker,
                                failedPartitions,
                                fetchBackOffMs = brokerConfig.replicaFetchBackoffMs,
                                isInterruptible = false,
                                brokerTopicStats) {

  private val replicaId = brokerConfig.brokerId
  private val maxBytes = brokerConfig.replicaFetchResponseMaxBytes
  private val fetchSize = brokerConfig.replicaFetchMaxBytes
  private var inProgressPartition: Option[TopicPartition] = None

  override protected def latestEpoch(topicPartition: TopicPartition): Option[Int] = {
    replicaMgr.futureLocalLogOrException(topicPartition).latestEpoch
  }

  override protected def logStartOffset(topicPartition: TopicPartition): Long = {
    replicaMgr.futureLocalLogOrException(topicPartition).logStartOffset
  }

  override protected def logEndOffset(topicPartition: TopicPartition): Long = {
    replicaMgr.futureLocalLogOrException(topicPartition).logEndOffset
  }

  override protected def endOffsetForEpoch(topicPartition: TopicPartition, epoch: Int): Option[OffsetAndEpoch] = {
    replicaMgr.futureLocalLogOrException(topicPartition).endOffsetForEpoch(epoch)
  }

  def fetchFromLeader(fetchRequest: FetchRequest.Builder): Map[TopicIdPartition, FetchData] = {
    var partitionData: Seq[(TopicIdPartition, FetchData)] = null
    val request = fetchRequest.build()

    // We can build the map from the request since it contains topic IDs and names.
    // Only one ID can be associated with a name and vice versa.
    val topicNames = new mutable.HashMap[Uuid, String]()
    request.data.topics.forEach { topic =>
      topicNames.put(topic.topicId, topic.topic)
    }


    def processResponseCallback(responsePartitionData: Seq[(TopicIdPartition, FetchPartitionData)]): Unit = {
      partitionData = responsePartitionData.map { case (tp, data) =>
        val abortedTransactions = data.abortedTransactions.map(_.asJava).orNull
        val lastStableOffset = data.lastStableOffset.getOrElse(FetchResponse.INVALID_LAST_STABLE_OFFSET)
<<<<<<< HEAD
        tp -> new FetchResponseData.PartitionData()
=======
        tp.topicPartition -> new FetchResponseData.PartitionData()
>>>>>>> 4cdc41c3
          .setPartitionIndex(tp.topicPartition.partition)
          .setErrorCode(data.error.code)
          .setHighWatermark(data.highWatermark)
          .setLastStableOffset(lastStableOffset)
          .setLogStartOffset(data.logStartOffset)
          .setAbortedTransactions(abortedTransactions)
          .setRecords(data.records)
      }
    }

    // Will throw UnknownTopicIdException if a topic ID is unknown.
    val fetchData = request.fetchData(topicNames.asJava)

    replicaMgr.fetchMessages(
      0L, // timeout is 0 so that the callback will be executed immediately
      Request.FutureLocalReplicaId,
      request.minBytes,
      request.maxBytes,
      false,
      fetchData.asScala.toSeq,
      UnboundedQuota,
      processResponseCallback,
      request.isolationLevel,
      None)

    if (partitionData == null)
      throw new IllegalStateException(s"Failed to fetch data for partitions ${fetchData.keySet().toArray.mkString(",")}")

    partitionData.toMap
  }

  // process fetched data
  override def processPartitionData(topicPartition: TopicPartition,
                                    fetchOffset: Long,
                                    partitionData: FetchData): Option[LogAppendInfo] = {
    val partition = replicaMgr.getPartitionOrException(topicPartition)
    val futureLog = partition.futureLocalLogOrException
    val records = toMemoryRecords(FetchResponse.recordsOrFail(partitionData))

    if (fetchOffset != futureLog.logEndOffset)
      throw new IllegalStateException("Offset mismatch for the future replica %s: fetched offset = %d, log end offset = %d.".format(
        topicPartition, fetchOffset, futureLog.logEndOffset))

    val logAppendInfo = if (records.sizeInBytes() > 0)
      partition.appendRecordsToFollowerOrFutureReplica(records, isFuture = true)
    else
      None

    futureLog.updateHighWatermark(partitionData.highWatermark)
    futureLog.maybeIncrementLogStartOffset(partitionData.logStartOffset, LeaderOffsetIncremented)

    if (partition.maybeReplaceCurrentWithFutureReplica())
      removePartitions(Set(topicPartition))

    quota.record(records.sizeInBytes)
    logAppendInfo
  }

  override def addPartitions(initialFetchStates: Map[TopicPartition, InitialFetchState]): Set[TopicPartition] = {
    partitionMapLock.lockInterruptibly()
    try {
      // It is possible that the log dir fetcher completed just before this call, so we
      // filter only the partitions which still have a future log dir.
      val filteredFetchStates = initialFetchStates.filter { case (tp, _) =>
        replicaMgr.futureLogExists(tp)
      }
      super.addPartitions(filteredFetchStates)
    } finally {
      partitionMapLock.unlock()
    }
  }

  override protected def fetchEarliestOffsetFromLeader(topicPartition: TopicPartition, leaderEpoch: Int): Long = {
    val partition = replicaMgr.getPartitionOrException(topicPartition)
    partition.localLogOrException.logStartOffset
  }

  override protected def fetchLatestOffsetFromLeader(topicPartition: TopicPartition, leaderEpoch: Int): Long = {
    val partition = replicaMgr.getPartitionOrException(topicPartition)
    partition.localLogOrException.logEndOffset
  }

  /**
   * Fetches offset for leader epoch from local replica for each given topic partitions
   * @param partitions map of topic partition -> leader epoch of the future replica
   * @return map of topic partition -> end offset for a requested leader epoch
   */
  override def fetchEpochEndOffsets(partitions: Map[TopicPartition, EpochData]): Map[TopicPartition, EpochEndOffset] = {
    partitions.map { case (tp, epochData) =>
      try {
        val endOffset = if (epochData.leaderEpoch == UNDEFINED_EPOCH) {
          new EpochEndOffset()
            .setPartition(tp.partition)
            .setErrorCode(Errors.NONE.code)
        } else {
          val partition = replicaMgr.getPartitionOrException(tp)
          partition.lastOffsetForLeaderEpoch(
            currentLeaderEpoch = RequestUtils.getLeaderEpoch(epochData.currentLeaderEpoch),
            leaderEpoch = epochData.leaderEpoch,
            fetchOnlyFromLeader = false)
        }
        tp -> endOffset
      } catch {
        case t: Throwable =>
          warn(s"Error when getting EpochEndOffset for $tp", t)
          tp -> new EpochEndOffset()
            .setPartition(tp.partition)
            .setErrorCode(Errors.forException(t).code)
      }
    }
  }

  override protected val isOffsetForLeaderEpochSupported: Boolean = true

  override protected val isTruncationOnFetchSupported: Boolean = false

  /**
   * Truncate the log for each partition based on current replica's returned epoch and offset.
   *
   * The logic for finding the truncation offset is the same as in ReplicaFetcherThread
   * and mainly implemented in AbstractFetcherThread.getOffsetTruncationState. One difference is
   * that the initial fetch offset for topic partition could be set to the truncation offset of
   * the current replica if that replica truncates. Otherwise, it is high watermark as in ReplicaFetcherThread.
   *
   * The reason we have to follow the leader epoch approach for truncating a future replica is to
   * cover the case where a future replica is offline when the current replica truncates and
   * re-replicates offsets that may have already been copied to the future replica. In that case,
   * the future replica may miss "mark for truncation" event and must use the offset for leader epoch
   * exchange with the current replica to truncate to the largest common log prefix for the topic partition
   */
  override def truncate(topicPartition: TopicPartition, truncationState: OffsetTruncationState): Unit = {
    val partition = replicaMgr.getPartitionOrException(topicPartition)
    partition.truncateTo(truncationState.offset, isFuture = true)
  }

  override protected def truncateFullyAndStartAt(topicPartition: TopicPartition, offset: Long): Unit = {
    val partition = replicaMgr.getPartitionOrException(topicPartition)
    partition.truncateFullyAndStartAt(offset, isFuture = true)
  }

  private def nextReadyPartition(partitionMap: Map[TopicPartition, PartitionFetchState]): Option[(TopicPartition, PartitionFetchState)] = {
    partitionMap.filter { case (_, partitionFetchState) =>
      partitionFetchState.isReadyForFetch
    }.reduceLeftOption { (left, right) =>
      if ((left._1.topic < right._1.topic) || (left._1.topic == right._1.topic && left._1.partition < right._1.partition))
        left
      else
        right
    }
  }

  private def selectPartitionToFetch(partitionMap: Map[TopicPartition, PartitionFetchState]): Option[(TopicPartition, PartitionFetchState)] = {
    // Only move one partition at a time to increase its catch-up rate and thus reduce the time spent on
    // moving any given replica. Replicas are selected in ascending order (lexicographically by topic) from the
    // partitions that are ready to fetch. Once selected, we will continue fetching the same partition until it
    // becomes unavailable or is removed.

    inProgressPartition.foreach { tp =>
      val fetchStateOpt = partitionMap.get(tp)
      fetchStateOpt.filter(_.isReadyForFetch).foreach { fetchState =>
        return Some((tp, fetchState))
      }
    }

    inProgressPartition = None

    val nextPartitionOpt = nextReadyPartition(partitionMap)
    nextPartitionOpt.foreach { case (tp, fetchState) =>
      inProgressPartition = Some(tp)
      info(s"Beginning/resuming copy of partition $tp from offset ${fetchState.fetchOffset}. " +
        s"Including this partition, there are ${partitionMap.size} remaining partitions to copy by this thread.")
    }
    nextPartitionOpt
  }

  private def buildFetchForPartition(tp: TopicPartition, fetchState: PartitionFetchState): ResultWithPartitions[Option[ReplicaFetch]] = {
    val requestMap = new util.LinkedHashMap[TopicIdPartition, FetchRequest.PartitionData]
    val partitionsWithError = mutable.Set[TopicPartition]()

    try {
      val logStartOffset = replicaMgr.futureLocalLogOrException(tp).logStartOffset
      val lastFetchedEpoch = if (isTruncationOnFetchSupported)
        fetchState.lastFetchedEpoch.map(_.asInstanceOf[Integer]).asJava
      else
        Optional.empty[Integer]
<<<<<<< HEAD
      requestMap.put(new TopicIdPartition(fetchState.topicId.getOrElse(Uuid.ZERO_UUID), tp), new FetchRequest.PartitionData(fetchState.fetchOffset, logStartOffset,
=======
      val topicId = fetchState.topicId.getOrElse(Uuid.ZERO_UUID)
      requestMap.put(tp, new FetchRequest.PartitionData(topicId, fetchState.fetchOffset, logStartOffset,
>>>>>>> 4cdc41c3
        fetchSize, Optional.of(fetchState.currentLeaderEpoch), lastFetchedEpoch))
    } catch {
      case e: KafkaStorageException =>
        debug(s"Failed to build fetch for $tp", e)
        partitionsWithError += tp
    }

    val fetchRequestOpt = if (requestMap.isEmpty) {
      None
    } else {
      val version: Short = if (fetchState.topicId.isEmpty)
        12
      else
        ApiKeys.FETCH.latestVersion
      // Set maxWait and minBytes to 0 because the response should return immediately if
      // the future log has caught up with the current log of the partition
      val requestBuilder = FetchRequest.Builder.forReplica(version, replicaId, 0, 0, requestMap).setMaxBytes(maxBytes)
      Some(ReplicaFetch(requestMap, requestBuilder))
    }

    ResultWithPartitions(fetchRequestOpt, partitionsWithError)
  }

  def buildFetch(partitionMap: Map[TopicPartition, PartitionFetchState]): ResultWithPartitions[Option[ReplicaFetch]] = {
    // Only include replica in the fetch request if it is not throttled.
    if (quota.isQuotaExceeded) {
      ResultWithPartitions(None, Set.empty)
    } else {
      selectPartitionToFetch(partitionMap) match {
        case Some((tp, fetchState)) =>
          buildFetchForPartition(tp, fetchState)
        case None =>
          ResultWithPartitions(None, Set.empty)
      }
    }
  }

}<|MERGE_RESOLUTION|>--- conflicted
+++ resolved
@@ -71,8 +71,8 @@
     replicaMgr.futureLocalLogOrException(topicPartition).endOffsetForEpoch(epoch)
   }
 
-  def fetchFromLeader(fetchRequest: FetchRequest.Builder): Map[TopicIdPartition, FetchData] = {
-    var partitionData: Seq[(TopicIdPartition, FetchData)] = null
+  def fetchFromLeader(fetchRequest: FetchRequest.Builder): Map[TopicPartition, FetchData] = {
+    var partitionData: Seq[(TopicPartition, FetchData)] = null
     val request = fetchRequest.build()
 
     // We can build the map from the request since it contains topic IDs and names.
@@ -87,11 +87,7 @@
       partitionData = responsePartitionData.map { case (tp, data) =>
         val abortedTransactions = data.abortedTransactions.map(_.asJava).orNull
         val lastStableOffset = data.lastStableOffset.getOrElse(FetchResponse.INVALID_LAST_STABLE_OFFSET)
-<<<<<<< HEAD
-        tp -> new FetchResponseData.PartitionData()
-=======
         tp.topicPartition -> new FetchResponseData.PartitionData()
->>>>>>> 4cdc41c3
           .setPartitionIndex(tp.topicPartition.partition)
           .setErrorCode(data.error.code)
           .setHighWatermark(data.highWatermark)
@@ -268,7 +264,7 @@
   }
 
   private def buildFetchForPartition(tp: TopicPartition, fetchState: PartitionFetchState): ResultWithPartitions[Option[ReplicaFetch]] = {
-    val requestMap = new util.LinkedHashMap[TopicIdPartition, FetchRequest.PartitionData]
+    val requestMap = new util.LinkedHashMap[TopicPartition, FetchRequest.PartitionData]
     val partitionsWithError = mutable.Set[TopicPartition]()
 
     try {
@@ -277,12 +273,8 @@
         fetchState.lastFetchedEpoch.map(_.asInstanceOf[Integer]).asJava
       else
         Optional.empty[Integer]
-<<<<<<< HEAD
-      requestMap.put(new TopicIdPartition(fetchState.topicId.getOrElse(Uuid.ZERO_UUID), tp), new FetchRequest.PartitionData(fetchState.fetchOffset, logStartOffset,
-=======
       val topicId = fetchState.topicId.getOrElse(Uuid.ZERO_UUID)
       requestMap.put(tp, new FetchRequest.PartitionData(topicId, fetchState.fetchOffset, logStartOffset,
->>>>>>> 4cdc41c3
         fetchSize, Optional.of(fetchState.currentLeaderEpoch), lastFetchedEpoch))
     } catch {
       case e: KafkaStorageException =>
