--- conflicted
+++ resolved
@@ -21,12 +21,7 @@
 import java.net.SocketTimeoutException
 import java.util
 import java.util.concurrent._
-<<<<<<< HEAD
-import atomic.{AtomicBoolean, AtomicInteger}
-import java.io.{File, IOException}
-=======
 import java.util.concurrent.atomic.{AtomicBoolean, AtomicInteger}
->>>>>>> 3b4c3479
 
 import com.yammer.metrics.core.Gauge
 import kafka.admin.AdminUtils
@@ -48,27 +43,11 @@
 import org.apache.kafka.common.protocol.{ApiKeys, Errors, SecurityProtocol}
 import org.apache.kafka.common.requests.{ControlledShutdownRequest, ControlledShutdownResponse}
 import org.apache.kafka.common.security.JaasUtils
-<<<<<<< HEAD
 import org.apache.kafka.common.utils.{AppInfoParser, Time}
-=======
-import org.apache.kafka.common.utils.AppInfoParser
 import org.apache.kafka.common.{ClusterResource, Node}
->>>>>>> 3b4c3479
 
 import scala.collection.JavaConverters._
-<<<<<<< HEAD
-import org.I0Itec.zkclient.ZkClient
-import kafka.controller.{ControllerStats, KafkaController}
-import kafka.cluster.{Broker, EndPoint}
-import kafka.common.{GenerateBrokerIdException, InconsistentBrokerIdException}
-import kafka.network.{BlockingChannel, SocketServer}
-import kafka.metrics.{KafkaMetricsGroup, KafkaMetricsReporter}
-import com.yammer.metrics.core.Gauge
-import kafka.coordinator.GroupCoordinator
-import org.apache.kafka.common.internals.ClusterResourceListeners
-=======
 import scala.collection.{Map, mutable}
->>>>>>> 3b4c3479
 
 object KafkaServer {
   // Copy the subset of properties that are relevant to Logs
@@ -444,17 +423,10 @@
 
               // send the controlled shutdown request
               val requestHeader = networkClient.nextRequestHeader(ApiKeys.CONTROLLED_SHUTDOWN_KEY)
-<<<<<<< HEAD
-              val send = new RequestSend(node(prevController).idString, requestHeader,
-                new ControlledShutdownRequest(config.brokerId).toStruct)
-              val request = new ClientRequest(time.milliseconds(), true, send, null)
-              val clientResponse = networkClient.blockingSendAndReceive(request)(time)
-=======
               val controlledShutdownRequest = new ControlledShutdownRequest(config.brokerId)
-              val request = new ClientRequest(node(prevController).idString, kafkaMetricsTime.milliseconds(), true,
+              val request = new ClientRequest(node(prevController).idString, time.milliseconds(), true,
                 requestHeader, controlledShutdownRequest, null)
-              val clientResponse = networkClient.blockingSendAndReceive(request, controlledShutdownRequest)
->>>>>>> 3b4c3479
+              val clientResponse = networkClient.blockingSendAndReceive(request, controlledShutdownRequest)(time)
 
               val shutdownResponse = clientResponse.responseBody.asInstanceOf[ControlledShutdownResponse]
               if (shutdownResponse.errorCode == Errors.NONE.code && shutdownResponse.partitionsRemaining.isEmpty) {
