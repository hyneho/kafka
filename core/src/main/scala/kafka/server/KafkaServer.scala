/**
 * Licensed to the Apache Software Foundation (ASF) under one or more
 * contributor license agreements.  See the NOTICE file distributed with
 * this work for additional information regarding copyright ownership.
 * The ASF licenses this file to You under the Apache License, Version 2.0
 * (the "License"); you may not use this file except in compliance with
 * the License.  You may obtain a copy of the License at
 *
 *    http://www.apache.org/licenses/LICENSE-2.0
 *
 * Unless required by applicable law or agreed to in writing, software
 * distributed under the License is distributed on an "AS IS" BASIS,
 * WITHOUT WARRANTIES OR CONDITIONS OF ANY KIND, either express or implied.
 * See the License for the specific language governing permissions and
 * limitations under the License.
 */

package kafka.server

import kafka.cluster.{Broker, EndPoint}
import kafka.common.GenerateBrokerIdException
import kafka.controller.KafkaController
import kafka.coordinator.group.GroupCoordinatorAdapter
import kafka.coordinator.transaction.{ProducerIdManager, TransactionCoordinator}
import kafka.log.LogManager
import kafka.log.remote.RemoteLogManager
import kafka.metrics.KafkaMetricsReporter
import kafka.network.{ControlPlaneAcceptor, DataPlaneAcceptor, RequestChannel, SocketServer}
import kafka.raft.KafkaRaftManager
import kafka.server.metadata.{OffsetTrackingListener, ZkConfigRepository, ZkMetadataCache}
import kafka.utils._
import kafka.zk.{AdminZkClient, BrokerInfo, KafkaZkClient}
import org.apache.kafka.clients.{ApiVersions, ManualMetadataUpdater, MetadataRecoveryStrategy, NetworkClient, NetworkClientUtils}
import org.apache.kafka.common.config.ConfigException
import org.apache.kafka.common.internals.Topic
import org.apache.kafka.common.message.ApiMessageType.ListenerType
import org.apache.kafka.common.message.BrokerRegistrationRequestData.{Listener, ListenerCollection}
import org.apache.kafka.common.message.ControlledShutdownRequestData
import org.apache.kafka.common.metrics.Metrics
import org.apache.kafka.common.network._
import org.apache.kafka.common.protocol.Errors
import org.apache.kafka.common.requests.{ControlledShutdownRequest, ControlledShutdownResponse}
import org.apache.kafka.common.security.scram.internals.ScramMechanism
import org.apache.kafka.common.security.token.delegation.internals.DelegationTokenCache
import org.apache.kafka.common.security.{JaasContext, JaasUtils}
import org.apache.kafka.common.utils.{AppInfoParser, LogContext, Time, Utils}
import org.apache.kafka.common.{Endpoint, Node, TopicPartition}
import org.apache.kafka.coordinator.group.GroupCoordinator
import org.apache.kafka.image.loader.metrics.MetadataLoaderMetrics
import org.apache.kafka.metadata.properties.MetaPropertiesEnsemble.VerificationFlag
import org.apache.kafka.metadata.properties.MetaPropertiesEnsemble.VerificationFlag.REQUIRE_V0
import org.apache.kafka.metadata.properties.{MetaProperties, MetaPropertiesEnsemble}
import org.apache.kafka.metadata.{BrokerState, MetadataRecordSerde, VersionRange}
import org.apache.kafka.raft.QuorumConfig
import org.apache.kafka.security.CredentialProvider
import org.apache.kafka.server.NodeToControllerChannelManager
import org.apache.kafka.server.authorizer.Authorizer
import org.apache.kafka.server.common.MetadataVersion._
import org.apache.kafka.server.common.{ApiMessageAndVersion, MetadataVersion}
import org.apache.kafka.server.config.{ConfigType, ZkConfigs}
import org.apache.kafka.server.fault.LoggingFaultHandler
import org.apache.kafka.server.log.remote.storage.RemoteLogManagerConfig
import org.apache.kafka.server.metrics.KafkaYammerMetrics
import org.apache.kafka.server.util.KafkaScheduler
import org.apache.kafka.storage.internals.log.LogDirFailureChannel
import org.apache.zookeeper.client.ZKClientConfig

import java.io.{File, IOException}
import java.net.{InetAddress, SocketTimeoutException}
import java.nio.file.{Files, Paths}
import java.time.Duration
import java.util
import java.util.concurrent._
import java.util.concurrent.atomic.{AtomicBoolean, AtomicInteger}
import java.util.{Optional, OptionalInt, OptionalLong}
import scala.collection.{Map, Seq}
import scala.compat.java8.OptionConverters.RichOptionForJava8
import scala.jdk.CollectionConverters._

object KafkaServer {
  def zkClientConfigFromKafkaConfig(config: KafkaConfig, forceZkSslClientEnable: Boolean = false): ZKClientConfig = {
    val clientConfig = new ZKClientConfig
    if (config.zkSslClientEnable || forceZkSslClientEnable) {
      KafkaConfig.setZooKeeperClientProperty(clientConfig, ZkConfigs.ZK_SSL_CLIENT_ENABLE_CONFIG, "true")
      config.zkClientCnxnSocketClassName.foreach(KafkaConfig.setZooKeeperClientProperty(clientConfig, ZkConfigs.ZK_CLIENT_CNXN_SOCKET_CONFIG, _))
      config.zkSslKeyStoreLocation.foreach(KafkaConfig.setZooKeeperClientProperty(clientConfig, ZkConfigs.ZK_SSL_KEY_STORE_LOCATION_CONFIG, _))
      config.zkSslKeyStorePassword.foreach(x => KafkaConfig.setZooKeeperClientProperty(clientConfig, ZkConfigs.ZK_SSL_KEY_STORE_PASSWORD_CONFIG, x.value))
      config.zkSslKeyStoreType.foreach(KafkaConfig.setZooKeeperClientProperty(clientConfig, ZkConfigs.ZK_SSL_KEY_STORE_TYPE_CONFIG, _))
      config.zkSslTrustStoreLocation.foreach(KafkaConfig.setZooKeeperClientProperty(clientConfig, ZkConfigs.ZK_SSL_TRUST_STORE_LOCATION_CONFIG, _))
      config.zkSslTrustStorePassword.foreach(x => KafkaConfig.setZooKeeperClientProperty(clientConfig, ZkConfigs.ZK_SSL_TRUST_STORE_PASSWORD_CONFIG, x.value))
      config.zkSslTrustStoreType.foreach(KafkaConfig.setZooKeeperClientProperty(clientConfig, ZkConfigs.ZK_SSL_TRUST_STORE_TYPE_CONFIG, _))
      KafkaConfig.setZooKeeperClientProperty(clientConfig, ZkConfigs.ZK_SSL_PROTOCOL_CONFIG, config.ZkSslProtocol)
      config.ZkSslEnabledProtocols.foreach(KafkaConfig.setZooKeeperClientProperty(clientConfig, ZkConfigs.ZK_SSL_ENABLED_PROTOCOLS_CONFIG, _))
      config.ZkSslCipherSuites.foreach(KafkaConfig.setZooKeeperClientProperty(clientConfig, ZkConfigs.ZK_SSL_CIPHER_SUITES_CONFIG, _))
      KafkaConfig.setZooKeeperClientProperty(clientConfig, ZkConfigs.ZK_SSL_ENDPOINT_IDENTIFICATION_ALGORITHM_CONFIG, config.ZkSslEndpointIdentificationAlgorithm)
      KafkaConfig.setZooKeeperClientProperty(clientConfig, ZkConfigs.ZK_SSL_CRL_ENABLE_CONFIG, config.ZkSslCrlEnable.toString)
      KafkaConfig.setZooKeeperClientProperty(clientConfig, ZkConfigs.ZK_SSL_OCSP_ENABLE_CONFIG, config.ZkSslOcspEnable.toString)
    }
    // The zk sasl is enabled by default so it can produce false error when broker does not intend to use SASL.
    if (!JaasUtils.isZkSaslEnabled) clientConfig.setProperty(JaasUtils.ZK_SASL_CLIENT, "false")
    clientConfig
  }

  val MIN_INCREMENTAL_FETCH_SESSION_EVICTION_MS: Long = 120000
}

/**
 * Represents the lifecycle of a single Kafka broker. Handles all functionality required
 * to start up and shutdown a single Kafka node.
 */
class KafkaServer(
  val config: KafkaConfig,
  time: Time = Time.SYSTEM,
  threadNamePrefix: Option[String] = None,
  enableForwarding: Boolean = false
) extends KafkaBroker with Server {

  private val startupComplete = new AtomicBoolean(false)
  private val isShuttingDown = new AtomicBoolean(false)
  private val isStartingUp = new AtomicBoolean(false)

  @volatile private var _brokerState: BrokerState = BrokerState.NOT_RUNNING
  private var shutdownLatch = new CountDownLatch(1)
  private var logContext: LogContext = _

  private val kafkaMetricsReporters: Seq[KafkaMetricsReporter] =
    KafkaMetricsReporter.startReporters(VerifiableProperties(config.originals))
  var kafkaYammerMetrics: KafkaYammerMetrics = _
  var metrics: Metrics = _

  @volatile var dataPlaneRequestProcessor: KafkaApis = _
  private var controlPlaneRequestProcessor: KafkaApis = _

  var authorizer: Option[Authorizer] = None
  @volatile var socketServer: SocketServer = _
  var dataPlaneRequestHandlerPool: KafkaRequestHandlerPool = _
  private var controlPlaneRequestHandlerPool: KafkaRequestHandlerPool = _

  var logDirFailureChannel: LogDirFailureChannel = _
  @volatile private var _logManager: LogManager = _
  var remoteLogManagerOpt: Option[RemoteLogManager] = None

  @volatile private var _replicaManager: ReplicaManager = _
  var adminManager: ZkAdminManager = _
  var tokenManager: DelegationTokenManager = _

  var dynamicConfigHandlers: Map[String, ConfigHandler] = _
  private var dynamicConfigManager: ZkConfigManager = _
  var credentialProvider: CredentialProvider = _
  var tokenCache: DelegationTokenCache = _

  @volatile var groupCoordinator: GroupCoordinator = _

  var transactionCoordinator: TransactionCoordinator = _

  @volatile private var _kafkaController: KafkaController = _

  var forwardingManager: Option[ForwardingManager] = None

  var autoTopicCreationManager: AutoTopicCreationManager = _

  var clientToControllerChannelManager: NodeToControllerChannelManager = _

  var alterPartitionManager: AlterPartitionManager = _

  var kafkaScheduler: KafkaScheduler = _

  @volatile var metadataCache: ZkMetadataCache = _

  @volatile var quorumControllerNodeProvider: RaftControllerNodeProvider = _

  var quotaManagers: QuotaFactory.QuotaManagers = _

  val zkClientConfig: ZKClientConfig = KafkaServer.zkClientConfigFromKafkaConfig(config)
  private var _zkClient: KafkaZkClient = _
  private var configRepository: ZkConfigRepository = _

  val correlationId: AtomicInteger = new AtomicInteger(0)

  private var _clusterId: String = _
  @volatile private var _brokerTopicStats: BrokerTopicStats = _

  private var _featureChangeListener: FinalizedFeatureChangeListener = _

  val brokerFeatures: BrokerFeatures = BrokerFeatures.createEmpty()

  override def brokerState: BrokerState = _brokerState

  def clusterId: String = _clusterId

  // Visible for testing
  private[kafka] def zkClient = _zkClient

  override def brokerTopicStats: BrokerTopicStats = _brokerTopicStats

  private[kafka] def featureChangeListener = _featureChangeListener

  override def replicaManager: ReplicaManager = _replicaManager

  override def logManager: LogManager = _logManager

  @volatile def kafkaController: KafkaController = _kafkaController

  var lifecycleManager: BrokerLifecycleManager = _
  private var raftManager: KafkaRaftManager[ApiMessageAndVersion] = _

  @volatile var brokerEpochManager: ZkBrokerEpochManager = _

  def brokerEpochSupplier(): Long = Option(brokerEpochManager).map(_.get()).getOrElse(-1)

  /**
   * Start up API for bringing up a single instance of the Kafka server.
   * Instantiates the LogManager, the SocketServer and the request handlers - KafkaRequestHandlers
   */
  override def startup(): Unit = {
    try {
      info("starting")

      if (isShuttingDown.get)
        throw new IllegalStateException("Kafka server is still shutting down, cannot re-start!")

      if (startupComplete.get)
        return

      val canStartup = isStartingUp.compareAndSet(false, true)
      if (canStartup) {
        _brokerState = BrokerState.STARTING

        /* setup zookeeper */
        initZkClient(time)
        configRepository = new ZkConfigRepository(new AdminZkClient(zkClient))

        /* Get or create cluster_id */
        _clusterId = getOrGenerateClusterId(zkClient)
        info(s"Cluster ID = $clusterId")

        /* load metadata */
        val initialMetaPropsEnsemble = {
          val loader = new MetaPropertiesEnsemble.Loader()
          config.logDirs.foreach(loader.addLogDir)
          if (config.migrationEnabled) {
            loader.addMetadataLogDir(config.metadataLogDir)
          }
          loader.load()
        }

        val verificationId = if (config.brokerId < 0) {
          OptionalInt.empty()
        } else {
          OptionalInt.of(config.brokerId)
        }
        val verificationFlags = if (config.migrationEnabled) {
          util.EnumSet.noneOf(classOf[VerificationFlag])
        } else {
          util.EnumSet.of(REQUIRE_V0)
        }
        initialMetaPropsEnsemble.verify(Optional.of(_clusterId), verificationId, verificationFlags)

        /* generate brokerId */
        config.brokerId = getOrGenerateBrokerId(initialMetaPropsEnsemble)
        logContext = new LogContext(s"[KafkaServer id=${config.brokerId}] ")
        this.logIdent = logContext.logPrefix

        // initialize dynamic broker configs from ZooKeeper. Any updates made after this will be
        // applied after ZkConfigManager starts.
        config.dynamicConfig.initialize(Some(zkClient), clientMetricsReceiverPluginOpt = None)

        /* start scheduler */
        kafkaScheduler = new KafkaScheduler(config.backgroundThreads)
        kafkaScheduler.startup()

        /* create and configure metrics */
        kafkaYammerMetrics = KafkaYammerMetrics.INSTANCE
        kafkaYammerMetrics.configure(config.originals)
        metrics = Server.initializeMetrics(config, time, clusterId)
        createCurrentControllerIdMetric()

        /* register broker metrics */
<<<<<<< HEAD
        _brokerTopicStats = new BrokerTopicStats(config.isRemoteLogStorageSystemEnabled)
=======
        _brokerTopicStats = new BrokerTopicStats(config.remoteLogManagerConfig.isRemoteStorageSystemEnabled())
>>>>>>> eecb3461

        quotaManagers = QuotaFactory.instantiate(config, metrics, time, threadNamePrefix.getOrElse(""))
        KafkaBroker.notifyClusterListeners(clusterId, kafkaMetricsReporters ++ metrics.reporters.asScala)

        logDirFailureChannel = new LogDirFailureChannel(config.logDirs.size)

        // Make sure all storage directories have meta.properties files.
        val metaPropsEnsemble = {
          val copier = new MetaPropertiesEnsemble.Copier(initialMetaPropsEnsemble)
          initialMetaPropsEnsemble.nonFailedDirectoryProps().forEachRemaining(e => {
            val logDir = e.getKey
            val builder = new MetaProperties.Builder(e.getValue).
              setClusterId(_clusterId).
              setNodeId(config.brokerId)
            if (!builder.directoryId().isPresent) {
              if (config.migrationEnabled) {
                builder.setDirectoryId(copier.generateValidDirectoryId())
              }
            }
            copier.setLogDirProps(logDir, builder.build())
          })
          copier.emptyLogDirs().clear()
          copier.setPreWriteHandler((logDir, _, _) => {
            info(s"Rewriting $logDir${File.separator}meta.properties")
            Files.createDirectories(Paths.get(logDir))
          })
          copier.setWriteErrorHandler((logDir, e) => {
            logDirFailureChannel.maybeAddOfflineLogDir(logDir, s"Error while writing meta.properties to $logDir", e)
          })
          copier.writeLogDirChanges()
          copier.copy()
        }
        metaPropsEnsemble.verify(Optional.of(_clusterId), OptionalInt.of(config.brokerId), verificationFlags)

        /* start log manager */
        _logManager = LogManager(
          config,
          metaPropsEnsemble.errorLogDirs().asScala.toSeq,
          configRepository,
          kafkaScheduler,
          time,
          brokerTopicStats,
          logDirFailureChannel,
          config.usesTopicId)
        _brokerState = BrokerState.RECOVERY
        logManager.startup(zkClient.getAllTopicsInCluster())

        remoteLogManagerOpt = createRemoteLogManager()

        metadataCache = MetadataCache.zkMetadataCache(
          config.brokerId,
          config.interBrokerProtocolVersion,
          brokerFeatures,
          config.migrationEnabled)
        val controllerNodeProvider = new MetadataCacheControllerNodeProvider(metadataCache, config,
          () => Option(quorumControllerNodeProvider).map(_.getControllerInfo()))

        /* initialize feature change listener */
        _featureChangeListener = new FinalizedFeatureChangeListener(metadataCache, _zkClient)
        if (config.isFeatureVersioningSupported) {
          _featureChangeListener.initOrThrow(config.zkConnectionTimeoutMs)
        }

        // Enable delegation token cache for all SCRAM mechanisms to simplify dynamic update.
        // This keeps the cache up-to-date if new SCRAM mechanisms are enabled dynamically.
        tokenCache = new DelegationTokenCache(ScramMechanism.mechanismNames)
        credentialProvider = new CredentialProvider(ScramMechanism.mechanismNames, tokenCache)

        clientToControllerChannelManager = new NodeToControllerChannelManagerImpl(
          controllerNodeProvider = controllerNodeProvider,
          time = time,
          metrics = metrics,
          config = config,
          channelName = "forwarding",
          s"zk-broker-${config.nodeId}-",
          retryTimeoutMs = config.requestTimeoutMs.longValue
        )
        clientToControllerChannelManager.start()

        /* start forwarding manager */
        var autoTopicCreationChannel = Option.empty[NodeToControllerChannelManager]
        if (enableForwarding) {
          this.forwardingManager = Some(ForwardingManager(clientToControllerChannelManager))
          autoTopicCreationChannel = Some(clientToControllerChannelManager)
        }

        val apiVersionManager = ApiVersionManager(
          ListenerType.ZK_BROKER,
          config,
          forwardingManager,
          brokerFeatures,
          metadataCache,
          None
        )

        // Create and start the socket server acceptor threads so that the bound port is known.
        // Delay starting processors until the end of the initialization sequence to ensure
        // that credentials have been loaded before processing authentications.
        //
        // Note that we allow the use of KRaft mode controller APIs when forwarding is enabled
        // so that the Envelope request is exposed. This is only used in testing currently.
        socketServer = new SocketServer(config, metrics, time, credentialProvider, apiVersionManager)

        // Start alter partition manager based on the IBP version
        alterPartitionManager = if (config.interBrokerProtocolVersion.isAlterPartitionSupported) {
          AlterPartitionManager(
            config = config,
            metadataCache = metadataCache,
            scheduler = kafkaScheduler,
            controllerNodeProvider,
            time = time,
            metrics = metrics,
            s"zk-broker-${config.nodeId}-",
            brokerEpochSupplier = brokerEpochSupplier
          )
        } else {
          AlterPartitionManager(kafkaScheduler, time, zkClient)
        }
        alterPartitionManager.start()

        // Start replica manager
        _replicaManager = createReplicaManager(isShuttingDown)
        replicaManager.startup()

        val brokerInfo = createBrokerInfo
        val brokerEpoch = zkClient.registerBroker(brokerInfo)

        /* start token manager */
        tokenManager = new DelegationTokenManagerZk(config, tokenCache, time , zkClient)
        tokenManager.startup()

        /* start kafka controller */
        _kafkaController = new KafkaController(config, zkClient, time, metrics, brokerInfo, brokerEpoch, tokenManager, brokerFeatures, metadataCache, threadNamePrefix)
        kafkaController.startup()

        if (config.migrationEnabled) {
          logger.info("Starting up additional components for ZooKeeper migration")
          lifecycleManager = new BrokerLifecycleManager(config,
            time,
            s"zk-broker-${config.nodeId}-",
            isZkBroker = true,
            logManager.directoryIdsSet)

          // For ZK brokers in migration mode, always delete the metadata partition on startup.
          logger.info(s"Deleting local metadata log from ${config.metadataLogDir} since this is a ZK broker in migration mode.")
          KafkaRaftManager.maybeDeleteMetadataLogDir(config)
          logger.info("Successfully deleted local metadata log. It will be re-created.")

          // If the ZK broker is in migration mode, start up a RaftManager to learn about the new KRaft controller
          val quorumVoters = QuorumConfig.parseVoterConnections(config.quorumVoters)
          raftManager = new KafkaRaftManager[ApiMessageAndVersion](
            metaPropsEnsemble.clusterId().get(),
            config,
            // metadata log dir and directory.id must exist because migration is enabled
            metaPropsEnsemble.logDirProps.get(metaPropsEnsemble.metadataLogDir.get).directoryId.get,
            new MetadataRecordSerde,
            KafkaRaftServer.MetadataPartition,
            KafkaRaftServer.MetadataTopicId,
            time,
            metrics,
            threadNamePrefix,
            CompletableFuture.completedFuture(quorumVoters),
            QuorumConfig.parseBootstrapServers(config.quorumBootstrapServers),
            fatalFaultHandler = new LoggingFaultHandler("raftManager", () => shutdown())
          )
          quorumControllerNodeProvider = RaftControllerNodeProvider(raftManager, config)
          val brokerToQuorumChannelManager = new NodeToControllerChannelManagerImpl(
            controllerNodeProvider = quorumControllerNodeProvider,
            time = time,
            metrics = metrics,
            config = config,
            channelName = "quorum",
            s"zk-broker-${config.nodeId}-",
            retryTimeoutMs = config.requestTimeoutMs.longValue
          )

          val listener = new OffsetTrackingListener()
          raftManager.register(listener)
          raftManager.startup()

          val networkListeners = new ListenerCollection()
          config.effectiveAdvertisedListeners.foreach { ep =>
            networkListeners.add(new Listener().
              setHost(if (Utils.isBlank(ep.host)) InetAddress.getLocalHost.getCanonicalHostName else ep.host).
              setName(ep.listenerName.value()).
              setPort(if (ep.port == 0) socketServer.boundPort(ep.listenerName) else ep.port).
              setSecurityProtocol(ep.securityProtocol.id))
          }

          // Even though ZK brokers don't use "metadata.version" feature, we send our IBP here as part of the broker registration
          // so the KRaft controller can verify that all brokers are on the same IBP before starting the migration.
          val ibpAsFeature =
           java.util.Collections.singletonMap(MetadataVersion.FEATURE_NAME,
             VersionRange.of(config.interBrokerProtocolVersion.featureLevel(), config.interBrokerProtocolVersion.featureLevel()))

          lifecycleManager.start(
            () => listener.highestOffset,
            brokerToQuorumChannelManager,
            clusterId,
            networkListeners,
            ibpAsFeature,
            OptionalLong.empty()
          )
          logger.debug("Start RaftManager")
        }

        // Used by ZK brokers during a KRaft migration. When talking to a KRaft controller, we need to use the epoch
        // from BrokerLifecycleManager rather than ZK (via KafkaController)
        brokerEpochManager = new ZkBrokerEpochManager(metadataCache, kafkaController, Option(lifecycleManager))

        adminManager = new ZkAdminManager(config, metrics, metadataCache, zkClient)

        /* start group coordinator */
        // Hardcode Time.SYSTEM for now as some Streams tests fail otherwise, it would be good to fix the underlying issue
        groupCoordinator = GroupCoordinatorAdapter(
          config,
          replicaManager,
          Time.SYSTEM,
          metrics
        )
        groupCoordinator.startup(() => zkClient.getTopicPartitionCount(Topic.GROUP_METADATA_TOPIC_NAME).getOrElse(config.offsetsTopicPartitions))

        /* create producer ids manager */
        val producerIdManager = if (config.interBrokerProtocolVersion.isAllocateProducerIdsSupported) {
          ProducerIdManager.rpc(
            config.brokerId,
            time,
            brokerEpochSupplier = brokerEpochSupplier,
            clientToControllerChannelManager
          )
        } else {
          ProducerIdManager.zk(config.brokerId, zkClient)
        }
        /* start transaction coordinator, with a separate background thread scheduler for transaction expiration and log loading */
        // Hardcode Time.SYSTEM for now as some Streams tests fail otherwise, it would be good to fix the underlying issue
        transactionCoordinator = TransactionCoordinator(config, replicaManager, new KafkaScheduler(1, true, "transaction-log-manager-"),
          () => producerIdManager, metrics, metadataCache, Time.SYSTEM)
        transactionCoordinator.startup(
          () => zkClient.getTopicPartitionCount(Topic.TRANSACTION_STATE_TOPIC_NAME).getOrElse(config.transactionTopicPartitions))

        /* start auto topic creation manager */
        this.autoTopicCreationManager = AutoTopicCreationManager(
          config,
          autoTopicCreationChannel,
          Some(adminManager),
          Some(kafkaController),
          groupCoordinator,
          transactionCoordinator
        )

        /* Get the authorizer and initialize it if one is specified.*/
        authorizer = config.createNewAuthorizer()
        authorizer.foreach(_.configure(config.originals))
        val authorizerFutures: Map[Endpoint, CompletableFuture[Void]] = authorizer match {
          case Some(authZ) =>
            authZ.start(brokerInfo.broker.toServerInfo(clusterId, config)).asScala.map { case (ep, cs) =>
              ep -> cs.toCompletableFuture
            }
          case None =>
            brokerInfo.broker.endPoints.map { ep =>
              ep.toJava -> CompletableFuture.completedFuture[Void](null)
            }.toMap
        }

        // The FetchSessionCache is divided into config.numIoThreads shards, each responsible
        // for Math.max(1, shardNum * sessionIdRange) <= sessionId < (shardNum + 1) * sessionIdRange
        val sessionIdRange = Int.MaxValue / NumFetchSessionCacheShards
        val fetchSessionCacheShards = (0 until NumFetchSessionCacheShards)
          .map(shardNum => new FetchSessionCacheShard(
            config.maxIncrementalFetchSessionCacheSlots / NumFetchSessionCacheShards,
            KafkaServer.MIN_INCREMENTAL_FETCH_SESSION_EVICTION_MS,
            sessionIdRange,
            shardNum
          ))
        val fetchManager = new FetchManager(Time.SYSTEM, new FetchSessionCache(fetchSessionCacheShards))

        // Start RemoteLogManager before broker start serving the requests.
        remoteLogManagerOpt.foreach { rlm =>
          val listenerName = config.remoteLogManagerConfig.remoteLogMetadataManagerListenerName()
          if (listenerName != null) {
            brokerInfo.broker.endPoints
              .find(e => e.listenerName.equals(ListenerName.normalised(listenerName)))
              .orElse(throw new ConfigException(RemoteLogManagerConfig.REMOTE_LOG_METADATA_MANAGER_LISTENER_NAME_PROP,
                listenerName, "Should be set as a listener name within valid broker listener name list: "
                  + brokerInfo.broker.endPoints.map(_.listenerName).mkString(",")))
              .foreach(e => rlm.onEndPointCreated(e))
          }
          rlm.startup()
        }

        /* start processing requests */
        val zkSupport = ZkSupport(adminManager, kafkaController, zkClient, forwardingManager, metadataCache, brokerEpochManager)

        def createKafkaApis(requestChannel: RequestChannel): KafkaApis = new KafkaApis(
          requestChannel = requestChannel,
          metadataSupport = zkSupport,
          replicaManager = replicaManager,
          groupCoordinator = groupCoordinator,
          txnCoordinator = transactionCoordinator,
          autoTopicCreationManager = autoTopicCreationManager,
          brokerId = config.brokerId,
          config = config,
          configRepository = configRepository,
          metadataCache = metadataCache,
          metrics = metrics,
          authorizer = authorizer,
          quotas = quotaManagers,
          fetchManager = fetchManager,
          brokerTopicStats = brokerTopicStats,
          clusterId = clusterId,
          time = time,
          tokenManager = tokenManager,
          apiVersionManager = apiVersionManager,
          clientMetricsManager = None)

        dataPlaneRequestProcessor = createKafkaApis(socketServer.dataPlaneRequestChannel)

        dataPlaneRequestHandlerPool = new KafkaRequestHandlerPool(config.brokerId, socketServer.dataPlaneRequestChannel, dataPlaneRequestProcessor, time,
          config.numIoThreads, s"${DataPlaneAcceptor.MetricPrefix}RequestHandlerAvgIdlePercent", DataPlaneAcceptor.ThreadPrefix)

        socketServer.controlPlaneRequestChannelOpt.foreach { controlPlaneRequestChannel =>
          controlPlaneRequestProcessor = createKafkaApis(controlPlaneRequestChannel)
          controlPlaneRequestHandlerPool = new KafkaRequestHandlerPool(config.brokerId, socketServer.controlPlaneRequestChannelOpt.get, controlPlaneRequestProcessor, time,
            1, s"${ControlPlaneAcceptor.MetricPrefix}RequestHandlerAvgIdlePercent", ControlPlaneAcceptor.ThreadPrefix)
        }

        Mx4jLoader.maybeLoad()

        /* Add all reconfigurables for config change notification before starting config handlers */
        config.dynamicConfig.addReconfigurables(this)
        Option(logManager.cleaner).foreach(config.dynamicConfig.addBrokerReconfigurable)

        /* start dynamic config manager */
        dynamicConfigHandlers = Map[String, ConfigHandler](ConfigType.TOPIC -> new TopicConfigHandler(replicaManager, config, quotaManagers, Some(kafkaController)),
                                                           ConfigType.CLIENT -> new ClientIdConfigHandler(quotaManagers),
                                                           ConfigType.USER -> new UserConfigHandler(quotaManagers, credentialProvider),
                                                           ConfigType.BROKER -> new BrokerConfigHandler(config, quotaManagers),
                                                           ConfigType.IP -> new IpConfigHandler(socketServer.connectionQuotas))

        // Create the config manager. start listening to notifications
        dynamicConfigManager = new ZkConfigManager(zkClient, dynamicConfigHandlers)
        dynamicConfigManager.startup()

        if (config.migrationEnabled && lifecycleManager != null) {
          lifecycleManager.initialCatchUpFuture.whenComplete { case (_, t) =>
            if (t != null) {
              fatal("Encountered an exception when waiting to catch up with KRaft metadata log", t)
              shutdown()
            } else {
              info("Finished catching up on KRaft metadata log, requesting that the KRaft controller unfence this broker")
              lifecycleManager.setReadyToUnfence()
            }
          }
        }

        val enableRequestProcessingFuture = socketServer.enableRequestProcessing(authorizerFutures)
        // Block here until all the authorizer futures are complete
        try {
          info("Start processing authorizer futures")
          CompletableFuture.allOf(authorizerFutures.values.toSeq: _*).join()
          info("End processing authorizer futures")
        } catch {
          case t: Throwable => throw new RuntimeException("Received a fatal error while " +
            "waiting for all of the authorizer futures to be completed.", t)
        }
        // Wait for all the SocketServer ports to be open, and the Acceptors to be started.
        try {
          info("Start processing enable request processing future")
          enableRequestProcessingFuture.join()
          info("End processing enable request processing future")
        } catch {
          case t: Throwable => throw new RuntimeException("Received a fatal error while " +
            "waiting for the SocketServer Acceptors to be started.", t)
        }

        _brokerState = BrokerState.RUNNING
        shutdownLatch = new CountDownLatch(1)
        startupComplete.set(true)
        isStartingUp.set(false)
        AppInfoParser.registerAppInfo(Server.MetricsPrefix, config.brokerId.toString, metrics, time.milliseconds())
        info("started")
      }
    }
    catch {
      case e: Throwable =>
        fatal("Fatal error during KafkaServer startup. Prepare to shutdown", e)
        isStartingUp.set(false)
        shutdown()
        throw e
    }
  }

  private def createCurrentControllerIdMetric(): Unit = {
    KafkaYammerMetrics.defaultRegistry().newGauge(MetadataLoaderMetrics.CURRENT_CONTROLLER_ID,
      () => getCurrentControllerIdFromOldController())
  }

  /**
   * Get the current controller ID from the old controller code.
   * This is the most up-to-date controller ID we can get when in ZK mode.
   */
  def getCurrentControllerIdFromOldController(): Int = {
    Option(_kafkaController) match {
      case None => -1
      case Some(controller) => controller.activeControllerId
    }
  }

  private def unregisterCurrentControllerIdMetric(): Unit = {
    KafkaYammerMetrics.defaultRegistry().removeMetric(MetadataLoaderMetrics.CURRENT_CONTROLLER_ID)
  }

  protected def createRemoteLogManager(): Option[RemoteLogManager] = {
    if (config.remoteLogManagerConfig.isRemoteStorageSystemEnabled()) {
      Some(new RemoteLogManager(config.remoteLogManagerConfig, config.brokerId, config.logDirs.head, clusterId, time,
        (tp: TopicPartition) => logManager.getLog(tp).asJava,
        (tp: TopicPartition, remoteLogStartOffset: java.lang.Long) => {
          logManager.getLog(tp).foreach { log =>
            log.updateLogStartOffsetFromRemoteTier(remoteLogStartOffset)
          }
      },
        brokerTopicStats, metrics))
    } else {
      None
    }
  }

  protected def createReplicaManager(isShuttingDown: AtomicBoolean): ReplicaManager = {
    val addPartitionsLogContext = new LogContext(s"[AddPartitionsToTxnManager broker=${config.brokerId}]")
    val addPartitionsToTxnNetworkClient = NetworkUtils.buildNetworkClient("AddPartitionsManager", config, metrics, time, addPartitionsLogContext)
    val addPartitionsToTxnManager = new AddPartitionsToTxnManager(
      config,
      addPartitionsToTxnNetworkClient,
      metadataCache,
      // The transaction coordinator is not created at this point so we must
      // use a lambda here.
      transactionalId => transactionCoordinator.partitionFor(transactionalId),
      time
    )

    new ReplicaManager(
      metrics = metrics,
      config = config,
      time = time,
      scheduler = kafkaScheduler,
      logManager = logManager,
      remoteLogManager = remoteLogManagerOpt,
      quotaManagers = quotaManagers,
      metadataCache = metadataCache,
      logDirFailureChannel = logDirFailureChannel,
      alterPartitionManager = alterPartitionManager,
      brokerTopicStats = brokerTopicStats,
      isShuttingDown = isShuttingDown,
      zkClient = Some(zkClient),
      delayedRemoteFetchPurgatoryParam = None,
      threadNamePrefix = threadNamePrefix,
      brokerEpochSupplier = brokerEpochSupplier,
      addPartitionsToTxnManager = Some(addPartitionsToTxnManager))
  }

  private def initZkClient(time: Time): Unit = {
    info(s"Connecting to zookeeper on ${config.zkConnect}")
    _zkClient = KafkaZkClient.createZkClient("Kafka server", time, config, zkClientConfig)
    _zkClient.createTopLevelPaths()
  }

  private def getOrGenerateClusterId(zkClient: KafkaZkClient): String = {
    zkClient.getClusterId.getOrElse(zkClient.createOrGetClusterId(CoreUtils.generateUuidAsBase64()))
  }

  def createBrokerInfo: BrokerInfo = {
    val endPoints = config.effectiveAdvertisedListeners.map(e => s"${e.host}:${e.port}")
    zkClient.getAllBrokersInCluster.filter(_.id != config.brokerId).foreach { broker =>
      val commonEndPoints = broker.endPoints.map(e => s"${e.host}:${e.port}").intersect(endPoints)
      require(commonEndPoints.isEmpty, s"Configured end points ${commonEndPoints.mkString(",")} in" +
        s" advertised listeners are already registered by broker ${broker.id}")
    }

    val listeners = config.effectiveAdvertisedListeners.map { endpoint =>
      if (endpoint.port == 0)
        endpoint.copy(port = socketServer.boundPort(endpoint.listenerName))
      else
        endpoint
    }

    val updatedEndpoints = listeners.map(endpoint =>
      if (Utils.isBlank(endpoint.host))
        endpoint.copy(host = InetAddress.getLocalHost.getCanonicalHostName)
      else
        endpoint
    )

    val jmxPort = System.getProperty("com.sun.management.jmxremote.port", "-1").toInt

    BrokerInfo(
      Broker(config.brokerId, updatedEndpoints, config.rack, brokerFeatures.supportedFeatures),
      config.interBrokerProtocolVersion,
      jmxPort)
  }

  /**
   * Performs controlled shutdown
   */
  private def controlledShutdown(): Unit = {
    val socketTimeoutMs = config.controllerSocketTimeoutMs

    def doControlledShutdown(retries: Int): Boolean = {
      if (config.requiresZookeeper &&
        metadataCache.getControllerId.exists(_.isInstanceOf[KRaftCachedControllerId])) {
        info("ZkBroker currently has a KRaft controller. Controlled shutdown will be handled " +
          "through broker lifecycle manager")
        return true
      }
      val metadataUpdater = new ManualMetadataUpdater()
      val networkClient = {
        val channelBuilder = ChannelBuilders.clientChannelBuilder(
          config.interBrokerSecurityProtocol,
          JaasContext.Type.SERVER,
          config,
          config.interBrokerListenerName,
          config.saslMechanismInterBrokerProtocol,
          time,
          config.saslInterBrokerHandshakeRequestEnable,
          logContext)
        val selector = new Selector(
          NetworkReceive.UNLIMITED,
          config.connectionsMaxIdleMs,
          metrics,
          time,
          "kafka-server-controlled-shutdown",
          Map.empty.asJava,
          false,
          channelBuilder,
          logContext
        )
        new NetworkClient(
          selector,
          metadataUpdater,
          config.brokerId.toString,
          1,
          0,
          0,
          Selectable.USE_DEFAULT_BUFFER_SIZE,
          Selectable.USE_DEFAULT_BUFFER_SIZE,
          config.requestTimeoutMs,
          config.connectionSetupTimeoutMs,
          config.connectionSetupTimeoutMaxMs,
          time,
          false,
          new ApiVersions,
          logContext,
          MetadataRecoveryStrategy.NONE)
      }

      var shutdownSucceeded: Boolean = false

      try {

        var remainingRetries = retries
        var prevController: Node = null
        var ioException = false

        while (!shutdownSucceeded && remainingRetries > 0) {
          remainingRetries = remainingRetries - 1

          // 1. Find the controller and establish a connection to it.
          // If the controller id or the broker registration are missing, we sleep and retry (if there are remaining retries)
          metadataCache.getControllerId match {
            case Some(controllerId: ZkCachedControllerId)  =>
              metadataCache.getAliveBrokerNode(controllerId.id, config.interBrokerListenerName) match {
                case Some(broker) =>
                  // if this is the first attempt, if the controller has changed or if an exception was thrown in a previous
                  // attempt, connect to the most recent controller
                  if (ioException || broker != prevController) {

                    ioException = false

                    if (prevController != null)
                      networkClient.close(prevController.idString)

                    prevController = broker
                    metadataUpdater.setNodes(Seq(prevController).asJava)
                  }
                case None =>
                  info(s"Broker registration for controller $controllerId is not available in the metadata cache")
              }
            case Some(_: KRaftCachedControllerId) | None =>
              info("No zk controller present in the metadata cache")
          }

          // 2. issue a controlled shutdown to the controller
          if (prevController != null) {
            try {

              if (!NetworkClientUtils.awaitReady(networkClient, prevController, time, socketTimeoutMs))
                throw new SocketTimeoutException(s"Failed to connect within $socketTimeoutMs ms")

              // send the controlled shutdown request
              val controlledShutdownApiVersion: Short =
                if (config.interBrokerProtocolVersion.isLessThan(IBP_0_9_0)) 0
                else if (config.interBrokerProtocolVersion.isLessThan(IBP_2_2_IV0)) 1
                else if (config.interBrokerProtocolVersion.isLessThan(IBP_2_4_IV1)) 2
                else 3

              val controlledShutdownRequest = new ControlledShutdownRequest.Builder(
                  new ControlledShutdownRequestData()
                    .setBrokerId(config.brokerId)
                    .setBrokerEpoch(kafkaController.brokerEpoch),
                    controlledShutdownApiVersion)
              val request = networkClient.newClientRequest(prevController.idString, controlledShutdownRequest,
                time.milliseconds(), true)
              val clientResponse = NetworkClientUtils.sendAndReceive(networkClient, request, time)

              val shutdownResponse = clientResponse.responseBody.asInstanceOf[ControlledShutdownResponse]
              if (shutdownResponse.error != Errors.NONE) {
                info(s"Controlled shutdown request returned after ${clientResponse.requestLatencyMs}ms " +
                  s"with error ${shutdownResponse.error}")
              } else if (shutdownResponse.data.remainingPartitions.isEmpty) {
                shutdownSucceeded = true
                info("Controlled shutdown request returned successfully " +
                  s"after ${clientResponse.requestLatencyMs}ms")
              } else {
                info(s"Controlled shutdown request returned after ${clientResponse.requestLatencyMs}ms " +
                  s"with ${shutdownResponse.data.remainingPartitions.size} partitions remaining to move")

                if (isDebugEnabled) {
                  debug("Remaining partitions to move during controlled shutdown: " +
                    s"${shutdownResponse.data.remainingPartitions}")
                }
              }
            }
            catch {
              case ioe: IOException =>
                ioException = true
                warn("Error during controlled shutdown, possibly because leader movement took longer than the " +
                  s"configured controller.socket.timeout.ms and/or request.timeout.ms: ${ioe.getMessage}")
                // ignore and try again
            }
          }
          if (!shutdownSucceeded && remainingRetries > 0) {
            Thread.sleep(config.controlledShutdownRetryBackoffMs)
            info(s"Retrying controlled shutdown ($remainingRetries retries remaining)")
          }
        }
      }
      finally
        networkClient.close()

      shutdownSucceeded
    }

    if (startupComplete.get() && config.controlledShutdownEnable) {
      // We request the controller to do a controlled shutdown. On failure, we backoff for a configured period
      // of time and try again for a configured number of retries. If all the attempt fails, we simply force
      // the shutdown.
      info("Starting controlled shutdown")

      _brokerState = BrokerState.PENDING_CONTROLLED_SHUTDOWN

      if (config.migrationEnabled && lifecycleManager != null && metadataCache.getControllerId.exists(_.isInstanceOf[KRaftCachedControllerId])) {
        // For now we'll send the heartbeat with WantShutDown set so the KRaft controller can see a broker
        // shutting down without waiting for the heartbeat to time out.
        info("Notifying KRaft of controlled shutdown")
        lifecycleManager.beginControlledShutdown()
        try {
          lifecycleManager.controlledShutdownFuture.get(5L, TimeUnit.MINUTES)
        } catch {
          case _: TimeoutException =>
            error("Timed out waiting for the controller to approve controlled shutdown")
          case e: Throwable =>
            error("Got unexpected exception waiting for controlled shutdown future", e)
        }
      }

      val shutdownSucceeded = doControlledShutdown(config.controlledShutdownMaxRetries.intValue)

      if (!shutdownSucceeded)
        warn("Proceeding to do an unclean shutdown as all the controlled shutdown attempts failed")
    }
  }

  /**
   * Shutdown API for shutting down a single instance of the Kafka server.
   * Shuts down the LogManager, the SocketServer and the log cleaner scheduler thread
   */
  override def shutdown(timeout: Duration): Unit = {
    try {
      info("shutting down")

      if (isStartingUp.get)
        throw new IllegalStateException("Kafka server is still starting up, cannot shut down!")

      // To ensure correct behavior under concurrent calls, we need to check `shutdownLatch` first since it gets updated
      // last in the `if` block. If the order is reversed, we could shutdown twice or leave `isShuttingDown` set to
      // `true` at the end of this method.
      if (shutdownLatch.getCount > 0 && isShuttingDown.compareAndSet(false, true)) {
        CoreUtils.swallow(controlledShutdown(), this)
        _brokerState = BrokerState.SHUTTING_DOWN

        if (dynamicConfigManager != null)
          CoreUtils.swallow(dynamicConfigManager.shutdown(), this)

        // Stop socket server to stop accepting any more connections and requests.
        // Socket server will be shutdown towards the end of the sequence.
        if (socketServer != null)
          CoreUtils.swallow(socketServer.stopProcessingRequests(), this)
        if (dataPlaneRequestHandlerPool != null)
          CoreUtils.swallow(dataPlaneRequestHandlerPool.shutdown(), this)
        if (controlPlaneRequestHandlerPool != null)
          CoreUtils.swallow(controlPlaneRequestHandlerPool.shutdown(), this)

        /**
         * We must shutdown the scheduler early because otherwise, the scheduler could touch other
         * resources that might have been shutdown and cause exceptions.
         * For example, if we didn't shutdown the scheduler first, when LogManager was closing
         * partitions one by one, the scheduler might concurrently delete old segments due to
         * retention. However, the old segments could have been closed by the LogManager, which would
         * cause an IOException and subsequently mark logdir as offline. As a result, the broker would
         * not flush the remaining partitions or write the clean shutdown marker. Ultimately, the
         * broker would have to take hours to recover the log during restart.
         */
        if (kafkaScheduler != null)
          CoreUtils.swallow(kafkaScheduler.shutdown(), this)

        if (dataPlaneRequestProcessor != null)
          CoreUtils.swallow(dataPlaneRequestProcessor.close(), this)
        if (controlPlaneRequestProcessor != null)
          CoreUtils.swallow(controlPlaneRequestProcessor.close(), this)
        CoreUtils.swallow(authorizer.foreach(_.close()), this)
        if (adminManager != null)
          CoreUtils.swallow(adminManager.shutdown(), this)

        if (transactionCoordinator != null)
          CoreUtils.swallow(transactionCoordinator.shutdown(), this)
        if (groupCoordinator != null)
          CoreUtils.swallow(groupCoordinator.shutdown(), this)

        if (tokenManager != null)
          CoreUtils.swallow(tokenManager.shutdown(), this)

        if (replicaManager != null)
          CoreUtils.swallow(replicaManager.shutdown(), this)

        if (alterPartitionManager != null)
          CoreUtils.swallow(alterPartitionManager.shutdown(), this)

        if (clientToControllerChannelManager != null)
          CoreUtils.swallow(clientToControllerChannelManager.shutdown(), this)

        if (logManager != null)
          CoreUtils.swallow(logManager.shutdown(), this)

        if (kafkaController != null)
          CoreUtils.swallow(kafkaController.shutdown(), this)

        // Close remote log manager before stopping processing requests, to give a chance to any
        // of its underlying clients (especially in RemoteStorageManager and RemoteLogMetadataManager)
        // to close gracefully.
        CoreUtils.swallow(remoteLogManagerOpt.foreach(_.close()), this)

        if (featureChangeListener != null)
          CoreUtils.swallow(featureChangeListener.close(), this)

        if (zkClient != null)
          CoreUtils.swallow(zkClient.close(), this)

        if (quotaManagers != null)
          CoreUtils.swallow(quotaManagers.shutdown(), this)

        // Even though socket server is stopped much earlier, controller can generate
        // response for controlled shutdown request. Shutdown server at the end to
        // avoid any failures (e.g. when metrics are recorded)
        if (socketServer != null)
          CoreUtils.swallow(socketServer.shutdown(), this)
        unregisterCurrentControllerIdMetric()
        if (metrics != null)
          CoreUtils.swallow(metrics.close(), this)
        if (brokerTopicStats != null)
          CoreUtils.swallow(brokerTopicStats.close(), this)

        // Clear all reconfigurable instances stored in DynamicBrokerConfig
        config.dynamicConfig.clear()

        if (raftManager != null)
          CoreUtils.swallow(raftManager.shutdown(), this)

        if (lifecycleManager != null) {
          lifecycleManager.close()
        }
        _brokerState = BrokerState.NOT_RUNNING

        quorumControllerNodeProvider = null

        startupComplete.set(false)
        isShuttingDown.set(false)
        CoreUtils.swallow(AppInfoParser.unregisterAppInfo(Server.MetricsPrefix, config.brokerId.toString, metrics), this)
        shutdownLatch.countDown()
        info("shut down completed")
      }
    }
    catch {
      case e: Throwable =>
        fatal("Fatal error during KafkaServer shutdown.", e)
        isShuttingDown.set(false)
        throw e
    }
  }

  /**
   * After calling shutdown(), use this API to wait until the shutdown is complete
   */
  override def awaitShutdown(): Unit = shutdownLatch.await()

  def getLogManager: LogManager = logManager

  override def boundPort(listenerName: ListenerName): Int = socketServer.boundPort(listenerName)

  /** Return advertised listeners with the bound port (this may differ from the configured port if the latter is `0`). */
  def advertisedListeners: Seq[EndPoint] = {
    config.effectiveAdvertisedListeners.map { endPoint =>
      endPoint.copy(port = boundPort(endPoint.listenerName))
    }
  }

  /**
   * Generates new brokerId if enabled or reads from meta.properties based on following conditions
   * <ol>
   * <li> config has no broker.id provided and broker id generation is enabled, generates a broker.id based on Zookeeper's sequence
   * <li> config has broker.id and meta.properties contains broker.id if they don't match throws InconsistentBrokerIdException
   * <li> config has broker.id and there is no meta.properties file, creates new meta.properties and stores broker.id
   * <ol>
   *
   * @return The brokerId.
   */
  private def getOrGenerateBrokerId(metaPropsEnsemble: MetaPropertiesEnsemble): Int = {
    if (config.brokerId >= 0) {
      config.brokerId
    } else if (metaPropsEnsemble.nodeId().isPresent) {
      metaPropsEnsemble.nodeId().getAsInt
    } else if (config.brokerIdGenerationEnable) {
      generateBrokerId()
    } else
      throw new RuntimeException(s"No broker ID found, and ${config.brokerIdGenerationEnable} is disabled.")
  }

  /**
    * Return a sequence id generated by updating the broker sequence id path in ZK.
    * Users can provide brokerId in the config. To avoid conflicts between ZK generated
    * sequence id and configured brokerId, we increment the generated sequence id by KafkaConfig.MaxReservedBrokerId.
    */
  private def generateBrokerId(): Int = {
    try {
      zkClient.generateBrokerSequenceId() + config.maxReservedBrokerId
    } catch {
      case e: Exception =>
        error("Failed to generate broker.id due to ", e)
        throw new GenerateBrokerIdException("Failed to generate broker.id", e)
    }
  }
}<|MERGE_RESOLUTION|>--- conflicted
+++ resolved
@@ -276,11 +276,7 @@
         createCurrentControllerIdMetric()
 
         /* register broker metrics */
-<<<<<<< HEAD
-        _brokerTopicStats = new BrokerTopicStats(config.isRemoteLogStorageSystemEnabled)
-=======
         _brokerTopicStats = new BrokerTopicStats(config.remoteLogManagerConfig.isRemoteStorageSystemEnabled())
->>>>>>> eecb3461
 
         quotaManagers = QuotaFactory.instantiate(config, metrics, time, threadNamePrefix.getOrElse(""))
         KafkaBroker.notifyClusterListeners(clusterId, kafkaMetricsReporters ++ metrics.reporters.asScala)
