/**
  * Licensed to the Apache Software Foundation (ASF) under one or more
  * contributor license agreements.  See the NOTICE file distributed with
  * this work for additional information regarding copyright ownership.
  * The ASF licenses this file to You under the Apache License, Version 2.0
  * (the "License"); you may not use this file except in compliance with
  * the License.  You may obtain a copy of the License at
  *
  * http://www.apache.org/licenses/LICENSE-2.0
  *
  * Unless required by applicable law or agreed to in writing, software
  * distributed under the License is distributed on an "AS IS" BASIS,
  * WITHOUT WARRANTIES OR CONDITIONS OF ANY KIND, either express or implied.
  * See the License for the specific language governing permissions and
  * limitations under the License.
  */

package kafka.server

import java.util
import java.util.{Collections, Properties}
import java.util.concurrent.CopyOnWriteArrayList
import java.util.concurrent.locks.ReentrantReadWriteLock
import kafka.cluster.EndPoint
import kafka.log.{LogCleaner, LogConfig, LogManager}
import kafka.network.{DataPlaneAcceptor, SocketServer}
import kafka.server.DynamicBrokerConfig._
import kafka.utils.{CoreUtils, Logging, PasswordEncoder}
import kafka.utils.Implicits._
import kafka.zk.{AdminZkClient, KafkaZkClient}
import org.apache.kafka.common.Reconfigurable
import org.apache.kafka.common.config.{AbstractConfig, ConfigDef, ConfigException, SslConfigs}
import org.apache.kafka.common.metrics.MetricsReporter
import org.apache.kafka.common.config.types.Password
import org.apache.kafka.common.network.{ListenerName, ListenerReconfigurable}
import org.apache.kafka.common.security.authenticator.LoginManager
import org.apache.kafka.common.utils.{ConfigUtils, Utils}

import scala.annotation.nowarn
import scala.collection._
import scala.jdk.CollectionConverters._

/**
  * Dynamic broker configurations are stored in ZooKeeper and may be defined at two levels:
  * <ul>
  *   <li>Per-broker configs persisted at <tt>/configs/brokers/{brokerId}</tt>: These can be described/altered
  *       using AdminClient using the resource name brokerId.</li>
  *   <li>Cluster-wide defaults persisted at <tt>/configs/brokers/&lt;default&gt;</tt>: These can be described/altered
  *       using AdminClient using an empty resource name.</li>
  * </ul>
  * The order of precedence for broker configs is:
  * <ol>
  *   <li>DYNAMIC_BROKER_CONFIG: stored in ZK at /configs/brokers/{brokerId}</li>
  *   <li>DYNAMIC_DEFAULT_BROKER_CONFIG: stored in ZK at /configs/brokers/&lt;default&gt;</li>
  *   <li>STATIC_BROKER_CONFIG: properties that broker is started up with, typically from server.properties file</li>
  *   <li>DEFAULT_CONFIG: Default configs defined in KafkaConfig</li>
  * </ol>
  * Log configs use topic config overrides if defined and fallback to broker defaults using the order of precedence above.
  * Topic config overrides may use a different config name from the default broker config.
  * See [[kafka.log.LogConfig#TopicConfigSynonyms]] for the mapping.
  * <p>
  * AdminClient returns all config synonyms in the order of precedence when configs are described with
  * <code>includeSynonyms</code>. In addition to configs that may be defined with the same name at different levels,
  * some configs have additional synonyms.
  * </p>
  * <ul>
  *   <li>Listener configs may be defined using the prefix <tt>listener.name.{listenerName}.{configName}</tt>. These may be
  *       configured as dynamic or static broker configs. Listener configs have higher precedence than the base configs
  *       that don't specify the listener name. Listeners without a listener config use the base config. Base configs
  *       may be defined only as STATIC_BROKER_CONFIG or DEFAULT_CONFIG and cannot be updated dynamically.<li>
  *   <li>Some configs may be defined using multiple properties. For example, <tt>log.roll.ms</tt> and
  *       <tt>log.roll.hours</tt> refer to the same config that may be defined in milliseconds or hours. The order of
  *       precedence of these synonyms is described in the docs of these configs in [[kafka.server.KafkaConfig]].</li>
  * </ul>
  *
  */
object DynamicBrokerConfig {

  private[server] val DynamicSecurityConfigs = SslConfigs.RECONFIGURABLE_CONFIGS.asScala

  val AllDynamicConfigs = DynamicSecurityConfigs ++
    LogCleaner.ReconfigurableConfigs ++
    DynamicLogConfig.ReconfigurableConfigs ++
    DynamicThreadPool.ReconfigurableConfigs ++
    Set(KafkaConfig.MetricReporterClassesProp) ++
    DynamicListenerConfig.ReconfigurableConfigs ++
    SocketServer.ReconfigurableConfigs

  private val ClusterLevelListenerConfigs = Set(KafkaConfig.MaxConnectionsProp, KafkaConfig.MaxConnectionCreationRateProp, KafkaConfig.NumNetworkThreadsProp)
  private val PerBrokerConfigs = (DynamicSecurityConfigs ++ DynamicListenerConfig.ReconfigurableConfigs).diff(
    ClusterLevelListenerConfigs)
  private val ListenerMechanismConfigs = Set(KafkaConfig.SaslJaasConfigProp,
    KafkaConfig.SaslLoginCallbackHandlerClassProp,
    KafkaConfig.SaslLoginClassProp,
    KafkaConfig.SaslServerCallbackHandlerClassProp,
    KafkaConfig.ConnectionsMaxReauthMsProp)

  private val ReloadableFileConfigs = Set(SslConfigs.SSL_KEYSTORE_LOCATION_CONFIG, SslConfigs.SSL_TRUSTSTORE_LOCATION_CONFIG)

  val ListenerConfigRegex = """listener\.name\.[^.]*\.(.*)""".r

  private val DynamicPasswordConfigs = {
    val passwordConfigs = KafkaConfig.configKeys.filter(_._2.`type` == ConfigDef.Type.PASSWORD).keySet
    AllDynamicConfigs.intersect(passwordConfigs)
  }

  def isPasswordConfig(name: String): Boolean = DynamicBrokerConfig.DynamicPasswordConfigs.exists(name.endsWith)

  def brokerConfigSynonyms(name: String, matchListenerOverride: Boolean): List[String] = {
    name match {
      case KafkaConfig.LogRollTimeMillisProp | KafkaConfig.LogRollTimeHoursProp =>
        List(KafkaConfig.LogRollTimeMillisProp, KafkaConfig.LogRollTimeHoursProp)
      case KafkaConfig.LogRollTimeJitterMillisProp | KafkaConfig.LogRollTimeJitterHoursProp =>
        List(KafkaConfig.LogRollTimeJitterMillisProp, KafkaConfig.LogRollTimeJitterHoursProp)
      case KafkaConfig.LogFlushIntervalMsProp => // LogFlushSchedulerIntervalMsProp is used as default
        List(KafkaConfig.LogFlushIntervalMsProp, KafkaConfig.LogFlushSchedulerIntervalMsProp)
      case KafkaConfig.LogRetentionTimeMillisProp | KafkaConfig.LogRetentionTimeMinutesProp | KafkaConfig.LogRetentionTimeHoursProp =>
        List(KafkaConfig.LogRetentionTimeMillisProp, KafkaConfig.LogRetentionTimeMinutesProp, KafkaConfig.LogRetentionTimeHoursProp)
      case ListenerConfigRegex(baseName) if matchListenerOverride =>
        // `ListenerMechanismConfigs` are specified as listenerPrefix.mechanism.<configName>
        // and other listener configs are specified as listenerPrefix.<configName>
        // Add <configName> as a synonym in both cases.
        val mechanismConfig = ListenerMechanismConfigs.find(baseName.endsWith)
        List(name, mechanismConfig.getOrElse(baseName))
      case _ => List(name)
    }
  }

  def validateConfigs(props: Properties, perBrokerConfig: Boolean): Unit = {
    def checkInvalidProps(invalidPropNames: Set[String], errorMessage: String): Unit = {
      if (invalidPropNames.nonEmpty)
        throw new ConfigException(s"$errorMessage: $invalidPropNames")
    }
    checkInvalidProps(nonDynamicConfigs(props), "Cannot update these configs dynamically")
    checkInvalidProps(securityConfigsWithoutListenerPrefix(props),
      "These security configs can be dynamically updated only per-listener using the listener prefix")
    validateConfigTypes(props)
    if (!perBrokerConfig) {
      checkInvalidProps(perBrokerConfigs(props),
        "Cannot update these configs at default cluster level, broker id must be specified")
    }
  }

  private def perBrokerConfigs(props: Properties): Set[String] = {
    val configNames = props.asScala.keySet
    def perBrokerListenerConfig(name: String): Boolean = {
      name match {
        case ListenerConfigRegex(baseName) => !ClusterLevelListenerConfigs.contains(baseName)
        case _ => false
      }
    }
    configNames.intersect(PerBrokerConfigs) ++ configNames.filter(perBrokerListenerConfig)
  }

  private def nonDynamicConfigs(props: Properties): Set[String] = {
    props.asScala.keySet.intersect(DynamicConfig.Broker.nonDynamicProps)
  }

  private def securityConfigsWithoutListenerPrefix(props: Properties): Set[String] = {
    DynamicSecurityConfigs.filter(props.containsKey)
  }

  private def validateConfigTypes(props: Properties): Unit = {
    val baseProps = new Properties
    props.asScala.foreach {
      case (ListenerConfigRegex(baseName), v) => baseProps.put(baseName, v)
      case (k, v) => baseProps.put(k, v)
    }
    DynamicConfig.Broker.validate(baseProps)
  }

  private[server] def addDynamicConfigs(configDef: ConfigDef): Unit = {
    KafkaConfig.configKeys.forKeyValue { (configName, config) =>
      if (AllDynamicConfigs.contains(configName)) {
        configDef.define(config.name, config.`type`, config.defaultValue, config.validator,
          config.importance, config.documentation, config.group, config.orderInGroup, config.width,
          config.displayName, config.dependents, config.recommender)
      }
    }
  }

  private[server] def dynamicConfigUpdateModes: util.Map[String, String] = {
    AllDynamicConfigs.map { name =>
      val mode = if (PerBrokerConfigs.contains(name)) "per-broker" else "cluster-wide"
      (name -> mode)
    }.toMap.asJava
  }

  private[server] def resolveVariableConfigs(propsOriginal: Properties): Properties = {
    val props = new Properties
    val config = new AbstractConfig(new ConfigDef(), propsOriginal, false)
    config.originals.asScala.filter(!_._1.startsWith(AbstractConfig.CONFIG_PROVIDERS_CONFIG)).foreach {case (key: String, value: Object) => {
      props.put(key, value)
    }}
    props
  }
}

class DynamicBrokerConfig(private val kafkaConfig: KafkaConfig) extends Logging {

  private[server] val staticBrokerConfigs = ConfigDef.convertToStringMapWithPasswordValues(kafkaConfig.originalsFromThisConfig).asScala
  private[server] val staticDefaultConfigs = ConfigDef.convertToStringMapWithPasswordValues(KafkaConfig.defaultValues.asJava).asScala
  private val dynamicBrokerConfigs = mutable.Map[String, String]()
  private val dynamicDefaultConfigs = mutable.Map[String, String]()

  // Use COWArrayList to prevent concurrent modification exception when an item is added by one thread to these
  // collections, while another thread is iterating over them.
  private val reconfigurables = new CopyOnWriteArrayList[Reconfigurable]()
  private val brokerReconfigurables = new CopyOnWriteArrayList[BrokerReconfigurable]()
  private val lock = new ReentrantReadWriteLock
  private var currentConfig: KafkaConfig = null
  private val dynamicConfigPasswordEncoder = maybeCreatePasswordEncoder(kafkaConfig.passwordEncoderSecret)

  private[server] def initialize(zkClientOpt: Option[KafkaZkClient]): Unit = {
    currentConfig = new KafkaConfig(kafkaConfig.props, false, None)

    zkClientOpt.foreach { zkClient =>
      val adminZkClient = new AdminZkClient(zkClient)
      updateDefaultConfig(adminZkClient.fetchEntityConfig(ConfigType.Broker, ConfigEntityName.Default), false)
      val props = adminZkClient.fetchEntityConfig(ConfigType.Broker, kafkaConfig.brokerId.toString)
      val brokerConfig = maybeReEncodePasswords(props, adminZkClient)
      updateBrokerConfig(kafkaConfig.brokerId, brokerConfig)
    }
  }

  /**
   * Clear all cached values. This is used to clear state on broker shutdown to avoid
   * exceptions in tests when broker is restarted. These fields are re-initialized when
   * broker starts up.
   */
  private[server] def clear(): Unit = {
    dynamicBrokerConfigs.clear()
    dynamicDefaultConfigs.clear()
    reconfigurables.clear()
    System.err.print(" clear")
    System.err.flush()
    brokerReconfigurables.clear()
  }

  /**
   * Add reconfigurables to be notified when a dynamic broker config is updated.
   *
   * `Reconfigurable` is the public API used by configurable plugins like metrics reporter
   * and quota callbacks. These are reconfigured before `KafkaConfig` is updated so that
   * the update can be aborted if `reconfigure()` fails with an exception.
   *
   * `BrokerReconfigurable` is used for internal reconfigurable classes. These are
   * reconfigured after `KafkaConfig` is updated so that they can access `KafkaConfig`
   * directly. They are provided both old and new configs.
   */
  def addReconfigurables(kafkaServer: KafkaBroker): Unit = {
    kafkaServer.authorizer match {
      case Some(authz: Reconfigurable) => addReconfigurable(authz)
      case _ =>
    }
    addReconfigurable(kafkaServer.kafkaYammerMetrics)
    addReconfigurable(new DynamicMetricsReporters(kafkaConfig.brokerId, kafkaServer))
    addReconfigurable(new DynamicClientQuotaCallback(kafkaConfig.brokerId, kafkaServer))

    addBrokerReconfigurable(new DynamicThreadPool(kafkaServer))
    addBrokerReconfigurable(new DynamicLogConfig(kafkaServer.logManager, kafkaServer))
    addBrokerReconfigurable(new DynamicListenerConfig(kafkaServer))
    addBrokerReconfigurable(kafkaServer.socketServer)
  }

  def addReconfigurable(reconfigurable: Reconfigurable): Unit = CoreUtils.inWriteLock(lock) {
    verifyReconfigurableConfigs(reconfigurable.reconfigurableConfigs.asScala)
<<<<<<< HEAD
    reconfigurables += reconfigurable
    System.err.print(" add:" + reconfigurable)
    System.err.flush()
=======
    reconfigurables.add(reconfigurable)
>>>>>>> 12bb2315
  }

  def addBrokerReconfigurable(reconfigurable: BrokerReconfigurable): Unit = CoreUtils.inWriteLock(lock) {
    verifyReconfigurableConfigs(reconfigurable.reconfigurableConfigs)
    brokerReconfigurables.add(reconfigurable)
  }

  def removeReconfigurable(reconfigurable: Reconfigurable): Unit = CoreUtils.inWriteLock(lock) {
<<<<<<< HEAD
    reconfigurables -= reconfigurable
    System.err.print(" rm:" + reconfigurable)
    System.err.flush()
=======
    reconfigurables.remove(reconfigurable)
>>>>>>> 12bb2315
  }

  private def verifyReconfigurableConfigs(configNames: Set[String]): Unit = CoreUtils.inWriteLock(lock) {
    val nonDynamic = configNames.filter(DynamicConfig.Broker.nonDynamicProps.contains)
    require(nonDynamic.isEmpty, s"Reconfigurable contains non-dynamic configs $nonDynamic")
  }

  // Visibility for testing
  private[server] def currentKafkaConfig: KafkaConfig = CoreUtils.inReadLock(lock) {
    currentConfig
  }

  private[server] def currentDynamicBrokerConfigs: Map[String, String] = CoreUtils.inReadLock(lock) {
    dynamicBrokerConfigs.clone()
  }

  private[server] def currentDynamicDefaultConfigs: Map[String, String] = CoreUtils.inReadLock(lock) {
    dynamicDefaultConfigs.clone()
  }

  private[server] def updateBrokerConfig(brokerId: Int, persistentProps: Properties, doLog: Boolean = true): Unit = CoreUtils.inWriteLock(lock) {
    try {
      val props = fromPersistentProps(persistentProps, perBrokerConfig = true)
      dynamicBrokerConfigs.clear()
      dynamicBrokerConfigs ++= props.asScala
      updateCurrentConfig(doLog)
    } catch {
      case e: Exception => error(s"Per-broker configs of $brokerId could not be applied: ${persistentProps.keys()}", e)
    }
  }

  private[server] def updateDefaultConfig(persistentProps: Properties, doLog: Boolean = true): Unit = CoreUtils.inWriteLock(lock) {
    try {
      val props = fromPersistentProps(persistentProps, perBrokerConfig = false)
      dynamicDefaultConfigs.clear()
      dynamicDefaultConfigs ++= props.asScala
      updateCurrentConfig(doLog)
    } catch {
      case e: Exception => error(s"Cluster default configs could not be applied: ${persistentProps.keys()}", e)
    }
  }

  /**
   * All config updates through ZooKeeper are triggered through actual changes in values stored in ZooKeeper.
   * For some configs like SSL keystores and truststores, we also want to reload the store if it was modified
   * in-place, even though the actual value of the file path and password haven't changed. This scenario alone
   * is handled here when a config update request using admin client is processed by ZkAdminManager. If any of
   * the SSL configs have changed, then the update will not be done here, but will be handled later when ZK
   * changes are processed. At the moment, only listener configs are considered for reloading.
   */
  private[server] def reloadUpdatedFilesWithoutConfigChange(newProps: Properties): Unit = CoreUtils.inWriteLock(lock) {
    reconfigurables.asScala
      .filter(reconfigurable => ReloadableFileConfigs.exists(reconfigurable.reconfigurableConfigs.contains))
      .foreach {
        case reconfigurable: ListenerReconfigurable =>
          val kafkaProps = validatedKafkaProps(newProps, perBrokerConfig = true)
          val newConfig = new KafkaConfig(kafkaProps.asJava, false, None)
          processListenerReconfigurable(reconfigurable, newConfig, Collections.emptyMap(), validateOnly = false, reloadOnly = true)
        case reconfigurable =>
          trace(s"Files will not be reloaded without config change for $reconfigurable")
      }
  }

  private def maybeCreatePasswordEncoder(secret: Option[Password]): Option[PasswordEncoder] = {
   secret.map { secret =>
      new PasswordEncoder(secret,
        kafkaConfig.passwordEncoderKeyFactoryAlgorithm,
        kafkaConfig.passwordEncoderCipherAlgorithm,
        kafkaConfig.passwordEncoderKeyLength,
        kafkaConfig.passwordEncoderIterations)
    }
  }

  private def passwordEncoder: PasswordEncoder = {
    dynamicConfigPasswordEncoder.getOrElse(throw new ConfigException("Password encoder secret not configured"))
  }

  private[server] def toPersistentProps(configProps: Properties, perBrokerConfig: Boolean): Properties = {
    val props = configProps.clone().asInstanceOf[Properties]

    def encodePassword(configName: String, value: String): Unit = {
      if (value != null) {
        if (!perBrokerConfig)
          throw new ConfigException("Password config can be defined only at broker level")
        props.setProperty(configName, passwordEncoder.encode(new Password(value)))
      }
    }
    configProps.asScala.forKeyValue { (name, value) =>
      if (isPasswordConfig(name))
        encodePassword(name, value)
    }
    props
  }

  private[server] def fromPersistentProps(persistentProps: Properties,
                                          perBrokerConfig: Boolean): Properties = {
    val props = persistentProps.clone().asInstanceOf[Properties]

    // Remove all invalid configs from `props`
    removeInvalidConfigs(props, perBrokerConfig)
    def removeInvalidProps(invalidPropNames: Set[String], errorMessage: String): Unit = {
      if (invalidPropNames.nonEmpty) {
        invalidPropNames.foreach(props.remove)
        error(s"$errorMessage: $invalidPropNames")
      }
    }
    removeInvalidProps(nonDynamicConfigs(props), "Non-dynamic configs configured in ZooKeeper will be ignored")
    removeInvalidProps(securityConfigsWithoutListenerPrefix(props),
      "Security configs can be dynamically updated only using listener prefix, base configs will be ignored")
    if (!perBrokerConfig)
      removeInvalidProps(perBrokerConfigs(props), "Per-broker configs defined at default cluster level will be ignored")

    def decodePassword(configName: String, value: String): Unit = {
      if (value != null) {
        try {
          props.setProperty(configName, passwordEncoder.decode(value).value)
        } catch {
          case e: Exception =>
            error(s"Dynamic password config $configName could not be decoded, ignoring.", e)
            props.remove(configName)
        }
      }
    }

    props.asScala.forKeyValue { (name, value) =>
      if (isPasswordConfig(name))
        decodePassword(name, value)
    }
    props
  }

  // If the secret has changed, password.encoder.old.secret contains the old secret that was used
  // to encode the configs in ZK. Decode passwords using the old secret and update ZK with values
  // encoded using the current secret. Ignore any errors during decoding since old secret may not
  // have been removed during broker restart.
  private def maybeReEncodePasswords(persistentProps: Properties, adminZkClient: AdminZkClient): Properties = {
    val props = persistentProps.clone().asInstanceOf[Properties]
    if (props.asScala.keySet.exists(isPasswordConfig)) {
      maybeCreatePasswordEncoder(kafkaConfig.passwordEncoderOldSecret).foreach { passwordDecoder =>
        persistentProps.asScala.forKeyValue { (configName, value) =>
          if (isPasswordConfig(configName) && value != null) {
            val decoded = try {
              Some(passwordDecoder.decode(value).value)
            } catch {
              case _: Exception =>
                debug(s"Dynamic password config $configName could not be decoded using old secret, new secret will be used.")
                None
            }
            decoded.foreach { value => props.put(configName, passwordEncoder.encode(new Password(value))) }
          }
        }
        adminZkClient.changeBrokerConfig(Some(kafkaConfig.brokerId), props)
      }
    }
    props
  }

  /**
   * Validate the provided configs `propsOverride` and return the full Kafka configs with
   * the configured defaults and these overrides.
   *
   * Note: The caller must acquire the read or write lock before invoking this method.
   */
  private def validatedKafkaProps(propsOverride: Properties, perBrokerConfig: Boolean): Map[String, String] = {
    val propsResolved = DynamicBrokerConfig.resolveVariableConfigs(propsOverride)
    validateConfigs(propsResolved, perBrokerConfig)
    val newProps = mutable.Map[String, String]()
    newProps ++= staticBrokerConfigs
    if (perBrokerConfig) {
      overrideProps(newProps, dynamicDefaultConfigs)
      overrideProps(newProps, propsResolved.asScala)
    } else {
      overrideProps(newProps, propsResolved.asScala)
      overrideProps(newProps, dynamicBrokerConfigs)
    }
    newProps
  }

  private[server] def validate(props: Properties, perBrokerConfig: Boolean): Unit = CoreUtils.inReadLock(lock) {
    val newProps = validatedKafkaProps(props, perBrokerConfig)
    processReconfiguration(newProps, validateOnly = true)
  }

  private def removeInvalidConfigs(props: Properties, perBrokerConfig: Boolean): Unit = {
    try {
      validateConfigTypes(props)
      props.asScala
    } catch {
      case e: Exception =>
        val invalidProps = props.asScala.filter { case (k, v) =>
          val props1 = new Properties
          props1.put(k, v)
          try {
            validateConfigTypes(props1)
            false
          } catch {
            case _: Exception => true
          }
        }
        invalidProps.keys.foreach(props.remove)
        val configSource = if (perBrokerConfig) "broker" else "default cluster"
        error(s"Dynamic $configSource config contains invalid values in: ${invalidProps.keys}, these configs will be ignored", e)
    }
  }

  private[server] def maybeReconfigure(reconfigurable: Reconfigurable, oldConfig: KafkaConfig, newConfig: util.Map[String, _]): Unit = {
    if (reconfigurable.reconfigurableConfigs.asScala.exists(key => oldConfig.originals.get(key) != newConfig.get(key)))
      reconfigurable.reconfigure(newConfig)
  }

  /**
   * Returns the change in configurations between the new props and current props by returning a
   * map of the changed configs, as well as the set of deleted keys
   */
  private def updatedConfigs(newProps: java.util.Map[String, _], currentProps: java.util.Map[String, _]):
  (mutable.Map[String, _], Set[String]) = {
    val changeMap = newProps.asScala.filter {
      case (k, v) => v != currentProps.get(k)
    }
    val deletedKeySet = currentProps.asScala.filter {
      case (k, _) => !newProps.containsKey(k)
    }.keySet
    (changeMap, deletedKeySet)
  }

  /**
    * Updates values in `props` with the new values from `propsOverride`. Synonyms of updated configs
    * are removed from `props` to ensure that the config with the higher precedence is applied. For example,
    * if `log.roll.ms` was defined in server.properties and `log.roll.hours` is configured dynamically,
    * `log.roll.hours` from the dynamic configuration will be used and `log.roll.ms` will be removed from
    * `props` (even though `log.roll.hours` is secondary to `log.roll.ms`).
    */
  private def overrideProps(props: mutable.Map[String, String], propsOverride: mutable.Map[String, String]): Unit = {
    propsOverride.forKeyValue { (k, v) =>
      // Remove synonyms of `k` to ensure the right precedence is applied. But disable `matchListenerOverride`
      // so that base configs corresponding to listener configs are not removed. Base configs should not be removed
      // since they may be used by other listeners. It is ok to retain them in `props` since base configs cannot be
      // dynamically updated and listener-specific configs have the higher precedence.
      brokerConfigSynonyms(k, matchListenerOverride = false).foreach(props.remove)
      props.put(k, v)
    }
  }

  private def updateCurrentConfig(doLog: Boolean): Unit = {
    val newProps = mutable.Map[String, String]()
    newProps ++= staticBrokerConfigs
    overrideProps(newProps, dynamicDefaultConfigs)
    overrideProps(newProps, dynamicBrokerConfigs)
//    System.err.print(" newP:" + newProps)

    val oldConfig = currentConfig
    val (newConfig, brokerReconfigurablesToUpdate) = processReconfiguration(newProps, validateOnly = false, doLog)
//    println("!!! newConfig:" + newConfig.dynamicConfig.)
//    println("!!! brokerReconfigurablesToUpdate:" + brokerReconfigurablesToUpdate.)
    System.err.print(" newconfig:" + newConfig.get(KafkaConfig.NumNetworkThreadsProp))
    System.err.flush()
    if (newConfig ne currentConfig) {
      currentConfig = newConfig
      kafkaConfig.updateCurrentConfig(newConfig)

      // Process BrokerReconfigurable updates after current config is updated
      brokerReconfigurablesToUpdate.foreach(_.reconfigure(oldConfig, newConfig))
    }
  }

  private def processReconfiguration(newProps: Map[String, String], validateOnly: Boolean, doLog: Boolean = false): (KafkaConfig, List[BrokerReconfigurable]) = {
    val newConfig = new KafkaConfig(newProps.asJava, doLog, None)
    val (changeMap, deletedKeySet) = updatedConfigs(newConfig.originalsFromThisConfig, currentConfig.originals)
    if (changeMap.contains(KafkaConfig.NumNetworkThreadsProp)) {
      System.err.print(" changeMap:" + changeMap)
      System.err.flush()
    }
    if (changeMap.nonEmpty || deletedKeySet.nonEmpty) {
      try {
        val customConfigs = new util.HashMap[String, Object](newConfig.originalsFromThisConfig) // non-Kafka configs
        newConfig.valuesFromThisConfig.keySet.forEach(k => customConfigs.remove(k))
        reconfigurables.forEach {
          case listenerReconfigurable: ListenerReconfigurable =>
            processListenerReconfigurable(listenerReconfigurable, newConfig, customConfigs, validateOnly, reloadOnly = false)
          case reconfigurable =>
            if (needsReconfiguration(reconfigurable.reconfigurableConfigs, changeMap.keySet, deletedKeySet))
              processReconfigurable(reconfigurable, changeMap.keySet, newConfig.valuesFromThisConfig, customConfigs, validateOnly)
        }

        // BrokerReconfigurable updates are processed after config is updated. Only do the validation here.
        val brokerReconfigurablesToUpdate = mutable.Buffer[BrokerReconfigurable]()
        brokerReconfigurables.forEach { reconfigurable =>
          if (needsReconfiguration(reconfigurable.reconfigurableConfigs.asJava, changeMap.keySet, deletedKeySet)) {
            reconfigurable.validateReconfiguration(newConfig)
            if (!validateOnly)
              brokerReconfigurablesToUpdate += reconfigurable
          }
        }
        (newConfig, brokerReconfigurablesToUpdate.toList)
      } catch {
        case e: Exception =>
          System.err.print(s"update failed: $e")
          System.err.flush()
          if (!validateOnly)
            error(s"Failed to update broker configuration with configs : " +
                  s"${ConfigUtils.configMapToRedactedString(newConfig.originalsFromThisConfig, KafkaConfig.configDef)}", e)
          throw new ConfigException("Invalid dynamic configuration", e)
      }
    }
    else
      (currentConfig, List.empty)
  }

  private def needsReconfiguration(reconfigurableConfigs: util.Set[String], updatedKeys: Set[String], deletedKeys: Set[String]): Boolean = {
    reconfigurableConfigs.asScala.intersect(updatedKeys).nonEmpty ||
      reconfigurableConfigs.asScala.intersect(deletedKeys).nonEmpty
  }

  private def processListenerReconfigurable(listenerReconfigurable: ListenerReconfigurable,
                                            newConfig: KafkaConfig,
                                            customConfigs: util.Map[String, Object],
                                            validateOnly: Boolean,
                                            reloadOnly:  Boolean): Unit = {
    val listenerName = listenerReconfigurable.listenerName
    val oldValues = currentConfig.valuesWithPrefixOverride(listenerName.configPrefix)
    val newValues = newConfig.valuesFromThisConfigWithPrefixOverride(listenerName.configPrefix)
    val (changeMap, deletedKeys) = updatedConfigs(newValues, oldValues)
    val updatedKeys = changeMap.keySet
    val configsChanged = needsReconfiguration(listenerReconfigurable.reconfigurableConfigs, updatedKeys, deletedKeys)
    // if `reloadOnly`, reconfigure if configs haven't changed. Otherwise reconfigure if configs have changed
    if (reloadOnly != configsChanged)
      processReconfigurable(listenerReconfigurable, updatedKeys, newValues, customConfigs, validateOnly)
  }

  private def processReconfigurable(reconfigurable: Reconfigurable,
                                    updatedConfigNames: Set[String],
                                    allNewConfigs: util.Map[String, _],
                                    newCustomConfigs: util.Map[String, Object],
                                    validateOnly: Boolean): Unit = {
    val newConfigs = new util.HashMap[String, Object]
    allNewConfigs.forEach { (k, v) => newConfigs.put(k, v.asInstanceOf[AnyRef]) }
    newConfigs.putAll(newCustomConfigs)
    try {
      reconfigurable.validateReconfiguration(newConfigs)
    } catch {
      case e: ConfigException => throw e
      case _: Exception =>
        throw new ConfigException(s"Validation of dynamic config update of $updatedConfigNames failed with class ${reconfigurable.getClass}")
    }

    if (!validateOnly) {
      info(s"Reconfiguring $reconfigurable, updated configs: $updatedConfigNames " +
           s"custom configs: ${ConfigUtils.configMapToRedactedString(newCustomConfigs, KafkaConfig.configDef)}")
      reconfigurable.reconfigure(newConfigs)
    }
  }
}

trait BrokerReconfigurable {

  def reconfigurableConfigs: Set[String]

  def validateReconfiguration(newConfig: KafkaConfig): Unit

  def reconfigure(oldConfig: KafkaConfig, newConfig: KafkaConfig): Unit
}

object DynamicLogConfig {
  // Exclude message.format.version for now since we need to check that the version
  // is supported on all brokers in the cluster.
  @nowarn("cat=deprecation")
  val ExcludedConfigs = Set(KafkaConfig.LogMessageFormatVersionProp)

  val ReconfigurableConfigs = LogConfig.TopicConfigSynonyms.values.toSet -- ExcludedConfigs
  val KafkaConfigToLogConfigName = LogConfig.TopicConfigSynonyms.map { case (k, v) => (v, k) }
}

class DynamicLogConfig(logManager: LogManager, server: KafkaBroker) extends BrokerReconfigurable with Logging {

  override def reconfigurableConfigs: Set[String] = {
    DynamicLogConfig.ReconfigurableConfigs
  }

  override def validateReconfiguration(newConfig: KafkaConfig): Unit = {
    // For update of topic config overrides, only config names and types are validated
    // Names and types have already been validated. For consistency with topic config
    // validation, no additional validation is performed.
  }

  private def updateLogsConfig(newBrokerDefaults: Map[String, Object]): Unit = {
    logManager.brokerConfigUpdated()
    logManager.allLogs.foreach { log =>
      val props = mutable.Map.empty[Any, Any]
      props ++= newBrokerDefaults
      props ++= log.config.originals.asScala.filter { case (k, _) => log.config.overriddenConfigs.contains(k) }

      val logConfig = LogConfig(props.asJava, log.config.overriddenConfigs)
      log.updateConfig(logConfig)
    }
  }

  override def reconfigure(oldConfig: KafkaConfig, newConfig: KafkaConfig): Unit = {
    val originalLogConfig = logManager.currentDefaultConfig
    val originalUncleanLeaderElectionEnable = originalLogConfig.uncleanLeaderElectionEnable
    val newBrokerDefaults = new util.HashMap[String, Object](originalLogConfig.originals)
    newConfig.valuesFromThisConfig.forEach { (k, v) =>
      if (DynamicLogConfig.ReconfigurableConfigs.contains(k)) {
        DynamicLogConfig.KafkaConfigToLogConfigName.get(k).foreach { configName =>
          if (v == null)
             newBrokerDefaults.remove(configName)
          else
            newBrokerDefaults.put(configName, v.asInstanceOf[AnyRef])
        }
      }
    }

    logManager.reconfigureDefaultLogConfig(LogConfig(newBrokerDefaults))

    updateLogsConfig(newBrokerDefaults.asScala)

    if (logManager.currentDefaultConfig.uncleanLeaderElectionEnable && !originalUncleanLeaderElectionEnable) {
      server match {
        case kafkaServer: KafkaServer => kafkaServer.kafkaController.enableDefaultUncleanLeaderElection()
        case _ =>
      }
    }
  }
}

object DynamicThreadPool {
  val ReconfigurableConfigs = Set(
    KafkaConfig.NumIoThreadsProp,
    KafkaConfig.NumReplicaFetchersProp,
    KafkaConfig.NumRecoveryThreadsPerDataDirProp,
    KafkaConfig.BackgroundThreadsProp)
}

class DynamicThreadPool(server: KafkaBroker) extends BrokerReconfigurable {

  override def reconfigurableConfigs: Set[String] = {
    DynamicThreadPool.ReconfigurableConfigs
  }

  override def validateReconfiguration(newConfig: KafkaConfig): Unit = {
    newConfig.values.forEach { (k, v) =>
      if (DynamicThreadPool.ReconfigurableConfigs.contains(k)) {
        val newValue = v.asInstanceOf[Int]
        val oldValue = currentValue(k)
        if (newValue != oldValue) {
          val errorMsg = s"Dynamic thread count update validation failed for $k=$v"
          if (newValue <= 0)
            throw new ConfigException(s"$errorMsg, value should be at least 1")
          if (newValue < oldValue / 2)
            throw new ConfigException(s"$errorMsg, value should be at least half the current value $oldValue")
          if (newValue > oldValue * 2)
            throw new ConfigException(s"$errorMsg, value should not be greater than double the current value $oldValue")
        }
      }
    }
  }

  override def reconfigure(oldConfig: KafkaConfig, newConfig: KafkaConfig): Unit = {
//    println("!!! threadpool ")
    if (newConfig.numIoThreads != oldConfig.numIoThreads)
      server.dataPlaneRequestHandlerPool.resizeThreadPool(newConfig.numIoThreads)
    if (newConfig.numReplicaFetchers != oldConfig.numReplicaFetchers)
      server.replicaManager.resizeFetcherThreadPool(newConfig.numReplicaFetchers)
    if (newConfig.numRecoveryThreadsPerDataDir != oldConfig.numRecoveryThreadsPerDataDir)
      server.logManager.resizeRecoveryThreadPool(newConfig.numRecoveryThreadsPerDataDir)
    if (newConfig.backgroundThreads != oldConfig.backgroundThreads)
      server.kafkaScheduler.resizeThreadPool(newConfig.backgroundThreads)
  }

  private def currentValue(name: String): Int = {
    name match {
      case KafkaConfig.NumIoThreadsProp => server.config.numIoThreads
      case KafkaConfig.NumReplicaFetchersProp => server.config.numReplicaFetchers
      case KafkaConfig.NumRecoveryThreadsPerDataDirProp => server.config.numRecoveryThreadsPerDataDir
      case KafkaConfig.BackgroundThreadsProp => server.config.backgroundThreads
      case n => throw new IllegalStateException(s"Unexpected config $n")
    }
  }
}

class DynamicMetricsReporters(brokerId: Int, server: KafkaBroker) extends Reconfigurable {

  private val dynamicConfig = server.config.dynamicConfig
  private val metrics = server.metrics
  private val propsOverride = Map[String, AnyRef](KafkaConfig.BrokerIdProp -> brokerId.toString)
  private val currentReporters = mutable.Map[String, MetricsReporter]()

  createReporters(dynamicConfig.currentKafkaConfig.getList(KafkaConfig.MetricReporterClassesProp),
    Collections.emptyMap[String, Object])

  private[server] def currentMetricsReporters: List[MetricsReporter] = currentReporters.values.toList

  override def configure(configs: util.Map[String, _]): Unit = {}

  override def reconfigurableConfigs(): util.Set[String] = {
    val configs = new util.HashSet[String]()
    configs.add(KafkaConfig.MetricReporterClassesProp)
    currentReporters.values.foreach {
      case reporter: Reconfigurable => configs.addAll(reporter.reconfigurableConfigs)
      case _ =>
    }
    configs
  }

  override def validateReconfiguration(configs: util.Map[String, _]): Unit = {
    val updatedMetricsReporters = metricsReporterClasses(configs)

    // Ensure all the reporter classes can be loaded and have a default constructor
    updatedMetricsReporters.foreach { className =>
      val clazz = Utils.loadClass(className, classOf[MetricsReporter])
      clazz.getConstructor()
    }

    // Validate the new configuration using every reconfigurable reporter instance that is not being deleted
    currentReporters.values.foreach {
      case reporter: Reconfigurable =>
        if (updatedMetricsReporters.contains(reporter.getClass.getName))
          reporter.validateReconfiguration(configs)
      case _ =>
    }
  }

  override def reconfigure(configs: util.Map[String, _]): Unit = {
    val updatedMetricsReporters = metricsReporterClasses(configs)
    val deleted = currentReporters.keySet.toSet -- updatedMetricsReporters
    deleted.foreach(removeReporter)
    currentReporters.values.foreach {
      case reporter: Reconfigurable => dynamicConfig.maybeReconfigure(reporter, dynamicConfig.currentKafkaConfig, configs)
      case _ =>
    }
    val added = updatedMetricsReporters.filterNot(currentReporters.keySet)
    createReporters(added.asJava, configs)
  }

  private def createReporters(reporterClasses: util.List[String],
                              updatedConfigs: util.Map[String, _]): Unit = {
    val props = new util.HashMap[String, AnyRef]
    updatedConfigs.forEach { (k, v) => props.put(k, v.asInstanceOf[AnyRef]) }
    propsOverride.forKeyValue { (k, v) => props.put(k, v) }
    val reporters = dynamicConfig.currentKafkaConfig.getConfiguredInstances(reporterClasses, classOf[MetricsReporter], props)
    reporters.forEach { reporter =>
      metrics.addReporter(reporter)
      currentReporters += reporter.getClass.getName -> reporter
    }
    KafkaBroker.notifyClusterListeners(server.clusterId, reporters.asScala)
    KafkaBroker.notifyMetricsReporters(server.clusterId, server.config, reporters.asScala)
  }

  private def removeReporter(className: String): Unit = {
    currentReporters.remove(className).foreach(metrics.removeReporter)
  }

  private def metricsReporterClasses(configs: util.Map[String, _]): mutable.Buffer[String] = {
    configs.get(KafkaConfig.MetricReporterClassesProp).asInstanceOf[util.List[String]].asScala
  }
}
object DynamicListenerConfig {

  val ReconfigurableConfigs = Set(
    // Listener configs
    KafkaConfig.AdvertisedListenersProp,
    KafkaConfig.ListenersProp,
    KafkaConfig.ListenerSecurityProtocolMapProp,

    // SSL configs
    KafkaConfig.PrincipalBuilderClassProp,
    KafkaConfig.SslProtocolProp,
    KafkaConfig.SslProviderProp,
    KafkaConfig.SslCipherSuitesProp,
    KafkaConfig.SslEnabledProtocolsProp,
    KafkaConfig.SslKeystoreTypeProp,
    KafkaConfig.SslKeystoreLocationProp,
    KafkaConfig.SslKeystorePasswordProp,
    KafkaConfig.SslKeyPasswordProp,
    KafkaConfig.SslTruststoreTypeProp,
    KafkaConfig.SslTruststoreLocationProp,
    KafkaConfig.SslTruststorePasswordProp,
    KafkaConfig.SslKeyManagerAlgorithmProp,
    KafkaConfig.SslTrustManagerAlgorithmProp,
    KafkaConfig.SslEndpointIdentificationAlgorithmProp,
    KafkaConfig.SslSecureRandomImplementationProp,
    KafkaConfig.SslClientAuthProp,
    KafkaConfig.SslEngineFactoryClassProp,

    // SASL configs
    KafkaConfig.SaslMechanismInterBrokerProtocolProp,
    KafkaConfig.SaslJaasConfigProp,
    KafkaConfig.SaslEnabledMechanismsProp,
    KafkaConfig.SaslKerberosServiceNameProp,
    KafkaConfig.SaslKerberosKinitCmdProp,
    KafkaConfig.SaslKerberosTicketRenewWindowFactorProp,
    KafkaConfig.SaslKerberosTicketRenewJitterProp,
    KafkaConfig.SaslKerberosMinTimeBeforeReloginProp,
    KafkaConfig.SaslKerberosPrincipalToLocalRulesProp,
    KafkaConfig.SaslLoginRefreshWindowFactorProp,
    KafkaConfig.SaslLoginRefreshWindowJitterProp,
    KafkaConfig.SaslLoginRefreshMinPeriodSecondsProp,
    KafkaConfig.SaslLoginRefreshBufferSecondsProp,

    // Connection limit configs
    KafkaConfig.MaxConnectionsProp,
    KafkaConfig.MaxConnectionCreationRateProp,

    // Network threads
    KafkaConfig.NumNetworkThreadsProp
  )
}

class DynamicClientQuotaCallback(brokerId: Int, server: KafkaBroker) extends Reconfigurable {

  override def configure(configs: util.Map[String, _]): Unit = {}

  override def reconfigurableConfigs(): util.Set[String] = {
    val configs = new util.HashSet[String]()
    server.quotaManagers.clientQuotaCallback.foreach {
      case callback: Reconfigurable => configs.addAll(callback.reconfigurableConfigs)
      case _ =>
    }
    configs
  }

  override def validateReconfiguration(configs: util.Map[String, _]): Unit = {
    server.quotaManagers.clientQuotaCallback.foreach {
      case callback: Reconfigurable => callback.validateReconfiguration(configs)
      case _ =>
    }
  }

  override def reconfigure(configs: util.Map[String, _]): Unit = {
    val config = server.config
    server.quotaManagers.clientQuotaCallback.foreach {
      case callback: Reconfigurable =>
        config.dynamicConfig.maybeReconfigure(callback, config.dynamicConfig.currentKafkaConfig, configs)
        true
      case _ => false
    }
  }
}

class DynamicListenerConfig(server: KafkaBroker) extends BrokerReconfigurable with Logging {

  override def reconfigurableConfigs: Set[String] = {
    DynamicListenerConfig.ReconfigurableConfigs
  }

  def validateReconfiguration(newConfig: KafkaConfig): Unit = {
    val oldConfig = server.config
    if (!oldConfig.requiresZookeeper) {
      throw new ConfigException("Dynamic reconfiguration of listeners is not yet supported when using a Raft-based metadata quorum")
    }
    val newListeners = listenersToMap(newConfig.listeners)
    val newAdvertisedListeners = listenersToMap(newConfig.effectiveAdvertisedListeners)
    val oldListeners = listenersToMap(oldConfig.listeners)
    if (!newAdvertisedListeners.keySet.subsetOf(newListeners.keySet))
      throw new ConfigException(s"Advertised listeners '$newAdvertisedListeners' must be a subset of listeners '$newListeners'")
    if (!newListeners.keySet.subsetOf(newConfig.effectiveListenerSecurityProtocolMap.keySet))
      throw new ConfigException(s"Listeners '$newListeners' must be subset of listener map '${newConfig.effectiveListenerSecurityProtocolMap}'")
    newListeners.keySet.intersect(oldListeners.keySet).foreach { listenerName =>
      def immutableListenerConfigs(kafkaConfig: KafkaConfig, prefix: String): Map[String, AnyRef] = {
        kafkaConfig.originalsWithPrefix(prefix, true).asScala.filter { case (key, _) =>
          // skip the reconfigurable configs
          !DynamicSecurityConfigs.contains(key) && !SocketServer.ListenerReconfigurableConfigs.contains(key) && !DataPlaneAcceptor.ListenerReconfigurableConfigs.contains(key)
        }
      }
      if (immutableListenerConfigs(newConfig, listenerName.configPrefix) != immutableListenerConfigs(oldConfig, listenerName.configPrefix))
        throw new ConfigException(s"Configs cannot be updated dynamically for existing listener $listenerName, " +
          "restart broker or create a new listener for update")
      if (oldConfig.effectiveListenerSecurityProtocolMap(listenerName) != newConfig.effectiveListenerSecurityProtocolMap(listenerName))
        throw new ConfigException(s"Security protocol cannot be updated for existing listener $listenerName")
    }
    if (!newAdvertisedListeners.contains(newConfig.interBrokerListenerName))
      throw new ConfigException(s"Advertised listener must be specified for inter-broker listener ${newConfig.interBrokerListenerName}")
  }

  def reconfigure(oldConfig: KafkaConfig, newConfig: KafkaConfig): Unit = {
//    println("!!! dynamic listener")
    val newListeners = newConfig.listeners
    val newListenerMap = listenersToMap(newListeners)
    val oldListeners = oldConfig.listeners
    val oldListenerMap = listenersToMap(oldListeners)
    val listenersRemoved = oldListeners.filterNot(e => newListenerMap.contains(e.listenerName))
    val listenersAdded = newListeners.filterNot(e => oldListenerMap.contains(e.listenerName))

    // Clear SASL login cache to force re-login
    if (listenersAdded.nonEmpty || listenersRemoved.nonEmpty)
      LoginManager.closeAll()

    server.socketServer.removeListeners(listenersRemoved)
    if (listenersAdded.nonEmpty)
      server.socketServer.addListeners(listenersAdded)

    server match {
      case kafkaServer: KafkaServer => kafkaServer.kafkaController.updateBrokerInfo(kafkaServer.createBrokerInfo)
      case _ =>
    }
  }

  private def listenersToMap(listeners: Seq[EndPoint]): Map[ListenerName, EndPoint] =
    listeners.map(e => (e.listenerName, e)).toMap

}<|MERGE_RESOLUTION|>--- conflicted
+++ resolved
@@ -265,13 +265,7 @@
 
   def addReconfigurable(reconfigurable: Reconfigurable): Unit = CoreUtils.inWriteLock(lock) {
     verifyReconfigurableConfigs(reconfigurable.reconfigurableConfigs.asScala)
-<<<<<<< HEAD
-    reconfigurables += reconfigurable
-    System.err.print(" add:" + reconfigurable)
-    System.err.flush()
-=======
     reconfigurables.add(reconfigurable)
->>>>>>> 12bb2315
   }
 
   def addBrokerReconfigurable(reconfigurable: BrokerReconfigurable): Unit = CoreUtils.inWriteLock(lock) {
@@ -280,13 +274,7 @@
   }
 
   def removeReconfigurable(reconfigurable: Reconfigurable): Unit = CoreUtils.inWriteLock(lock) {
-<<<<<<< HEAD
-    reconfigurables -= reconfigurable
-    System.err.print(" rm:" + reconfigurable)
-    System.err.flush()
-=======
     reconfigurables.remove(reconfigurable)
->>>>>>> 12bb2315
   }
 
   private def verifyReconfigurableConfigs(configNames: Set[String]): Unit = CoreUtils.inWriteLock(lock) {
