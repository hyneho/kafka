/**
 * Licensed to the Apache Software Foundation (ASF) under one or more
 * contributor license agreements.  See the NOTICE file distributed with
 * this work for additional information regarding copyright ownership.
 * The ASF licenses this file to You under the Apache License, Version 2.0
 * (the "License"); you may not use this file except in compliance with
 * the License.  You may obtain a copy of the License at
 *
 *    http://www.apache.org/licenses/LICENSE-2.0
 *
 * Unless required by applicable law or agreed to in writing, software
 * distributed under the License is distributed on an "AS IS" BASIS,
 * WITHOUT WARRANTIES OR CONDITIONS OF ANY KIND, either express or implied.
 * See the License for the specific language governing permissions and
 * limitations under the License.
 */
package kafka.server.metadata

import java.util
import java.util.concurrent.{CompletableFuture, TimeUnit}
import java.util.function.Consumer
import kafka.metrics.KafkaMetricsGroup
import org.apache.kafka.image.{MetadataDelta, MetadataImage}
import org.apache.kafka.common.utils.{LogContext, Time}
import org.apache.kafka.metadata.util.SnapshotReason
import org.apache.kafka.queue.{EventQueue, KafkaEventQueue}
import org.apache.kafka.raft.{Batch, BatchReader, LeaderAndEpoch, RaftClient}
import org.apache.kafka.server.common.ApiMessageAndVersion
import org.apache.kafka.server.fault.FaultHandler
import org.apache.kafka.snapshot.SnapshotReader

import java.util.concurrent.atomic.AtomicBoolean


object BrokerMetadataListener {
  val MetadataBatchProcessingTimeUs = "MetadataBatchProcessingTimeUs"
  val MetadataBatchSizes = "MetadataBatchSizes"
}

class BrokerMetadataListener(
  val brokerId: Int,
  time: Time,
  threadNamePrefix: Option[String],
  val maxBytesBetweenSnapshots: Long,
  val snapshotter: Option[MetadataSnapshotter],
  brokerMetrics: BrokerServerMetrics,
  _metadataLoadingFaultHandler: FaultHandler
) extends RaftClient.Listener[ApiMessageAndVersion] with KafkaMetricsGroup {

  private val metadataFaultOccurred = new AtomicBoolean(false)
  private val metadataLoadingFaultHandler: FaultHandler = new FaultHandler() {
    override def handleFault(failureMessage: String, cause: Throwable): RuntimeException = {
      // If the broker has any kind of error handling metadata records or publishing a new image
      // we will disable taking new snapshots in order to preserve the local metadata log. Once we
      // encounter a metadata processing error, the broker will be in an undetermined state.
      if (metadataFaultOccurred.compareAndSet(false, true)) {
        error("Disabling metadata snapshots until this broker is restarted.")
      }
      _metadataLoadingFaultHandler.handleFault(failureMessage, cause)
    }
  }

  private val logContext = new LogContext(s"[BrokerMetadataListener id=$brokerId] ")
  private val log = logContext.logger(classOf[BrokerMetadataListener])
  logIdent = logContext.logPrefix()

  /**
   * A histogram tracking the time in microseconds it took to process batches of events.
   */
  private val batchProcessingTimeHist = newHistogram(BrokerMetadataListener.MetadataBatchProcessingTimeUs)

  /**
   * A histogram tracking the sizes of batches that we have processed.
   */
  private val metadataBatchSizeHist = newHistogram(BrokerMetadataListener.MetadataBatchSizes)

  /**
   * The highest metadata offset that we've seen.  Written only from the event queue thread.
   */
  @volatile var _highestOffset = -1L

  /**
   * The highest metadata log time that we've seen. Written only from the event queue thread.
   */
  private var _highestTimestamp = -1L

  /**
   * The current broker metadata image. Accessed only from the event queue thread.
   */
  private var _image = MetadataImage.EMPTY

  /**
   * The current metadata delta. Accessed only from the event queue thread.
   */
  private var _delta = new MetadataDelta(_image)

  /**
   * The object to use to publish new metadata changes, or None if this listener has not
   * been activated yet. Accessed only from the event queue thread.
   */
  private var _publisher: Option[MetadataPublisher] = None

  /**
   * The number of bytes of records that we have read  since the last snapshot we took.
   * This does not include records we read from a snapshot.
   * Accessed only from the event queue thread.
   */
  private var _bytesSinceLastSnapshot: Long = 0L

  /**
   * The event queue which runs this listener.
   */
  val eventQueue = new KafkaEventQueue(time, logContext, threadNamePrefix.getOrElse(""))

  /**
   * Returns the highest metadata-offset. Thread-safe.
   */
  def highestMetadataOffset: Long = _highestOffset

  /**
   * Handle new metadata records.
   */
  override def handleCommit(reader: BatchReader[ApiMessageAndVersion]): Unit =
    eventQueue.append(new HandleCommitsEvent(reader))

  class HandleCommitsEvent(reader: BatchReader[ApiMessageAndVersion])
      extends EventQueue.FailureLoggingEvent(log) {
    override def run(): Unit = {
      val results = try {
        val loadResults = loadBatches(_delta, reader, None, None, None, None)
        if (isDebugEnabled) {
          debug(s"Loaded new commits: $loadResults")
        }
        loadResults
      } catch {
        case e: Throwable =>
          metadataLoadingFaultHandler.handleFault(s"Unable to load metadata commits " +
            s"from the BatchReader starting at base offset ${reader.baseOffset()}", e)
          return
      } finally {
        reader.close()
      }

      _bytesSinceLastSnapshot = _bytesSinceLastSnapshot + results.numBytes
      
      val shouldTakeSnapshot: Set[SnapshotReason] = shouldSnapshot()
      if (shouldTakeSnapshot.nonEmpty) {
        maybeStartSnapshot(shouldTakeSnapshot)
      }

      _publisher.foreach(publish)
    }
  }

  private def shouldSnapshot(): Set[SnapshotReason] = {
    val metadataVersionHasChanged = metadataVersionChanged()
    val maxBytesHaveExceeded = (_bytesSinceLastSnapshot >= maxBytesBetweenSnapshots)

    if (maxBytesHaveExceeded && metadataVersionHasChanged) {
      Set(SnapshotReason.MetadataVersionChanged, SnapshotReason.MaxBytesExceeded)
    } else if (maxBytesHaveExceeded) {
      Set(SnapshotReason.MaxBytesExceeded)
    } else if (metadataVersionHasChanged) {
      Set(SnapshotReason.MetadataVersionChanged)
    } else {
      Set()
    }
  }

  private def metadataVersionChanged(): Boolean = {
    // The _publisher is empty before starting publishing, and we won't compute feature delta
    // until we starting publishing
    _publisher.nonEmpty && Option(_delta.featuresDelta()).exists { featuresDelta =>
      featuresDelta.metadataVersionChange().isPresent
    }
  }

  private def maybeStartSnapshot(reason: Set[SnapshotReason]): Unit = {
    snapshotter.foreach { snapshotter =>
<<<<<<< HEAD
      if (snapshotter.maybeStartSnapshot(_highestTimestamp, _delta.apply(), reason)) {
=======
      if (metadataFaultOccurred.get()) {
        trace("Not starting metadata snapshot since we previously had an error")
      } else if (snapshotter.maybeStartSnapshot(_highestTimestamp, _delta.apply())) {
>>>>>>> 3d2ac7cd
        _bytesSinceLastSnapshot = 0L
      }
    }
  }

  /**
   * Handle metadata snapshots
   */
  override def handleSnapshot(reader: SnapshotReader[ApiMessageAndVersion]): Unit =
    eventQueue.append(new HandleSnapshotEvent(reader))

  class HandleSnapshotEvent(reader: SnapshotReader[ApiMessageAndVersion])
    extends EventQueue.FailureLoggingEvent(log) {
    override def run(): Unit = {
      val snapshotName = s"${reader.snapshotId().offset}-${reader.snapshotId().epoch}"
      try {
        info(s"Loading snapshot ${snapshotName}")
        _delta = new MetadataDelta(_image) // Discard any previous deltas.
        val loadResults = loadBatches(_delta,
          reader,
          Some(reader.lastContainedLogTimestamp),
          Some(reader.lastContainedLogOffset),
          Some(reader.lastContainedLogEpoch),
          Some(snapshotName))
        try {
          _delta.finishSnapshot()
        } catch {
          case e: Throwable => metadataLoadingFaultHandler.handleFault(
              s"Error finishing snapshot ${snapshotName}", e)
        }
        info(s"Loaded snapshot ${snapshotName}: ${loadResults}")
      } catch {
        case t: Throwable => metadataLoadingFaultHandler.handleFault("Uncaught exception while " +
          s"loading broker metadata from Metadata snapshot ${snapshotName}", t)
      } finally {
        reader.close()
      }
      _publisher.foreach(publish)
    }
  }

  case class BatchLoadResults(numBatches: Int, numRecords: Int, elapsedUs: Long, numBytes: Long) {
    override def toString: String = {
      s"$numBatches batch(es) with $numRecords record(s) in $numBytes bytes " +
        s"ending at offset $highestMetadataOffset in $elapsedUs microseconds"
    }
  }

  /**
   * Load and replay the batches to the metadata delta.
   *
   * When loading and replay a snapshot the appendTimestamp and snapshotId parameter should be provided.
   * In a snapshot the append timestamp, offset and epoch reported by the batch is independent of the ones
   * reported by the metadata log.
   *
   * @param delta metadata delta on which to replay the records
   * @param iterator sequence of metadata record bacthes to replay
   * @param lastAppendTimestamp optional append timestamp to use instead of the batches timestamp
   * @param lastCommittedOffset optional offset to use instead of the batches offset
   * @param lastCommittedEpoch optional epoch to use instead of the batches epoch
   */
  private def loadBatches(
    delta: MetadataDelta,
    iterator: util.Iterator[Batch[ApiMessageAndVersion]],
    lastAppendTimestamp: Option[Long],
    lastCommittedOffset: Option[Long],
    lastCommittedEpoch: Option[Int],
    snapshotName: Option[String]
  ): BatchLoadResults = {
    val startTimeNs = time.nanoseconds()
    var numBatches = 0
    var numRecords = 0
    var numBytes = 0L

    while (iterator.hasNext) {
      val batch = iterator.next()

      val epoch = lastCommittedEpoch.getOrElse(batch.epoch())
      _highestTimestamp = lastAppendTimestamp.getOrElse(batch.appendTimestamp())

      var index = 0
      batch.records().forEach { messageAndVersion =>
        if (isTraceEnabled) {
          trace(s"Metadata batch ${batch.lastOffset}: processing [${index + 1}/${batch.records.size}]:" +
            s" ${messageAndVersion.message}")
        }
        _highestOffset = lastCommittedOffset.getOrElse(batch.baseOffset() + index)
        try {
          delta.replay(highestMetadataOffset, epoch, messageAndVersion.message())
        } catch {
          case e: Throwable => snapshotName match {
            case None => metadataLoadingFaultHandler.handleFault(
              s"Error replaying metadata log record at offset ${_highestOffset}", e)
            case Some(name) => metadataLoadingFaultHandler.handleFault(
              s"Error replaying record ${index} from snapshot ${name} at offset ${_highestOffset}", e)
          }
        } finally {
          numRecords += 1
          index += 1
        }
      }
      numBytes = numBytes + batch.sizeInBytes()
      metadataBatchSizeHist.update(batch.records().size())
      numBatches = numBatches + 1
    }

    val endTimeNs = time.nanoseconds()
    val elapsedUs = TimeUnit.MICROSECONDS.convert(endTimeNs - startTimeNs, TimeUnit.NANOSECONDS)
    batchProcessingTimeHist.update(elapsedUs)
    BatchLoadResults(numBatches, numRecords, elapsedUs, numBytes)
  }

  def startPublishing(publisher: MetadataPublisher): CompletableFuture[Void] = {
    val event = new StartPublishingEvent(publisher)
    eventQueue.append(event)
    event.future
  }

  class StartPublishingEvent(publisher: MetadataPublisher)
      extends EventQueue.FailureLoggingEvent(log) {
    val future = new CompletableFuture[Void]()

    override def run(): Unit = {
      _publisher = Some(publisher)
      log.info(s"Starting to publish metadata events at offset $highestMetadataOffset.")
      try {
        if (metadataVersionChanged()) {
          maybeStartSnapshot(Set(SnapshotReason.MetadataVersionChanged))
        }
        publish(publisher)
        future.complete(null)
      } catch {
        case e: Throwable =>
          future.completeExceptionally(e)
          throw e
      }
    }
  }

  // This is used in tests to alter the publisher that is in use by the broker.
  def alterPublisher(publisher: MetadataPublisher): CompletableFuture[Void] = {
    val event = new AlterPublisherEvent(publisher)
    eventQueue.append(event)
    event.future
  }

  class AlterPublisherEvent(publisher: MetadataPublisher)
    extends EventQueue.FailureLoggingEvent(log) {
    val future = new CompletableFuture[Void]()

    override def run(): Unit = {
      _publisher = Some(publisher)
      log.info(s"Set publisher to ${publisher}")
      future.complete(null)
    }
  }

  private def publish(publisher: MetadataPublisher): Unit = {
    val delta = _delta
    try {
      _image = _delta.apply()
    } catch {
      case t: Throwable =>
        // If we cannot apply the delta, this publish event will throw and we will not publish a new image.
        // The broker will continue applying metadata records and attempt to publish again.
        throw metadataLoadingFaultHandler.handleFault(s"Error applying metadata delta $delta", t)
    }

    _delta = new MetadataDelta(_image)
    if (isDebugEnabled) {
      debug(s"Publishing new metadata delta $delta at offset ${_image.highestOffsetAndEpoch().offset}.")
    }

    // This publish call is done with its own try-catch and fault handler
    publisher.publish(delta, _image)

    // Update the metrics since the publisher handled the lastest image
    brokerMetrics.lastAppliedRecordOffset.set(_highestOffset)
    brokerMetrics.lastAppliedRecordTimestamp.set(_highestTimestamp)
  }

  override def handleLeaderChange(leaderAndEpoch: LeaderAndEpoch): Unit = {
    // Nothing to do.
  }

  override def beginShutdown(): Unit = {
    eventQueue.beginShutdown("beginShutdown", new ShutdownEvent())
  }

  class ShutdownEvent extends EventQueue.FailureLoggingEvent(log) {
    override def run(): Unit = {
      brokerMetrics.close()
      removeMetric(BrokerMetadataListener.MetadataBatchProcessingTimeUs)
      removeMetric(BrokerMetadataListener.MetadataBatchSizes)
    }
  }

  def close(): Unit = {
    beginShutdown()
    eventQueue.close()
  }

  // VisibleForTesting
  private[kafka] def getImageRecords(): CompletableFuture[util.List[ApiMessageAndVersion]] = {
    val future = new CompletableFuture[util.List[ApiMessageAndVersion]]()
    eventQueue.append(new GetImageRecordsEvent(future))
    future
  }

  class GetImageRecordsEvent(future: CompletableFuture[util.List[ApiMessageAndVersion]])
      extends EventQueue.FailureLoggingEvent(log) with Consumer[util.List[ApiMessageAndVersion]] {
    val records = new util.ArrayList[ApiMessageAndVersion]()
    override def accept(batch: util.List[ApiMessageAndVersion]): Unit = {
      records.addAll(batch)
    }

    override def run(): Unit = {
      _image.write(this)
      future.complete(records)
    }
  }
}<|MERGE_RESOLUTION|>--- conflicted
+++ resolved
@@ -177,13 +177,9 @@
 
   private def maybeStartSnapshot(reason: Set[SnapshotReason]): Unit = {
     snapshotter.foreach { snapshotter =>
-<<<<<<< HEAD
-      if (snapshotter.maybeStartSnapshot(_highestTimestamp, _delta.apply(), reason)) {
-=======
       if (metadataFaultOccurred.get()) {
         trace("Not starting metadata snapshot since we previously had an error")
-      } else if (snapshotter.maybeStartSnapshot(_highestTimestamp, _delta.apply())) {
->>>>>>> 3d2ac7cd
+      } else if (snapshotter.maybeStartSnapshot(_highestTimestamp, _delta.apply(), reason)) {
         _bytesSinceLastSnapshot = 0L
       }
     }
