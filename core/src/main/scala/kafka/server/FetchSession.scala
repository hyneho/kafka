--- conflicted
+++ resolved
@@ -38,7 +38,7 @@
   type REQ_MAP = util.Map[TopicPartition, FetchRequest.PartitionData]
   type RESP_MAP = util.LinkedHashMap[TopicPartition, FetchResponse.PartitionData[Records]]
   type CACHE_MAP = ImplicitLinkedHashSet[CachedPartition]
-  type RESP_MAP_ITER = util.Iterator[util.Map.Entry[TopicPartition, FetchResponse.PartitionData]]
+  type RESP_MAP_ITER = util.Iterator[util.Map.Entry[TopicPartition, FetchResponse.PartitionData[Records]]]
 
   val NUM_INCREMENTAL_FETCH_SESSISONS = "NumIncrementalFetchSessions"
   val NUM_INCREMENTAL_FETCH_PARTITIONS_CACHED = "NumIncrementalFetchPartitionsCached"
@@ -126,11 +126,7 @@
     * @param updateResponseData if set to true, update this CachedPartition with new request and response data.
     * @return True if this partition should be included in the response; false if it can be omitted.
     */
-<<<<<<< HEAD
-  def updateResponseData(respData: FetchResponse.PartitionData[Records]): Boolean = {
-=======
-  def maybeUpdateResponseData(respData: FetchResponse.PartitionData, updateResponseData: Boolean): Boolean = {
->>>>>>> 1facab38
+  def maybeUpdateResponseData(respData: FetchResponse.PartitionData[Records], updateResponseData: Boolean): Boolean = {
     // Check the response data.
     var mustRespond = false
     if ((respData.records != null) && (respData.records.sizeInBytes() > 0)) {
@@ -329,15 +325,11 @@
     fetchData.entrySet().asScala.foreach(entry => fun(entry.getKey, entry.getValue))
   }
 
-<<<<<<< HEAD
-  override def updateAndGenerateResponseData(updates: FetchSession.RESP_MAP): FetchResponse[Records] = {
-=======
   override def getResponseSize(updates: FetchSession.RESP_MAP, versionId: Short): Int = {
     FetchResponse.sizeOf(versionId, updates.entrySet().iterator())
   }
 
-  override def updateAndGenerateResponseData(updates: FetchSession.RESP_MAP): FetchResponse = {
->>>>>>> 1facab38
+  override def updateAndGenerateResponseData(updates: FetchSession.RESP_MAP): FetchResponse[Records] = {
     debug(s"Sessionless fetch context returning ${partitionsToLogString(updates.keySet())}")
     new FetchResponse(Errors.NONE, updates, 0, INVALID_SESSION_ID)
   }
@@ -364,15 +356,11 @@
     fetchData.entrySet().asScala.foreach(entry => fun(entry.getKey, entry.getValue))
   }
 
-<<<<<<< HEAD
-  override def updateAndGenerateResponseData(updates: FetchSession.RESP_MAP): FetchResponse[Records] = {
-=======
   override def getResponseSize(updates: FetchSession.RESP_MAP, versionId: Short): Int = {
     FetchResponse.sizeOf(versionId, updates.entrySet().iterator())
   }
 
-  override def updateAndGenerateResponseData(updates: FetchSession.RESP_MAP): FetchResponse = {
->>>>>>> 1facab38
+  override def updateAndGenerateResponseData(updates: FetchSession.RESP_MAP): FetchResponse[Records] = {
     def createNewSession(): FetchSession.CACHE_MAP = {
       val cachedPartitions = new FetchSession.CACHE_MAP(updates.size())
       updates.entrySet().asScala.foreach(entry => {
@@ -413,16 +401,13 @@
     }
   }
 
-<<<<<<< HEAD
-  override def updateAndGenerateResponseData(updates: FetchSession.RESP_MAP): FetchResponse[Records] = {
-=======
   // Iterator that goes over the given partition map and selects partitions that need to be included in the response.
   // If updateFetchContextAndRemoveUnselected is set to true, the fetch context will be updated for the selected
   // partitions and also remove unselected ones as they are encountered.
   private class PartitionIterator(val iter: FetchSession.RESP_MAP_ITER,
                                   val updateFetchContextAndRemoveUnselected: Boolean)
     extends FetchSession.RESP_MAP_ITER {
-    var nextElement: util.Map.Entry[TopicPartition, FetchResponse.PartitionData] = null
+    var nextElement: util.Map.Entry[TopicPartition, FetchResponse.PartitionData[Records]] = null
 
     override def hasNext: Boolean = {
       while ((nextElement == null) && iter.hasNext()) {
@@ -446,7 +431,7 @@
       nextElement != null
     }
 
-    override def next(): util.Map.Entry[TopicPartition, FetchResponse.PartitionData] = {
+    override def next(): util.Map.Entry[TopicPartition, FetchResponse.PartitionData[Records]] = {
       if (!hasNext()) throw new NoSuchElementException()
       val element = nextElement
       nextElement = null
@@ -468,8 +453,7 @@
     }
   }
 
-  override def updateAndGenerateResponseData(updates: FetchSession.RESP_MAP): FetchResponse = {
->>>>>>> 1facab38
+  override def updateAndGenerateResponseData(updates: FetchSession.RESP_MAP): FetchResponse[Records] = {
     session.synchronized {
       // Check to make sure that the session epoch didn't change in between
       // creating this fetch context and generating this response.
