--- conflicted
+++ resolved
@@ -163,14 +163,9 @@
     }
   }
 
-<<<<<<< HEAD
   def migrateBrokerConfigs(
     recordConsumer: Consumer[util.List[ApiMessageAndVersion]]
   ): Unit = wrapZkException {
-    val brokerEntities = zkClient.getAllEntitiesWithConfig(ConfigType.Broker)
-=======
-  def migrateBrokerConfigs(recordConsumer: Consumer[util.List[ApiMessageAndVersion]]): Unit = {
->>>>>>> 34ec6bde
     val batch = new util.ArrayList[ApiMessageAndVersion]()
 
     val brokerEntities = zkClient.getAllEntitiesWithConfig(ConfigType.Broker)
