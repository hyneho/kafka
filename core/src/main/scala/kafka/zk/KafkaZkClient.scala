/**
 * Licensed to the Apache Software Foundation (ASF) under one or more
 * contributor license agreements.  See the NOTICE file distributed with
 * this work for additional information regarding copyright ownership.
 * The ASF licenses this file to You under the Apache License, Version 2.0
 * (the "License"); you may not use this file except in compliance with
 * the License.  You may obtain a copy of the License at
 *
 *    http://www.apache.org/licenses/LICENSE-2.0
 *
 * Unless required by applicable law or agreed to in writing, software
 * distributed under the License is distributed on an "AS IS" BASIS,
 * WITHOUT WARRANTIES OR CONDITIONS OF ANY KIND, either express or implied.
 * See the License for the specific language governing permissions and
 * limitations under the License.
*/
package kafka.zk

import java.util.Properties

import com.yammer.metrics.core.MetricName
import kafka.api.LeaderAndIsr
import kafka.cluster.Broker
import kafka.controller.{KafkaController, LeaderIsrAndControllerEpoch, ReplicaAssignment}
import kafka.log.LogConfig
import kafka.metrics.KafkaMetricsGroup
import kafka.security.authorizer.AclAuthorizer.{NoAcls, VersionedAcls}
import kafka.security.authorizer.AclEntry
import kafka.server.ConfigType
import kafka.utils.Logging
import kafka.zk.TopicZNode.TopicIdReplicaAssignment
import kafka.zookeeper._
import org.apache.kafka.common.errors.ControllerMovedException
import org.apache.kafka.common.resource.{PatternType, ResourcePattern, ResourceType}
import org.apache.kafka.common.security.token.delegation.{DelegationToken, TokenInformation}
import org.apache.kafka.common.utils.{Time, Utils}
<<<<<<< HEAD
import org.apache.kafka.common.{KafkaException, TopicPartition, UUID}
=======
import org.apache.kafka.common.{KafkaException, TopicPartition, Uuid}
>>>>>>> 6054837c
import org.apache.zookeeper.KeeperException.{Code, NodeExistsException}
import org.apache.zookeeper.OpResult.{CreateResult, ErrorResult, SetDataResult}
import org.apache.zookeeper.client.ZKClientConfig
import org.apache.zookeeper.data.{ACL, Stat}
import org.apache.zookeeper.{CreateMode, KeeperException, ZooKeeper}

import scala.collection.{Map, Seq, mutable}

/**
 * Provides higher level Kafka-specific operations on top of the pipelined [[kafka.zookeeper.ZooKeeperClient]].
 *
 * Implementation note: this class includes methods for various components (Controller, Configs, Old Consumer, etc.)
 * and returns instances of classes from the calling packages in some cases. This is not ideal, but it made it
 * easier to migrate away from `ZkUtils` (since removed). We should revisit this. We should also consider whether a
 * monolithic [[kafka.zk.ZkData]] is the way to go.
 */
class KafkaZkClient private[zk] (zooKeeperClient: ZooKeeperClient, isSecure: Boolean, time: Time) extends AutoCloseable with
  Logging with KafkaMetricsGroup {

  override def metricName(name: String, metricTags: scala.collection.Map[String, String]): MetricName = {
    explicitMetricName("kafka.server", "ZooKeeperClientMetrics", name, metricTags)
  }

  private val latencyMetric = newHistogram("ZooKeeperRequestLatencyMs")

  import KafkaZkClient._

  // Only for testing
  private[kafka] def currentZooKeeper: ZooKeeper = zooKeeperClient.currentZooKeeper

  // This variable holds the Zookeeper session id at the moment a Broker gets registered in Zookeeper and the subsequent
  // updates of the session id. It is possible that the session id changes over the time for 'Session expired'.
  // This code is part of the work around done in the KAFKA-7165, once ZOOKEEPER-2985 is complete, this code must
  // be deleted.
  private var currentZooKeeperSessionId: Long = -1

  /**
   * Create a sequential persistent path. That is, the znode will not be automatically deleted upon client's disconnect
   * and a monotonically increasing number will be appended to its name.
   *
   * @param path the path to create (with the monotonically increasing number appended)
   * @param data the znode data
   * @return the created path (including the appended monotonically increasing number)
   */
  private[kafka] def createSequentialPersistentPath(path: String, data: Array[Byte]): String = {
    val createRequest = CreateRequest(path, data, defaultAcls(path), CreateMode.PERSISTENT_SEQUENTIAL)
    val createResponse = retryRequestUntilConnected(createRequest)
    createResponse.maybeThrow()
    createResponse.name
  }

  /**
    * Registers the broker in zookeeper and return the broker epoch.
    * @param brokerInfo payload of the broker znode
    * @return broker epoch (znode create transaction id)
    */
  def registerBroker(brokerInfo: BrokerInfo): Long = {
    val path = brokerInfo.path
    val stat = checkedEphemeralCreate(path, brokerInfo.toJsonBytes)
    info(s"Registered broker ${brokerInfo.broker.id} at path $path with addresses: " +
      s"${brokerInfo.broker.endPoints.map(_.connectionString).mkString(",")}, czxid (broker epoch): ${stat.getCzxid}")
    stat.getCzxid
  }

  /**
   * Registers a given broker in zookeeper as the controller and increments controller epoch.
   * @param controllerId the id of the broker that is to be registered as the controller.
   * @return the (updated controller epoch, epoch zkVersion) tuple
   * @throws ControllerMovedException if fail to create /controller or fail to increment controller epoch.
   */
  def registerControllerAndIncrementControllerEpoch(controllerId: Int): (Int, Int) = {
    val timestamp = time.milliseconds()

    // Read /controller_epoch to get the current controller epoch and zkVersion,
    // create /controller_epoch with initial value if not exists
    val (curEpoch, curEpochZkVersion) = getControllerEpoch
      .map(e => (e._1, e._2.getVersion))
      .getOrElse(maybeCreateControllerEpochZNode())

    // Create /controller and update /controller_epoch atomically
    val newControllerEpoch = curEpoch + 1
    val expectedControllerEpochZkVersion = curEpochZkVersion

    debug(s"Try to create ${ControllerZNode.path} and increment controller epoch to $newControllerEpoch with expected controller epoch zkVersion $expectedControllerEpochZkVersion")

    def checkControllerAndEpoch(): (Int, Int) = {
      val curControllerId = getControllerId.getOrElse(throw new ControllerMovedException(
        s"The ephemeral node at ${ControllerZNode.path} went away while checking whether the controller election succeeds. " +
          s"Aborting controller startup procedure"))
      if (controllerId == curControllerId) {
        val (epoch, stat) = getControllerEpoch.getOrElse(
          throw new IllegalStateException(s"${ControllerEpochZNode.path} existed before but goes away while trying to read it"))

        // If the epoch is the same as newControllerEpoch, it is safe to infer that the returned epoch zkVersion
        // is associated with the current broker during controller election because we already knew that the zk
        // transaction succeeds based on the controller znode verification. Other rounds of controller
        // election will result in larger epoch number written in zk.
        if (epoch == newControllerEpoch)
          return (newControllerEpoch, stat.getVersion)
      }
      throw new ControllerMovedException("Controller moved to another broker. Aborting controller startup procedure")
    }

    def tryCreateControllerZNodeAndIncrementEpoch(): (Int, Int) = {
      val response = retryRequestUntilConnected(
        MultiRequest(Seq(
          CreateOp(ControllerZNode.path, ControllerZNode.encode(controllerId, timestamp), defaultAcls(ControllerZNode.path), CreateMode.EPHEMERAL),
          SetDataOp(ControllerEpochZNode.path, ControllerEpochZNode.encode(newControllerEpoch), expectedControllerEpochZkVersion)))
      )
      response.resultCode match {
        case Code.NODEEXISTS | Code.BADVERSION => checkControllerAndEpoch()
        case Code.OK =>
          val setDataResult = response.zkOpResults(1).rawOpResult.asInstanceOf[SetDataResult]
          (newControllerEpoch, setDataResult.getStat.getVersion)
        case code => throw KeeperException.create(code)
      }
    }

    tryCreateControllerZNodeAndIncrementEpoch()
  }

  private def maybeCreateControllerEpochZNode(): (Int, Int) = {
    createControllerEpochRaw(KafkaController.InitialControllerEpoch).resultCode match {
      case Code.OK =>
        info(s"Successfully created ${ControllerEpochZNode.path} with initial epoch ${KafkaController.InitialControllerEpoch}")
        (KafkaController.InitialControllerEpoch, KafkaController.InitialControllerEpochZkVersion)
      case Code.NODEEXISTS =>
        val (epoch, stat) = getControllerEpoch.getOrElse(throw new IllegalStateException(s"${ControllerEpochZNode.path} existed before but goes away while trying to read it"))
        (epoch, stat.getVersion)
      case code =>
        throw KeeperException.create(code)
    }
  }

  def updateBrokerInfo(brokerInfo: BrokerInfo): Unit = {
    val brokerIdPath = brokerInfo.path
    val setDataRequest = SetDataRequest(brokerIdPath, brokerInfo.toJsonBytes, ZkVersion.MatchAnyVersion)
    val response = retryRequestUntilConnected(setDataRequest)
    response.maybeThrow()
    info("Updated broker %d at path %s with addresses: %s".format(brokerInfo.broker.id, brokerIdPath, brokerInfo.broker.endPoints))
  }

  /**
   * Gets topic partition states for the given partitions.
   * @param partitions the partitions for which we want ot get states.
   * @return sequence of GetDataResponses whose contexts are the partitions they are associated with.
   */
  def getTopicPartitionStatesRaw(partitions: Seq[TopicPartition]): Seq[GetDataResponse] = {
    val getDataRequests = partitions.map { partition =>
      GetDataRequest(TopicPartitionStateZNode.path(partition), ctx = Some(partition))
    }
    retryRequestsUntilConnected(getDataRequests)
  }

  /**
   * Sets topic partition states for the given partitions.
   * @param leaderIsrAndControllerEpochs the partition states of each partition whose state we wish to set.
   * @param expectedControllerEpochZkVersion expected controller epoch zkVersion.
   * @return sequence of SetDataResponse whose contexts are the partitions they are associated with.
   */
  def setTopicPartitionStatesRaw(leaderIsrAndControllerEpochs: Map[TopicPartition, LeaderIsrAndControllerEpoch], expectedControllerEpochZkVersion: Int): Seq[SetDataResponse] = {
    val setDataRequests = leaderIsrAndControllerEpochs.map { case (partition, leaderIsrAndControllerEpoch) =>
      val path = TopicPartitionStateZNode.path(partition)
      val data = TopicPartitionStateZNode.encode(leaderIsrAndControllerEpoch)
      SetDataRequest(path, data, leaderIsrAndControllerEpoch.leaderAndIsr.zkVersion, Some(partition))
    }
    retryRequestsUntilConnected(setDataRequests.toSeq, expectedControllerEpochZkVersion)
  }

  /**
   * Creates topic partition state znodes for the given partitions.
   * @param leaderIsrAndControllerEpochs the partition states of each partition whose state we wish to set.
   * @param expectedControllerEpochZkVersion expected controller epoch zkVersion.
   * @return sequence of CreateResponse whose contexts are the partitions they are associated with.
   */
  def createTopicPartitionStatesRaw(leaderIsrAndControllerEpochs: Map[TopicPartition, LeaderIsrAndControllerEpoch], expectedControllerEpochZkVersion: Int): Seq[CreateResponse] = {
    createTopicPartitions(leaderIsrAndControllerEpochs.keys.map(_.topic).toSet.toSeq, expectedControllerEpochZkVersion)
    createTopicPartition(leaderIsrAndControllerEpochs.keys.toSeq, expectedControllerEpochZkVersion)
    val createRequests = leaderIsrAndControllerEpochs.map { case (partition, leaderIsrAndControllerEpoch) =>
      val path = TopicPartitionStateZNode.path(partition)
      val data = TopicPartitionStateZNode.encode(leaderIsrAndControllerEpoch)
      CreateRequest(path, data, defaultAcls(path), CreateMode.PERSISTENT, Some(partition))
    }
    retryRequestsUntilConnected(createRequests.toSeq, expectedControllerEpochZkVersion)
  }

  /**
   * Sets the controller epoch conditioned on the given epochZkVersion.
   * @param epoch the epoch to set
   * @param epochZkVersion the expected version number of the epoch znode.
   * @return SetDataResponse
   */
  def setControllerEpochRaw(epoch: Int, epochZkVersion: Int): SetDataResponse = {
    val setDataRequest = SetDataRequest(ControllerEpochZNode.path, ControllerEpochZNode.encode(epoch), epochZkVersion)
    retryRequestUntilConnected(setDataRequest)
  }

  /**
   * Creates the controller epoch znode.
   * @param epoch the epoch to set
   * @return CreateResponse
   */
  def createControllerEpochRaw(epoch: Int): CreateResponse = {
    val createRequest = CreateRequest(ControllerEpochZNode.path, ControllerEpochZNode.encode(epoch),
      defaultAcls(ControllerEpochZNode.path), CreateMode.PERSISTENT)
    retryRequestUntilConnected(createRequest)
  }

  /**
   * Update the partition states of multiple partitions in zookeeper.
   * @param leaderAndIsrs The partition states to update.
   * @param controllerEpoch The current controller epoch.
   * @param expectedControllerEpochZkVersion expected controller epoch zkVersion.
   * @return UpdateLeaderAndIsrResult instance containing per partition results.
   */
  def updateLeaderAndIsr(
    leaderAndIsrs: Map[TopicPartition, LeaderAndIsr],
    controllerEpoch: Int,
    expectedControllerEpochZkVersion: Int
  ): UpdateLeaderAndIsrResult = {
    val leaderIsrAndControllerEpochs = leaderAndIsrs.map { case (partition, leaderAndIsr) =>
      partition -> LeaderIsrAndControllerEpoch(leaderAndIsr, controllerEpoch)
    }
    val setDataResponses = try {
      setTopicPartitionStatesRaw(leaderIsrAndControllerEpochs, expectedControllerEpochZkVersion)
    } catch {
      case e: ControllerMovedException => throw e
      case e: Exception =>
        return UpdateLeaderAndIsrResult(leaderAndIsrs.keys.iterator.map(_ -> Left(e)).toMap, Seq.empty)
    }

    val updatesToRetry = mutable.Buffer.empty[TopicPartition]
    val finished = setDataResponses.iterator.flatMap { setDataResponse =>
      val partition = setDataResponse.ctx.get.asInstanceOf[TopicPartition]
      setDataResponse.resultCode match {
        case Code.OK =>
          val updatedLeaderAndIsr = leaderAndIsrs(partition).withZkVersion(setDataResponse.stat.getVersion)
          Some(partition -> Right(updatedLeaderAndIsr))
        case Code.BADVERSION =>
          // Update the buffer for partitions to retry
          updatesToRetry += partition
          None
        case _ =>
          Some(partition -> Left(setDataResponse.resultException.get))
      }
    }.toMap

    UpdateLeaderAndIsrResult(finished, updatesToRetry)
  }

  /**
   * Get log configs that merge local configs with topic-level configs in zookeeper.
   * @param topics The topics to get log configs for.
   * @param config The local configs.
   * @return A tuple of two values:
   *         1. The successfully gathered log configs
   *         2. Exceptions corresponding to failed log config lookups.
   */
  def getLogConfigs(
    topics: Set[String],
    config: java.util.Map[String, AnyRef]
  ): (Map[String, LogConfig], Map[String, Exception]) = {
    val logConfigs = mutable.Map.empty[String, LogConfig]
    val failed = mutable.Map.empty[String, Exception]
    val configResponses = try {
      getTopicConfigs(topics)
    } catch {
      case e: Exception =>
        topics.foreach(topic => failed.put(topic, e))
        return (logConfigs.toMap, failed.toMap)
    }
    configResponses.foreach { configResponse =>
      val topic = configResponse.ctx.get.asInstanceOf[String]
      configResponse.resultCode match {
        case Code.OK =>
          val overrides = ConfigEntityZNode.decode(configResponse.data)
          val logConfig = LogConfig.fromProps(config, overrides)
          logConfigs.put(topic, logConfig)
        case Code.NONODE =>
          val logConfig = LogConfig.fromProps(config, new Properties)
          logConfigs.put(topic, logConfig)
        case _ => failed.put(topic, configResponse.resultException.get)
      }
    }
    (logConfigs.toMap, failed.toMap)
  }

  /**
   * Get entity configs for a given entity name
   * @param rootEntityType entity type
   * @param sanitizedEntityName entity name
   * @return The successfully gathered log configs
   */
  def getEntityConfigs(rootEntityType: String, sanitizedEntityName: String): Properties = {
    val getDataRequest = GetDataRequest(ConfigEntityZNode.path(rootEntityType, sanitizedEntityName))
    val getDataResponse = retryRequestUntilConnected(getDataRequest)

    getDataResponse.resultCode match {
      case Code.OK =>
        ConfigEntityZNode.decode(getDataResponse.data)
      case Code.NONODE => new Properties()
      case _ => throw getDataResponse.resultException.get
    }
  }

  /**
   * Sets or creates the entity znode path with the given configs depending
   * on whether it already exists or not.
   *
   * If this is method is called concurrently, the last writer wins. In cases where we update configs and then
   * partition assignment (i.e. create topic), it's possible for one thread to set this and the other to set the
   * partition assignment. As such, the recommendation is to never call create topic for the same topic with different
   * configs/partition assignment concurrently.
   *
   * @param rootEntityType entity type
   * @param sanitizedEntityName entity name
   * @throws KeeperException if there is an error while setting or creating the znode
   */
  def setOrCreateEntityConfigs(rootEntityType: String, sanitizedEntityName: String, config: Properties) = {

    def set(configData: Array[Byte]): SetDataResponse = {
      val setDataRequest = SetDataRequest(ConfigEntityZNode.path(rootEntityType, sanitizedEntityName),
        configData, ZkVersion.MatchAnyVersion)
      retryRequestUntilConnected(setDataRequest)
    }

    def createOrSet(configData: Array[Byte]): Unit = {
      val path = ConfigEntityZNode.path(rootEntityType, sanitizedEntityName)
      try createRecursive(path, configData)
      catch {
        case _: NodeExistsException => set(configData).maybeThrow()
      }
    }

    val configData = ConfigEntityZNode.encode(config)

    val setDataResponse = set(configData)
    setDataResponse.resultCode match {
      case Code.NONODE => createOrSet(configData)
      case _ => setDataResponse.maybeThrow()
    }
  }

  /**
   * Returns all the entities for a given entityType
   * @param entityType entity type
   * @return List of all entity names
   */
  def getAllEntitiesWithConfig(entityType: String): Seq[String] = {
    getChildren(ConfigEntityTypeZNode.path(entityType))
  }

  /**
   * Creates config change notification
   * @param sanitizedEntityPath  sanitizedEntityPath path to write
   * @throws KeeperException if there is an error while setting or creating the znode
   */
  def createConfigChangeNotification(sanitizedEntityPath: String): Unit = {
    makeSurePersistentPathExists(ConfigEntityChangeNotificationZNode.path)
    val path = ConfigEntityChangeNotificationSequenceZNode.createPath
    val createRequest = CreateRequest(path, ConfigEntityChangeNotificationSequenceZNode.encode(sanitizedEntityPath), defaultAcls(path), CreateMode.PERSISTENT_SEQUENTIAL)
    val createResponse = retryRequestUntilConnected(createRequest)
    createResponse.maybeThrow()
  }

  /**
   * Gets all brokers in the cluster.
   * @return sequence of brokers in the cluster.
   */
  def getAllBrokersInCluster: Seq[Broker] = {
    val brokerIds = getSortedBrokerList
    val getDataRequests = brokerIds.map(brokerId => GetDataRequest(BrokerIdZNode.path(brokerId), ctx = Some(brokerId)))
    val getDataResponses = retryRequestsUntilConnected(getDataRequests)
    getDataResponses.flatMap { getDataResponse =>
      val brokerId = getDataResponse.ctx.get.asInstanceOf[Int]
      getDataResponse.resultCode match {
        case Code.OK =>
          Option(BrokerIdZNode.decode(brokerId, getDataResponse.data).broker)
        case Code.NONODE => None
        case _ => throw getDataResponse.resultException.get
      }
    }
  }

  /**
    * Gets all brokers with broker epoch in the cluster.
    * @return map of broker to epoch in the cluster.
    */
  def getAllBrokerAndEpochsInCluster: Map[Broker, Long] = {
    val brokerIds = getSortedBrokerList
    val getDataRequests = brokerIds.map(brokerId => GetDataRequest(BrokerIdZNode.path(brokerId), ctx = Some(brokerId)))
    val getDataResponses = retryRequestsUntilConnected(getDataRequests)
    getDataResponses.flatMap { getDataResponse =>
      val brokerId = getDataResponse.ctx.get.asInstanceOf[Int]
      getDataResponse.resultCode match {
        case Code.OK =>
          Some((BrokerIdZNode.decode(brokerId, getDataResponse.data).broker, getDataResponse.stat.getCzxid))
        case Code.NONODE => None
        case _ => throw getDataResponse.resultException.get
      }
    }.toMap
  }

  /**
    * Get a broker from ZK
    * @return an optional Broker
    */
  def getBroker(brokerId: Int): Option[Broker] = {
    val getDataRequest = GetDataRequest(BrokerIdZNode.path(brokerId))
    val getDataResponse = retryRequestUntilConnected(getDataRequest)
    getDataResponse.resultCode match {
      case Code.OK =>
        Option(BrokerIdZNode.decode(brokerId, getDataResponse.data).broker)
      case Code.NONODE => None
      case _ => throw getDataResponse.resultException.get
    }
  }

  /**
   * Gets the list of sorted broker Ids
   */
  def getSortedBrokerList: Seq[Int] = getChildren(BrokerIdsZNode.path).map(_.toInt).sorted

  /**
   * Gets all topics in the cluster.
   * @param registerWatch indicates if a watch must be registered or not
   * @return sequence of topics in the cluster.
   */
  def getAllTopicsInCluster(registerWatch: Boolean = false): Set[String] = {
    val getChildrenResponse = retryRequestUntilConnected(
      GetChildrenRequest(TopicsZNode.path, registerWatch))
    getChildrenResponse.resultCode match {
      case Code.OK => getChildrenResponse.children.toSet
      case Code.NONODE => Set.empty
      case _ => throw getChildrenResponse.resultException.get
    }
  }

  /**
   * Checks the topic existence
   * @param topicName
   * @return true if topic exists else false
   */
  def topicExists(topicName: String): Boolean = {
    pathExists(TopicZNode.path(topicName))
  }

  /**
   * Adds a topic ID to existing topic and replica assignments
   * @param topicIdReplicaAssignments the TopicIDReplicaAssignments to add a topic ID to
   * @return the updated TopicIdReplicaAssigments including the newly created topic IDs
   */
  def setTopicIds(topicIdReplicaAssignments: collection.Set[TopicIdReplicaAssignment],
                  expectedControllerEpochZkVersion: Int): Set[TopicIdReplicaAssignment] = {
    val updatedAssignments = topicIdReplicaAssignments.map {
      case TopicIdReplicaAssignment(topic, None, assignments) =>
<<<<<<< HEAD
        TopicIdReplicaAssignment(topic, Some(UUID.randomUUID()), assignments)
=======
        TopicIdReplicaAssignment(topic, Some(Uuid.randomUuid()), assignments)
>>>>>>> 6054837c
      case TopicIdReplicaAssignment(topic, Some(_), _) =>
        throw new IllegalArgumentException("TopicIdReplicaAssignment for " + topic + " already contains a topic ID.")
    }.toSet

    val setDataRequests = updatedAssignments.map { case TopicIdReplicaAssignment(topic, topicIdOpt, assignments) =>
<<<<<<< HEAD
      SetDataRequest(TopicZNode.path(topic), TopicZNode.encode(topicIdOpt, assignments), ZkVersion.MatchAnyVersion)
=======
      SetDataRequest(TopicZNode.path(topic), TopicZNode.encode(topicIdOpt.get, assignments), ZkVersion.MatchAnyVersion)
>>>>>>> 6054837c
    }.toSeq

    retryRequestsUntilConnected(setDataRequests, expectedControllerEpochZkVersion)
    updatedAssignments
  }

  /**
   * Sets the topic znode with the given assignment.
   * @param topic the topic whose assignment is being set.
<<<<<<< HEAD
   * @param topicId Optional topic ID if the topic has one
=======
   * @param topicId optional topic ID if the topic has one
>>>>>>> 6054837c
   * @param assignment the partition to replica mapping to set for the given topic
   * @param expectedControllerEpochZkVersion expected controller epoch zkVersion.
   * @return SetDataResponse
   */
  def setTopicAssignmentRaw(topic: String,
<<<<<<< HEAD
                            topicId: Option[UUID],
=======
                            topicId: Uuid,
>>>>>>> 6054837c
                            assignment: collection.Map[TopicPartition, ReplicaAssignment],
                            expectedControllerEpochZkVersion: Int): SetDataResponse = {
    val setDataRequest = SetDataRequest(TopicZNode.path(topic), TopicZNode.encode(topicId, assignment), ZkVersion.MatchAnyVersion)
    retryRequestUntilConnected(setDataRequest, expectedControllerEpochZkVersion)
  }

  /**
   * Sets the topic znode with the given assignment.
   * @param topic the topic whose assignment is being set.
<<<<<<< HEAD
   * @param topicId optional topic ID if one exists for the topic
=======
   * @param topicId unique topic ID for the topic
>>>>>>> 6054837c
   * @param assignment the partition to replica mapping to set for the given topic
   * @param expectedControllerEpochZkVersion expected controller epoch zkVersion.
   * @throws KeeperException if there is an error while setting assignment
   */
  def setTopicAssignment(topic: String,
<<<<<<< HEAD
                         topicId: Option[UUID],
=======
                         topicId: Uuid,
>>>>>>> 6054837c
                         assignment: Map[TopicPartition, ReplicaAssignment],
                         expectedControllerEpochZkVersion: Int = ZkVersion.MatchAnyVersion) = {
    val setDataResponse = setTopicAssignmentRaw(topic, topicId, assignment, expectedControllerEpochZkVersion)
    setDataResponse.maybeThrow()
  }

  /**
   * Create the topic znode with the given assignment.
   * @param topic the topic whose assignment is being set.
<<<<<<< HEAD
   * @param topicId optional topic ID if one exists for the topic
   * @param assignment the partition to replica mapping to set for the given topic
   * @throws KeeperException if there is an error while creating assignment
   */
  def createTopicAssignment(topic: String, topicId: Option[UUID], assignment: Map[TopicPartition, Seq[Int]]): Unit = {
=======
   * @param topicId unique topic ID for the topic
   * @param assignment the partition to replica mapping to set for the given topic
   * @throws KeeperException if there is an error while creating assignment
   */
  def createTopicAssignment(topic: String, topicId: Uuid, assignment: Map[TopicPartition, Seq[Int]]): Unit = {
>>>>>>> 6054837c
    val persistedAssignments = assignment.map { case (k, v) => k -> ReplicaAssignment(v) }
    createRecursive(TopicZNode.path(topic), TopicZNode.encode(topicId, persistedAssignments))
  }

  /**
   * Gets the log dir event notifications as strings. These strings are the znode names and not the absolute znode path.
   * @return sequence of znode names and not the absolute znode path.
   */
  def getAllLogDirEventNotifications: Seq[String] = {
    val getChildrenResponse = retryRequestUntilConnected(GetChildrenRequest(LogDirEventNotificationZNode.path, registerWatch = true))
    getChildrenResponse.resultCode match {
      case Code.OK => getChildrenResponse.children.map(LogDirEventNotificationSequenceZNode.sequenceNumber)
      case Code.NONODE => Seq.empty
      case _ => throw getChildrenResponse.resultException.get
    }
  }

  /**
   * Reads each of the log dir event notifications associated with the given sequence numbers and extracts the broker ids.
   * @param sequenceNumbers the sequence numbers associated with the log dir event notifications.
   * @return broker ids associated with the given log dir event notifications.
   */
  def getBrokerIdsFromLogDirEvents(sequenceNumbers: Seq[String]): Seq[Int] = {
    val getDataRequests = sequenceNumbers.map { sequenceNumber =>
      GetDataRequest(LogDirEventNotificationSequenceZNode.path(sequenceNumber))
    }
    val getDataResponses = retryRequestsUntilConnected(getDataRequests)
    getDataResponses.flatMap { getDataResponse =>
      getDataResponse.resultCode match {
        case Code.OK => LogDirEventNotificationSequenceZNode.decode(getDataResponse.data)
        case Code.NONODE => None
        case _ => throw getDataResponse.resultException.get
      }
    }
  }

  /**
   * Deletes all log dir event notifications.
   * @param expectedControllerEpochZkVersion expected controller epoch zkVersion.
   */
  def deleteLogDirEventNotifications(expectedControllerEpochZkVersion: Int): Unit = {
    val getChildrenResponse = retryRequestUntilConnected(GetChildrenRequest(LogDirEventNotificationZNode.path, registerWatch = true))
    if (getChildrenResponse.resultCode == Code.OK) {
      deleteLogDirEventNotifications(getChildrenResponse.children.map(LogDirEventNotificationSequenceZNode.sequenceNumber), expectedControllerEpochZkVersion)
    } else if (getChildrenResponse.resultCode != Code.NONODE) {
      getChildrenResponse.maybeThrow()
    }
  }

  /**
   * Deletes the log dir event notifications associated with the given sequence numbers.
   * @param sequenceNumbers the sequence numbers associated with the log dir event notifications to be deleted.
   * @param expectedControllerEpochZkVersion expected controller epoch zkVersion.
   */
  def deleteLogDirEventNotifications(sequenceNumbers: Seq[String], expectedControllerEpochZkVersion: Int): Unit = {
    val deleteRequests = sequenceNumbers.map { sequenceNumber =>
      DeleteRequest(LogDirEventNotificationSequenceZNode.path(sequenceNumber), ZkVersion.MatchAnyVersion)
    }
    retryRequestsUntilConnected(deleteRequests, expectedControllerEpochZkVersion)
  }

  /**
   * Gets the topic IDs for the given topics.
   * @param topics the topics we wish to retrieve the Topic IDs for
   * @return the Topic IDs
<<<<<<< HEAD
   */
  def getTopicIdsForTopics(topics: Set[String]): Map[String, UUID] = {
=======
   * @throws IllegalStateException if a topic in topics does not have a Topic ID
   */
  def getTopicIdsForTopics(topics: Set[String]): Map[String, Uuid] = {
>>>>>>> 6054837c
    val getDataRequests = topics.map(topic => GetDataRequest(TopicZNode.path(topic), ctx = Some(topic)))
    val getDataResponses = retryRequestsUntilConnected(getDataRequests.toSeq)
    getDataResponses.map { getDataResponse =>
      val topic = getDataResponse.ctx.get.asInstanceOf[String]
      getDataResponse.resultCode match {
        case Code.OK => Some(TopicZNode.decode(topic, getDataResponse.data))
        case Code.NONODE => None
        case _ => throw getDataResponse.resultException.get
      }
<<<<<<< HEAD
    }.filter(_.flatMap(_.topicId).isDefined)
      .map(_.get)
      .map(topicIdAssignment => (topicIdAssignment.topic, topicIdAssignment.topicId.get))
=======
    }.map(_.get)
      .map(topicIdAssignment => (topicIdAssignment.topic,
        topicIdAssignment.topicId.getOrElse(
          throw new IllegalStateException("Topic " + topicIdAssignment.topic + " does not have a topic ID."))))
>>>>>>> 6054837c
      .toMap
  }

  /**
   * Gets the replica assignments for the given topics.
   * This function does not return information about which replicas are being added or removed from the assignment.
   * @param topics the topics whose partitions we wish to get the assignments for.
   * @return the replica assignment for each partition from the given topics.
   */
  def getReplicaAssignmentForTopics(topics: Set[String]): Map[TopicPartition, Seq[Int]] = {
    getFullReplicaAssignmentForTopics(topics).map { case (k, v) => k -> v.replicas }
  }

  /**
   * Gets the TopicID and replica assignments for the given topics.
   * @param topics the topics whose partitions we wish to get the assignments for.
   * @return the TopicIdReplicaAssignment for each partition for the given topics.
   */
  def getReplicaAssignmentAndTopicIdForTopics(topics: Set[String]): Set[TopicIdReplicaAssignment] = {
    val getDataRequests = topics.map(topic => GetDataRequest(TopicZNode.path(topic), ctx = Some(topic)))
    val getDataResponses = retryRequestsUntilConnected(getDataRequests.toSeq)
    getDataResponses.map { getDataResponse =>
      val topic = getDataResponse.ctx.get.asInstanceOf[String]
      getDataResponse.resultCode match {
        case Code.OK => TopicZNode.decode(topic, getDataResponse.data)
        case Code.NONODE => TopicIdReplicaAssignment(topic, None, Map.empty[TopicPartition, ReplicaAssignment])
        case _ => throw getDataResponse.resultException.get
      }
    }.toSet
  }

  /**
    * Gets the replica assignments for the given topics.
    * @param topics the topics whose partitions we wish to get the assignments for.
    * @return the full replica assignment for each partition from the given topics.
    */
  def getFullReplicaAssignmentForTopics(topics: Set[String]): Map[TopicPartition, ReplicaAssignment] = {
    val getDataRequests = topics.map(topic => GetDataRequest(TopicZNode.path(topic), ctx = Some(topic)))
    val getDataResponses = retryRequestsUntilConnected(getDataRequests.toSeq)
    getDataResponses.flatMap { getDataResponse =>
      val topic = getDataResponse.ctx.get.asInstanceOf[String]
      getDataResponse.resultCode match {
        case Code.OK => TopicZNode.decode(topic, getDataResponse.data).assignment
        case Code.NONODE => Map.empty[TopicPartition, ReplicaAssignment]
        case _ => throw getDataResponse.resultException.get
      }
    }.toMap
  }

  /**
   * Gets partition the assignments for the given topics.
   * @param topics the topics whose partitions we wish to get the assignments for.
   * @return the partition assignment for each partition from the given topics.
   */
  def getPartitionAssignmentForTopics(topics: Set[String]): Map[String, Map[Int, ReplicaAssignment]] = {
    val getDataRequests = topics.map(topic => GetDataRequest(TopicZNode.path(topic), ctx = Some(topic)))
    val getDataResponses = retryRequestsUntilConnected(getDataRequests.toSeq)
    getDataResponses.flatMap { getDataResponse =>
      val topic = getDataResponse.ctx.get.asInstanceOf[String]
<<<<<<< HEAD
       if (getDataResponse.resultCode == Code.OK) {
=======
      if (getDataResponse.resultCode == Code.OK) {
>>>>>>> 6054837c
        val partitionMap = TopicZNode.decode(topic, getDataResponse.data).assignment.map { case (k, v) => (k.partition, v) }
        Map(topic -> partitionMap)
      } else if (getDataResponse.resultCode == Code.NONODE) {
        Map.empty[String, Map[Int, ReplicaAssignment]]
      } else {
        throw getDataResponse.resultException.get
      }
    }.toMap
  }

  /**
   * Gets the partition numbers for the given topics
   * @param topics the topics whose partitions we wish to get.
   * @return the partition array for each topic from the given topics.
   */
  def getPartitionsForTopics(topics: Set[String]): Map[String, Seq[Int]] = {
    getPartitionAssignmentForTopics(topics).map { topicAndPartitionMap =>
      val topic = topicAndPartitionMap._1
      val partitionMap = topicAndPartitionMap._2
      topic -> partitionMap.keys.toSeq.sortWith((s, t) => s < t)
    }
  }

  /**
   * Gets the partition count for a given topic
   * @param topic The topic to get partition count for.
   * @return  optional integer that is Some if the topic exists and None otherwise.
   */
  def getTopicPartitionCount(topic: String): Option[Int] = {
    val topicData = getReplicaAssignmentForTopics(Set(topic))
    if (topicData.nonEmpty)
      Some(topicData.size)
    else
      None
  }

  /**
   * Gets the assigned replicas for a specific topic and partition
   * @param topicPartition TopicAndPartition to get assigned replicas for .
   * @return List of assigned replicas
   */
  def getReplicasForPartition(topicPartition: TopicPartition): Seq[Int] = {
    val topicData = getReplicaAssignmentForTopics(Set(topicPartition.topic))
    topicData.getOrElse(topicPartition, Seq.empty)
  }

  /**
   * Gets all partitions in the cluster
   * @return all partitions in the cluster
   */
  def getAllPartitions: Set[TopicPartition] = {
    val topics = getChildren(TopicsZNode.path)
    if (topics == null) Set.empty
    else {
      topics.flatMap { topic =>
        // The partitions path may not exist if the topic is in the process of being deleted
        getChildren(TopicPartitionsZNode.path(topic)).map(_.toInt).map(new TopicPartition(topic, _))
      }.toSet
    }
  }

  /**
   * Gets the data and version at the given zk path
   * @param path zk node path
   * @return A tuple of 2 elements, where first element is zk node data as an array of bytes
   *         and second element is zk node version.
   *         returns (None, ZkVersion.UnknownVersion) if node doesn't exist and throws exception for any error
   */
  def getDataAndVersion(path: String): (Option[Array[Byte]], Int) = {
    val (data, stat) = getDataAndStat(path)
    stat match {
      case ZkStat.NoStat => (data, ZkVersion.UnknownVersion)
      case _ => (data, stat.getVersion)
    }
  }

  /**
   * Gets the data and Stat at the given zk path
   * @param path zk node path
   * @return A tuple of 2 elements, where first element is zk node data as an array of bytes
   *         and second element is zk node stats.
   *         returns (None, ZkStat.NoStat) if node doesn't exists and throws exception for any error
   */
  def getDataAndStat(path: String): (Option[Array[Byte]], Stat) = {
    val getDataRequest = GetDataRequest(path)
    val getDataResponse = retryRequestUntilConnected(getDataRequest)

    getDataResponse.resultCode match {
      case Code.OK => (Option(getDataResponse.data), getDataResponse.stat)
      case Code.NONODE => (None, ZkStat.NoStat)
      case _ => throw getDataResponse.resultException.get
    }
  }

  /**
   * Gets all the child nodes at a given zk node path
   * @param path
   * @return list of child node names
   */
  def getChildren(path : String): Seq[String] = {
    val getChildrenResponse = retryRequestUntilConnected(GetChildrenRequest(path, registerWatch = true))
    getChildrenResponse.resultCode match {
      case Code.OK => getChildrenResponse.children
      case Code.NONODE => Seq.empty
      case _ => throw getChildrenResponse.resultException.get
    }
  }

  /**
   * Conditional update the persistent path data, return (true, newVersion) if it succeeds, otherwise (the path doesn't
   * exist, the current version is not the expected version, etc.) return (false, ZkVersion.UnknownVersion)
   *
   * When there is a ConnectionLossException during the conditional update, ZookeeperClient will retry the update and may fail
   * since the previous update may have succeeded (but the stored zkVersion no longer matches the expected one).
   * In this case, we will run the optionalChecker to further check if the previous write did indeed succeeded.
   */
  def conditionalUpdatePath(path: String, data: Array[Byte], expectVersion: Int,
                            optionalChecker: Option[(KafkaZkClient, String, Array[Byte]) => (Boolean,Int)] = None): (Boolean, Int) = {

    val setDataRequest = SetDataRequest(path, data, expectVersion)
    val setDataResponse = retryRequestUntilConnected(setDataRequest)

    setDataResponse.resultCode match {
      case Code.OK =>
        debug("Conditional update of path %s with value %s and expected version %d succeeded, returning the new version: %d"
          .format(path, Utils.utf8(data), expectVersion, setDataResponse.stat.getVersion))
        (true, setDataResponse.stat.getVersion)

      case Code.BADVERSION =>
        optionalChecker match {
          case Some(checker) => checker(this, path, data)
          case _ =>
            debug("Checker method is not passed skipping zkData match")
            debug("Conditional update of path %s with data %s and expected version %d failed due to %s"
              .format(path, Utils.utf8(data), expectVersion, setDataResponse.resultException.get.getMessage))
            (false, ZkVersion.UnknownVersion)
        }

      case Code.NONODE =>
        debug("Conditional update of path %s with data %s and expected version %d failed due to %s".format(path,
          Utils.utf8(data), expectVersion, setDataResponse.resultException.get.getMessage))
        (false, ZkVersion.UnknownVersion)

      case _ =>
        debug("Conditional update of path %s with data %s and expected version %d failed due to %s".format(path,
          Utils.utf8(data), expectVersion, setDataResponse.resultException.get.getMessage))
        throw setDataResponse.resultException.get
    }
  }

  /**
   * Creates the delete topic znode.
   * @param topicName topic name
   * @throws KeeperException if there is an error while setting or creating the znode
   */
  def createDeleteTopicPath(topicName: String): Unit = {
    createRecursive(DeleteTopicsTopicZNode.path(topicName))
  }

  /**
   * Checks if topic is marked for deletion
   * @param topic
   * @return true if topic is marked for deletion, else false
   */
  def isTopicMarkedForDeletion(topic: String): Boolean = {
    pathExists(DeleteTopicsTopicZNode.path(topic))
  }

  /**
   * Get all topics marked for deletion.
   * @return sequence of topics marked for deletion.
   */
  def getTopicDeletions: Seq[String] = {
    val getChildrenResponse = retryRequestUntilConnected(GetChildrenRequest(DeleteTopicsZNode.path, registerWatch = true))
    getChildrenResponse.resultCode match {
      case Code.OK => getChildrenResponse.children
      case Code.NONODE => Seq.empty
      case _ => throw getChildrenResponse.resultException.get
    }
  }

  /**
   * Remove the given topics from the topics marked for deletion.
   * @param topics the topics to remove.
   * @param expectedControllerEpochZkVersion expected controller epoch zkVersion.
   */
  def deleteTopicDeletions(topics: Seq[String], expectedControllerEpochZkVersion: Int): Unit = {
    val deleteRequests = topics.map(topic => DeleteRequest(DeleteTopicsTopicZNode.path(topic), ZkVersion.MatchAnyVersion))
    retryRequestsUntilConnected(deleteRequests, expectedControllerEpochZkVersion)
  }

  /**
   * Returns all reassignments.
   * @return the reassignments for each partition.
   */
  def getPartitionReassignment: collection.Map[TopicPartition, Seq[Int]] = {
    val getDataRequest = GetDataRequest(ReassignPartitionsZNode.path)
    val getDataResponse = retryRequestUntilConnected(getDataRequest)
    getDataResponse.resultCode match {
      case Code.OK =>
        ReassignPartitionsZNode.decode(getDataResponse.data) match {
          case Left(e) =>
            logger.warn(s"Ignoring partition reassignment due to invalid json: ${e.getMessage}", e)
            Map.empty[TopicPartition, Seq[Int]]
          case Right(assignments) => assignments
        }
      case Code.NONODE => Map.empty
      case _ => throw getDataResponse.resultException.get
    }
  }

  /**
   * Sets or creates the partition reassignment znode with the given reassignment depending on whether it already
   * exists or not.
   *
   * @param reassignment the reassignment to set on the reassignment znode
   * @param expectedControllerEpochZkVersion expected controller epoch zkVersion.
   * @throws KeeperException if there is an error while setting or creating the znode
   * @deprecated Use the PartitionReassignment Kafka API instead
   */
  @Deprecated
  def setOrCreatePartitionReassignment(reassignment: collection.Map[TopicPartition, Seq[Int]], expectedControllerEpochZkVersion: Int): Unit = {

    def set(reassignmentData: Array[Byte]): SetDataResponse = {
      val setDataRequest = SetDataRequest(ReassignPartitionsZNode.path, reassignmentData, ZkVersion.MatchAnyVersion)
      retryRequestUntilConnected(setDataRequest, expectedControllerEpochZkVersion)
    }

    def create(reassignmentData: Array[Byte]): CreateResponse = {
      val createRequest = CreateRequest(ReassignPartitionsZNode.path, reassignmentData, defaultAcls(ReassignPartitionsZNode.path),
        CreateMode.PERSISTENT)
      retryRequestUntilConnected(createRequest, expectedControllerEpochZkVersion)
    }

    val reassignmentData = ReassignPartitionsZNode.encode(reassignment)
    val setDataResponse = set(reassignmentData)
    setDataResponse.resultCode match {
      case Code.NONODE =>
        val createDataResponse = create(reassignmentData)
        createDataResponse.maybeThrow()
      case _ => setDataResponse.maybeThrow()
    }
  }

  /**
   * Creates the partition reassignment znode with the given reassignment.
   * @param reassignment the reassignment to set on the reassignment znode.
   * @throws KeeperException if there is an error while creating the znode.
   */
  def createPartitionReassignment(reassignment: Map[TopicPartition, Seq[Int]])  = {
    createRecursive(ReassignPartitionsZNode.path, ReassignPartitionsZNode.encode(reassignment))
  }

  /**
   * Deletes the partition reassignment znode.
   * @param expectedControllerEpochZkVersion expected controller epoch zkVersion.
   */
  def deletePartitionReassignment(expectedControllerEpochZkVersion: Int): Unit = {
    deletePath(ReassignPartitionsZNode.path, expectedControllerEpochZkVersion)
  }

  /**
   * Checks if reassign partitions is in progress.
   * @return true if reassign partitions is in progress, else false.
   */
  def reassignPartitionsInProgress: Boolean = {
    pathExists(ReassignPartitionsZNode.path)
  }

  /**
   * Gets topic partition states for the given partitions.
   * @param partitions the partitions for which we want to get states.
   * @return map containing LeaderIsrAndControllerEpoch of each partition for we were able to lookup the partition state.
   */
  def getTopicPartitionStates(partitions: Seq[TopicPartition]): Map[TopicPartition, LeaderIsrAndControllerEpoch] = {
    val getDataResponses = getTopicPartitionStatesRaw(partitions)
    getDataResponses.flatMap { getDataResponse =>
      val partition = getDataResponse.ctx.get.asInstanceOf[TopicPartition]
      getDataResponse.resultCode match {
        case Code.OK => TopicPartitionStateZNode.decode(getDataResponse.data, getDataResponse.stat).map(partition -> _)
        case Code.NONODE => None
        case _ => throw getDataResponse.resultException.get
      }
    }.toMap
  }

  /**
   * Gets topic partition state for the given partition.
   * @param partition the partition for which we want to get state.
   * @return LeaderIsrAndControllerEpoch of the partition state if exists, else None
   */
  def getTopicPartitionState(partition: TopicPartition): Option[LeaderIsrAndControllerEpoch] = {
    val getDataResponse = getTopicPartitionStatesRaw(Seq(partition)).head
    if (getDataResponse.resultCode == Code.OK) {
      TopicPartitionStateZNode.decode(getDataResponse.data, getDataResponse.stat)
    } else if (getDataResponse.resultCode == Code.NONODE) {
      None
    } else {
      throw getDataResponse.resultException.get
    }
  }

  /**
   * Gets the leader for a given partition
   * @param partition The partition for which we want to get leader.
   * @return optional integer if the leader exists and None otherwise.
   */
  def getLeaderForPartition(partition: TopicPartition): Option[Int] =
    getTopicPartitionState(partition).map(_.leaderAndIsr.leader)

  /**
   * Gets the in-sync replicas (ISR) for a specific topicPartition
   * @param partition The partition for which we want to get ISR.
   * @return optional ISR if exists and None otherwise
   */
  def getInSyncReplicasForPartition(partition: TopicPartition): Option[Seq[Int]] =
    getTopicPartitionState(partition).map(_.leaderAndIsr.isr)


  /**
   * Gets the leader epoch for a specific topicPartition
   * @param partition The partition for which we want to get the leader epoch
   * @return optional integer if the leader exists and None otherwise
   */
  def getEpochForPartition(partition: TopicPartition): Option[Int] = {
    getTopicPartitionState(partition).map(_.leaderAndIsr.leaderEpoch)
  }

  /**
   * Gets the isr change notifications as strings. These strings are the znode names and not the absolute znode path.
   * @return sequence of znode names and not the absolute znode path.
   */
  def getAllIsrChangeNotifications: Seq[String] = {
    val getChildrenResponse = retryRequestUntilConnected(GetChildrenRequest(IsrChangeNotificationZNode.path, registerWatch = true))
    getChildrenResponse.resultCode match {
      case Code.OK => getChildrenResponse.children.map(IsrChangeNotificationSequenceZNode.sequenceNumber)
      case Code.NONODE => Seq.empty
      case _ => throw getChildrenResponse.resultException.get
    }
  }

  /**
   * Reads each of the isr change notifications associated with the given sequence numbers and extracts the partitions.
   * @param sequenceNumbers the sequence numbers associated with the isr change notifications.
   * @return partitions associated with the given isr change notifications.
   */
  def getPartitionsFromIsrChangeNotifications(sequenceNumbers: Seq[String]): Seq[TopicPartition] = {
    val getDataRequests = sequenceNumbers.map { sequenceNumber =>
      GetDataRequest(IsrChangeNotificationSequenceZNode.path(sequenceNumber))
    }
    val getDataResponses = retryRequestsUntilConnected(getDataRequests)
    getDataResponses.flatMap { getDataResponse =>
      getDataResponse.resultCode match {
        case Code.OK => IsrChangeNotificationSequenceZNode.decode(getDataResponse.data)
        case Code.NONODE => None
        case _ => throw getDataResponse.resultException.get
      }
    }
  }

  /**
   * Deletes all isr change notifications.
   * @param expectedControllerEpochZkVersion expected controller epoch zkVersion.
   */
  def deleteIsrChangeNotifications(expectedControllerEpochZkVersion: Int): Unit = {
    val getChildrenResponse = retryRequestUntilConnected(GetChildrenRequest(IsrChangeNotificationZNode.path, registerWatch = true))
    if (getChildrenResponse.resultCode == Code.OK) {
      deleteIsrChangeNotifications(getChildrenResponse.children.map(IsrChangeNotificationSequenceZNode.sequenceNumber), expectedControllerEpochZkVersion)
    } else if (getChildrenResponse.resultCode != Code.NONODE) {
      getChildrenResponse.maybeThrow()
    }
  }

  /**
   * Deletes the isr change notifications associated with the given sequence numbers.
   * @param sequenceNumbers the sequence numbers associated with the isr change notifications to be deleted.
   * @param expectedControllerEpochZkVersion expected controller epoch zkVersion.
   */
  def deleteIsrChangeNotifications(sequenceNumbers: Seq[String], expectedControllerEpochZkVersion: Int): Unit = {
    val deleteRequests = sequenceNumbers.map { sequenceNumber =>
      DeleteRequest(IsrChangeNotificationSequenceZNode.path(sequenceNumber), ZkVersion.MatchAnyVersion)
    }
    retryRequestsUntilConnected(deleteRequests, expectedControllerEpochZkVersion)
  }

  /**
   * Creates preferred replica election znode with partitions undergoing election
   * @param partitions
   * @throws KeeperException if there is an error while creating the znode
   */
  def createPreferredReplicaElection(partitions: Set[TopicPartition]): Unit = {
    createRecursive(PreferredReplicaElectionZNode.path, PreferredReplicaElectionZNode.encode(partitions))
  }

  /**
   * Gets the partitions marked for preferred replica election.
   * @return sequence of partitions.
   */
  def getPreferredReplicaElection: Set[TopicPartition] = {
    val getDataRequest = GetDataRequest(PreferredReplicaElectionZNode.path)
    val getDataResponse = retryRequestUntilConnected(getDataRequest)
    getDataResponse.resultCode match {
      case Code.OK => PreferredReplicaElectionZNode.decode(getDataResponse.data)
      case Code.NONODE => Set.empty
      case _ => throw getDataResponse.resultException.get
    }
  }

  /**
   * Deletes the preferred replica election znode.
   * @param expectedControllerEpochZkVersion expected controller epoch zkVersion.
   */
  def deletePreferredReplicaElection(expectedControllerEpochZkVersion: Int): Unit = {
    val deleteRequest = DeleteRequest(PreferredReplicaElectionZNode.path, ZkVersion.MatchAnyVersion)
    retryRequestUntilConnected(deleteRequest, expectedControllerEpochZkVersion)
  }

  /**
   * Gets the controller id.
   * @return optional integer that is Some if the controller znode exists and can be parsed and None otherwise.
   */
  def getControllerId: Option[Int] = {
    val getDataRequest = GetDataRequest(ControllerZNode.path)
    val getDataResponse = retryRequestUntilConnected(getDataRequest)
    getDataResponse.resultCode match {
      case Code.OK => ControllerZNode.decode(getDataResponse.data)
      case Code.NONODE => None
      case _ => throw getDataResponse.resultException.get
    }
  }

  /**
   * Deletes the controller znode.
   * @param expectedControllerEpochZkVersion expected controller epoch zkVersion.
   */
  def deleteController(expectedControllerEpochZkVersion: Int): Unit = {
    val deleteRequest = DeleteRequest(ControllerZNode.path, ZkVersion.MatchAnyVersion)
    retryRequestUntilConnected(deleteRequest, expectedControllerEpochZkVersion)
  }

  /**
   * Gets the controller epoch.
   * @return optional (Int, Stat) that is Some if the controller epoch path exists and None otherwise.
   */
  def getControllerEpoch: Option[(Int, Stat)] = {
    val getDataRequest = GetDataRequest(ControllerEpochZNode.path)
    val getDataResponse = retryRequestUntilConnected(getDataRequest)
    getDataResponse.resultCode match {
      case Code.OK =>
        val epoch = ControllerEpochZNode.decode(getDataResponse.data)
        Option(epoch, getDataResponse.stat)
      case Code.NONODE => None
      case _ => throw getDataResponse.resultException.get
    }
  }

  /**
   * Recursively deletes the topic znode.
   * @param topic the topic whose topic znode we wish to delete.
   * @param expectedControllerEpochZkVersion expected controller epoch zkVersion.
   */
  def deleteTopicZNode(topic: String, expectedControllerEpochZkVersion: Int): Unit = {
    deleteRecursive(TopicZNode.path(topic), expectedControllerEpochZkVersion)
  }

  /**
   * Deletes the topic configs for the given topics.
   * @param topics the topics whose configs we wish to delete.
   * @param expectedControllerEpochZkVersion expected controller epoch zkVersion.
   */
  def deleteTopicConfigs(topics: Seq[String], expectedControllerEpochZkVersion: Int): Unit = {
    val deleteRequests = topics.map(topic => DeleteRequest(ConfigEntityZNode.path(ConfigType.Topic, topic),
      ZkVersion.MatchAnyVersion))
    retryRequestsUntilConnected(deleteRequests, expectedControllerEpochZkVersion)
  }

  //Acl management methods

  /**
   * Creates the required zk nodes for Acl storage and Acl change storage.
   */
  def createAclPaths(): Unit = {
    ZkAclStore.stores.foreach(store => {
      createRecursive(store.aclPath, throwIfPathExists = false)
      AclEntry.ResourceTypes.foreach(resourceType => createRecursive(store.path(resourceType), throwIfPathExists = false))
    })

    ZkAclChangeStore.stores.foreach(store => createRecursive(store.aclChangePath, throwIfPathExists = false))
  }

  /**
   * Gets VersionedAcls for a given Resource
   * @param resource Resource to get VersionedAcls for
   * @return  VersionedAcls
   */
  def getVersionedAclsForResource(resource: ResourcePattern): VersionedAcls = {
    val getDataRequest = GetDataRequest(ResourceZNode.path(resource))
    val getDataResponse = retryRequestUntilConnected(getDataRequest)
    getDataResponse.resultCode match {
      case Code.OK => ResourceZNode.decode(getDataResponse.data, getDataResponse.stat)
      case Code.NONODE => NoAcls
      case _ => throw getDataResponse.resultException.get
    }
  }

  /**
   * Sets or creates the resource znode path with the given acls and expected zk version depending
   * on whether it already exists or not.
   * @param resource
   * @param aclsSet
   * @param expectedVersion
   * @return true if the update was successful and the new version
   */
  def conditionalSetAclsForResource(resource: ResourcePattern,
                                    aclsSet: Set[AclEntry],
                                    expectedVersion: Int): (Boolean, Int) = {
    def set(aclData: Array[Byte],  expectedVersion: Int): SetDataResponse = {
      val setDataRequest = SetDataRequest(ResourceZNode.path(resource), aclData, expectedVersion)
      retryRequestUntilConnected(setDataRequest)
    }

    if (expectedVersion < 0)
      throw new IllegalArgumentException(s"Invalid version $expectedVersion provided for conditional update")

    val aclData = ResourceZNode.encode(aclsSet)

    val setDataResponse = set(aclData, expectedVersion)
    setDataResponse.resultCode match {
      case Code.OK => (true, setDataResponse.stat.getVersion)
      case Code.NONODE | Code.BADVERSION  => (false, ZkVersion.UnknownVersion)
      case _ => throw setDataResponse.resultException.get
    }
  }

  def createAclsForResourceIfNotExists(resource: ResourcePattern, aclsSet: Set[AclEntry]): (Boolean, Int) = {
    def create(aclData: Array[Byte]): CreateResponse = {
      val path = ResourceZNode.path(resource)
      val createRequest = CreateRequest(path, aclData, defaultAcls(path), CreateMode.PERSISTENT)
      retryRequestUntilConnected(createRequest)
    }

    val aclData = ResourceZNode.encode(aclsSet)

    val createResponse = create(aclData)
    createResponse.resultCode match {
      case Code.OK => (true, 0)
      case Code.NODEEXISTS => (false, ZkVersion.UnknownVersion)
      case _ => throw createResponse.resultException.get
    }
  }

  /**
   * Creates an Acl change notification message.
   * @param resource resource pattern that has changed
   */
  def createAclChangeNotification(resource: ResourcePattern): Unit = {
    val aclChange = ZkAclStore(resource.patternType).changeStore.createChangeNode(resource)
    val createRequest = CreateRequest(aclChange.path, aclChange.bytes, defaultAcls(aclChange.path), CreateMode.PERSISTENT_SEQUENTIAL)
    val createResponse = retryRequestUntilConnected(createRequest)
    createResponse.maybeThrow()
  }

  def propagateLogDirEvent(brokerId: Int): Unit = {
    val logDirEventNotificationPath: String = createSequentialPersistentPath(
      LogDirEventNotificationZNode.path + "/" + LogDirEventNotificationSequenceZNode.SequenceNumberPrefix,
      LogDirEventNotificationSequenceZNode.encode(brokerId))
    debug(s"Added $logDirEventNotificationPath for broker $brokerId")
  }

  def propagateIsrChanges(isrChangeSet: collection.Set[TopicPartition]): Unit = {
    val isrChangeNotificationPath: String = createSequentialPersistentPath(IsrChangeNotificationSequenceZNode.path(),
      IsrChangeNotificationSequenceZNode.encode(isrChangeSet))
    debug(s"Added $isrChangeNotificationPath for $isrChangeSet")
  }

  /**
   * Deletes all Acl change notifications.
   * @throws KeeperException if there is an error while deleting Acl change notifications
   */
  def deleteAclChangeNotifications(): Unit = {
    ZkAclChangeStore.stores.foreach(store => {
      val getChildrenResponse = retryRequestUntilConnected(GetChildrenRequest(store.aclChangePath, registerWatch = true))
      if (getChildrenResponse.resultCode == Code.OK) {
        deleteAclChangeNotifications(store.aclChangePath, getChildrenResponse.children)
      } else if (getChildrenResponse.resultCode != Code.NONODE) {
        getChildrenResponse.maybeThrow()
      }
    })
  }

  /**
    * Deletes the Acl change notifications associated with the given sequence nodes
    *
    * @param aclChangePath the root path
    * @param sequenceNodes the name of the node to delete.
    */
  private def deleteAclChangeNotifications(aclChangePath: String, sequenceNodes: Seq[String]): Unit = {
    val deleteRequests = sequenceNodes.map { sequenceNode =>
      DeleteRequest(s"$aclChangePath/$sequenceNode", ZkVersion.MatchAnyVersion)
    }

    val deleteResponses = retryRequestsUntilConnected(deleteRequests)
    deleteResponses.foreach { deleteResponse =>
      if (deleteResponse.resultCode != Code.NONODE) {
        deleteResponse.maybeThrow()
      }
    }
  }

  /**
   * Gets the resource types, for which ACLs are stored, for the supplied resource pattern type.
   * @param patternType The resource pattern type to retrieve the names for.
   * @return list of resource type names
   */
  def getResourceTypes(patternType: PatternType): Seq[String] = {
    getChildren(ZkAclStore(patternType).aclPath)
  }

  /**
   * Gets the resource names, for which ACLs are stored, for a given resource type and pattern type
   * @param patternType The resource pattern type to retrieve the names for.
   * @param resourceType Resource type to retrieve the names for.
   * @return list of resource names
   */
  def getResourceNames(patternType: PatternType, resourceType: ResourceType): Seq[String] = {
    getChildren(ZkAclStore(patternType).path(resourceType))
  }

  /**
   * Deletes the given Resource node
   * @param resource
   * @return delete status
   */
  def deleteResource(resource: ResourcePattern): Boolean = {
    deleteRecursive(ResourceZNode.path(resource))
  }

  /**
   * checks the resource existence
   * @param resource
   * @return existence status
   */
  def resourceExists(resource: ResourcePattern): Boolean = {
    pathExists(ResourceZNode.path(resource))
  }

  /**
   * Conditional delete the resource node
   * @param resource
   * @param expectedVersion
   * @return return true if it succeeds, false otherwise (the current version is not the expected version)
   */
  def conditionalDelete(resource: ResourcePattern, expectedVersion: Int): Boolean = {
    val deleteRequest = DeleteRequest(ResourceZNode.path(resource), expectedVersion)
    val deleteResponse = retryRequestUntilConnected(deleteRequest)
    deleteResponse.resultCode match {
      case Code.OK | Code.NONODE => true
      case Code.BADVERSION => false
      case _ => throw deleteResponse.resultException.get
    }
  }

  /**
   * Deletes the zk node recursively
   * @param path path to delete
   * @param expectedControllerEpochZkVersion expected controller epoch zkVersion.
   * @param recursiveDelete enable recursive delete
   * @return KeeperException if there is an error while deleting the path
   */
  def deletePath(path: String, expectedControllerEpochZkVersion: Int = ZkVersion.MatchAnyVersion, recursiveDelete: Boolean = true): Unit = {
    if (recursiveDelete)
      deleteRecursive(path, expectedControllerEpochZkVersion)
    else {
      val deleteRequest = DeleteRequest(path, ZkVersion.MatchAnyVersion)
      val deleteResponse = retryRequestUntilConnected(deleteRequest, expectedControllerEpochZkVersion)
      if (deleteResponse.resultCode != Code.OK && deleteResponse.resultCode != Code.NONODE) {
          throw deleteResponse.resultException.get
      }
    }
  }

  /**
   * Creates the required zk nodes for Delegation Token storage
   */
  def createDelegationTokenPaths(): Unit = {
    createRecursive(DelegationTokenChangeNotificationZNode.path, throwIfPathExists = false)
    createRecursive(DelegationTokensZNode.path, throwIfPathExists = false)
  }

  /**
   * Creates Delegation Token change notification message
   * @param tokenId token Id
   */
  def createTokenChangeNotification(tokenId: String): Unit = {
    val path = DelegationTokenChangeNotificationSequenceZNode.createPath
    val createRequest = CreateRequest(path, DelegationTokenChangeNotificationSequenceZNode.encode(tokenId), defaultAcls(path), CreateMode.PERSISTENT_SEQUENTIAL)
    val createResponse = retryRequestUntilConnected(createRequest)
    createResponse.resultException.foreach(e => throw e)
  }

  /**
   * Sets or creates token info znode with the given token details depending on whether it already
   * exists or not.
   *
   * @param token the token to set on the token znode
   * @throws KeeperException if there is an error while setting or creating the znode
   */
  def setOrCreateDelegationToken(token: DelegationToken): Unit = {

    def set(tokenData: Array[Byte]): SetDataResponse = {
      val setDataRequest = SetDataRequest(DelegationTokenInfoZNode.path(token.tokenInfo().tokenId()), tokenData, ZkVersion.MatchAnyVersion)
      retryRequestUntilConnected(setDataRequest)
    }

    def create(tokenData: Array[Byte]): CreateResponse = {
      val path = DelegationTokenInfoZNode.path(token.tokenInfo().tokenId())
      val createRequest = CreateRequest(path, tokenData, defaultAcls(path), CreateMode.PERSISTENT)
      retryRequestUntilConnected(createRequest)
    }

    val tokenInfo = DelegationTokenInfoZNode.encode(token)
    val setDataResponse = set(tokenInfo)
    setDataResponse.resultCode match {
      case Code.NONODE =>
        val createDataResponse = create(tokenInfo)
        createDataResponse.maybeThrow()
      case _ => setDataResponse.maybeThrow()
    }
  }

  /**
   * Gets the Delegation Token Info
   * @return optional TokenInfo that is Some if the token znode exists and can be parsed and None otherwise.
   */
  def getDelegationTokenInfo(delegationTokenId: String): Option[TokenInformation] = {
    val getDataRequest = GetDataRequest(DelegationTokenInfoZNode.path(delegationTokenId))
    val getDataResponse = retryRequestUntilConnected(getDataRequest)
    getDataResponse.resultCode match {
      case Code.OK => DelegationTokenInfoZNode.decode(getDataResponse.data)
      case Code.NONODE => None
      case _ => throw getDataResponse.resultException.get
    }
  }

  /**
   * Deletes the given Delegation token node
   * @param delegationTokenId
   * @return delete status
   */
  def deleteDelegationToken(delegationTokenId: String): Boolean = {
    deleteRecursive(DelegationTokenInfoZNode.path(delegationTokenId))
  }

  /**
   * This registers a ZNodeChangeHandler and attempts to register a watcher with an ExistsRequest, which allows data
   * watcher registrations on paths which might not even exist.
   *
   * @param zNodeChangeHandler
   * @return `true` if the path exists or `false` if it does not
   * @throws KeeperException if an error is returned by ZooKeeper
   */
  def registerZNodeChangeHandlerAndCheckExistence(zNodeChangeHandler: ZNodeChangeHandler): Boolean = {
    zooKeeperClient.registerZNodeChangeHandler(zNodeChangeHandler)
    val existsResponse = retryRequestUntilConnected(ExistsRequest(zNodeChangeHandler.path))
    existsResponse.resultCode match {
      case Code.OK => true
      case Code.NONODE => false
      case _ => throw existsResponse.resultException.get
    }
  }

  /**
   * See ZooKeeperClient.registerZNodeChangeHandler
   * @param zNodeChangeHandler
   */
  def registerZNodeChangeHandler(zNodeChangeHandler: ZNodeChangeHandler): Unit = {
    zooKeeperClient.registerZNodeChangeHandler(zNodeChangeHandler)
  }

  /**
   * See ZooKeeperClient.unregisterZNodeChangeHandler
   * @param path
   */
  def unregisterZNodeChangeHandler(path: String): Unit = {
    zooKeeperClient.unregisterZNodeChangeHandler(path)
  }

  /**
   * See ZooKeeperClient.registerZNodeChildChangeHandler
   * @param zNodeChildChangeHandler
   */
  def registerZNodeChildChangeHandler(zNodeChildChangeHandler: ZNodeChildChangeHandler): Unit = {
    zooKeeperClient.registerZNodeChildChangeHandler(zNodeChildChangeHandler)
  }

  /**
   * See ZooKeeperClient.unregisterZNodeChildChangeHandler
   * @param path
   */
  def unregisterZNodeChildChangeHandler(path: String): Unit = {
    zooKeeperClient.unregisterZNodeChildChangeHandler(path)
  }

  /**
   *
   * @param stateChangeHandler
   */
  def registerStateChangeHandler(stateChangeHandler: StateChangeHandler): Unit = {
    zooKeeperClient.registerStateChangeHandler(stateChangeHandler)
  }

  /**
   *
   * @param name
   */
  def unregisterStateChangeHandler(name: String): Unit = {
    zooKeeperClient.unregisterStateChangeHandler(name)
  }

  /**
   * Close the underlying ZooKeeperClient.
   */
  def close(): Unit = {
    removeMetric("ZooKeeperRequestLatencyMs")
    zooKeeperClient.close()
  }

  /**
   * Get the committed offset for a topic partition and group
   * @param group the group we wish to get offset for
   * @param topicPartition the topic partition we wish to get the offset for
   * @return optional long that is Some if there was an offset committed for topic partition, group and None otherwise.
   */
  def getConsumerOffset(group: String, topicPartition: TopicPartition): Option[Long] = {
    val getDataRequest = GetDataRequest(ConsumerOffset.path(group, topicPartition.topic, topicPartition.partition))
    val getDataResponse = retryRequestUntilConnected(getDataRequest)
    getDataResponse.resultCode match {
      case Code.OK => ConsumerOffset.decode(getDataResponse.data)
      case Code.NONODE => None
      case _ => throw getDataResponse.resultException.get
    }
  }

  /**
   * Set the committed offset for a topic partition and group
   * @param group the group whose offset is being set
   * @param topicPartition the topic partition whose offset is being set
   * @param offset the offset value
   */
  def setOrCreateConsumerOffset(group: String, topicPartition: TopicPartition, offset: Long): Unit = {
    val setDataResponse = setConsumerOffset(group, topicPartition, offset)
    if (setDataResponse.resultCode == Code.NONODE) {
      createConsumerOffset(group, topicPartition, offset)
    } else {
      setDataResponse.maybeThrow()
    }
  }

  /**
    * Get the cluster id.
    * @return optional cluster id in String.
    */
  def getClusterId: Option[String] = {
    val getDataRequest = GetDataRequest(ClusterIdZNode.path)
    val getDataResponse = retryRequestUntilConnected(getDataRequest)
    getDataResponse.resultCode match {
      case Code.OK => Some(ClusterIdZNode.fromJson(getDataResponse.data))
      case Code.NONODE => None
      case _ => throw getDataResponse.resultException.get
    }
  }

  /**
    * Return the ACLs of the node of the given path
    * @param path the given path for the node
    * @return the ACL array of the given node.
    */
  def getAcl(path: String): Seq[ACL] = {
    val getAclRequest = GetAclRequest(path)
    val getAclResponse = retryRequestUntilConnected(getAclRequest)
    getAclResponse.resultCode match {
      case Code.OK => getAclResponse.acl
      case _ => throw getAclResponse.resultException.get
    }
  }

  /**
    * sets the ACLs to the node of the given path
    * @param path the given path for the node
    * @param acl the given acl for the node
    */
  def setAcl(path: String, acl: Seq[ACL]): Unit = {
    val setAclRequest = SetAclRequest(path, acl, ZkVersion.MatchAnyVersion)
    val setAclResponse = retryRequestUntilConnected(setAclRequest)
    setAclResponse.maybeThrow()
  }

  /**
    * Create the cluster Id. If the cluster id already exists, return the current cluster id.
    * @return  cluster id
    */
  def createOrGetClusterId(proposedClusterId: String): String = {
    try {
      createRecursive(ClusterIdZNode.path, ClusterIdZNode.toJson(proposedClusterId))
      proposedClusterId
    } catch {
      case _: NodeExistsException => getClusterId.getOrElse(
        throw new KafkaException("Failed to get cluster id from Zookeeper. This can happen if /cluster/id is deleted from Zookeeper."))
    }
  }

  /**
    * Generate a broker id by updating the broker sequence id path in ZK and return the version of the path.
    * The version is incremented by one on every update starting from 1.
    * @return sequence number as the broker id
    */
  def generateBrokerSequenceId(): Int = {
    val setDataRequest = SetDataRequest(BrokerSequenceIdZNode.path, Array.empty[Byte], ZkVersion.MatchAnyVersion)
    val setDataResponse = retryRequestUntilConnected(setDataRequest)
    setDataResponse.resultCode match {
      case Code.OK => setDataResponse.stat.getVersion
      case Code.NONODE =>
        // maker sure the path exists
        createRecursive(BrokerSequenceIdZNode.path, Array.empty[Byte], throwIfPathExists = false)
        generateBrokerSequenceId()
      case _ => throw setDataResponse.resultException.get
    }
  }

  /**
    * Pre-create top level paths in ZK if needed.
    */
  def createTopLevelPaths(): Unit = {
    ZkData.PersistentZkPaths.foreach(makeSurePersistentPathExists(_))
  }

  /**
    * Make sure a persistent path exists in ZK.
    * @param path
    */
  def makeSurePersistentPathExists(path: String): Unit = {
    createRecursive(path, data = null, throwIfPathExists = false)
  }

  def createFeatureZNode(nodeContents: FeatureZNode): Unit = {
    val createRequest = CreateRequest(
      FeatureZNode.path,
      FeatureZNode.encode(nodeContents),
      defaultAcls(FeatureZNode.path),
      CreateMode.PERSISTENT)
    val response = retryRequestUntilConnected(createRequest)
    response.maybeThrow()
  }

  def updateFeatureZNode(nodeContents: FeatureZNode): Int = {
    val setRequest = SetDataRequest(
      FeatureZNode.path,
      FeatureZNode.encode(nodeContents),
      ZkVersion.MatchAnyVersion)
    val response = retryRequestUntilConnected(setRequest)
    response.maybeThrow()
    response.stat.getVersion
  }

  def deleteFeatureZNode(): Unit = {
    deletePath(FeatureZNode.path, ZkVersion.MatchAnyVersion, false)
  }

  private def setConsumerOffset(group: String, topicPartition: TopicPartition, offset: Long): SetDataResponse = {
    val setDataRequest = SetDataRequest(ConsumerOffset.path(group, topicPartition.topic, topicPartition.partition),
      ConsumerOffset.encode(offset), ZkVersion.MatchAnyVersion)
    retryRequestUntilConnected(setDataRequest)
  }

  private def createConsumerOffset(group: String, topicPartition: TopicPartition, offset: Long) = {
    val path = ConsumerOffset.path(group, topicPartition.topic, topicPartition.partition)
    createRecursive(path, ConsumerOffset.encode(offset))
  }

  /**
   * Deletes the given zk path recursively
   * @param path
   * @param expectedControllerEpochZkVersion expected controller epoch zkVersion.
   * @return true if path gets deleted successfully, false if root path doesn't exist
   * @throws KeeperException if there is an error while deleting the znodes
   */
  def deleteRecursive(path: String, expectedControllerEpochZkVersion: Int = ZkVersion.MatchAnyVersion): Boolean = {
    val getChildrenResponse = retryRequestUntilConnected(GetChildrenRequest(path, registerWatch = true))
    getChildrenResponse.resultCode match {
      case Code.OK =>
        getChildrenResponse.children.foreach(child => deleteRecursive(s"$path/$child", expectedControllerEpochZkVersion))
        val deleteResponse = retryRequestUntilConnected(DeleteRequest(path, ZkVersion.MatchAnyVersion), expectedControllerEpochZkVersion)
        if (deleteResponse.resultCode != Code.OK && deleteResponse.resultCode != Code.NONODE)
          throw deleteResponse.resultException.get
        true
      case Code.NONODE => false
      case _ => throw getChildrenResponse.resultException.get
    }
  }

  def pathExists(path: String): Boolean = {
    val existsRequest = ExistsRequest(path)
    val existsResponse = retryRequestUntilConnected(existsRequest)
    existsResponse.resultCode match {
      case Code.OK => true
      case Code.NONODE => false
      case _ => throw existsResponse.resultException.get
    }
  }

  private[kafka] def createRecursive(path: String, data: Array[Byte] = null, throwIfPathExists: Boolean = true) = {

    def parentPath(path: String): String = {
      val indexOfLastSlash = path.lastIndexOf("/")
      if (indexOfLastSlash == -1) throw new IllegalArgumentException(s"Invalid path ${path}")
      path.substring(0, indexOfLastSlash)
    }

    def createRecursive0(path: String): Unit = {
      val createRequest = CreateRequest(path, null, defaultAcls(path), CreateMode.PERSISTENT)
      var createResponse = retryRequestUntilConnected(createRequest)
      if (createResponse.resultCode == Code.NONODE) {
        createRecursive0(parentPath(path))
        createResponse = retryRequestUntilConnected(createRequest)
        if (createResponse.resultCode != Code.OK && createResponse.resultCode != Code.NODEEXISTS) {
          throw createResponse.resultException.get
        }
      } else if (createResponse.resultCode != Code.OK && createResponse.resultCode != Code.NODEEXISTS) {
        throw createResponse.resultException.get
      }
    }

    val createRequest = CreateRequest(path, data, defaultAcls(path), CreateMode.PERSISTENT)
    var createResponse = retryRequestUntilConnected(createRequest)

    if (throwIfPathExists && createResponse.resultCode == Code.NODEEXISTS) {
      createResponse.maybeThrow()
    } else if (createResponse.resultCode == Code.NONODE) {
      createRecursive0(parentPath(path))
      createResponse = retryRequestUntilConnected(createRequest)
      if (throwIfPathExists || createResponse.resultCode != Code.NODEEXISTS)
        createResponse.maybeThrow()
    } else if (createResponse.resultCode != Code.NODEEXISTS)
      createResponse.maybeThrow()

  }

  private def createTopicPartition(partitions: Seq[TopicPartition], expectedControllerEpochZkVersion: Int): Seq[CreateResponse] = {
    val createRequests = partitions.map { partition =>
      val path = TopicPartitionZNode.path(partition)
      CreateRequest(path, null, defaultAcls(path), CreateMode.PERSISTENT, Some(partition))
    }
    retryRequestsUntilConnected(createRequests, expectedControllerEpochZkVersion)
  }

  private def createTopicPartitions(topics: Seq[String], expectedControllerEpochZkVersion: Int): Seq[CreateResponse] = {
    val createRequests = topics.map { topic =>
      val path = TopicPartitionsZNode.path(topic)
      CreateRequest(path, null, defaultAcls(path), CreateMode.PERSISTENT, Some(topic))
    }
    retryRequestsUntilConnected(createRequests, expectedControllerEpochZkVersion)
  }

  private def getTopicConfigs(topics: Set[String]): Seq[GetDataResponse] = {
    val getDataRequests: Seq[GetDataRequest] = topics.iterator.map { topic =>
      GetDataRequest(ConfigEntityZNode.path(ConfigType.Topic, topic), ctx = Some(topic))
    }.toBuffer

    retryRequestsUntilConnected(getDataRequests)
  }

  def defaultAcls(path: String): Seq[ACL] = ZkData.defaultAcls(isSecure, path)

  def secure: Boolean = isSecure

  private[zk] def retryRequestUntilConnected[Req <: AsyncRequest](request: Req, expectedControllerZkVersion: Int = ZkVersion.MatchAnyVersion): Req#Response = {
    retryRequestsUntilConnected(Seq(request), expectedControllerZkVersion).head
  }

  private def retryRequestsUntilConnected[Req <: AsyncRequest](requests: Seq[Req], expectedControllerZkVersion: Int): Seq[Req#Response] = {
    expectedControllerZkVersion match {
      case ZkVersion.MatchAnyVersion => retryRequestsUntilConnected(requests)
      case version if version >= 0 =>
        retryRequestsUntilConnected(requests.map(wrapRequestWithControllerEpochCheck(_, version)))
          .map(unwrapResponseWithControllerEpochCheck(_).asInstanceOf[Req#Response])
      case invalidVersion =>
        throw new IllegalArgumentException(s"Expected controller epoch zkVersion $invalidVersion should be non-negative or equal to ${ZkVersion.MatchAnyVersion}")
    }
  }

  private def retryRequestsUntilConnected[Req <: AsyncRequest](requests: Seq[Req]): Seq[Req#Response] = {
    val remainingRequests = new mutable.ArrayBuffer(requests.size) ++= requests
    val responses = new mutable.ArrayBuffer[Req#Response]
    while (remainingRequests.nonEmpty) {
      val batchResponses = zooKeeperClient.handleRequests(remainingRequests)

      batchResponses.foreach(response => latencyMetric.update(response.metadata.responseTimeMs))

      // Only execute slow path if we find a response with CONNECTIONLOSS
      if (batchResponses.exists(_.resultCode == Code.CONNECTIONLOSS)) {
        val requestResponsePairs = remainingRequests.zip(batchResponses)

        remainingRequests.clear()
        requestResponsePairs.foreach { case (request, response) =>
          if (response.resultCode == Code.CONNECTIONLOSS)
            remainingRequests += request
          else
            responses += response
        }

        if (remainingRequests.nonEmpty)
          zooKeeperClient.waitUntilConnected()
      } else {
        remainingRequests.clear()
        responses ++= batchResponses
      }
    }
    responses
  }

  private def checkedEphemeralCreate(path: String, data: Array[Byte]): Stat = {
    val checkedEphemeral = new CheckedEphemeral(path, data)
    info(s"Creating $path (is it secure? $isSecure)")
    val stat = checkedEphemeral.create()
    info(s"Stat of the created znode at $path is: $stat")
    stat
  }

  private def isZKSessionIdDiffFromCurrentZKSessionId(): Boolean = {
    zooKeeperClient.sessionId != currentZooKeeperSessionId
  }

  private def isZKSessionTheEphemeralOwner(ephemeralOwnerId: Long): Boolean = {
    ephemeralOwnerId == currentZooKeeperSessionId
  }

  private[zk] def shouldReCreateEphemeralZNode(ephemeralOwnerId: Long): Boolean = {
    isZKSessionTheEphemeralOwner(ephemeralOwnerId) && isZKSessionIdDiffFromCurrentZKSessionId()
  }

  private def updateCurrentZKSessionId(newSessionId: Long): Unit = {
    currentZooKeeperSessionId = newSessionId
  }

  private class CheckedEphemeral(path: String, data: Array[Byte]) extends Logging {
    def create(): Stat = {
      val response = retryRequestUntilConnected(
        MultiRequest(Seq(
          CreateOp(path, null, defaultAcls(path), CreateMode.EPHEMERAL),
          SetDataOp(path, data, 0)))
      )
      val stat = response.resultCode match {
        case Code.OK =>
          val setDataResult = response.zkOpResults(1).rawOpResult.asInstanceOf[SetDataResult]
          setDataResult.getStat
        case Code.NODEEXISTS =>
          getAfterNodeExists()
        case code =>
          error(s"Error while creating ephemeral at $path with return code: $code")
          throw KeeperException.create(code)
      }

      // At this point, we need to save a reference to the zookeeper session id.
      // This is done here since the Zookeeper session id may not be available at the Object creation time.
      // This is assuming the 'retryRequestUntilConnected' method got connected and a valid session id is present.
      // This code is part of the workaround done in the KAFKA-7165, once ZOOKEEPER-2985 is complete, this code
      // must be deleted.
      updateCurrentZKSessionId(zooKeeperClient.sessionId)

      stat
    }

    // This method is part of the work around done in the KAFKA-7165, once ZOOKEEPER-2985 is complete, this code must
    // be deleted.
    private def delete(): Code = {
      val deleteRequest = DeleteRequest(path, ZkVersion.MatchAnyVersion)
      val deleteResponse = retryRequestUntilConnected(deleteRequest)
      deleteResponse.resultCode match {
        case code@ Code.OK => code
        case code@ Code.NONODE => code
        case code =>
          error(s"Error while deleting ephemeral node at $path with return code: $code")
          code
      }
    }

    private def reCreate(): Stat = {
      val codeAfterDelete = delete()
      val codeAfterReCreate = codeAfterDelete
      debug(s"Result of znode ephemeral deletion at $path is: $codeAfterDelete")
      if (codeAfterDelete == Code.OK || codeAfterDelete == Code.NONODE) {
        create()
      } else {
        throw KeeperException.create(codeAfterReCreate)
      }
    }

    private def getAfterNodeExists(): Stat = {
      val getDataRequest = GetDataRequest(path)
      val getDataResponse = retryRequestUntilConnected(getDataRequest)
      val ephemeralOwnerId = getDataResponse.stat.getEphemeralOwner
      getDataResponse.resultCode match {
        // At this point, the Zookeeper session could be different (due a 'Session expired') from the one that initially
        // registered the Broker into the Zookeeper ephemeral node, but the znode is still present in ZooKeeper.
        // The expected behaviour is that Zookeeper server removes the ephemeral node associated with the expired session
        // but due an already reported bug in Zookeeper (ZOOKEEPER-2985) this is not happening, so, the following check
        // will validate if this Broker got registered with the previous (expired) session and try to register again,
        // deleting the ephemeral node and creating it again.
        // This code is part of the work around done in the KAFKA-7165, once ZOOKEEPER-2985 is complete, this code must
        // be deleted.
        case Code.OK if shouldReCreateEphemeralZNode(ephemeralOwnerId) =>
          info(s"Was not possible to create the ephemeral at $path, node already exists and owner " +
            s"'$ephemeralOwnerId' does not match current session '${zooKeeperClient.sessionId}'" +
            s", trying to delete and re-create it with the newest Zookeeper session")
          reCreate()
        case Code.OK if ephemeralOwnerId != zooKeeperClient.sessionId =>
          error(s"Error while creating ephemeral at $path, node already exists and owner " +
            s"'$ephemeralOwnerId' does not match current session '${zooKeeperClient.sessionId}'")
          throw KeeperException.create(Code.NODEEXISTS)
        case Code.OK =>
          getDataResponse.stat
        case Code.NONODE =>
          info(s"The ephemeral node at $path went away while reading it, attempting create() again")
          create()
        case code =>
          error(s"Error while creating ephemeral at $path as it already exists and error getting the node data due to $code")
          throw KeeperException.create(code)
      }
    }
  }
}

object KafkaZkClient {

  /**
   * @param finishedPartitions Partitions that finished either in successfully
   *                      updated partition states or failed with an exception.
   * @param partitionsToRetry The partitions that we should retry due to a zookeeper BADVERSION conflict. Version conflicts
   *                      can occur if the partition leader updated partition state while the controller attempted to
   *                      update partition state.
   */
  case class UpdateLeaderAndIsrResult(
    finishedPartitions: Map[TopicPartition, Either[Exception, LeaderAndIsr]],
    partitionsToRetry: Seq[TopicPartition]
  )

  /**
   * Create an instance of this class with the provided parameters.
   *
   * The metric group and type are preserved by default for compatibility with previous versions.
   */
  def apply(connectString: String,
            isSecure: Boolean,
            sessionTimeoutMs: Int,
            connectionTimeoutMs: Int,
            maxInFlightRequests: Int,
            time: Time,
            metricGroup: String = "kafka.server",
            metricType: String = "SessionExpireListener",
            name: Option[String] = None,
            zkClientConfig: Option[ZKClientConfig] = None) = {
    val zooKeeperClient = new ZooKeeperClient(connectString, sessionTimeoutMs, connectionTimeoutMs, maxInFlightRequests,
      time, metricGroup, metricType, name, zkClientConfig)
    new KafkaZkClient(zooKeeperClient, isSecure, time)
  }

  // A helper function to transform a regular request into a MultiRequest
  // with the check on controller epoch znode zkVersion.
  // This is used for fencing zookeeper updates in controller.
  private def wrapRequestWithControllerEpochCheck(request: AsyncRequest, expectedControllerZkVersion: Int): MultiRequest = {
      val checkOp = CheckOp(ControllerEpochZNode.path, expectedControllerZkVersion)
      request match {
        case CreateRequest(path, data, acl, createMode, ctx) =>
          MultiRequest(Seq(checkOp, CreateOp(path, data, acl, createMode)), ctx)
        case DeleteRequest(path, version, ctx) =>
          MultiRequest(Seq(checkOp, DeleteOp(path, version)), ctx)
        case SetDataRequest(path, data, version, ctx) =>
          MultiRequest(Seq(checkOp, SetDataOp(path, data, version)), ctx)
        case _ => throw new IllegalStateException(s"$request does not need controller epoch check")
      }
  }

  // A helper function to transform a MultiResponse with the check on
  // controller epoch znode zkVersion back into a regular response.
  // ControllerMovedException will be thrown if the controller epoch
  // znode zkVersion check fails. This is used for fencing zookeeper
  // updates in controller.
  private def unwrapResponseWithControllerEpochCheck(response: AsyncResponse): AsyncResponse = {
    response match {
      case MultiResponse(resultCode, _, ctx, zkOpResults, responseMetadata) =>
        zkOpResults match {
          case Seq(ZkOpResult(checkOp: CheckOp, checkOpResult), zkOpResult) =>
            checkOpResult match {
              case errorResult: ErrorResult =>
                if (checkOp.path.equals(ControllerEpochZNode.path)) {
                  val errorCode = Code.get(errorResult.getErr)
                  if (errorCode == Code.BADVERSION)
                  // Throw ControllerMovedException when the zkVersionCheck is performed on the controller epoch znode and the check fails
                    throw new ControllerMovedException(s"Controller epoch zkVersion check fails. Expected zkVersion = ${checkOp.version}")
                  else if (errorCode != Code.OK)
                    throw KeeperException.create(errorCode, checkOp.path)
                }
              case _ =>
            }
            val rawOpResult = zkOpResult.rawOpResult
            zkOpResult.zkOp match {
              case createOp: CreateOp =>
                val name = rawOpResult match {
                  case c: CreateResult => c.getPath
                  case _ => null
                }
                CreateResponse(resultCode, createOp.path, ctx, name, responseMetadata)
              case deleteOp: DeleteOp =>
                DeleteResponse(resultCode, deleteOp.path, ctx, responseMetadata)
              case setDataOp: SetDataOp =>
                val stat = rawOpResult match {
                  case s: SetDataResult => s.getStat
                  case _ => null
                }
                SetDataResponse(resultCode, setDataOp.path, ctx, stat, responseMetadata)
              case zkOp => throw new IllegalStateException(s"Unexpected zkOp: $zkOp")
            }
          case null => throw KeeperException.create(resultCode)
          case _ => throw new IllegalStateException(s"Cannot unwrap $response because the first zookeeper op is not check op in original MultiRequest")
        }
      case _ => throw new IllegalStateException(s"Cannot unwrap $response because it is not a MultiResponse")
    }
  }
}<|MERGE_RESOLUTION|>--- conflicted
+++ resolved
@@ -34,11 +34,7 @@
 import org.apache.kafka.common.resource.{PatternType, ResourcePattern, ResourceType}
 import org.apache.kafka.common.security.token.delegation.{DelegationToken, TokenInformation}
 import org.apache.kafka.common.utils.{Time, Utils}
-<<<<<<< HEAD
-import org.apache.kafka.common.{KafkaException, TopicPartition, UUID}
-=======
 import org.apache.kafka.common.{KafkaException, TopicPartition, Uuid}
->>>>>>> 6054837c
 import org.apache.zookeeper.KeeperException.{Code, NodeExistsException}
 import org.apache.zookeeper.OpResult.{CreateResult, ErrorResult, SetDataResult}
 import org.apache.zookeeper.client.ZKClientConfig
@@ -495,21 +491,13 @@
                   expectedControllerEpochZkVersion: Int): Set[TopicIdReplicaAssignment] = {
     val updatedAssignments = topicIdReplicaAssignments.map {
       case TopicIdReplicaAssignment(topic, None, assignments) =>
-<<<<<<< HEAD
-        TopicIdReplicaAssignment(topic, Some(UUID.randomUUID()), assignments)
-=======
         TopicIdReplicaAssignment(topic, Some(Uuid.randomUuid()), assignments)
->>>>>>> 6054837c
       case TopicIdReplicaAssignment(topic, Some(_), _) =>
         throw new IllegalArgumentException("TopicIdReplicaAssignment for " + topic + " already contains a topic ID.")
     }.toSet
 
     val setDataRequests = updatedAssignments.map { case TopicIdReplicaAssignment(topic, topicIdOpt, assignments) =>
-<<<<<<< HEAD
-      SetDataRequest(TopicZNode.path(topic), TopicZNode.encode(topicIdOpt, assignments), ZkVersion.MatchAnyVersion)
-=======
       SetDataRequest(TopicZNode.path(topic), TopicZNode.encode(topicIdOpt.get, assignments), ZkVersion.MatchAnyVersion)
->>>>>>> 6054837c
     }.toSeq
 
     retryRequestsUntilConnected(setDataRequests, expectedControllerEpochZkVersion)
@@ -519,21 +507,13 @@
   /**
    * Sets the topic znode with the given assignment.
    * @param topic the topic whose assignment is being set.
-<<<<<<< HEAD
-   * @param topicId Optional topic ID if the topic has one
-=======
    * @param topicId optional topic ID if the topic has one
->>>>>>> 6054837c
    * @param assignment the partition to replica mapping to set for the given topic
    * @param expectedControllerEpochZkVersion expected controller epoch zkVersion.
    * @return SetDataResponse
    */
   def setTopicAssignmentRaw(topic: String,
-<<<<<<< HEAD
-                            topicId: Option[UUID],
-=======
                             topicId: Uuid,
->>>>>>> 6054837c
                             assignment: collection.Map[TopicPartition, ReplicaAssignment],
                             expectedControllerEpochZkVersion: Int): SetDataResponse = {
     val setDataRequest = SetDataRequest(TopicZNode.path(topic), TopicZNode.encode(topicId, assignment), ZkVersion.MatchAnyVersion)
@@ -543,21 +523,13 @@
   /**
    * Sets the topic znode with the given assignment.
    * @param topic the topic whose assignment is being set.
-<<<<<<< HEAD
-   * @param topicId optional topic ID if one exists for the topic
-=======
    * @param topicId unique topic ID for the topic
->>>>>>> 6054837c
    * @param assignment the partition to replica mapping to set for the given topic
    * @param expectedControllerEpochZkVersion expected controller epoch zkVersion.
    * @throws KeeperException if there is an error while setting assignment
    */
   def setTopicAssignment(topic: String,
-<<<<<<< HEAD
-                         topicId: Option[UUID],
-=======
                          topicId: Uuid,
->>>>>>> 6054837c
                          assignment: Map[TopicPartition, ReplicaAssignment],
                          expectedControllerEpochZkVersion: Int = ZkVersion.MatchAnyVersion) = {
     val setDataResponse = setTopicAssignmentRaw(topic, topicId, assignment, expectedControllerEpochZkVersion)
@@ -567,19 +539,11 @@
   /**
    * Create the topic znode with the given assignment.
    * @param topic the topic whose assignment is being set.
-<<<<<<< HEAD
-   * @param topicId optional topic ID if one exists for the topic
-   * @param assignment the partition to replica mapping to set for the given topic
-   * @throws KeeperException if there is an error while creating assignment
-   */
-  def createTopicAssignment(topic: String, topicId: Option[UUID], assignment: Map[TopicPartition, Seq[Int]]): Unit = {
-=======
    * @param topicId unique topic ID for the topic
    * @param assignment the partition to replica mapping to set for the given topic
    * @throws KeeperException if there is an error while creating assignment
    */
   def createTopicAssignment(topic: String, topicId: Uuid, assignment: Map[TopicPartition, Seq[Int]]): Unit = {
->>>>>>> 6054837c
     val persistedAssignments = assignment.map { case (k, v) => k -> ReplicaAssignment(v) }
     createRecursive(TopicZNode.path(topic), TopicZNode.encode(topicId, persistedAssignments))
   }
@@ -645,14 +609,9 @@
    * Gets the topic IDs for the given topics.
    * @param topics the topics we wish to retrieve the Topic IDs for
    * @return the Topic IDs
-<<<<<<< HEAD
-   */
-  def getTopicIdsForTopics(topics: Set[String]): Map[String, UUID] = {
-=======
    * @throws IllegalStateException if a topic in topics does not have a Topic ID
    */
   def getTopicIdsForTopics(topics: Set[String]): Map[String, Uuid] = {
->>>>>>> 6054837c
     val getDataRequests = topics.map(topic => GetDataRequest(TopicZNode.path(topic), ctx = Some(topic)))
     val getDataResponses = retryRequestsUntilConnected(getDataRequests.toSeq)
     getDataResponses.map { getDataResponse =>
@@ -662,16 +621,10 @@
         case Code.NONODE => None
         case _ => throw getDataResponse.resultException.get
       }
-<<<<<<< HEAD
-    }.filter(_.flatMap(_.topicId).isDefined)
-      .map(_.get)
-      .map(topicIdAssignment => (topicIdAssignment.topic, topicIdAssignment.topicId.get))
-=======
     }.map(_.get)
       .map(topicIdAssignment => (topicIdAssignment.topic,
         topicIdAssignment.topicId.getOrElse(
           throw new IllegalStateException("Topic " + topicIdAssignment.topic + " does not have a topic ID."))))
->>>>>>> 6054837c
       .toMap
   }
 
@@ -731,11 +684,7 @@
     val getDataResponses = retryRequestsUntilConnected(getDataRequests.toSeq)
     getDataResponses.flatMap { getDataResponse =>
       val topic = getDataResponse.ctx.get.asInstanceOf[String]
-<<<<<<< HEAD
-       if (getDataResponse.resultCode == Code.OK) {
-=======
       if (getDataResponse.resultCode == Code.OK) {
->>>>>>> 6054837c
         val partitionMap = TopicZNode.decode(topic, getDataResponse.data).assignment.map { case (k, v) => (k.partition, v) }
         Map(topic -> partitionMap)
       } else if (getDataResponse.resultCode == Code.NONODE) {
