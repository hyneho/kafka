/*
 * Licensed to the Apache Software Foundation (ASF) under one or more
 * contributor license agreements. See the NOTICE file distributed with
 * this work for additional information regarding copyright ownership.
 * The ASF licenses this file to You under the Apache License, Version 2.0
 * (the "License"); you may not use this file except in compliance with
 * the License. You may obtain a copy of the License at
 *
 *    http://www.apache.org/licenses/LICENSE-2.0
 *
 * Unless required by applicable law or agreed to in writing, software
 * distributed under the License is distributed on an "AS IS" BASIS,
 * WITHOUT WARRANTIES OR CONDITIONS OF ANY KIND, either express or implied.
 * See the License for the specific language governing permissions and
 * limitations under the License.
 */
package kafka.coordinator.transaction

import java.nio.ByteBuffer
import java.util.Properties
import java.util.concurrent.TimeUnit
import java.util.concurrent.atomic.AtomicBoolean
import java.util.concurrent.locks.ReentrantLock

import kafka.common.{KafkaException, Topic}
import kafka.log.LogConfig
import kafka.message.NoCompressionCodec
import kafka.server.ReplicaManager
import kafka.utils.CoreUtils.inLock
import kafka.utils.{Logging, Pool, Scheduler, ZkUtils}
import org.apache.kafka.common.TopicPartition
import org.apache.kafka.common.protocol.Errors
import org.apache.kafka.common.record.{FileRecords, MemoryRecords, SimpleRecord}
import org.apache.kafka.common.requests.IsolationLevel
import org.apache.kafka.common.requests.ProduceResponse.PartitionResponse
import org.apache.kafka.common.requests.TransactionResult
import org.apache.kafka.common.utils.{Time, Utils}

import scala.collection.mutable
import scala.collection.JavaConverters._


object TransactionStateManager {
  // default transaction management config values
  // TODO: this needs to be replaces by the config values
  val DefaultTransactionalIdExpirationMs: Int = TimeUnit.DAYS.toMillis(7).toInt
  val DefaultTransactionsMaxTimeoutMs: Int = TimeUnit.MINUTES.toMillis(15).toInt
}

/**
 * Transaction state manager is part of the transaction coordinator, it manages:
 *
 * 1. the transaction log, which is a special internal topic.
 * 2. the transaction metadata including its ongoing transaction status.
 * 3. the background expiration of the transaction as well as the transactional id.
 */
class TransactionStateManager(brokerId: Int,
                              zkUtils: ZkUtils,
                              scheduler: Scheduler,
                              replicaManager: ReplicaManager,
                              config: TransactionConfig,
                              time: Time) extends Logging {

  this.logIdent = "[Transaction Log Manager " + brokerId + "]: "

  type SendTxnMarkersCallback = (String, Int, TransactionMetadata, TransactionResult) => Unit

  /** shutting down flag */
  private val shuttingDown = new AtomicBoolean(false)

  /** lock protecting access to loading and owned partition sets */
  private val stateLock = new ReentrantLock()

  /** partitions of transaction topic that are being loaded, partition lock should be called BEFORE accessing this set */
  private val loadingPartitions: mutable.Set[Int] = mutable.Set()

  /** transaction metadata cache indexed by assigned transaction topic partition ids */
  private val transactionMetadataCache: mutable.Map[Int, TxnMetadataCacheEntry] = mutable.Map()

  /** number of partitions for the transaction log topic */
  private val transactionTopicPartitionCount = getTransactionTopicPartitionCount

  def enablePidExpiration() {
    scheduler.startup()

    // TODO: add transaction and pid expiration logic
  }

  /**
   * Get the transaction metadata associated with the given transactional id, or null if not found
   */
  def getTransactionState(transactionalId: String): Option[CoordinatorEpochAndTxnMetadata] = {
    val partitionId = partitionFor(transactionalId)

    transactionMetadataCache.get(partitionId).flatMap { cacheEntry =>
      cacheEntry.metadataPerTransactionalId.get(transactionalId) match {
        case null => None
        case txnMetadata => Some(CoordinatorEpochAndTxnMetadata(cacheEntry.coordinatorEpoch, txnMetadata))
      }
    }
  }

  /**
   * Add a new transaction metadata, or retrieve the metadata if it already exists with the associated transactional id
   * along with the current coordinator epoch for that belonging transaction topic partition
   */
  def addTransaction(transactionalId: String, txnMetadata: TransactionMetadata): CoordinatorEpochAndTxnMetadata = {
    val partitionId = partitionFor(transactionalId)

    transactionMetadataCache.get(partitionId) match {
      case Some(txnMetadataCacheEntry) =>
        val currentTxnMetadata = txnMetadataCacheEntry.metadataPerTransactionalId.putIfNotExists(transactionalId, txnMetadata)
        if (currentTxnMetadata != null) {
          CoordinatorEpochAndTxnMetadata(txnMetadataCacheEntry.coordinatorEpoch, currentTxnMetadata)
        } else {
          CoordinatorEpochAndTxnMetadata(txnMetadataCacheEntry.coordinatorEpoch, txnMetadata)
        }

      case None =>
        throw new IllegalStateException(s"The metadata cache entry for txn partition $partitionId does not exist.")
    }
  }

  /**
   * Validate the given transaction timeout value
   */
  def validateTransactionTimeoutMs(txnTimeoutMs: Int): Boolean =
    txnTimeoutMs <= config.transactionMaxTimeoutMs && txnTimeoutMs > 0

  def transactionTopicConfigs: Properties = {
    val props = new Properties

    // enforce disabled unclean leader election, no compression types, and compact cleanup policy
    props.put(LogConfig.UncleanLeaderElectionEnableProp, "false")
    props.put(LogConfig.CompressionTypeProp, NoCompressionCodec)
    props.put(LogConfig.CleanupPolicyProp, LogConfig.Compact)

    props.put(LogConfig.MinInSyncReplicasProp, config.transactionLogMinInsyncReplicas.toString)
    props.put(LogConfig.SegmentBytesProp, config.transactionLogSegmentBytes.toString)

    props
  }

  def partitionFor(transactionalId: String): Int = Utils.abs(transactionalId.hashCode) % transactionTopicPartitionCount

  def isCoordinatorFor(transactionalId: String): Boolean = inLock(stateLock) {
    val partitionId = partitionFor(transactionalId)
    transactionMetadataCache.contains(partitionId)
  }

  def isCoordinatorLoadingInProgress(transactionalId: String): Boolean = inLock(stateLock) {
    val partitionId = partitionFor(transactionalId)
    loadingPartitions.contains(partitionId)
  }

  /**
   * Gets the partition count of the transaction log topic from ZooKeeper.
   * If the topic does not exist, the default partition count is returned.
   */
  private def getTransactionTopicPartitionCount: Int = {
    zkUtils.getTopicPartitionCount(Topic.TransactionStateTopicName).getOrElse(config.transactionLogNumPartitions)
  }

  private def loadTransactionMetadata(topicPartition: TopicPartition, coordinatorEpoch: Int): Pool[String, TransactionMetadata] =  {
    def highWaterMark = replicaManager.getLogEndOffset(topicPartition).getOrElse(-1L)

    val startMs = time.milliseconds()
    val loadedTransactions = new Pool[String, TransactionMetadata]

    replicaManager.getLog(topicPartition) match {
      case None =>
        warn(s"Attempted to load offsets and group metadata from $topicPartition, but found no log")

      case Some(log) =>
<<<<<<< HEAD
        val buffer = ByteBuffer.allocate(config.transactionLogLoadBufferSize)

        // loop breaks if leader changes at any time during the load, since getHighWatermark is -1
        var currOffset = log.logStartOffset
=======
        lazy val buffer = ByteBuffer.allocate(config.transactionLogLoadBufferSize)
        val loadedTransactions = mutable.Map.empty[String, TransactionMetadata]
        val removedTransactionalIds = mutable.Set.empty[String]

        // loop breaks if leader changes at any time during the load, since getHighWatermark is -1
        var currOffset = log.logStartOffset
        while (currOffset < highWaterMark
                && loadingPartitions.contains(topicPartition.partition())
                && !shuttingDown.get()) {
          buffer.clear()
          val fetchDataInfo = log.read(currOffset, config.transactionLogLoadBufferSize, maxOffset = None,
            minOneMessage = true, isolationLevel = IsolationLevel.READ_UNCOMMITTED)
          val memRecords = fetchDataInfo.records match {
            case records: MemoryRecords => records
            case fileRecords: FileRecords =>
              buffer.clear()
              val bufferRead = fileRecords.readInto(buffer, 0)
              MemoryRecords.readableRecords(bufferRead)
          }

          memRecords.batches.asScala.foreach { batch =>
            for (record <- batch.asScala) {
              require(record.hasKey, "Transaction state log's key should not be null")
              TransactionLog.readMessageKey(record.key) match {

                case txnKey: TxnKey =>
                  // load transaction metadata along with transaction state
                  val transactionalId: String = txnKey.transactionalId
                  if (!record.hasValue) {
                    loadedTransactions.remove(transactionalId)
                    removedTransactionalIds.add(transactionalId)
                  } else {
                    val txnMetadata = TransactionLog.readMessageValue(record.value)
                    loadedTransactions.put(transactionalId, txnMetadata)
                    removedTransactionalIds.remove(transactionalId)
                  }

                case unknownKey =>
                  // TODO: Metrics
                  throw new IllegalStateException(s"Unexpected message key $unknownKey while loading offsets and group metadata")
              }
>>>>>>> 59b918ec

        try {
          while (currOffset < highWaterMark
            && loadingPartitions.contains(topicPartition.partition())
            && !shuttingDown.get()) {
            buffer.clear()
            val fileRecords = log.read(currOffset, config.transactionLogLoadBufferSize, maxOffset = None, minOneMessage = true)
              .records.asInstanceOf[FileRecords]
            val bufferRead = fileRecords.readInto(buffer, 0)

            MemoryRecords.readableRecords(bufferRead).batches.asScala.foreach { batch =>
              for (record <- batch.asScala) {
                require(record.hasKey, "Transaction state log's key should not be null")
                TransactionLog.readMessageKey(record.key) match {

                  case txnKey: TxnKey =>
                    // load transaction metadata along with transaction state
                    val transactionalId: String = txnKey.transactionalId
                    if (!record.hasValue) {
                      loadedTransactions.remove(transactionalId)
                    } else {
                      val txnMetadata = TransactionLog.readMessageValue(record.value)
                      loadedTransactions.put(transactionalId, txnMetadata)
                    }

                  case unknownKey =>
                    // TODO: Metrics
                    throw new IllegalStateException(s"Unexpected message key $unknownKey while loading offsets and group metadata")
                }

                currOffset = batch.nextOffset
              }
            }

            info(s"Finished loading ${loadedTransactions.size} transaction metadata from $topicPartition in ${time.milliseconds() - startMs} milliseconds")
          }
        } catch {
          case t: Throwable => error(s"Error loading transactions from transaction log $topicPartition", t)
        }
    }

    loadedTransactions
  }

  /**
    * Add a transaction topic partition into the cache
    */
  private def addLoadedTransactionsToCache(txnTopicPartition: Int, coordinatorEpoch: Int, metadataPerTransactionalId: Pool[String, TransactionMetadata]): Unit = {
    val txnMetadataCacheEntry = TxnMetadataCacheEntry(coordinatorEpoch, metadataPerTransactionalId)
    val currentTxnMetadataCacheEntry = transactionMetadataCache.put(txnTopicPartition, txnMetadataCacheEntry)

    if (currentTxnMetadataCacheEntry.isDefined) {
      val coordinatorEpoch = currentTxnMetadataCacheEntry.get.coordinatorEpoch
      val metadataPerTxnId = currentTxnMetadataCacheEntry.get.metadataPerTransactionalId
      info(s"The metadata cache for txn partition $txnTopicPartition has already exist with epoch $coordinatorEpoch " +
        s"and ${metadataPerTxnId.size} entries while trying to add to it; " +
        s"it is likely that another process for loading from the transaction log has just executed earlier before")

      throw new IllegalStateException(s"The metadata cache entry for txn partition $txnTopicPartition has already exist while trying to add to it.")
    }
  }

  /**
   * When this broker becomes a leader for a transaction log partition, load this partition and
   * populate the transaction metadata cache with the transactional ids.
   */
  def loadTransactionsForTxnTopicPartition(partitionId: Int, coordinatorEpoch: Int, sendTxnMarkers: SendTxnMarkersCallback) {
    validateTransactionTopicPartitionCountIsStable()

    val topicPartition = new TopicPartition(Topic.TransactionStateTopicName, partitionId)

    inLock(stateLock) {
      loadingPartitions.add(partitionId)
    }

    def loadTransactions() {
      info(s"Loading transaction metadata from $topicPartition")
      val loadedTransactions = loadTransactionMetadata(topicPartition, coordinatorEpoch)

      loadedTransactions.foreach {
        case (transactionalId, txnMetadata) =>
          // if state is PrepareCommit or PrepareAbort we need to complete the transaction
          if (txnMetadata.state == PrepareCommit || txnMetadata.state == PrepareAbort) {
            val command = if (txnMetadata.state == PrepareCommit) TransactionResult.COMMIT else TransactionResult.ABORT
            sendTxnMarkers(transactionalId, coordinatorEpoch, txnMetadata, command)
          }
      }

      inLock(stateLock) {
        addLoadedTransactionsToCache(topicPartition.partition, coordinatorEpoch, loadedTransactions)
        loadingPartitions.remove(partitionId)
      }
    }

    scheduler.schedule(topicPartition.toString, loadTransactions _)
  }

  /**
   * When this broker becomes a follower for a transaction log partition, clear out the cache for corresponding transactional ids
   * that belong to that partition.
   */
  def removeTransactionsForTxnTopicPartition(partitionId: Int) {
    validateTransactionTopicPartitionCountIsStable()

    val topicPartition = new TopicPartition(Topic.TransactionStateTopicName, partitionId)

    def removeTransactions() {
      inLock(stateLock) {
        transactionMetadataCache.remove(partitionId) match {
          case Some(txnMetadataCacheEntry) =>
            info(s"Removed ${txnMetadataCacheEntry.metadataPerTransactionalId.size} cached transaction metadata for $topicPartition on follower transition")

          case None =>
            info(s"Trying to remove cached transaction metadata for $topicPartition on follower transition but there is no entries remaining; " +
              s"it is likely that another process for removing the cached entries has just executed earlier before")
        }

        loadingPartitions.remove(partitionId)
      }
    }

    scheduler.schedule(topicPartition.toString, removeTransactions _)
  }

  private def validateTransactionTopicPartitionCountIsStable(): Unit = {
    val curTransactionTopicPartitionCount = getTransactionTopicPartitionCount
    if (transactionTopicPartitionCount != curTransactionTopicPartitionCount)
      throw new KafkaException(s"Transaction topic number of partitions has changed from $transactionTopicPartitionCount to $curTransactionTopicPartitionCount")
  }

  // TODO: check broker message format and error if < V2
  def appendTransactionToLog(transactionalId: String,
                             coordinatorEpoch: Int,
                             newMetadata: TransactionMetadataTransition,
                             responseCallback: Errors => Unit): Unit = {

    // generate the message for this transaction metadata
    val keyBytes = TransactionLog.keyToBytes(transactionalId)
    val valueBytes = TransactionLog.valueToBytes(newMetadata)
    val timestamp = time.milliseconds()

    val records = MemoryRecords.withRecords(TransactionLog.EnforcedCompressionType, new SimpleRecord(timestamp, keyBytes, valueBytes))

    val topicPartition = new TopicPartition(Topic.TransactionStateTopicName, partitionFor(transactionalId))
    val recordsPerPartition = Map(topicPartition -> records)

    // set the callback function to update transaction status in cache after log append completed
    def updateCacheCallback(responseStatus: collection.Map[TopicPartition, PartitionResponse]): Unit = {
      // the append response should only contain the topics partition
      if (responseStatus.size != 1 || !responseStatus.contains(topicPartition))
        throw new IllegalStateException("Append status %s should only have one partition %s"
          .format(responseStatus, topicPartition))

      val status = responseStatus(topicPartition)

      var responseError = if (status.error == Errors.NONE) {
        Errors.NONE
      } else {
        debug(s"Transaction state update $newMetadata for $transactionalId failed when appending to log " +
          s"due to ${status.error.exceptionName}")

        // transform the log append error code to the corresponding coordinator error code
        status.error match {
          case Errors.UNKNOWN_TOPIC_OR_PARTITION
               | Errors.NOT_ENOUGH_REPLICAS
               | Errors.NOT_ENOUGH_REPLICAS_AFTER_APPEND
               | Errors.REQUEST_TIMED_OUT => // note that for timed out request we return NOT_AVAILABLE error code to let client retry

            info(s"Appending transaction message $newMetadata for $transactionalId failed due to " +
              s"${status.error.exceptionName}, returning ${Errors.COORDINATOR_NOT_AVAILABLE} to the client")

            Errors.COORDINATOR_NOT_AVAILABLE

          case Errors.NOT_LEADER_FOR_PARTITION =>

            info(s"Appending transaction message $newMetadata for $transactionalId failed due to " +
              s"${status.error.exceptionName}, returning ${Errors.NOT_COORDINATOR} to the client")

            Errors.NOT_COORDINATOR

          case Errors.MESSAGE_TOO_LARGE
               | Errors.RECORD_LIST_TOO_LARGE =>

            error(s"Appending transaction message $newMetadata for $transactionalId failed due to " +
              s"${status.error.exceptionName}, returning UNKNOWN error code to the client")

            Errors.UNKNOWN

          case other =>
            error(s"Appending metadata message $newMetadata for $transactionalId failed due to " +
              s"unexpected error: ${status.error.message}")

            other
        }
      }

      if (responseError == Errors.NONE) {
        // now try to update the cache: we need to update the status in-place instead of
        // overwriting the whole object to ensure synchronization
        getTransactionState(transactionalId) match {
          case Some(epochAndMetadata) =>
            val metadata = epochAndMetadata.transactionMetadata

            metadata synchronized {
              if (epochAndMetadata.coordinatorEpoch == coordinatorEpoch && metadata.completeTransitionTo(newMetadata)) {
                debug(s"Updating $transactionalId's transaction state to $newMetadata with coordinator epoch $coordinatorEpoch for $transactionalId succeeded")
              } else {
                // the cache may have been changed due to txn topic partition emigration and immigration,
                // in this case directly return NOT_COORDINATOR to client and let it to re-discover the transaction coordinator
                info(s"Updating $transactionalId's transaction state to $newMetadata with coordinator epoch $coordinatorEpoch for $transactionalId failed after the transaction message " +
                  s"has been appended to the log. The cached metadata have been changed to $epochAndMetadata since it was written to the log last time")

                responseError = Errors.NOT_COORDINATOR
              }
            }

          case None =>
            // this transactional id no longer exists, maybe the corresponding partition has already been migrated out.
            // return NOT_COORDINATOR to let the client re-discover the transaction coordinator
            info(s"Updating $transactionalId's transaction state to $newMetadata with coordinator epoch $coordinatorEpoch for $transactionalId failed after the transaction message " +
              s"has been appended to the log. The partition ${partitionFor(transactionalId)} may have migrated as the metadata is no longer in the cache")

            responseError = Errors.NOT_COORDINATOR
        }
      }

      responseCallback(responseError)
    }

    replicaManager.appendRecords(
      newMetadata.txnTimeoutMs.toLong,
      TransactionLog.EnforcedRequiredAcks,
      internalTopicsAllowed = true,
      isFromClient = false,
      recordsPerPartition,
      updateCacheCallback)
  }

  def shutdown() {
    shuttingDown.set(true)
    if (scheduler.isStarted)
      scheduler.shutdown()

    loadingPartitions.clear()
    transactionMetadataCache.clear()

    info("Shutdown complete")
  }
}


private[transaction] case class TxnMetadataCacheEntry(coordinatorEpoch: Int, metadataPerTransactionalId: Pool[String, TransactionMetadata])

private[transaction] case class CoordinatorEpochAndTxnMetadata(coordinatorEpoch: Int, transactionMetadata: TransactionMetadata)

private[transaction] case class TransactionConfig(transactionalIdExpirationMs: Int = TransactionStateManager.DefaultTransactionalIdExpirationMs,
                                                  transactionMaxTimeoutMs: Int = TransactionStateManager.DefaultTransactionsMaxTimeoutMs,
                                                  transactionLogNumPartitions: Int = TransactionLog.DefaultNumPartitions,
                                                  transactionLogReplicationFactor: Short = TransactionLog.DefaultReplicationFactor,
                                                  transactionLogSegmentBytes: Int = TransactionLog.DefaultSegmentBytes,
                                                  transactionLogLoadBufferSize: Int = TransactionLog.DefaultLoadBufferSize,
                                                  transactionLogMinInsyncReplicas: Int = TransactionLog.DefaultMinInSyncReplicas)<|MERGE_RESOLUTION|>--- conflicted
+++ resolved
@@ -172,65 +172,26 @@
         warn(s"Attempted to load offsets and group metadata from $topicPartition, but found no log")
 
       case Some(log) =>
-<<<<<<< HEAD
-        val buffer = ByteBuffer.allocate(config.transactionLogLoadBufferSize)
+        lazy val buffer = ByteBuffer.allocate(config.transactionLogLoadBufferSize)
 
         // loop breaks if leader changes at any time during the load, since getHighWatermark is -1
         var currOffset = log.logStartOffset
-=======
-        lazy val buffer = ByteBuffer.allocate(config.transactionLogLoadBufferSize)
-        val loadedTransactions = mutable.Map.empty[String, TransactionMetadata]
-        val removedTransactionalIds = mutable.Set.empty[String]
-
-        // loop breaks if leader changes at any time during the load, since getHighWatermark is -1
-        var currOffset = log.logStartOffset
-        while (currOffset < highWaterMark
-                && loadingPartitions.contains(topicPartition.partition())
-                && !shuttingDown.get()) {
-          buffer.clear()
-          val fetchDataInfo = log.read(currOffset, config.transactionLogLoadBufferSize, maxOffset = None,
-            minOneMessage = true, isolationLevel = IsolationLevel.READ_UNCOMMITTED)
-          val memRecords = fetchDataInfo.records match {
-            case records: MemoryRecords => records
-            case fileRecords: FileRecords =>
-              buffer.clear()
-              val bufferRead = fileRecords.readInto(buffer, 0)
-              MemoryRecords.readableRecords(bufferRead)
-          }
-
-          memRecords.batches.asScala.foreach { batch =>
-            for (record <- batch.asScala) {
-              require(record.hasKey, "Transaction state log's key should not be null")
-              TransactionLog.readMessageKey(record.key) match {
-
-                case txnKey: TxnKey =>
-                  // load transaction metadata along with transaction state
-                  val transactionalId: String = txnKey.transactionalId
-                  if (!record.hasValue) {
-                    loadedTransactions.remove(transactionalId)
-                    removedTransactionalIds.add(transactionalId)
-                  } else {
-                    val txnMetadata = TransactionLog.readMessageValue(record.value)
-                    loadedTransactions.put(transactionalId, txnMetadata)
-                    removedTransactionalIds.remove(transactionalId)
-                  }
-
-                case unknownKey =>
-                  // TODO: Metrics
-                  throw new IllegalStateException(s"Unexpected message key $unknownKey while loading offsets and group metadata")
-              }
->>>>>>> 59b918ec
 
         try {
           while (currOffset < highWaterMark
             && loadingPartitions.contains(topicPartition.partition())
             && !shuttingDown.get()) {
-            buffer.clear()
-            val fileRecords = log.read(currOffset, config.transactionLogLoadBufferSize, maxOffset = None, minOneMessage = true)
-              .records.asInstanceOf[FileRecords]
-            val bufferRead = fileRecords.readInto(buffer, 0)
-
-            MemoryRecords.readableRecords(bufferRead).batches.asScala.foreach { batch =>
+            val fetchDataInfo = log.read(currOffset, config.transactionLogLoadBufferSize, maxOffset = None,
+              minOneMessage = true, isolationLevel = IsolationLevel.READ_UNCOMMITTED)
+            val memRecords = fetchDataInfo.records match {
+              case records: MemoryRecords => records
+              case fileRecords: FileRecords =>
+                buffer.clear()
+                val bufferRead = fileRecords.readInto(buffer, 0)
+                MemoryRecords.readableRecords(bufferRead)
+            }
+
+            memRecords.batches.asScala.foreach { batch =>
               for (record <- batch.asScala) {
                 require(record.hasKey, "Transaction state log's key should not be null")
                 TransactionLog.readMessageKey(record.key) match {
