--- conflicted
+++ resolved
@@ -234,17 +234,9 @@
                   s"has been sent to brokers. The cached metadata have been changed to $epochAndMetadata since preparing to send markers")
               }
 
-<<<<<<< HEAD
             case Right(None) =>
               throw new IllegalStateException(s"The coordinator still owns the transaction partition for $transactionalId, but there is " +
                 s"no metadata in the cache; this is not expected")
-=======
-            case None =>
-              // this transactional id no longer exists, maybe the corresponding partition has already been migrated out.
-              // we will stop appending the completed log entry to transaction topic as the new leader should be doing it.
-              info(s"Updating $transactionalId's transaction state (txn topic partition ${txnStateManager.partitionFor(transactionalId)}) to $newMetadata with coordinator epoch $coordinatorEpoch for $transactionalId " +
-                s"failed after the transaction message has been appended to the log since the corresponding metadata does not exist in the cache anymore")
->>>>>>> c64cfd2e
           }
 
         case other =>
