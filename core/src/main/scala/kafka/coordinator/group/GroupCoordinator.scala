/**
 * Licensed to the Apache Software Foundation (ASF) under one or more
 * contributor license agreements.  See the NOTICE file distributed with
 * this work for additional information regarding copyright ownership.
 * The ASF licenses this file to You under the Apache License, Version 2.0
 * (the "License"); you may not use this file except in compliance with
 * the License.  You may obtain a copy of the License at
 *
 *    http://www.apache.org/licenses/LICENSE-2.0
 *
 * Unless required by applicable law or agreed to in writing, software
 * distributed under the License is distributed on an "AS IS" BASIS,
 * WITHOUT WARRANTIES OR CONDITIONS OF ANY KIND, either express or implied.
 * See the License for the specific language governing permissions and
 * limitations under the License.
 */
package kafka.coordinator.group

import java.util.Properties
import java.util.concurrent.atomic.AtomicBoolean
import kafka.common.OffsetAndMetadata
import kafka.log.LogConfig
import kafka.message.ProducerCompressionCodec
import kafka.server._
import kafka.utils.Logging
import org.apache.kafka.common.TopicPartition
import org.apache.kafka.common.internals.Topic
import org.apache.kafka.common.message.JoinGroupResponseData.JoinGroupResponseMember
import org.apache.kafka.common.message.LeaveGroupRequestData.MemberIdentity
import org.apache.kafka.common.metrics.Metrics
import org.apache.kafka.common.metrics.stats.Meter
import org.apache.kafka.common.protocol.{ApiKeys, Errors}
import org.apache.kafka.common.requests._
import org.apache.kafka.common.utils.Time

import scala.collection.{Map, Seq, Set, immutable, mutable}
import scala.math.max

/**
 * GroupCoordinator handles general group membership and offset management.
 *
 * Each Kafka server instantiates a coordinator which is responsible for a set of
 * groups. Groups are assigned to coordinators based on their group names.
 * <p>
 * <b>Delayed operation locking notes:</b>
 * Delayed operations in GroupCoordinator use `group` as the delayed operation
 * lock. ReplicaManager.appendRecords may be invoked while holding the group lock
 * used by its callback.  The delayed callback may acquire the group lock
 * since the delayed operation is completed only if the group lock can be acquired.
 */
class GroupCoordinator(val brokerId: Int,
                       val groupConfig: GroupConfig,
                       val offsetConfig: OffsetConfig,
                       val groupManager: GroupMetadataManager,
                       val heartbeatPurgatory: DelayedOperationPurgatory[DelayedHeartbeat],
                       val joinPurgatory: DelayedOperationPurgatory[DelayedJoin],
                       time: Time,
                       metrics: Metrics) extends Logging {
  import GroupCoordinator._

  type JoinCallback = JoinGroupResult => Unit
  type SyncCallback = SyncGroupResult => Unit

  /* setup metrics */
  val offsetDeletionSensor = metrics.sensor("OffsetDeletions")

  offsetDeletionSensor.add(new Meter(
    metrics.metricName("offset-deletion-rate",
      "group-coordinator-metrics",
      "The rate of administrative deleted offsets"),
    metrics.metricName("offset-deletion-count",
      "group-coordinator-metrics",
      "The total number of administrative deleted offsets")))

  val groupCompletedRebalanceSensor = metrics.sensor("CompletedRebalances")

  groupCompletedRebalanceSensor.add(new Meter(
    metrics.metricName("group-completed-rebalance-rate",
      "group-coordinator-metrics",
      "The rate of completed rebalance"),
    metrics.metricName("group-completed-rebalance-count",
      "group-coordinator-metrics",
      "The total number of completed rebalance")))

  this.logIdent = "[GroupCoordinator " + brokerId + "]: "

  private val isActive = new AtomicBoolean(false)

  def offsetsTopicConfigs: Properties = {
    val props = new Properties
    props.put(LogConfig.CleanupPolicyProp, LogConfig.Compact)
    props.put(LogConfig.SegmentBytesProp, offsetConfig.offsetsTopicSegmentBytes.toString)
    props.put(LogConfig.CompressionTypeProp, ProducerCompressionCodec.name)

    props
  }

  /**
   * NOTE: If a group lock and metadataLock are simultaneously needed,
   * be sure to acquire the group lock before metadataLock to prevent deadlock
   */

  /**
   * Startup logic executed at the same time when the server starts up.
   */
  def startup(retrieveGroupMetadataTopicPartitionCount: () => Int, enableMetadataExpiration: Boolean = true): Unit = {
    info("Starting up.")
    groupManager.startup(retrieveGroupMetadataTopicPartitionCount, enableMetadataExpiration)
    isActive.set(true)
    info("Startup complete.")
  }

  /**
   * Shutdown logic executed at the same time when server shuts down.
   * Ordering of actions should be reversed from the startup process.
   */
  def shutdown(): Unit = {
    info("Shutting down.")
    isActive.set(false)
    groupManager.shutdown()
    heartbeatPurgatory.shutdown()
    joinPurgatory.shutdown()
    info("Shutdown complete.")
  }

  /**
   * Verify if the group has space to accept the joining member. The various
   * criteria are explained below.
   */
  private def acceptJoiningMember(group: GroupMetadata, member: String): Boolean = {
    group.currentState match {
      // Always accept the request when the group is empty or dead
      case Empty | Dead =>
        true

      // An existing member is accepted if it is already awaiting. New members are accepted
      // up to the max group size. Note that the number of awaiting members is used here
      // for two reasons:
      // 1) the group size is not reliable as it could already be above the max group size
      //    if the max group size was reduced.
      // 2) using the number of awaiting members allows to kick out the last rejoining
      //    members of the group.
      case PreparingRebalance =>
        (group.has(member) && group.get(member).isAwaitingJoin) ||
          group.numAwaiting < groupConfig.groupMaxSize

      // An existing member is accepted. New members are accepted up to the max group size.
      // Note that the group size is used here. When the group transitions to CompletingRebalance,
      // members which haven't rejoined are removed.
      case CompletingRebalance | Stable =>
        group.has(member) || group.size < groupConfig.groupMaxSize
    }
  }

  def handleJoinGroup(groupId: String,
                      memberId: String,
                      groupInstanceId: Option[String],
                      requireKnownMemberId: Boolean,
                      clientId: String,
                      clientHost: String,
                      rebalanceTimeoutMs: Int,
                      sessionTimeoutMs: Int,
                      protocolType: String,
                      protocols: List[(String, Array[Byte])],
                      responseCallback: JoinCallback,
                      requestLocal: RequestLocal = RequestLocal.NoCaching): Unit = {
    validateGroupStatus(groupId, ApiKeys.JOIN_GROUP).foreach { error =>
      responseCallback(JoinGroupResult(memberId, error))
      return
    }

    if (sessionTimeoutMs < groupConfig.groupMinSessionTimeoutMs ||
      sessionTimeoutMs > groupConfig.groupMaxSessionTimeoutMs) {
      responseCallback(JoinGroupResult(memberId, Errors.INVALID_SESSION_TIMEOUT))
    } else {
      val isUnknownMember = memberId == JoinGroupRequest.UNKNOWN_MEMBER_ID
      // group is created if it does not exist and the member id is UNKNOWN. if member
      // is specified but group does not exist, request is rejected with UNKNOWN_MEMBER_ID
      groupManager.getOrMaybeCreateGroup(groupId, isUnknownMember) match {
        case None =>
          responseCallback(JoinGroupResult(memberId, Errors.UNKNOWN_MEMBER_ID))
        case Some(group) =>
          group.inLock {
            if (!acceptJoiningMember(group, memberId)) {
              group.remove(memberId)
              responseCallback(JoinGroupResult(JoinGroupRequest.UNKNOWN_MEMBER_ID, Errors.GROUP_MAX_SIZE_REACHED))
            } else if (isUnknownMember) {
              doNewMemberJoinGroup(
                group,
                groupInstanceId,
                requireKnownMemberId,
                clientId,
                clientHost,
                rebalanceTimeoutMs,
                sessionTimeoutMs,
                protocolType,
                protocols,
                responseCallback,
                requestLocal
              )
            } else {
              doCurrentMemberJoinGroup(
                group,
                memberId,
                groupInstanceId,
                clientId,
                clientHost,
                rebalanceTimeoutMs,
                sessionTimeoutMs,
                protocolType,
                protocols,
                responseCallback
              )
            }

            // attempt to complete JoinGroup
            if (group.is(PreparingRebalance)) {
              joinPurgatory.checkAndComplete(GroupKey(group.groupId))
            }
          }
      }
    }
  }

  private def doNewMemberJoinGroup(
    group: GroupMetadata,
    groupInstanceId: Option[String],
    requireKnownMemberId: Boolean,
    clientId: String,
    clientHost: String,
    rebalanceTimeoutMs: Int,
    sessionTimeoutMs: Int,
    protocolType: String,
    protocols: List[(String, Array[Byte])],
    responseCallback: JoinCallback,
    requestLocal: RequestLocal
  ): Unit = {
    group.inLock {
      if (group.is(Dead)) {
        // if the group is marked as dead, it means some other thread has just removed the group
        // from the coordinator metadata; it is likely that the group has migrated to some other
        // coordinator OR the group is in a transient unstable phase. Let the member retry
        // finding the correct coordinator and rejoin.
        responseCallback(JoinGroupResult(JoinGroupRequest.UNKNOWN_MEMBER_ID, Errors.COORDINATOR_NOT_AVAILABLE))
      } else if (!group.supportsProtocols(protocolType, MemberMetadata.plainProtocolSet(protocols))) {
        responseCallback(JoinGroupResult(JoinGroupRequest.UNKNOWN_MEMBER_ID, Errors.INCONSISTENT_GROUP_PROTOCOL))
      } else {
        val newMemberId = group.generateMemberId(clientId, groupInstanceId)
        groupInstanceId match {
          case Some(instanceId) =>
            doStaticNewMemberJoinGroup(
              group,
              instanceId,
              newMemberId,
              clientId,
              clientHost,
              rebalanceTimeoutMs,
              sessionTimeoutMs,
              protocolType,
              protocols,
              responseCallback,
              requestLocal
            )
          case None =>
            doDynamicNewMemberJoinGroup(
              group,
              requireKnownMemberId,
              newMemberId,
              clientId,
              clientHost,
              rebalanceTimeoutMs,
              sessionTimeoutMs,
              protocolType,
              protocols,
              responseCallback
            )
        }
      }
    }
  }

  private def doStaticNewMemberJoinGroup(
    group: GroupMetadata,
    groupInstanceId: String,
    newMemberId: String,
    clientId: String,
    clientHost: String,
    rebalanceTimeoutMs: Int,
    sessionTimeoutMs: Int,
    protocolType: String,
    protocols: List[(String, Array[Byte])],
    responseCallback: JoinCallback,
    requestLocal: RequestLocal
  ): Unit = {
    group.currentStaticMemberId(groupInstanceId) match {
      case Some(oldMemberId) =>
        info(s"Static member with groupInstanceId=$groupInstanceId and unknown member id joins " +
          s"group ${group.groupId} in ${group.currentState} state. Replacing previously mapped " +
          s"member $oldMemberId with this groupInstanceId.")
        updateStaticMemberAndRebalance(group, oldMemberId, newMemberId, groupInstanceId, protocols, responseCallback, requestLocal)

      case None =>
        info(s"Static member with groupInstanceId=$groupInstanceId and unknown member id joins " +
          s"group ${group.groupId} in ${group.currentState} state. Created a new member id $newMemberId " +
          s"for this member and add to the group.")
        addMemberAndRebalance(rebalanceTimeoutMs, sessionTimeoutMs, newMemberId, Some(groupInstanceId),
          clientId, clientHost, protocolType, protocols, group, responseCallback)
    }
  }

  private def doDynamicNewMemberJoinGroup(
    group: GroupMetadata,
    requireKnownMemberId: Boolean,
    newMemberId: String,
    clientId: String,
    clientHost: String,
    rebalanceTimeoutMs: Int,
    sessionTimeoutMs: Int,
    protocolType: String,
    protocols: List[(String, Array[Byte])],
    responseCallback: JoinCallback
  ): Unit = {
    if (requireKnownMemberId) {
      // If member id required, register the member in the pending member list and send
      // back a response to call for another join group request with allocated member id.
      info(s"Dynamic member with unknown member id joins group ${group.groupId} in " +
        s"${group.currentState} state. Created a new member id $newMemberId and request the " +
        s"member to rejoin with this id.")
      group.addPendingMember(newMemberId)
      addPendingMemberExpiration(group, newMemberId, sessionTimeoutMs)
      responseCallback(JoinGroupResult(newMemberId, Errors.MEMBER_ID_REQUIRED))
    } else {
      info(s"Dynamic Member with unknown member id joins group ${group.groupId} in " +
        s"${group.currentState} state. Created a new member id $newMemberId for this member " +
        s"and add to the group.")
      addMemberAndRebalance(rebalanceTimeoutMs, sessionTimeoutMs, newMemberId, None,
        clientId, clientHost, protocolType, protocols, group, responseCallback)
    }
  }

  private def validateCurrentMember(
    group: GroupMetadata,
    memberId: String,
    groupInstanceId: Option[String],
    operation: String
  ): Option[Errors] = {
    // We are validating two things:
    // 1. If `groupInstanceId` is present, then it exists and is mapped to `memberId`
    // 2. The `memberId` exists in the group
    groupInstanceId.flatMap { instanceId =>
      group.currentStaticMemberId(instanceId) match {
        case Some(currentMemberId) if currentMemberId != memberId =>
          info(s"Request memberId=$memberId for static member with groupInstanceId=$instanceId " +
            s"is fenced by current memberId=$currentMemberId during operation $operation")
          Some(Errors.FENCED_INSTANCE_ID)
        case Some(_) =>
          None
        case None =>
          Some(Errors.UNKNOWN_MEMBER_ID)
      }
    }.orElse {
      if (!group.has(memberId)) {
        Some(Errors.UNKNOWN_MEMBER_ID)
      } else {
        None
      }
    }
  }

  private def doCurrentMemberJoinGroup(
    group: GroupMetadata,
    memberId: String,
    groupInstanceId: Option[String],
    clientId: String,
    clientHost: String,
    rebalanceTimeoutMs: Int,
    sessionTimeoutMs: Int,
    protocolType: String,
    protocols: List[(String, Array[Byte])],
    responseCallback: JoinCallback
  ): Unit = {
    group.inLock {
      if (group.is(Dead)) {
        // if the group is marked as dead, it means some other thread has just removed the group
        // from the coordinator metadata; it is likely that the group has migrated to some other
        // coordinator OR the group is in a transient unstable phase. Let the member retry
        // finding the correct coordinator and rejoin.
        responseCallback(JoinGroupResult(memberId, Errors.COORDINATOR_NOT_AVAILABLE))
      } else if (!group.supportsProtocols(protocolType, MemberMetadata.plainProtocolSet(protocols))) {
        responseCallback(JoinGroupResult(memberId, Errors.INCONSISTENT_GROUP_PROTOCOL))
      } else if (group.isPendingMember(memberId)) {
        // A rejoining pending member will be accepted. Note that pending member cannot be a static member.
        groupInstanceId.foreach { instanceId =>
          throw new IllegalStateException(s"Received unexpected JoinGroup with groupInstanceId=$instanceId " +
            s"for pending member with memberId=$memberId")
        }

        debug(s"Pending dynamic member with id $memberId joins group ${group.groupId} in " +
          s"${group.currentState} state. Adding to the group now.")
        addMemberAndRebalance(rebalanceTimeoutMs, sessionTimeoutMs, memberId, None,
          clientId, clientHost, protocolType, protocols, group, responseCallback)
      } else {
        val memberErrorOpt = validateCurrentMember(
          group,
          memberId,
          groupInstanceId,
          operation = "join-group"
        )

        memberErrorOpt match {
          case Some(error) => responseCallback(JoinGroupResult(memberId, error))

          case None => group.currentState match {
            case PreparingRebalance =>
              val member = group.get(memberId)
              updateMemberAndRebalance(group, member, protocols, s"Member ${member.memberId} joining group during ${group.currentState}", responseCallback)

            case CompletingRebalance =>
              val member = group.get(memberId)
              if (member.matches(protocols)) {
                // member is joining with the same metadata (which could be because it failed to
                // receive the initial JoinGroup response), so just return current group information
                // for the current generation.
                responseCallback(JoinGroupResult(
                  members = if (group.isLeader(memberId)) {
                    group.currentMemberMetadata
                  } else {
                    List.empty
                  },
                  memberId = memberId,
                  generationId = group.generationId,
                  protocolType = group.protocolType,
                  protocolName = group.protocolName,
                  leaderId = group.leaderOrNull,
                  error = Errors.NONE))
              } else {
                // member has changed metadata, so force a rebalance
                updateMemberAndRebalance(group, member, protocols, s"Updating metadata for member ${member.memberId} during ${group.currentState}", responseCallback)
              }

            case Stable =>
              val member = group.get(memberId)
              if (group.isLeader(memberId)) {
                // force a rebalance if the leader sends JoinGroup;
                // This allows the leader to trigger rebalances for changes affecting assignment
                // which do not affect the member metadata (such as topic metadata changes for the consumer)
                updateMemberAndRebalance(group, member, protocols, s"Leader ${member.memberId} re-joining group during ${group.currentState}", responseCallback)
              } else if (!member.matches(protocols)) {
                updateMemberAndRebalance(group, member, protocols, s"Updating metadata for member ${member.memberId} during ${group.currentState}", responseCallback)
              } else {
                // for followers with no actual change to their metadata, just return group information
                // for the current generation which will allow them to issue SyncGroup
                responseCallback(JoinGroupResult(
                  members = List.empty,
                  memberId = memberId,
                  generationId = group.generationId,
                  protocolType = group.protocolType,
                  protocolName = group.protocolName,
                  leaderId = group.leaderOrNull,
                  error = Errors.NONE))
              }

            case Empty | Dead =>
              // Group reaches unexpected state. Let the joining member reset their generation and rejoin.
              warn(s"Attempt to add rejoining member $memberId of group ${group.groupId} in " +
                s"unexpected group state ${group.currentState}")
              responseCallback(JoinGroupResult(memberId, Errors.UNKNOWN_MEMBER_ID))
          }
        }
      }
    }
  }

  def handleSyncGroup(groupId: String,
                      generation: Int,
                      memberId: String,
                      protocolType: Option[String],
                      protocolName: Option[String],
                      groupInstanceId: Option[String],
                      groupAssignment: Map[String, Array[Byte]],
                      responseCallback: SyncCallback,
                      requestLocal: RequestLocal = RequestLocal.NoCaching): Unit = {
    validateGroupStatus(groupId, ApiKeys.SYNC_GROUP) match {
      case Some(error) if error == Errors.COORDINATOR_LOAD_IN_PROGRESS =>
        // The coordinator is loading, which means we've lost the state of the active rebalance and the
        // group will need to start over at JoinGroup. By returning rebalance in progress, the consumer
        // will attempt to rejoin without needing to rediscover the coordinator. Note that we cannot
        // return COORDINATOR_LOAD_IN_PROGRESS since older clients do not expect the error.
        responseCallback(SyncGroupResult(Errors.REBALANCE_IN_PROGRESS))

      case Some(error) => responseCallback(SyncGroupResult(error))

      case None =>
        groupManager.getGroup(groupId) match {
          case None => responseCallback(SyncGroupResult(Errors.UNKNOWN_MEMBER_ID))
          case Some(group) => doSyncGroup(group, generation, memberId, protocolType, protocolName,
            groupInstanceId, groupAssignment, requestLocal, responseCallback)
        }
    }
  }

  private def validateSyncGroup(
    group: GroupMetadata,
    generationId: Int,
    memberId: String,
    protocolType: Option[String],
    protocolName: Option[String],
    groupInstanceId: Option[String],
  ): Option[Errors] = {
    if (group.is(Dead)) {
      // if the group is marked as dead, it means some other thread has just removed the group
      // from the coordinator metadata; this is likely that the group has migrated to some other
      // coordinator OR the group is in a transient unstable phase. Let the member retry
      // finding the correct coordinator and rejoin.
      Some(Errors.COORDINATOR_NOT_AVAILABLE)
    } else {
      validateCurrentMember(
        group,
        memberId,
        groupInstanceId,
        operation = "sync-group"
      ).orElse {
        if (generationId != group.generationId) {
          Some(Errors.ILLEGAL_GENERATION)
        } else if (protocolType.isDefined && !group.protocolType.contains(protocolType.get)) {
          Some(Errors.INCONSISTENT_GROUP_PROTOCOL)
        } else if (protocolName.isDefined && !group.protocolName.contains(protocolName.get)) {
          Some(Errors.INCONSISTENT_GROUP_PROTOCOL)
        } else {
          None
        }
      }
    }
  }

  private def doSyncGroup(group: GroupMetadata,
                          generationId: Int,
                          memberId: String,
                          protocolType: Option[String],
                          protocolName: Option[String],
                          groupInstanceId: Option[String],
                          groupAssignment: Map[String, Array[Byte]],
                          requestLocal: RequestLocal,
                          responseCallback: SyncCallback): Unit = {
    group.inLock {
      val validationErrorOpt = validateSyncGroup(
        group,
        generationId,
        memberId,
        protocolType,
        protocolName,
        groupInstanceId
      )

      validationErrorOpt match {
        case Some(error) => responseCallback(SyncGroupResult(error))

        case None => group.currentState match {
          case Empty =>
            responseCallback(SyncGroupResult(Errors.UNKNOWN_MEMBER_ID))

          case PreparingRebalance =>
            responseCallback(SyncGroupResult(Errors.REBALANCE_IN_PROGRESS))

          case CompletingRebalance =>
            group.get(memberId).awaitingSyncCallback = responseCallback

            // if this is the leader, then we can attempt to persist state and transition to stable
            if (group.isLeader(memberId)) {
              info(s"Assignment received from leader $memberId for group ${group.groupId} for generation ${group.generationId}. " +
                s"The group has ${group.size} members, ${group.allStaticMembers.size} of which are static.")

              // fill any missing members with an empty assignment
              val missing = group.allMembers.diff(groupAssignment.keySet)
              val assignment = groupAssignment ++ missing.map(_ -> Array.empty[Byte]).toMap

              if (missing.nonEmpty) {
                warn(s"Setting empty assignments for members $missing of ${group.groupId} for generation ${group.generationId}")
              }

              groupManager.storeGroup(group, assignment, (error: Errors) => {
                group.inLock {
                  // another member may have joined the group while we were awaiting this callback,
                  // so we must ensure we are still in the CompletingRebalance state and the same generation
                  // when it gets invoked. if we have transitioned to another state, then do nothing
                  if (group.is(CompletingRebalance) && generationId == group.generationId) {
                    if (error != Errors.NONE) {
                      resetAndPropagateAssignmentError(group, error)
<<<<<<< HEAD
                      maybePrepareRebalance(group, s"error when storing group assignment during SyncGroup (member: $memberId) with error: $error")
=======
                      maybePrepareRebalance(group, s"Error when storing group assignment during SyncGroup (member: $memberId)")
>>>>>>> 1dadb6db
                    } else {
                      setAndPropagateAssignment(group, assignment)
                      group.transitionTo(Stable)
                    }
                  }
                }
              }, requestLocal)
              groupCompletedRebalanceSensor.record()
            }

          case Stable =>
            // if the group is stable, we just return the current assignment
            val memberMetadata = group.get(memberId)
            responseCallback(SyncGroupResult(group.protocolType, group.protocolName, memberMetadata.assignment, Errors.NONE))
            completeAndScheduleNextHeartbeatExpiration(group, group.get(memberId))

          case Dead =>
            throw new IllegalStateException(s"Reached unexpected condition for Dead group ${group.groupId}")
        }
      }
    }
  }

  def handleLeaveGroup(groupId: String,
                       leavingMembers: List[MemberIdentity],
                       responseCallback: LeaveGroupResult => Unit): Unit = {

    def removeCurrentMemberFromGroup(group: GroupMetadata, memberId: String): Unit = {
      val member = group.get(memberId)
      removeMemberAndUpdateGroup(group, member, s"Removing member $memberId on LeaveGroup")
      removeHeartbeatForLeavingMember(group, member)
      info(s"Member $member has left group $groupId through explicit `LeaveGroup` request")
    }

    validateGroupStatus(groupId, ApiKeys.LEAVE_GROUP) match {
      case Some(error) =>
        responseCallback(leaveError(error, List.empty))
      case None =>
        groupManager.getGroup(groupId) match {
          case None =>
            responseCallback(leaveError(Errors.NONE, leavingMembers.map {leavingMember =>
              memberLeaveError(leavingMember, Errors.UNKNOWN_MEMBER_ID)
            }))
          case Some(group) =>
            group.inLock {
              if (group.is(Dead)) {
                responseCallback(leaveError(Errors.COORDINATOR_NOT_AVAILABLE, List.empty))
              } else {
                val memberErrors = leavingMembers.map { leavingMember =>
                  val memberId = leavingMember.memberId
                  val groupInstanceId = Option(leavingMember.groupInstanceId)

                  // The LeaveGroup API allows administrative removal of members by GroupInstanceId
                  // in which case we expect the MemberId to be undefined.
                  if (memberId == JoinGroupRequest.UNKNOWN_MEMBER_ID) {
                    groupInstanceId.flatMap(group.currentStaticMemberId) match {
                      case Some(currentMemberId) =>
                        removeCurrentMemberFromGroup(group, currentMemberId)
                        memberLeaveError(leavingMember, Errors.NONE)
                      case None =>
                        memberLeaveError(leavingMember, Errors.UNKNOWN_MEMBER_ID)
                    }
                  } else if (group.isPendingMember(memberId)) {
                    removePendingMemberAndUpdateGroup(group, memberId)
                    heartbeatPurgatory.checkAndComplete(MemberKey(group.groupId, memberId))
                    info(s"Pending member with memberId=$memberId has left group ${group.groupId} " +
                      s"through explicit `LeaveGroup` request")
                    memberLeaveError(leavingMember, Errors.NONE)
                  } else {
                    val memberError = validateCurrentMember(
                      group,
                      memberId,
                      groupInstanceId,
                      operation = "leave-group"
                    ).getOrElse {
                      removeCurrentMemberFromGroup(group, memberId)
                      Errors.NONE
                    }
                    memberLeaveError(leavingMember, memberError)
                  }
                }
                responseCallback(leaveError(Errors.NONE, memberErrors))
              }
            }
        }
    }
  }

  def handleDeleteGroups(groupIds: Set[String],
                         requestLocal: RequestLocal = RequestLocal.NoCaching): Map[String, Errors] = {
    val groupErrors = mutable.Map.empty[String, Errors]
    val groupsEligibleForDeletion = mutable.ArrayBuffer[GroupMetadata]()

    groupIds.foreach { groupId =>
      validateGroupStatus(groupId, ApiKeys.DELETE_GROUPS) match {
        case Some(error) =>
          groupErrors += groupId -> error

        case None =>
          groupManager.getGroup(groupId) match {
            case None =>
              groupErrors += groupId ->
                (if (groupManager.groupNotExists(groupId)) Errors.GROUP_ID_NOT_FOUND else Errors.NOT_COORDINATOR)
            case Some(group) =>
              group.inLock {
                group.currentState match {
                  case Dead =>
                    groupErrors += groupId ->
                      (if (groupManager.groupNotExists(groupId)) Errors.GROUP_ID_NOT_FOUND else Errors.NOT_COORDINATOR)
                  case Empty =>
                    group.transitionTo(Dead)
                    groupsEligibleForDeletion += group
                  case Stable | PreparingRebalance | CompletingRebalance =>
                    groupErrors(groupId) = Errors.NON_EMPTY_GROUP
                }
              }
          }
      }
    }

    if (groupsEligibleForDeletion.nonEmpty) {
      val offsetsRemoved = groupManager.cleanupGroupMetadata(groupsEligibleForDeletion, requestLocal,
        _.removeAllOffsets())
      groupErrors ++= groupsEligibleForDeletion.map(_.groupId -> Errors.NONE).toMap
      info(s"The following groups were deleted: ${groupsEligibleForDeletion.map(_.groupId).mkString(", ")}. " +
        s"A total of $offsetsRemoved offsets were removed.")
    }

    groupErrors
  }

  def handleDeleteOffsets(groupId: String, partitions: Seq[TopicPartition],
                          requestLocal: RequestLocal): (Errors, Map[TopicPartition, Errors]) = {
    var groupError: Errors = Errors.NONE
    var partitionErrors: Map[TopicPartition, Errors] = Map()
    var partitionsEligibleForDeletion: Seq[TopicPartition] = Seq()

    validateGroupStatus(groupId, ApiKeys.OFFSET_DELETE) match {
      case Some(error) =>
        groupError = error

      case None =>
        groupManager.getGroup(groupId) match {
          case None =>
            groupError = if (groupManager.groupNotExists(groupId))
              Errors.GROUP_ID_NOT_FOUND else Errors.NOT_COORDINATOR

          case Some(group) =>
            group.inLock {
              group.currentState match {
                case Dead =>
                  groupError = if (groupManager.groupNotExists(groupId))
                    Errors.GROUP_ID_NOT_FOUND else Errors.NOT_COORDINATOR

                case Empty =>
                  partitionsEligibleForDeletion = partitions

                case PreparingRebalance | CompletingRebalance | Stable if group.isConsumerGroup =>
                  val (consumed, notConsumed) =
                    partitions.partition(tp => group.isSubscribedToTopic(tp.topic()))

                  partitionsEligibleForDeletion = notConsumed
                  partitionErrors = consumed.map(_ -> Errors.GROUP_SUBSCRIBED_TO_TOPIC).toMap

                case _ =>
                  groupError = Errors.NON_EMPTY_GROUP
              }
            }

            if (partitionsEligibleForDeletion.nonEmpty) {
              val offsetsRemoved = groupManager.cleanupGroupMetadata(Seq(group), requestLocal,
                _.removeOffsets(partitionsEligibleForDeletion))

              partitionErrors ++= partitionsEligibleForDeletion.map(_ -> Errors.NONE).toMap

              offsetDeletionSensor.record(offsetsRemoved)

              info(s"The following offsets of the group $groupId were deleted: ${partitionsEligibleForDeletion.mkString(", ")}. " +
                s"A total of $offsetsRemoved offsets were removed.")
            }
        }
    }

    // If there is a group error, the partition errors is empty
    groupError -> partitionErrors
  }

  private def validateHeartbeat(
    group: GroupMetadata,
    generationId: Int,
    memberId: String,
    groupInstanceId: Option[String]
  ): Option[Errors] = {
    if (group.is(Dead)) {
      Some(Errors.COORDINATOR_NOT_AVAILABLE)
    } else {
      validateCurrentMember(
        group,
        memberId,
        groupInstanceId,
        operation = "heartbeat"
      ).orElse {
        if (generationId != group.generationId) {
          Some(Errors.ILLEGAL_GENERATION)
        } else {
          None
        }
      }
    }
  }

  def handleHeartbeat(groupId: String,
                      memberId: String,
                      groupInstanceId: Option[String],
                      generationId: Int,
                      responseCallback: Errors => Unit): Unit = {
    validateGroupStatus(groupId, ApiKeys.HEARTBEAT).foreach { error =>
      if (error == Errors.COORDINATOR_LOAD_IN_PROGRESS)
        // the group is still loading, so respond just blindly
        responseCallback(Errors.NONE)
      else
        responseCallback(error)
      return
    }

    groupManager.getGroup(groupId) match {
      case None =>
        responseCallback(Errors.UNKNOWN_MEMBER_ID)

      case Some(group) => group.inLock {
        val validationErrorOpt = validateHeartbeat(
          group,
          generationId,
          memberId,
          groupInstanceId
        )

        if (validationErrorOpt.isDefined) {
          responseCallback(validationErrorOpt.get)
        } else {
          group.currentState match {
            case Empty =>
              responseCallback(Errors.UNKNOWN_MEMBER_ID)

            case CompletingRebalance =>
              // consumers may start sending heartbeat after join-group response, in which case
              // we should treat them as normal hb request and reset the timer
              val member = group.get(memberId)
              completeAndScheduleNextHeartbeatExpiration(group, member)
              responseCallback(Errors.NONE)

            case PreparingRebalance =>
                val member = group.get(memberId)
                completeAndScheduleNextHeartbeatExpiration(group, member)
                responseCallback(Errors.REBALANCE_IN_PROGRESS)

            case Stable =>
                val member = group.get(memberId)
                completeAndScheduleNextHeartbeatExpiration(group, member)
                responseCallback(Errors.NONE)

            case Dead =>
              throw new IllegalStateException(s"Reached unexpected condition for Dead group $groupId")
          }
        }
      }
    }
  }

  def handleTxnCommitOffsets(groupId: String,
                             producerId: Long,
                             producerEpoch: Short,
                             memberId: String,
                             groupInstanceId: Option[String],
                             generationId: Int,
                             offsetMetadata: immutable.Map[TopicPartition, OffsetAndMetadata],
                             responseCallback: immutable.Map[TopicPartition, Errors] => Unit,
                             requestLocal: RequestLocal = RequestLocal.NoCaching): Unit = {
    validateGroupStatus(groupId, ApiKeys.TXN_OFFSET_COMMIT) match {
      case Some(error) => responseCallback(offsetMetadata.map { case (k, _) => k -> error })
      case None =>
        val group = groupManager.getGroup(groupId).getOrElse {
          groupManager.addGroup(new GroupMetadata(groupId, Empty, time))
        }
        doTxnCommitOffsets(group, memberId, groupInstanceId, generationId, producerId, producerEpoch,
          offsetMetadata, requestLocal, responseCallback)
    }
  }

  def handleCommitOffsets(groupId: String,
                          memberId: String,
                          groupInstanceId: Option[String],
                          generationId: Int,
                          offsetMetadata: immutable.Map[TopicPartition, OffsetAndMetadata],
                          responseCallback: immutable.Map[TopicPartition, Errors] => Unit,
                          requestLocal: RequestLocal = RequestLocal.NoCaching): Unit = {
    validateGroupStatus(groupId, ApiKeys.OFFSET_COMMIT) match {
      case Some(error) => responseCallback(offsetMetadata.map { case (k, _) => k -> error })
      case None =>
        groupManager.getGroup(groupId) match {
          case None =>
            if (generationId < 0) {
              // the group is not relying on Kafka for group management, so allow the commit
              val group = groupManager.addGroup(new GroupMetadata(groupId, Empty, time))
              doCommitOffsets(group, memberId, groupInstanceId, generationId, offsetMetadata,
                responseCallback, requestLocal)
            } else {
              // or this is a request coming from an older generation. either way, reject the commit
              responseCallback(offsetMetadata.map { case (k, _) => k -> Errors.ILLEGAL_GENERATION })
            }

          case Some(group) =>
            doCommitOffsets(group, memberId, groupInstanceId, generationId, offsetMetadata,
              responseCallback, requestLocal)
        }
    }
  }

  def scheduleHandleTxnCompletion(producerId: Long,
                                  offsetsPartitions: Iterable[TopicPartition],
                                  transactionResult: TransactionResult): Unit = {
    require(offsetsPartitions.forall(_.topic == Topic.GROUP_METADATA_TOPIC_NAME))
    val isCommit = transactionResult == TransactionResult.COMMIT
    groupManager.scheduleHandleTxnCompletion(producerId, offsetsPartitions.map(_.partition).toSet, isCommit)
  }

  private def doTxnCommitOffsets(group: GroupMetadata,
                                 memberId: String,
                                 groupInstanceId: Option[String],
                                 generationId: Int,
                                 producerId: Long,
                                 producerEpoch: Short,
                                 offsetMetadata: immutable.Map[TopicPartition, OffsetAndMetadata],
                                 requestLocal: RequestLocal,
                                 responseCallback: immutable.Map[TopicPartition, Errors] => Unit): Unit = {
    group.inLock {
      val validationErrorOpt = validateOffsetCommit(
        group,
        generationId,
        memberId,
        groupInstanceId,
        isTransactional = true
      )

      if (validationErrorOpt.isDefined) {
        responseCallback(offsetMetadata.map { case (k, _) => k -> validationErrorOpt.get })
      } else {
        groupManager.storeOffsets(group, memberId, offsetMetadata, responseCallback, producerId,
          producerEpoch, requestLocal)
      }
    }
  }

  private def validateOffsetCommit(
    group: GroupMetadata,
    generationId: Int,
    memberId: String,
    groupInstanceId: Option[String],
    isTransactional: Boolean
  ): Option[Errors] = {
    if (group.is(Dead)) {
      Some(Errors.COORDINATOR_NOT_AVAILABLE)
    } else if (generationId >= 0 || memberId != JoinGroupRequest.UNKNOWN_MEMBER_ID || groupInstanceId.isDefined) {
      validateCurrentMember(
        group,
        memberId,
        groupInstanceId,
        operation = if (isTransactional) "txn-offset-commit" else "offset-commit"
      ).orElse {
        if (generationId != group.generationId) {
          Some(Errors.ILLEGAL_GENERATION)
        } else {
          None
        }
      }
    } else if (!isTransactional && !group.is(Empty)) {
      // When the group is non-empty, only members can commit offsets.
      // This does not apply to transactional offset commits, since the
      // older versions of this protocol do not require memberId and
      // generationId.
      Some(Errors.UNKNOWN_MEMBER_ID)
    } else {
      None
    }
  }

  private def doCommitOffsets(group: GroupMetadata,
                              memberId: String,
                              groupInstanceId: Option[String],
                              generationId: Int,
                              offsetMetadata: immutable.Map[TopicPartition, OffsetAndMetadata],
                              responseCallback: immutable.Map[TopicPartition, Errors] => Unit,
                              requestLocal: RequestLocal): Unit = {
    group.inLock {
      val validationErrorOpt = validateOffsetCommit(
        group,
        generationId,
        memberId,
        groupInstanceId,
        isTransactional = false
      )

      if (validationErrorOpt.isDefined) {
        responseCallback(offsetMetadata.map { case (k, _) => k -> validationErrorOpt.get })
      } else {
        group.currentState match {
          case Empty =>
            groupManager.storeOffsets(group, memberId, offsetMetadata, responseCallback)

          case Stable | PreparingRebalance =>
            // During PreparingRebalance phase, we still allow a commit request since we rely
            // on heartbeat response to eventually notify the rebalance in progress signal to the consumer
            val member = group.get(memberId)
            completeAndScheduleNextHeartbeatExpiration(group, member)
            groupManager.storeOffsets(group, memberId, offsetMetadata, responseCallback, requestLocal = requestLocal)

          case CompletingRebalance =>
            // We should not receive a commit request if the group has not completed rebalance;
            // but since the consumer's member.id and generation is valid, it means it has received
            // the latest group generation information from the JoinResponse.
            // So let's return a REBALANCE_IN_PROGRESS to let consumer handle it gracefully.
            responseCallback(offsetMetadata.map { case (k, _) => k -> Errors.REBALANCE_IN_PROGRESS })

          case _ =>
            throw new RuntimeException(s"Logic error: unexpected group state ${group.currentState}")
        }
      }
    }
  }

  def handleFetchOffsets(groupId: String, requireStable: Boolean, partitions: Option[Seq[TopicPartition]] = None):
  (Errors, Map[TopicPartition, OffsetFetchResponse.PartitionData]) = {

    validateGroupStatus(groupId, ApiKeys.OFFSET_FETCH) match {
      case Some(error) => error -> Map.empty
      case None =>
        // return offsets blindly regardless the current group state since the group may be using
        // Kafka commit storage without automatic group management
        (Errors.NONE, groupManager.getOffsets(groupId, requireStable, partitions))
    }
  }

  def handleListGroups(states: Set[String]): (Errors, List[GroupOverview]) = {
    if (!isActive.get) {
      (Errors.COORDINATOR_NOT_AVAILABLE, List[GroupOverview]())
    } else {
      val errorCode = if (groupManager.isLoading) Errors.COORDINATOR_LOAD_IN_PROGRESS else Errors.NONE
      // if states is empty, return all groups
      val groups = if (states.isEmpty)
        groupManager.currentGroups
      else
        groupManager.currentGroups.filter(g => states.contains(g.summary.state))
      (errorCode, groups.map(_.overview).toList)
    }
  }

  def handleDescribeGroup(groupId: String): (Errors, GroupSummary) = {
    validateGroupStatus(groupId, ApiKeys.DESCRIBE_GROUPS) match {
      case Some(error) => (error, GroupCoordinator.EmptyGroup)
      case None =>
        groupManager.getGroup(groupId) match {
          case None => (Errors.NONE, GroupCoordinator.DeadGroup)
          case Some(group) =>
            group.inLock {
              (Errors.NONE, group.summary)
            }
        }
    }
  }

  def handleDeletedPartitions(topicPartitions: Seq[TopicPartition], requestLocal: RequestLocal): Unit = {
    val offsetsRemoved = groupManager.cleanupGroupMetadata(groupManager.currentGroups, requestLocal,
      _.removeOffsets(topicPartitions))
    info(s"Removed $offsetsRemoved offsets associated with deleted partitions: ${topicPartitions.mkString(", ")}.")
  }

  private def isValidGroupId(groupId: String, api: ApiKeys): Boolean = {
    api match {
      case ApiKeys.OFFSET_COMMIT | ApiKeys.OFFSET_FETCH | ApiKeys.DESCRIBE_GROUPS | ApiKeys.DELETE_GROUPS =>
        // For backwards compatibility, we support the offset commit APIs for the empty groupId, and also
        // in DescribeGroups and DeleteGroups so that users can view and delete state of all groups.
        groupId != null
      case _ =>
        // The remaining APIs are groups using Kafka for group coordination and must have a non-empty groupId
        groupId != null && !groupId.isEmpty
    }
  }

  /**
   * Check that the groupId is valid, assigned to this coordinator and that the group has been loaded.
   */
  private def validateGroupStatus(groupId: String, api: ApiKeys): Option[Errors] = {
    if (!isValidGroupId(groupId, api))
      Some(Errors.INVALID_GROUP_ID)
    else if (!isActive.get)
      Some(Errors.COORDINATOR_NOT_AVAILABLE)
    else if (isCoordinatorLoadInProgress(groupId))
      Some(Errors.COORDINATOR_LOAD_IN_PROGRESS)
    else if (!isCoordinatorForGroup(groupId))
      Some(Errors.NOT_COORDINATOR)
    else
      None
  }

  private def onGroupUnloaded(group: GroupMetadata): Unit = {
    group.inLock {
      info(s"Unloading group metadata for ${group.groupId} with generation ${group.generationId}")
      val previousState = group.currentState
      group.transitionTo(Dead)

      previousState match {
        case Empty | Dead =>
        case PreparingRebalance =>
          for (member <- group.allMemberMetadata) {
            group.maybeInvokeJoinCallback(member, JoinGroupResult(member.memberId, Errors.NOT_COORDINATOR))
          }

          joinPurgatory.checkAndComplete(GroupKey(group.groupId))

        case Stable | CompletingRebalance =>
          for (member <- group.allMemberMetadata) {
            group.maybeInvokeSyncCallback(member, SyncGroupResult(Errors.NOT_COORDINATOR))
            heartbeatPurgatory.checkAndComplete(MemberKey(group.groupId, member.memberId))
          }
      }
    }
  }

  private def onGroupLoaded(group: GroupMetadata): Unit = {
    group.inLock {
      info(s"Loading group metadata for ${group.groupId} with generation ${group.generationId}")
      assert(group.is(Stable) || group.is(Empty))
      if (groupIsOverCapacity(group)) {
        prepareRebalance(group, s"Freshly-loaded group is over capacity ($groupConfig.groupMaxSize). Rebalacing in order to give a chance for consumers to commit offsets")
      }

      group.allMemberMetadata.foreach(completeAndScheduleNextHeartbeatExpiration(group, _))
    }
  }

  /**
   * Load cached state from the given partition and begin handling requests for groups which map to it.
   *
   * @param offsetTopicPartitionId The partition we are now leading
   */
  def onElection(offsetTopicPartitionId: Int, coordinatorEpoch: Int): Unit = {
    info(s"Elected as the group coordinator for partition $offsetTopicPartitionId in epoch $coordinatorEpoch")
    groupManager.scheduleLoadGroupAndOffsets(offsetTopicPartitionId, coordinatorEpoch, onGroupLoaded)
  }

  /**
   * Unload cached state for the given partition and stop handling requests for groups which map to it.
   *
   * @param offsetTopicPartitionId The partition we are no longer leading
   */
  def onResignation(offsetTopicPartitionId: Int, coordinatorEpoch: Option[Int]): Unit = {
    info(s"Resigned as the group coordinator for partition $offsetTopicPartitionId in epoch $coordinatorEpoch")
    groupManager.removeGroupsForPartition(offsetTopicPartitionId, coordinatorEpoch, onGroupUnloaded)
  }

  private def setAndPropagateAssignment(group: GroupMetadata, assignment: Map[String, Array[Byte]]): Unit = {
    assert(group.is(CompletingRebalance))
    group.allMemberMetadata.foreach(member => member.assignment = assignment(member.memberId))
    propagateAssignment(group, Errors.NONE)
  }

  private def resetAndPropagateAssignmentError(group: GroupMetadata, error: Errors): Unit = {
    assert(group.is(CompletingRebalance))
    group.allMemberMetadata.foreach(_.assignment = Array.empty)
    propagateAssignment(group, error)
  }

  private def propagateAssignment(group: GroupMetadata, error: Errors): Unit = {
    val (protocolType, protocolName) = if (error == Errors.NONE)
      (group.protocolType, group.protocolName)
    else
      (None, None)
    for (member <- group.allMemberMetadata) {
      if (member.assignment.isEmpty && error == Errors.NONE) {
        warn(s"Sending empty assignment to member ${member.memberId} of ${group.groupId} for generation ${group.generationId} with no errors")
      }

      if (group.maybeInvokeSyncCallback(member, SyncGroupResult(protocolType, protocolName, member.assignment, error))) {
        // reset the session timeout for members after propagating the member's assignment.
        // This is because if any member's session expired while we were still awaiting either
        // the leader sync group or the storage callback, its expiration will be ignored and no
        // future heartbeat expectations will not be scheduled.
        completeAndScheduleNextHeartbeatExpiration(group, member)
      }
    }
  }

  /**
   * Complete existing DelayedHeartbeats for the given member and schedule the next one
   */
  private def completeAndScheduleNextHeartbeatExpiration(group: GroupMetadata, member: MemberMetadata): Unit = {
    completeAndScheduleNextExpiration(group, member, member.sessionTimeoutMs)
  }

  private def completeAndScheduleNextExpiration(group: GroupMetadata, member: MemberMetadata, timeoutMs: Long): Unit = {
    val memberKey = MemberKey(group.groupId, member.memberId)

    // complete current heartbeat expectation
    member.heartbeatSatisfied = true
    heartbeatPurgatory.checkAndComplete(memberKey)

    // reschedule the next heartbeat expiration deadline
    member.heartbeatSatisfied = false
    val delayedHeartbeat = new DelayedHeartbeat(this, group, member.memberId, isPending = false, timeoutMs)
    heartbeatPurgatory.tryCompleteElseWatch(delayedHeartbeat, Seq(memberKey))
  }

  /**
    * Add pending member expiration to heartbeat purgatory
    */
  private def addPendingMemberExpiration(group: GroupMetadata, pendingMemberId: String, timeoutMs: Long): Unit = {
    val pendingMemberKey = MemberKey(group.groupId, pendingMemberId)
    val delayedHeartbeat = new DelayedHeartbeat(this, group, pendingMemberId, isPending = true, timeoutMs)
    heartbeatPurgatory.tryCompleteElseWatch(delayedHeartbeat, Seq(pendingMemberKey))
  }

  private def removeHeartbeatForLeavingMember(group: GroupMetadata, member: MemberMetadata): Unit = {
    val memberKey = MemberKey(group.groupId, member.memberId)
    heartbeatPurgatory.checkAndComplete(memberKey)
  }

  private def addMemberAndRebalance(rebalanceTimeoutMs: Int,
                                    sessionTimeoutMs: Int,
                                    memberId: String,
                                    groupInstanceId: Option[String],
                                    clientId: String,
                                    clientHost: String,
                                    protocolType: String,
                                    protocols: List[(String, Array[Byte])],
                                    group: GroupMetadata,
                                    callback: JoinCallback): Unit = {
    val member = new MemberMetadata(memberId, groupInstanceId, clientId, clientHost,
      rebalanceTimeoutMs, sessionTimeoutMs, protocolType, protocols)

    member.isNew = true

    // update the newMemberAdded flag to indicate that the join group can be further delayed
    if (group.is(PreparingRebalance) && group.generationId == 0)
      group.newMemberAdded = true

    group.add(member, callback)

    // The session timeout does not affect new members since they do not have their memberId and
    // cannot send heartbeats. Furthermore, we cannot detect disconnects because sockets are muted
    // while the JoinGroup is in purgatory. If the client does disconnect (e.g. because of a request
    // timeout during a long rebalance), they may simply retry which will lead to a lot of defunct
    // members in the rebalance. To prevent this going on indefinitely, we timeout JoinGroup requests
    // for new members. If the new member is still there, we expect it to retry.
    completeAndScheduleNextExpiration(group, member, NewMemberJoinTimeoutMs)

    maybePrepareRebalance(group, s"Adding new member $memberId with group instance id $groupInstanceId")
  }

  private def updateStaticMemberAndRebalance(group: GroupMetadata,
                                             oldMemberId: String,
                                             newMemberId: String,
                                             groupInstanceId: String,
                                             protocols: List[(String, Array[Byte])],
                                             responseCallback: JoinCallback,
                                             requestLocal: RequestLocal): Unit = {
    val currentLeader = group.leaderOrNull
    val member = group.replaceStaticMember(groupInstanceId, oldMemberId, newMemberId)
    // Heartbeat of old member id will expire without effect since the group no longer contains that member id.
    // New heartbeat shall be scheduled with new member id.
    completeAndScheduleNextHeartbeatExpiration(group, member)

    val knownStaticMember = group.get(newMemberId)
    group.updateMember(knownStaticMember, protocols, responseCallback)
    val oldProtocols = knownStaticMember.supportedProtocols

    group.currentState match {
      case Stable =>
        // check if group's selectedProtocol of next generation will change, if not, simply store group to persist the
        // updated static member, if yes, rebalance should be triggered to let the group's assignment and selectProtocol consistent
        val selectedProtocolOfNextGeneration = group.selectProtocol
        if (group.protocolName.contains(selectedProtocolOfNextGeneration)) {
          info(s"Static member which joins during Stable stage and doesn't affect selectProtocol will not trigger rebalance.")
          val groupAssignment: Map[String, Array[Byte]] = group.allMemberMetadata.map(member => member.memberId -> member.assignment).toMap
          groupManager.storeGroup(group, groupAssignment, error => {
            if (error != Errors.NONE) {
              warn(s"Failed to persist metadata for group ${group.groupId}: ${error.message}")

              // Failed to persist member.id of the given static member, revert the update of the static member in the group.
              group.updateMember(knownStaticMember, oldProtocols, null)
              val oldMember = group.replaceStaticMember(groupInstanceId, newMemberId, oldMemberId)
              completeAndScheduleNextHeartbeatExpiration(group, oldMember)
              responseCallback(JoinGroupResult(
                List.empty,
                memberId = JoinGroupRequest.UNKNOWN_MEMBER_ID,
                generationId = group.generationId,
                protocolType = group.protocolType,
                protocolName = group.protocolName,
                leaderId = currentLeader,
                error = error
              ))
            } else {
              group.maybeInvokeJoinCallback(member, JoinGroupResult(
                members = List.empty,
                memberId = newMemberId,
                generationId = group.generationId,
                protocolType = group.protocolType,
                protocolName = group.protocolName,
                // We want to avoid current leader performing trivial assignment while the group
                // is in stable stage, because the new assignment in leader's next sync call
                // won't be broadcast by a stable group. This could be guaranteed by
                // always returning the old leader id so that the current leader won't assume itself
                // as a leader based on the returned message, since the new member.id won't match
                // returned leader id, therefore no assignment will be performed.
                leaderId = currentLeader,
                error = Errors.NONE))
            }
          }, requestLocal)
        } else {
          maybePrepareRebalance(group, s"Group's selectedProtocol will change because static member ${member.memberId} with instance id $groupInstanceId joined with change of protocol")
        }
      case CompletingRebalance =>
        // if the group is in after-sync stage, upon getting a new join-group of a known static member
        // we should still trigger a new rebalance, since the old member may already be sent to the leader
        // for assignment, and hence when the assignment gets back there would be a mismatch of the old member id
        // with the new replaced member id. As a result the new member id would not get any assignment.
        prepareRebalance(group, s"Updating metadata for static member ${member.memberId} with instance id $groupInstanceId")
      case Empty | Dead =>
        throw new IllegalStateException(s"Group ${group.groupId} was not supposed to be " +
          s"in the state ${group.currentState} when the unknown static member $groupInstanceId rejoins.")
      case PreparingRebalance =>
    }
  }

  private def updateMemberAndRebalance(group: GroupMetadata,
                                       member: MemberMetadata,
                                       protocols: List[(String, Array[Byte])],
                                       reason: String,
                                       callback: JoinCallback): Unit = {
    group.updateMember(member, protocols, callback)
    maybePrepareRebalance(group, reason)
  }

  private def maybePrepareRebalance(group: GroupMetadata, reason: String): Unit = {
    group.inLock {
      if (group.canRebalance)
        prepareRebalance(group, reason)
    }
  }

  // package private for testing
  private[group] def prepareRebalance(group: GroupMetadata, reason: String): Unit = {
    // if any members are awaiting sync, cancel their request and have them rejoin
    if (group.is(CompletingRebalance))
      resetAndPropagateAssignmentError(group, Errors.REBALANCE_IN_PROGRESS)

    val delayedRebalance = if (group.is(Empty))
      new InitialDelayedJoin(this,
        joinPurgatory,
        group,
        groupConfig.groupInitialRebalanceDelayMs,
        groupConfig.groupInitialRebalanceDelayMs,
        max(group.rebalanceTimeoutMs - groupConfig.groupInitialRebalanceDelayMs, 0))
    else
      new DelayedJoin(this, group, group.rebalanceTimeoutMs)

    group.transitionTo(PreparingRebalance)

    info(s"Preparing to rebalance group ${group.groupId} in state ${group.currentState} with old generation " +
      s"${group.generationId} (${Topic.GROUP_METADATA_TOPIC_NAME}-${partitionFor(group.groupId)}) (reason: $reason)")
    System.err.println(s"$brokerId: Preparing to rebalance group ${group.groupId} in state ${group.currentState} with old generation " +
      s"${group.generationId} (${Topic.GROUP_METADATA_TOPIC_NAME}-${partitionFor(group.groupId)}) (reason: $reason)")


    val groupKey = GroupKey(group.groupId)
    joinPurgatory.tryCompleteElseWatch(delayedRebalance, Seq(groupKey))
  }

  private def removeMemberAndUpdateGroup(group: GroupMetadata, member: MemberMetadata, reason: String): Unit = {
    // New members may timeout with a pending JoinGroup while the group is still rebalancing, so we have
    // to invoke the callback before removing the member. We return UNKNOWN_MEMBER_ID so that the consumer
    // will retry the JoinGroup request if is still active.
    group.maybeInvokeJoinCallback(member, JoinGroupResult(JoinGroupRequest.UNKNOWN_MEMBER_ID, Errors.UNKNOWN_MEMBER_ID))
    group.remove(member.memberId)

    group.currentState match {
      case Dead | Empty =>
      case Stable | CompletingRebalance => maybePrepareRebalance(group, reason)
      case PreparingRebalance => joinPurgatory.checkAndComplete(GroupKey(group.groupId))
    }
  }

  private def removePendingMemberAndUpdateGroup(group: GroupMetadata, memberId: String): Unit = {
    group.remove(memberId)

    if (group.is(PreparingRebalance)) {
      joinPurgatory.checkAndComplete(GroupKey(group.groupId))
    }
  }

  def tryCompleteJoin(group: GroupMetadata, forceComplete: () => Boolean): Boolean = {
    group.inLock {
      if (group.hasAllMembersJoined)
        forceComplete()
      else false
    }
  }

  def onCompleteJoin(group: GroupMetadata): Unit = {
    group.inLock {
      val notYetRejoinedDynamicMembers = group.notYetRejoinedMembers.filterNot(_._2.isStaticMember)
      if (notYetRejoinedDynamicMembers.nonEmpty) {
        info(s"Group ${group.groupId} removed dynamic members " +
          s"who haven't joined: ${notYetRejoinedDynamicMembers.keySet}")

        notYetRejoinedDynamicMembers.values foreach { failedMember =>
          group.remove(failedMember.memberId)
          removeHeartbeatForLeavingMember(group, failedMember)
        }
      }

      if (group.is(Dead)) {
        info(s"Group ${group.groupId} is dead, skipping rebalance stage")
      } else if (!group.maybeElectNewJoinedLeader() && group.allMembers.nonEmpty) {
        // If all members are not rejoining, we will postpone the completion
        // of rebalance preparing stage, and send out another delayed operation
        // until session timeout removes all the non-responsive members.
        error(s"Group ${group.groupId} could not complete rebalance because no members rejoined")
        joinPurgatory.tryCompleteElseWatch(
          new DelayedJoin(this, group, group.rebalanceTimeoutMs),
          Seq(GroupKey(group.groupId)))
      } else {
        group.initNextGeneration()
        if (group.is(Empty)) {
          info(s"Group ${group.groupId} with generation ${group.generationId} is now empty " +
            s"(${Topic.GROUP_METADATA_TOPIC_NAME}-${partitionFor(group.groupId)})")

          groupManager.storeGroup(group, Map.empty, error => {
            if (error != Errors.NONE) {
              // we failed to write the empty group metadata. If the broker fails before another rebalance,
              // the previous generation written to the log will become active again (and most likely timeout).
              // This should be safe since there are no active members in an empty generation, so we just warn.
              warn(s"Failed to write empty metadata for group ${group.groupId}: ${error.message}")
            }
          }, RequestLocal.NoCaching)
        } else {
          info(s"Stabilized group ${group.groupId} generation ${group.generationId} " +
            s"(${Topic.GROUP_METADATA_TOPIC_NAME}-${partitionFor(group.groupId)}) with ${group.size} members")

          // trigger the awaiting join group response callback for all the members after rebalancing
          for (member <- group.allMemberMetadata) {
            val joinResult = JoinGroupResult(
              members = if (group.isLeader(member.memberId)) {
                group.currentMemberMetadata
              } else {
                List.empty
              },
              memberId = member.memberId,
              generationId = group.generationId,
              protocolType = group.protocolType,
              protocolName = group.protocolName,
              leaderId = group.leaderOrNull,
              error = Errors.NONE)

            group.maybeInvokeJoinCallback(member, joinResult)
            completeAndScheduleNextHeartbeatExpiration(group, member)
            member.isNew = false
          }
        }
      }
    }
  }

  def tryCompleteHeartbeat(group: GroupMetadata,
                           memberId: String,
                           isPending: Boolean,
                           forceComplete: () => Boolean): Boolean = {
    group.inLock {
      // The group has been unloaded and invalid, we should complete the heartbeat.
      if (group.is(Dead)) {
        forceComplete()
      } else if (isPending) {
        // complete the heartbeat if the member has joined the group
        if (group.has(memberId)) {
          forceComplete()
        } else false
      } else if (shouldCompleteNonPendingHeartbeat(group, memberId)) {
        forceComplete()
      } else false
    }
  }

  def shouldCompleteNonPendingHeartbeat(group: GroupMetadata, memberId: String): Boolean = {
    if (group.has(memberId)) {
      val member = group.get(memberId)
      member.hasSatisfiedHeartbeat
    } else {
      debug(s"Member id $memberId was not found in ${group.groupId} during heartbeat completion check")
      true
    }
  }

  def onExpireHeartbeat(group: GroupMetadata, memberId: String, isPending: Boolean): Unit = {
    group.inLock {
      if (group.is(Dead)) {
        info(s"Received notification of heartbeat expiration for member $memberId after group ${group.groupId} had already been unloaded or deleted.")
      } else if (isPending) {
        info(s"Pending member $memberId in group ${group.groupId} has been removed after session timeout expiration.")
        removePendingMemberAndUpdateGroup(group, memberId)
      } else if (!group.has(memberId)) {
        debug(s"Member $memberId has already been removed from the group.")
      } else {
        val member = group.get(memberId)
        if (!member.hasSatisfiedHeartbeat) {
          info(s"Member ${member.memberId} in group ${group.groupId} has failed, removing it from the group")
          removeMemberAndUpdateGroup(group, member, s"removing member ${member.memberId} on heartbeat expiration")
        }
      }
    }
  }

  def partitionFor(group: String): Int = groupManager.partitionFor(group)

  private def groupIsOverCapacity(group: GroupMetadata): Boolean = {
    group.size > groupConfig.groupMaxSize
  }

  private def isCoordinatorForGroup(groupId: String) = groupManager.isGroupLocal(groupId)

  private def isCoordinatorLoadInProgress(groupId: String) = groupManager.isGroupLoading(groupId)
}

object GroupCoordinator {

  val NoState = ""
  val NoProtocolType = ""
  val NoProtocol = ""
  val NoLeader = ""
  val NoGeneration = -1
  val NoMembers = List[MemberSummary]()
  val EmptyGroup = GroupSummary(NoState, NoProtocolType, NoProtocol, NoMembers)
  val DeadGroup = GroupSummary(Dead.toString, NoProtocolType, NoProtocol, NoMembers)
  val NewMemberJoinTimeoutMs: Int = 5 * 60 * 1000

  def apply(config: KafkaConfig,
            replicaManager: ReplicaManager,
            time: Time,
            metrics: Metrics): GroupCoordinator = {
    val heartbeatPurgatory = DelayedOperationPurgatory[DelayedHeartbeat]("Heartbeat", config.brokerId)
    val joinPurgatory = DelayedOperationPurgatory[DelayedJoin]("Rebalance", config.brokerId)
    GroupCoordinator(config, replicaManager, heartbeatPurgatory, joinPurgatory, time, metrics)
  }

  private[group] def offsetConfig(config: KafkaConfig) = OffsetConfig(
    maxMetadataSize = config.offsetMetadataMaxSize,
    loadBufferSize = config.offsetsLoadBufferSize,
    offsetsRetentionMs = config.offsetsRetentionMinutes * 60L * 1000L,
    offsetsRetentionCheckIntervalMs = config.offsetsRetentionCheckIntervalMs,
    offsetsTopicNumPartitions = config.offsetsTopicPartitions,
    offsetsTopicSegmentBytes = config.offsetsTopicSegmentBytes,
    offsetsTopicReplicationFactor = config.offsetsTopicReplicationFactor,
    offsetsTopicCompressionCodec = config.offsetsTopicCompressionCodec,
    offsetCommitTimeoutMs = config.offsetCommitTimeoutMs,
    offsetCommitRequiredAcks = config.offsetCommitRequiredAcks
  )

  def apply(config: KafkaConfig,
            replicaManager: ReplicaManager,
            heartbeatPurgatory: DelayedOperationPurgatory[DelayedHeartbeat],
            joinPurgatory: DelayedOperationPurgatory[DelayedJoin],
            time: Time,
            metrics: Metrics): GroupCoordinator = {
    val offsetConfig = this.offsetConfig(config)
    val groupConfig = GroupConfig(groupMinSessionTimeoutMs = config.groupMinSessionTimeoutMs,
      groupMaxSessionTimeoutMs = config.groupMaxSessionTimeoutMs,
      groupMaxSize = config.groupMaxSize,
      groupInitialRebalanceDelayMs = config.groupInitialRebalanceDelay)

    val groupMetadataManager = new GroupMetadataManager(config.brokerId, config.interBrokerProtocolVersion,
      offsetConfig, replicaManager, time, metrics)
    new GroupCoordinator(config.brokerId, groupConfig, offsetConfig, groupMetadataManager, heartbeatPurgatory, joinPurgatory, time, metrics)
  }

  private def memberLeaveError(memberIdentity: MemberIdentity,
                               error: Errors): LeaveMemberResponse = {
    LeaveMemberResponse(
      memberId = memberIdentity.memberId,
      groupInstanceId = Option(memberIdentity.groupInstanceId),
      error = error)
  }

  private def leaveError(topLevelError: Errors,
                         memberResponses: List[LeaveMemberResponse]): LeaveGroupResult = {
    LeaveGroupResult(
      topLevelError = topLevelError,
      memberResponses = memberResponses)
  }
}

case class GroupConfig(groupMinSessionTimeoutMs: Int,
                       groupMaxSessionTimeoutMs: Int,
                       groupMaxSize: Int,
                       groupInitialRebalanceDelayMs: Int)

case class JoinGroupResult(members: List[JoinGroupResponseMember],
                           memberId: String,
                           generationId: Int,
                           protocolType: Option[String],
                           protocolName: Option[String],
                           leaderId: String,
                           error: Errors)

object JoinGroupResult {
  def apply(memberId: String, error: Errors): JoinGroupResult = {
    JoinGroupResult(
      members = List.empty,
      memberId = memberId,
      generationId = GroupCoordinator.NoGeneration,
      protocolType = None,
      protocolName = None,
      leaderId = GroupCoordinator.NoLeader,
      error = error)
  }
}

case class SyncGroupResult(protocolType: Option[String],
                           protocolName: Option[String],
                           memberAssignment: Array[Byte],
                           error: Errors)

object SyncGroupResult {
  def apply(error: Errors): SyncGroupResult = {
    SyncGroupResult(None, None, Array.empty, error)
  }
}

case class LeaveMemberResponse(memberId: String,
                               groupInstanceId: Option[String],
                               error: Errors)

case class LeaveGroupResult(topLevelError: Errors,
                            memberResponses : List[LeaveMemberResponse])<|MERGE_RESOLUTION|>--- conflicted
+++ resolved
@@ -586,11 +586,7 @@
                   if (group.is(CompletingRebalance) && generationId == group.generationId) {
                     if (error != Errors.NONE) {
                       resetAndPropagateAssignmentError(group, error)
-<<<<<<< HEAD
-                      maybePrepareRebalance(group, s"error when storing group assignment during SyncGroup (member: $memberId) with error: $error")
-=======
                       maybePrepareRebalance(group, s"Error when storing group assignment during SyncGroup (member: $memberId)")
->>>>>>> 1dadb6db
                     } else {
                       setAndPropagateAssignment(group, assignment)
                       group.transitionTo(Stable)
