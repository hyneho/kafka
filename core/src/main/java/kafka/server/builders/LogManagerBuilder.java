/*
 * Licensed to the Apache Software Foundation (ASF) under one or more
 * contributor license agreements. See the NOTICE file distributed with
 * this work for additional information regarding copyright ownership.
 * The ASF licenses this file to You under the Apache License, Version 2.0
 * (the "License"); you may not use this file except in compliance with
 * the License. You may obtain a copy of the License at
 *
 *    http://www.apache.org/licenses/LICENSE-2.0
 *
 * Unless required by applicable law or agreed to in writing, software
 * distributed under the License is distributed on an "AS IS" BASIS,
 * WITHOUT WARRANTIES OR CONDITIONS OF ANY KIND, either express or implied.
 * See the License for the specific language governing permissions and
 * limitations under the License.
 */

package kafka.server.builders;

import kafka.log.LogManager;
import kafka.server.BrokerTopicStats;
import kafka.server.metadata.ConfigRepository;
import org.apache.kafka.common.utils.Time;
import org.apache.kafka.server.common.MetadataVersion;
import org.apache.kafka.storage.internals.log.CleanerConfig;
import org.apache.kafka.storage.internals.log.LogConfig;
import org.apache.kafka.storage.internals.log.LogDirFailureChannel;
import org.apache.kafka.server.util.Scheduler;
import org.apache.kafka.storage.internals.log.ProducerStateManagerConfig;
import scala.collection.JavaConverters;

import java.io.File;
import java.util.Collections;
import java.util.List;


public class LogManagerBuilder {
    private static final int PRODUCER_ID_EXPIRATION_CHECK_INTERVAL_MS = 600000;
    private List<File> logDirs = null;
    private List<File> initialOfflineDirs = Collections.emptyList();
    private ConfigRepository configRepository = null;
    private LogConfig initialDefaultConfig = null;
    private CleanerConfig cleanerConfig = null;
    private int recoveryThreadsPerDataDir = 1;
    private long flushCheckMs = 1000L;
    private long flushRecoveryOffsetCheckpointMs = 10000L;
    private long flushStartOffsetCheckpointMs = 10000L;
    private long retentionCheckMs = 1000L;
    private int maxTransactionTimeoutMs = 15 * 60 * 1000;
    private ProducerStateManagerConfig producerStateManagerConfig = new ProducerStateManagerConfig(60000, false);
<<<<<<< HEAD
    private int producerIdExpirationCheckIntervalMs = 600000;
    private MetadataVersion interBrokerProtocolVersion = MetadataVersion.latestProduction();
=======
    private MetadataVersion interBrokerProtocolVersion = MetadataVersion.latest();
>>>>>>> b16df3b1
    private Scheduler scheduler = null;
    private BrokerTopicStats brokerTopicStats = null;
    private LogDirFailureChannel logDirFailureChannel = null;
    private Time time = Time.SYSTEM;
    private boolean keepPartitionMetadataFile = true;
    private boolean remoteStorageSystemEnable = false;

    public LogManagerBuilder setLogDirs(List<File> logDirs) {
        this.logDirs = logDirs;
        return this;
    }

    public LogManagerBuilder setInitialOfflineDirs(List<File> initialOfflineDirs) {
        this.initialOfflineDirs = initialOfflineDirs;
        return this;
    }

    public LogManagerBuilder setConfigRepository(ConfigRepository configRepository) {
        this.configRepository = configRepository;
        return this;
    }

    public LogManagerBuilder setInitialDefaultConfig(LogConfig initialDefaultConfig) {
        this.initialDefaultConfig = initialDefaultConfig;
        return this;
    }

    public LogManagerBuilder setCleanerConfig(CleanerConfig cleanerConfig) {
        this.cleanerConfig = cleanerConfig;
        return this;
    }

    public LogManagerBuilder setRecoveryThreadsPerDataDir(int recoveryThreadsPerDataDir) {
        this.recoveryThreadsPerDataDir = recoveryThreadsPerDataDir;
        return this;
    }

    public LogManagerBuilder setFlushCheckMs(long flushCheckMs) {
        this.flushCheckMs = flushCheckMs;
        return this;
    }

    public LogManagerBuilder setFlushRecoveryOffsetCheckpointMs(long flushRecoveryOffsetCheckpointMs) {
        this.flushRecoveryOffsetCheckpointMs = flushRecoveryOffsetCheckpointMs;
        return this;
    }

    public LogManagerBuilder setFlushStartOffsetCheckpointMs(long flushStartOffsetCheckpointMs) {
        this.flushStartOffsetCheckpointMs = flushStartOffsetCheckpointMs;
        return this;
    }

    public LogManagerBuilder setRetentionCheckMs(long retentionCheckMs) {
        this.retentionCheckMs = retentionCheckMs;
        return this;
    }

    public LogManagerBuilder setMaxTransactionTimeoutMs(int maxTransactionTimeoutMs) {
        this.maxTransactionTimeoutMs = maxTransactionTimeoutMs;
        return this;
    }

    public LogManagerBuilder setProducerStateManagerConfig(int maxProducerIdExpirationMs, boolean transactionVerificationEnabled) {
        this.producerStateManagerConfig = new ProducerStateManagerConfig(maxProducerIdExpirationMs, transactionVerificationEnabled);
        return this;
    }

    public LogManagerBuilder setInterBrokerProtocolVersion(MetadataVersion interBrokerProtocolVersion) {
        this.interBrokerProtocolVersion = interBrokerProtocolVersion;
        return this;
    }

    public LogManagerBuilder setScheduler(Scheduler scheduler) {
        this.scheduler = scheduler;
        return this;
    }

    public LogManagerBuilder setBrokerTopicStats(BrokerTopicStats brokerTopicStats) {
        this.brokerTopicStats = brokerTopicStats;
        return this;
    }

    public LogManagerBuilder setLogDirFailureChannel(LogDirFailureChannel logDirFailureChannel) {
        this.logDirFailureChannel = logDirFailureChannel;
        return this;
    }

    public LogManagerBuilder setTime(Time time) {
        this.time = time;
        return this;
    }

    public LogManagerBuilder setKeepPartitionMetadataFile(boolean keepPartitionMetadataFile) {
        this.keepPartitionMetadataFile = keepPartitionMetadataFile;
        return this;
    }

    public LogManagerBuilder setRemoteStorageSystemEnable(boolean remoteStorageSystemEnable) {
        this.remoteStorageSystemEnable = remoteStorageSystemEnable;
        return this;
    }

    public LogManager build() {
        if (logDirs == null) throw new RuntimeException("you must set logDirs");
        if (configRepository == null) throw new RuntimeException("you must set configRepository");
        if (initialDefaultConfig == null) throw new RuntimeException("you must set initialDefaultConfig");
        if (cleanerConfig == null) throw new RuntimeException("you must set cleanerConfig");
        if (scheduler == null) throw new RuntimeException("you must set scheduler");
        if (brokerTopicStats == null) throw new RuntimeException("you must set brokerTopicStats");
        if (logDirFailureChannel == null) throw new RuntimeException("you must set logDirFailureChannel");

        return new LogManager(JavaConverters.asScalaIteratorConverter(logDirs.iterator()).asScala().toSeq(),
                              JavaConverters.asScalaIteratorConverter(initialOfflineDirs.iterator()).asScala().toSeq(),
                              configRepository,
                              initialDefaultConfig,
                              cleanerConfig,
                              recoveryThreadsPerDataDir,
                              flushCheckMs,
                              flushRecoveryOffsetCheckpointMs,
                              flushStartOffsetCheckpointMs,
                              retentionCheckMs,
                              maxTransactionTimeoutMs,
                              producerStateManagerConfig,
                              PRODUCER_ID_EXPIRATION_CHECK_INTERVAL_MS,
                              interBrokerProtocolVersion,
                              scheduler,
                              brokerTopicStats,
                              logDirFailureChannel,
                              time,
                              keepPartitionMetadataFile,
                              remoteStorageSystemEnable);
    }
}<|MERGE_RESOLUTION|>--- conflicted
+++ resolved
@@ -48,12 +48,8 @@
     private long retentionCheckMs = 1000L;
     private int maxTransactionTimeoutMs = 15 * 60 * 1000;
     private ProducerStateManagerConfig producerStateManagerConfig = new ProducerStateManagerConfig(60000, false);
-<<<<<<< HEAD
     private int producerIdExpirationCheckIntervalMs = 600000;
     private MetadataVersion interBrokerProtocolVersion = MetadataVersion.latestProduction();
-=======
-    private MetadataVersion interBrokerProtocolVersion = MetadataVersion.latest();
->>>>>>> b16df3b1
     private Scheduler scheduler = null;
     private BrokerTopicStats brokerTopicStats = null;
     private LogDirFailureChannel logDirFailureChannel = null;
