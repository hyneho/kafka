/*
 * Licensed to the Apache Software Foundation (ASF) under one or more
 * contributor license agreements. See the NOTICE file distributed with
 * this work for additional information regarding copyright ownership.
 * The ASF licenses this file to You under the Apache License, Version 2.0
 * (the "License"); you may not use this file except in compliance with
 * the License. You may obtain a copy of the License at
 *
 *    http://www.apache.org/licenses/LICENSE-2.0
 *
 * Unless required by applicable law or agreed to in writing, software
 * distributed under the License is distributed on an "AS IS" BASIS,
 * WITHOUT WARRANTIES OR CONDITIONS OF ANY KIND, either express or implied.
 * See the License for the specific language governing permissions and
 * limitations under the License.
 */
package kafka.server.share;

import kafka.cluster.Partition;
import kafka.server.LogReadResult;
import kafka.server.QuotaFactory;
import kafka.server.ReplicaManager;

import org.apache.kafka.common.TopicIdPartition;
import org.apache.kafka.common.protocol.Errors;
import org.apache.kafka.common.requests.FetchRequest;
<<<<<<< HEAD
import org.apache.kafka.server.share.fetch.ShareFetch;
=======
import org.apache.kafka.server.purgatory.DelayedOperation;
import org.apache.kafka.server.share.fetch.ShareFetchData;
>>>>>>> 2e2b0a58
import org.apache.kafka.server.storage.log.FetchIsolation;
import org.apache.kafka.server.storage.log.FetchPartitionData;
import org.apache.kafka.storage.internals.log.LogOffsetMetadata;
import org.apache.kafka.storage.internals.log.LogOffsetSnapshot;

import org.slf4j.Logger;
import org.slf4j.LoggerFactory;

import java.util.Collections;
import java.util.HashMap;
import java.util.LinkedHashMap;
import java.util.Map;
import java.util.Optional;
import java.util.Set;
import java.util.stream.Collectors;

import scala.Tuple2;
import scala.collection.Seq;
import scala.jdk.javaapi.CollectionConverters;
import scala.runtime.BoxedUnit;

/**
 * A delayed share fetch operation has been introduced in case there is a share fetch request which cannot be completed instantaneously.
 */
public class DelayedShareFetch extends DelayedOperation {

    private static final Logger log = LoggerFactory.getLogger(DelayedShareFetch.class);

    private final ShareFetch shareFetch;
    private final ReplicaManager replicaManager;

    private Map<TopicIdPartition, FetchRequest.PartitionData> partitionsAcquired;
    private Map<TopicIdPartition, LogReadResult> partitionsAlreadyFetched;
    private final SharePartitionManager sharePartitionManager;
    // The topic partitions that need to be completed for the share fetch request are given by sharePartitions.
    // sharePartitions is a subset of shareFetchData. The order of insertion/deletion of entries in sharePartitions is important.
    private final LinkedHashMap<TopicIdPartition, SharePartition> sharePartitions;

    DelayedShareFetch(
            ShareFetch shareFetch,
            ReplicaManager replicaManager,
            SharePartitionManager sharePartitionManager,
            LinkedHashMap<TopicIdPartition, SharePartition> sharePartitions) {
<<<<<<< HEAD
        super(shareFetch.fetchParams().maxWaitMs, Option.empty());
        this.shareFetch = shareFetch;
=======
        super(shareFetchData.fetchParams().maxWaitMs, Optional.empty());
        this.shareFetchData = shareFetchData;
>>>>>>> 2e2b0a58
        this.replicaManager = replicaManager;
        this.partitionsAcquired = new LinkedHashMap<>();
        this.partitionsAlreadyFetched = new LinkedHashMap<>();
        this.sharePartitionManager = sharePartitionManager;
        this.sharePartitions = sharePartitions;
    }

    @Override
    public void onExpiration() {
    }

    /**
     * Complete the share fetch operation by fetching records for all partitions in the share fetch request irrespective
     * of whether they have any acquired records. This is called when the fetch operation is forced to complete either
     * because records can be acquired for some partitions or due to MaxWaitMs timeout.
     */
    @Override
    public void onComplete() {
        log.trace("Completing the delayed share fetch request for group {}, member {}, "
            + "topic partitions {}", shareFetch.groupId(), shareFetch.memberId(),
            partitionsAcquired.keySet());

        if (shareFetch.isCompleted())
            return;

        Map<TopicIdPartition, FetchRequest.PartitionData> topicPartitionData;
        // tryComplete did not invoke forceComplete, so we need to check if we have any partitions to fetch.
        if (partitionsAcquired.isEmpty())
            topicPartitionData = acquirablePartitions();
        // tryComplete invoked forceComplete, so we can use the data from tryComplete.
        else
            topicPartitionData = partitionsAcquired;

        if (topicPartitionData.isEmpty()) {
            // No locks for share partitions could be acquired, so we complete the request with an empty response.
            shareFetch.maybeComplete(Collections.emptyMap());
            return;
        }
        log.trace("Fetchable share partitions data: {} with groupId: {} fetch params: {}",
            topicPartitionData, shareFetch.groupId(), shareFetch.fetchParams());

        try {
            Map<TopicIdPartition, LogReadResult> responseData;
            if (partitionsAlreadyFetched.isEmpty())
                responseData = readFromLog(topicPartitionData);
            else
                // There shouldn't be a case when we have a partitionsAlreadyFetched value here and this variable is getting
                // updated in a different tryComplete thread.
                responseData = combineLogReadResponse(topicPartitionData, partitionsAlreadyFetched);

            Map<TopicIdPartition, FetchPartitionData> fetchPartitionsData = new LinkedHashMap<>();
            for (Map.Entry<TopicIdPartition, LogReadResult> entry : responseData.entrySet())
                fetchPartitionsData.put(entry.getKey(), entry.getValue().toFetchPartitionData(false));

            shareFetch.maybeComplete(ShareFetchUtils.processFetchResponse(shareFetch, fetchPartitionsData,
                sharePartitions, replicaManager));
        } catch (Exception e) {
            log.error("Error processing delayed share fetch request", e);
            sharePartitionManager.handleFetchException(shareFetch, topicPartitionData.keySet(), e);
        } finally {
            // Releasing the lock to move ahead with the next request in queue.
            releasePartitionLocks(topicPartitionData.keySet());
            // If we have a fetch request completed for a topic-partition, we release the locks for that partition,
            // then we should check if there is a pending share fetch request for the topic-partition and complete it.
            // We add the action to delayed actions queue to avoid an infinite call stack, which could happen if
            // we directly call delayedShareFetchPurgatory.checkAndComplete
            replicaManager.addToActionQueue(() -> topicPartitionData.keySet().forEach(topicIdPartition ->
                replicaManager.completeDelayedShareFetchRequest(
                    new DelayedShareFetchGroupKey(shareFetch.groupId(), topicIdPartition.topicId(), topicIdPartition.partition()))));
        }
    }

    /**
     * Try to complete the fetch operation if we can acquire records for any partition in the share fetch request.
     */
    @Override
    public boolean tryComplete() {
        Map<TopicIdPartition, FetchRequest.PartitionData> topicPartitionData = acquirablePartitions();

        try {
            if (!topicPartitionData.isEmpty()) {
                // In case, fetch offset metadata doesn't exist for one or more topic partitions, we do a
                // replicaManager.readFromLog to populate the offset metadata and update the fetch offset metadata for
                // those topic partitions.
                Map<TopicIdPartition, LogReadResult> replicaManagerReadResponse = maybeReadFromLog(topicPartitionData);
                maybeUpdateFetchOffsetMetadata(replicaManagerReadResponse);
                if (anyPartitionHasLogReadError(replicaManagerReadResponse) || isMinBytesSatisfied(topicPartitionData)) {
                    partitionsAcquired = topicPartitionData;
                    partitionsAlreadyFetched = replicaManagerReadResponse;
                    boolean completedByMe = forceComplete();
                    // If invocation of forceComplete is not successful, then that means the request is already completed
                    // hence release the acquired locks.
                    if (!completedByMe) {
                        releasePartitionLocks(partitionsAcquired.keySet());
                    }
                    return completedByMe;
                } else {
                    log.debug("minBytes is not satisfied for the share fetch request for group {}, member {}, " +
                            "topic partitions {}", shareFetch.groupId(), shareFetch.memberId(),
                        sharePartitions.keySet());
                    releasePartitionLocks(topicPartitionData.keySet());
                }
            } else {
                log.trace("Can't acquire records for any partition in the share fetch request for group {}, member {}, " +
                        "topic partitions {}", shareFetch.groupId(), shareFetch.memberId(),
                    sharePartitions.keySet());
            }
            return false;
        } catch (Exception e) {
            log.error("Error processing delayed share fetch request", e);
            partitionsAcquired.clear();
            partitionsAlreadyFetched.clear();
            releasePartitionLocks(topicPartitionData.keySet());
            return forceComplete();
        }
    }

    /**
     * Prepare fetch request structure for partitions in the share fetch request for which we can acquire records.
     */
    // Visible for testing
    Map<TopicIdPartition, FetchRequest.PartitionData> acquirablePartitions() {
        // Initialize the topic partitions for which the fetch should be attempted.
        Map<TopicIdPartition, FetchRequest.PartitionData> topicPartitionData = new LinkedHashMap<>();

        sharePartitions.forEach((topicIdPartition, sharePartition) -> {
            int partitionMaxBytes = shareFetch.partitionMaxBytes().getOrDefault(topicIdPartition, 0);
            // Add the share partition to the list of partitions to be fetched only if we can
            // acquire the fetch lock on it.
            if (sharePartition.maybeAcquireFetchLock()) {
                try {
                    // If the share partition is already at capacity, we should not attempt to fetch.
                    if (sharePartition.canAcquireRecords()) {
                        topicPartitionData.put(
                            topicIdPartition,
                            new FetchRequest.PartitionData(
                                topicIdPartition.topicId(),
                                sharePartition.nextFetchOffset(),
                                0,
                                partitionMaxBytes,
                                Optional.empty()
                            )
                        );
                    } else {
                        sharePartition.releaseFetchLock();
                        log.trace("Record lock partition limit exceeded for SharePartition {}, " +
                            "cannot acquire more records", sharePartition);
                    }
                } catch (Exception e) {
                    log.error("Error checking condition for SharePartition: {}", sharePartition, e);
                    // Release the lock, if error occurred.
                    sharePartition.releaseFetchLock();
                }
            }
        });
        return topicPartitionData;
    }

    private Map<TopicIdPartition, LogReadResult> maybeReadFromLog(Map<TopicIdPartition, FetchRequest.PartitionData> topicPartitionData) {
        Map<TopicIdPartition, FetchRequest.PartitionData> partitionsMissingFetchOffsetMetadata = new LinkedHashMap<>();
        topicPartitionData.forEach((topicIdPartition, partitionData) -> {
            SharePartition sharePartition = sharePartitions.get(topicIdPartition);
            if (sharePartition.fetchOffsetMetadata().isEmpty()) {
                partitionsMissingFetchOffsetMetadata.put(topicIdPartition, partitionData);
            }
        });
        if (partitionsMissingFetchOffsetMetadata.isEmpty()) {
            return Collections.emptyMap();
        }
        // We fetch data from replica manager corresponding to the topic partitions that have missing fetch offset metadata.
        return readFromLog(partitionsMissingFetchOffsetMetadata);
    }

    private void maybeUpdateFetchOffsetMetadata(
        Map<TopicIdPartition, LogReadResult> replicaManagerReadResponseData) {
        for (Map.Entry<TopicIdPartition, LogReadResult> entry : replicaManagerReadResponseData.entrySet()) {
            TopicIdPartition topicIdPartition = entry.getKey();
            SharePartition sharePartition = sharePartitions.get(topicIdPartition);
            LogReadResult replicaManagerLogReadResult = entry.getValue();
            if (replicaManagerLogReadResult.error().code() != Errors.NONE.code()) {
                log.debug("Replica manager read log result {} errored out for topic partition {}",
                    replicaManagerLogReadResult, topicIdPartition);
                continue;
            }
            sharePartition.updateFetchOffsetMetadata(Optional.of(replicaManagerLogReadResult.info().fetchOffsetMetadata));
        }
    }

    // minByes estimation currently assumes the common case where all fetched data is acquirable.
    private boolean isMinBytesSatisfied(Map<TopicIdPartition, FetchRequest.PartitionData> topicPartitionData) {
        long accumulatedSize = 0;
        for (Map.Entry<TopicIdPartition, FetchRequest.PartitionData> entry : topicPartitionData.entrySet()) {
            TopicIdPartition topicIdPartition = entry.getKey();
            FetchRequest.PartitionData partitionData = entry.getValue();
            LogOffsetMetadata endOffsetMetadata = endOffsetMetadataForTopicPartition(topicIdPartition);

            if (endOffsetMetadata == LogOffsetMetadata.UNKNOWN_OFFSET_METADATA)
                continue;

            SharePartition sharePartition = sharePartitions.get(topicIdPartition);

            Optional<LogOffsetMetadata> optionalFetchOffsetMetadata = sharePartition.fetchOffsetMetadata();
            if (optionalFetchOffsetMetadata.isEmpty() || optionalFetchOffsetMetadata.get() == LogOffsetMetadata.UNKNOWN_OFFSET_METADATA)
                continue;
            LogOffsetMetadata fetchOffsetMetadata = optionalFetchOffsetMetadata.get();

            if (fetchOffsetMetadata.messageOffset > endOffsetMetadata.messageOffset) {
                log.debug("Satisfying delayed share fetch request for group {}, member {} since it is fetching later segments of " +
                    "topicIdPartition {}", shareFetch.groupId(), shareFetch.memberId(), topicIdPartition);
                return true;
            } else if (fetchOffsetMetadata.messageOffset < endOffsetMetadata.messageOffset) {
                if (fetchOffsetMetadata.onOlderSegment(endOffsetMetadata)) {
                    // This can happen when the fetch operation is falling behind the current segment or the partition
                    // has just rolled a new segment.
                    log.debug("Satisfying delayed share fetch request for group {}, member {} immediately since it is fetching older " +
                        "segments of topicIdPartition {}", shareFetch.groupId(), shareFetch.memberId(), topicIdPartition);
                    return true;
                } else if (fetchOffsetMetadata.onSameSegment(endOffsetMetadata)) {
                    // we take the partition fetch size as upper bound when accumulating the bytes.
                    long bytesAvailable = Math.min(endOffsetMetadata.positionDiff(fetchOffsetMetadata), partitionData.maxBytes);
                    accumulatedSize += bytesAvailable;
                }
            }
        }
        return accumulatedSize >= shareFetch.fetchParams().minBytes;
    }

    private LogOffsetMetadata endOffsetMetadataForTopicPartition(TopicIdPartition topicIdPartition) {
        Partition partition = replicaManager.getPartitionOrException(topicIdPartition.topicPartition());
        LogOffsetSnapshot offsetSnapshot = partition.fetchOffsetSnapshot(Optional.empty(), true);
        // The FetchIsolation type that we use for share fetch is FetchIsolation.HIGH_WATERMARK. In the future, we can
        // extend it to support other FetchIsolation types.
        FetchIsolation isolationType = shareFetch.fetchParams().isolation;
        if (isolationType == FetchIsolation.LOG_END)
            return offsetSnapshot.logEndOffset;
        else if (isolationType == FetchIsolation.HIGH_WATERMARK)
            return offsetSnapshot.highWatermark;
        else
            return offsetSnapshot.lastStableOffset;

    }

    private Map<TopicIdPartition, LogReadResult> readFromLog(Map<TopicIdPartition, FetchRequest.PartitionData> topicPartitionData) {
        Seq<Tuple2<TopicIdPartition, LogReadResult>> responseLogResult = replicaManager.readFromLog(
            shareFetch.fetchParams(),
            CollectionConverters.asScala(
                topicPartitionData.entrySet().stream().map(entry ->
                    new Tuple2<>(entry.getKey(), entry.getValue())).collect(Collectors.toList())
            ),
            QuotaFactory.UNBOUNDED_QUOTA,
            true);

        Map<TopicIdPartition, LogReadResult> responseData = new HashMap<>();
        responseLogResult.foreach(tpLogResult -> {
            responseData.put(tpLogResult._1(), tpLogResult._2());
            return BoxedUnit.UNIT;
        });

        log.trace("Data successfully retrieved by replica manager: {}", responseData);
        return responseData;
    }

    private boolean anyPartitionHasLogReadError(Map<TopicIdPartition, LogReadResult> replicaManagerReadResponse) {
        return replicaManagerReadResponse.values().stream()
            .anyMatch(logReadResult -> logReadResult.error().code() != Errors.NONE.code());
    }

    // Visible for testing.
    Map<TopicIdPartition, LogReadResult> combineLogReadResponse(Map<TopicIdPartition, FetchRequest.PartitionData> topicPartitionData,
                                                                Map<TopicIdPartition, LogReadResult> existingFetchedData) {
        Map<TopicIdPartition, FetchRequest.PartitionData> missingLogReadTopicPartitions = new LinkedHashMap<>();
        topicPartitionData.forEach((topicIdPartition, partitionData) -> {
            if (!existingFetchedData.containsKey(topicIdPartition)) {
                missingLogReadTopicPartitions.put(topicIdPartition, partitionData);
            }
        });
        if (missingLogReadTopicPartitions.isEmpty()) {
            return existingFetchedData;
        }
        Map<TopicIdPartition, LogReadResult> missingTopicPartitionsLogReadResponse = readFromLog(missingLogReadTopicPartitions);
        missingTopicPartitionsLogReadResponse.putAll(existingFetchedData);
        return missingTopicPartitionsLogReadResponse;
    }

    // Visible for testing.
    void releasePartitionLocks(Set<TopicIdPartition> topicIdPartitions) {
        topicIdPartitions.forEach(tp -> {
            SharePartition sharePartition = sharePartitions.get(tp);
            sharePartition.releaseFetchLock();
        });
    }
}<|MERGE_RESOLUTION|>--- conflicted
+++ resolved
@@ -24,12 +24,8 @@
 import org.apache.kafka.common.TopicIdPartition;
 import org.apache.kafka.common.protocol.Errors;
 import org.apache.kafka.common.requests.FetchRequest;
-<<<<<<< HEAD
+import org.apache.kafka.server.purgatory.DelayedOperation;
 import org.apache.kafka.server.share.fetch.ShareFetch;
-=======
-import org.apache.kafka.server.purgatory.DelayedOperation;
-import org.apache.kafka.server.share.fetch.ShareFetchData;
->>>>>>> 2e2b0a58
 import org.apache.kafka.server.storage.log.FetchIsolation;
 import org.apache.kafka.server.storage.log.FetchPartitionData;
 import org.apache.kafka.storage.internals.log.LogOffsetMetadata;
@@ -73,13 +69,8 @@
             ReplicaManager replicaManager,
             SharePartitionManager sharePartitionManager,
             LinkedHashMap<TopicIdPartition, SharePartition> sharePartitions) {
-<<<<<<< HEAD
-        super(shareFetch.fetchParams().maxWaitMs, Option.empty());
+        super(shareFetch.fetchParams().maxWaitMs, Optional.empty());
         this.shareFetch = shareFetch;
-=======
-        super(shareFetchData.fetchParams().maxWaitMs, Optional.empty());
-        this.shareFetchData = shareFetchData;
->>>>>>> 2e2b0a58
         this.replicaManager = replicaManager;
         this.partitionsAcquired = new LinkedHashMap<>();
         this.partitionsAlreadyFetched = new LinkedHashMap<>();
