--- conflicted
+++ resolved
@@ -102,15 +102,16 @@
         // tryComplete invoked forceComplete, so we can use the data from tryComplete.
         else
             topicPartitionData = topicPartitionDataFromTryComplete;
+
+        if (topicPartitionData.isEmpty()) {
+            // No locks for share partitions could be acquired, so we complete the request with an empty response.
+            shareFetchData.future().complete(Collections.emptyMap());
+            return;
+        }
+        log.trace("Fetchable share partitions data: {} with groupId: {} fetch params: {}",
+                topicPartitionData, shareFetchData.groupId(), shareFetchData.fetchParams());
+
         try {
-            if (topicPartitionData.isEmpty()) {
-                // No locks for share partitions could be acquired, so we complete the request with an empty response.
-                shareFetchData.future().complete(Collections.emptyMap());
-                return;
-            }
-            log.trace("Fetchable share partitions data: {} with groupId: {} fetch params: {}",
-                    topicPartitionData, shareFetchData.groupId(), shareFetchData.fetchParams());
-
             Seq<Tuple2<TopicIdPartition, LogReadResult>> responseLogResult = replicaManager.readFromLog(
                 shareFetchData.fetchParams(),
                 CollectionConverters.asScala(
@@ -130,34 +131,9 @@
             });
 
             log.trace("Data successfully retrieved by replica manager: {}", responseData);
-<<<<<<< HEAD
             Map<TopicIdPartition, ShareFetchResponseData.PartitionData> result =
                 ShareFetchUtils.processFetchResponse(shareFetchData, responseData, partitionCacheMap, replicaManager);
             shareFetchData.future().complete(result);
-=======
-            ShareFetchUtils.processFetchResponse(shareFetchData, responseData, partitionCacheMap, replicaManager)
-                .whenComplete((result, throwable) -> {
-                    if (throwable != null) {
-                        log.error("Error processing fetch response for share partitions", throwable);
-                        shareFetchData.future().completeExceptionally(throwable);
-                    } else {
-                        shareFetchData.future().complete(result);
-                    }
-                    // Releasing the lock to move ahead with the next request in queue.
-                    releasePartitionLocks(shareFetchData.groupId(), topicPartitionData.keySet());
-                    // If we have a fetch request completed for a topic-partition, we release the locks for that partition,
-                    // then we should check if there is a pending share fetch request for the topic-partition and complete it.
-                    // We add the action to delayed actions queue to avoid an infinite call stack, which could happen if
-                    // we directly call delayedShareFetchPurgatory.checkAndComplete
-                    delayedActionQueue.add(() -> {
-                        result.keySet().forEach(topicIdPartition ->
-                            delayedShareFetchPurgatory.checkAndComplete(
-                                new DelayedShareFetchKey(shareFetchData.groupId(), topicIdPartition)));
-                        return BoxedUnit.UNIT;
-                    });
-                });
-
->>>>>>> bb6ebd83
         } catch (Exception e) {
             // Release the locks acquired for the partitions in the share fetch request in case there is an exception
             log.error("Error processing delayed share fetch request", e);
@@ -165,6 +141,16 @@
         } finally {
             // Releasing the lock to move ahead with the next request in queue.
             releasePartitionLocks(shareFetchData.groupId(), topicPartitionData.keySet());
+            // If we have a fetch request completed for a topic-partition, we release the locks for that partition,
+            // then we should check if there is a pending share fetch request for the topic-partition and complete it.
+            // We add the action to delayed actions queue to avoid an infinite call stack, which could happen if
+            // we directly call delayedShareFetchPurgatory.checkAndComplete
+            delayedActionQueue.add(() -> {
+              topicPartitionData.keySet().forEach(topicIdPartition ->
+                  delayedShareFetchPurgatory.checkAndComplete(
+                      new DelayedShareFetchKey(shareFetchData.groupId(), topicIdPartition)));
+              return BoxedUnit.UNIT;
+            });
         }
     }
 
