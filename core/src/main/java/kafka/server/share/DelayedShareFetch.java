--- conflicted
+++ resolved
@@ -97,35 +97,17 @@
             + "topic partitions {}", shareFetch.groupId(), shareFetch.memberId(),
             partitionsAcquired.keySet());
 
-<<<<<<< HEAD
-        try {
-            LinkedHashMap<TopicIdPartition, FetchRequest.PartitionData> topicPartitionData;
-            // tryComplete did not invoke forceComplete, so we need to check if we have any partitions to fetch.
-            if (partitionsAcquired.isEmpty())
-                topicPartitionData = acquirablePartitions();
-                // tryComplete invoked forceComplete, so we can use the data from tryComplete.
-            else
-                topicPartitionData = partitionsAcquired;
-=======
         if (shareFetch.isCompleted())
             return;
->>>>>>> e035f703
-
-            if (topicPartitionData.isEmpty()) {
-                // No locks for share partitions could be acquired, so we complete the request with an empty response.
-                shareFetchData.future().complete(Collections.emptyMap());
-                return;
-            }
-            log.trace("Fetchable share partitions data: {} with groupId: {} fetch params: {}",
-                topicPartitionData, shareFetchData.groupId(), shareFetchData.fetchParams());
-
-<<<<<<< HEAD
-            completeShareFetchRequest(topicPartitionData);
-        } finally {
-            lock.unlock();
-        }
-    }
-=======
+
+        LinkedHashMap<TopicIdPartition, FetchRequest.PartitionData> topicPartitionData;
+        // tryComplete did not invoke forceComplete, so we need to check if we have any partitions to fetch.
+        if (partitionsAcquired.isEmpty())
+            topicPartitionData = acquirablePartitions();
+        // tryComplete invoked forceComplete, so we can use the data from tryComplete.
+        else
+            topicPartitionData = partitionsAcquired;
+
         if (topicPartitionData.isEmpty()) {
             // No locks for share partitions could be acquired, so we complete the request with an empty response.
             shareFetch.maybeComplete(Collections.emptyMap());
@@ -133,7 +115,12 @@
         }
         log.trace("Fetchable share partitions data: {} with groupId: {} fetch params: {}",
             topicPartitionData, shareFetch.groupId(), shareFetch.fetchParams());
->>>>>>> e035f703
+
+            completeShareFetchRequest(topicPartitionData);
+        } finally {
+            lock.unlock();
+        }
+    }
 
     private void completeShareFetchRequest(LinkedHashMap<TopicIdPartition, FetchRequest.PartitionData> topicPartitionData) {
         try {
@@ -346,17 +333,13 @@
 
     }
 
-<<<<<<< HEAD
     private LinkedHashMap<TopicIdPartition, LogReadResult> readFromLog(LinkedHashMap<TopicIdPartition, FetchRequest.PartitionData> topicPartitionData) {
-=======
-    private Map<TopicIdPartition, LogReadResult> readFromLog(Map<TopicIdPartition, FetchRequest.PartitionData> topicPartitionData) {
         // Filter if there already exists any erroneous topic partition.
         Set<TopicIdPartition> partitionsToFetch = shareFetch.filterErroneousTopicPartitions(topicPartitionData.keySet());
         if (partitionsToFetch.isEmpty()) {
-            return Collections.emptyMap();
-        }
-
->>>>>>> e035f703
+            return new LinkedHashMap<>();
+        }
+
         Seq<Tuple2<TopicIdPartition, LogReadResult>> responseLogResult = replicaManager.readFromLog(
             shareFetch.fetchParams(),
             CollectionConverters.asScala(
