/*
 * Licensed to the Apache Software Foundation (ASF) under one or more
 * contributor license agreements. See the NOTICE file distributed with
 * this work for additional information regarding copyright ownership.
 * The ASF licenses this file to You under the Apache License, Version 2.0
 * (the "License"); you may not use this file except in compliance with
 * the License. You may obtain a copy of the License at
 *
 *    http://www.apache.org/licenses/LICENSE-2.0
 *
 * Unless required by applicable law or agreed to in writing, software
 * distributed under the License is distributed on an "AS IS" BASIS,
 * WITHOUT WARRANTIES OR CONDITIONS OF ANY KIND, either express or implied.
 * See the License for the specific language governing permissions and
 * limitations under the License.
 */
package kafka.server.share;

import kafka.cluster.Partition;
import kafka.server.LogReadResult;
import kafka.server.QuotaFactory;
import kafka.server.ReplicaManager;

import org.apache.kafka.common.TopicIdPartition;
import org.apache.kafka.common.protocol.Errors;
import org.apache.kafka.common.requests.FetchRequest;
import org.apache.kafka.server.purgatory.DelayedOperation;
import org.apache.kafka.server.share.SharePartitionKey;
import org.apache.kafka.server.share.fetch.DelayedShareFetchGroupKey;
import org.apache.kafka.server.share.fetch.ShareFetch;
import org.apache.kafka.server.storage.log.FetchIsolation;
import org.apache.kafka.server.storage.log.FetchPartitionData;
import org.apache.kafka.storage.internals.log.LogOffsetMetadata;
import org.apache.kafka.storage.internals.log.LogOffsetSnapshot;

import org.slf4j.Logger;
import org.slf4j.LoggerFactory;

import java.util.Collections;
import java.util.LinkedHashMap;
import java.util.Map;
import java.util.Optional;
import java.util.Set;
import java.util.concurrent.locks.Lock;
import java.util.stream.Collectors;

import scala.Tuple2;
import scala.collection.Seq;
import scala.jdk.javaapi.CollectionConverters;
import scala.runtime.BoxedUnit;

/**
 * A delayed share fetch operation has been introduced in case there is a share fetch request which cannot be completed instantaneously.
 */
public class DelayedShareFetch extends DelayedOperation {

    private static final Logger log = LoggerFactory.getLogger(DelayedShareFetch.class);

    private final ShareFetch shareFetch;
    private final ReplicaManager replicaManager;
    private final SharePartitionManager sharePartitionManager;
    // The topic partitions that need to be completed for the share fetch request are given by sharePartitions.
    // sharePartitions is a subset of shareFetchData. The order of insertion/deletion of entries in sharePartitions is important.
    private final LinkedHashMap<TopicIdPartition, SharePartition> sharePartitions;
    private LinkedHashMap<TopicIdPartition, FetchRequest.PartitionData> partitionsAcquired;
    private LinkedHashMap<TopicIdPartition, LogReadResult> partitionsAlreadyFetched;

    DelayedShareFetch(
            ShareFetch shareFetch,
            ReplicaManager replicaManager,
            SharePartitionManager sharePartitionManager,
            LinkedHashMap<TopicIdPartition, SharePartition> sharePartitions) {
        super(shareFetch.fetchParams().maxWaitMs, Optional.empty());
        this.shareFetch = shareFetch;
        this.replicaManager = replicaManager;
        this.partitionsAcquired = new LinkedHashMap<>();
        this.partitionsAlreadyFetched = new LinkedHashMap<>();
        this.sharePartitionManager = sharePartitionManager;
        this.sharePartitions = sharePartitions;
    }

    @Override
    public void onExpiration() {
    }

    /**
     * Complete the share fetch operation by fetching records for all partitions in the share fetch request irrespective
     * of whether they have any acquired records. This is called when the fetch operation is forced to complete either
     * because records can be acquired for some partitions or due to MaxWaitMs timeout.
     */
    @Override
    public void onComplete() {
        // We are utilizing lock so that onComplete doesn't do a dirty read for global variables -
        // partitionsAcquired and partitionsAlreadyFetched, since these variables can get updated in a different tryComplete thread.
        lock.lock();
        log.trace("Completing the delayed share fetch request for group {}, member {}, "
            + "topic partitions {}", shareFetch.groupId(), shareFetch.memberId(),
            partitionsAcquired.keySet());

        try {
            LinkedHashMap<TopicIdPartition, FetchRequest.PartitionData> topicPartitionData;
            // tryComplete did not invoke forceComplete, so we need to check if we have any partitions to fetch.
            if (partitionsAcquired.isEmpty())
                topicPartitionData = acquirablePartitions();
            // tryComplete invoked forceComplete, so we can use the data from tryComplete.
            else
                topicPartitionData = partitionsAcquired;

            if (topicPartitionData.isEmpty()) {
                // No locks for share partitions could be acquired, so we complete the request with an empty response.
                shareFetch.maybeComplete(Collections.emptyMap());
                return;
            }
            log.trace("Fetchable share partitions data: {} with groupId: {} fetch params: {}",
                topicPartitionData, shareFetch.groupId(), shareFetch.fetchParams());

            completeShareFetchRequest(topicPartitionData);
        } finally {
            lock.unlock();
        }
    }

    private void completeShareFetchRequest(LinkedHashMap<TopicIdPartition, FetchRequest.PartitionData> topicPartitionData) {
        try {
            LinkedHashMap<TopicIdPartition, LogReadResult> responseData;
            if (partitionsAlreadyFetched.isEmpty())
                responseData = readFromLog(topicPartitionData);
            else
                // There shouldn't be a case when we have a partitionsAlreadyFetched value here and this variable is getting
                // updated in a different tryComplete thread.
                responseData = combineLogReadResponse(topicPartitionData, partitionsAlreadyFetched);

            LinkedHashMap<TopicIdPartition, FetchPartitionData> fetchPartitionsData = new LinkedHashMap<>();
            for (Map.Entry<TopicIdPartition, LogReadResult> entry : responseData.entrySet())
                fetchPartitionsData.put(entry.getKey(), entry.getValue().toFetchPartitionData(false));

            shareFetch.maybeComplete(ShareFetchUtils.processFetchResponse(shareFetch, fetchPartitionsData,
                sharePartitions, replicaManager));
        } catch (Exception e) {
            log.error("Error processing delayed share fetch request", e);
            handleFetchException(shareFetch, topicPartitionData.keySet(), e);
        } finally {
            // Releasing the lock to move ahead with the next request in queue.
            releasePartitionLocks(topicPartitionData.keySet());
            // If we have a fetch request completed for a topic-partition, we release the locks for that partition,
            // then we should check if there is a pending share fetch request for the topic-partition and complete it.
            // We add the action to delayed actions queue to avoid an infinite call stack, which could happen if
            // we directly call delayedShareFetchPurgatory.checkAndComplete
            replicaManager.addToActionQueue(() -> topicPartitionData.keySet().forEach(topicIdPartition ->
                replicaManager.completeDelayedShareFetchRequest(
                    new DelayedShareFetchGroupKey(shareFetch.groupId(), topicIdPartition.topicId(), topicIdPartition.partition()))));
        }
    }

    /**
     * Try to complete the fetch operation if we can acquire records for any partition in the share fetch request.
     */
    @Override
    public boolean tryComplete() {
        LinkedHashMap<TopicIdPartition, FetchRequest.PartitionData> topicPartitionData = acquirablePartitions();

        try {
            if (!topicPartitionData.isEmpty()) {
                // In case, fetch offset metadata doesn't exist for one or more topic partitions, we do a
                // replicaManager.readFromLog to populate the offset metadata and update the fetch offset metadata for
                // those topic partitions.
<<<<<<< HEAD
                Map<TopicIdPartition, LogReadResult> replicaManagerReadResponse = maybeReadFromLog(topicPartitionData);
                maybeUpdateFetchOffsetMetadata(topicPartitionData, replicaManagerReadResponse);
=======
                LinkedHashMap<TopicIdPartition, LogReadResult> replicaManagerReadResponse = maybeReadFromLog(topicPartitionData);
                maybeUpdateFetchOffsetMetadata(replicaManagerReadResponse);
>>>>>>> a8f84cab
                if (anyPartitionHasLogReadError(replicaManagerReadResponse) || isMinBytesSatisfied(topicPartitionData)) {
                    partitionsAcquired = topicPartitionData;
                    partitionsAlreadyFetched = replicaManagerReadResponse;
                    boolean completedByMe = forceComplete();
                    // If invocation of forceComplete is not successful, then that means the request is already completed
                    // hence release the acquired locks.
                    if (!completedByMe) {
                        releasePartitionLocks(partitionsAcquired.keySet());
                    }
                    return completedByMe;
                } else {
                    log.debug("minBytes is not satisfied for the share fetch request for group {}, member {}, " +
                            "topic partitions {}", shareFetch.groupId(), shareFetch.memberId(),
                        sharePartitions.keySet());
                    releasePartitionLocks(topicPartitionData.keySet());
                }
            } else {
                log.trace("Can't acquire records for any partition in the share fetch request for group {}, member {}, " +
                        "topic partitions {}", shareFetch.groupId(), shareFetch.memberId(),
                    sharePartitions.keySet());
            }
            return false;
        } catch (Exception e) {
            log.error("Error processing delayed share fetch request", e);
            partitionsAcquired.clear();
            partitionsAlreadyFetched.clear();
            releasePartitionLocks(topicPartitionData.keySet());
            return forceComplete();
        }
    }

    /**
     * Prepare fetch request structure for partitions in the share fetch request for which we can acquire records.
     */
    // Visible for testing
    LinkedHashMap<TopicIdPartition, FetchRequest.PartitionData> acquirablePartitions() {
        // Initialize the topic partitions for which the fetch should be attempted.
        LinkedHashMap<TopicIdPartition, FetchRequest.PartitionData> topicPartitionData = new LinkedHashMap<>();

        sharePartitions.forEach((topicIdPartition, sharePartition) -> {
            int partitionMaxBytes = shareFetch.partitionMaxBytes().getOrDefault(topicIdPartition, 0);
            // Add the share partition to the list of partitions to be fetched only if we can
            // acquire the fetch lock on it.
            if (sharePartition.maybeAcquireFetchLock()) {
                try {
                    // If the share partition is already at capacity, we should not attempt to fetch.
                    if (sharePartition.canAcquireRecords()) {
                        topicPartitionData.put(
                            topicIdPartition,
                            new FetchRequest.PartitionData(
                                topicIdPartition.topicId(),
                                sharePartition.nextFetchOffset(),
                                0,
                                partitionMaxBytes,
                                Optional.empty()
                            )
                        );
                    } else {
                        sharePartition.releaseFetchLock();
                        log.trace("Record lock partition limit exceeded for SharePartition {}, " +
                            "cannot acquire more records", sharePartition);
                    }
                } catch (Exception e) {
                    log.error("Error checking condition for SharePartition: {}", sharePartition, e);
                    // Release the lock, if error occurred.
                    sharePartition.releaseFetchLock();
                }
            }
        });
        return topicPartitionData;
    }

<<<<<<< HEAD
    private Map<TopicIdPartition, LogReadResult> maybeReadFromLog(Map<TopicIdPartition, FetchRequest.PartitionData> topicPartitionData) {
        Map<TopicIdPartition, FetchRequest.PartitionData> partitionsNotMatchingFetchOffsetMetadata = new LinkedHashMap<>();
=======
    private LinkedHashMap<TopicIdPartition, LogReadResult> maybeReadFromLog(LinkedHashMap<TopicIdPartition, FetchRequest.PartitionData> topicPartitionData) {
        LinkedHashMap<TopicIdPartition, FetchRequest.PartitionData> partitionsMissingFetchOffsetMetadata = new LinkedHashMap<>();
>>>>>>> a8f84cab
        topicPartitionData.forEach((topicIdPartition, partitionData) -> {
            SharePartition sharePartition = sharePartitions.get(topicIdPartition);
            if (sharePartition.fetchOffsetMetadata(partitionData.fetchOffset).isEmpty()) {
                partitionsNotMatchingFetchOffsetMetadata.put(topicIdPartition, partitionData);
            }
        });
<<<<<<< HEAD
        if (partitionsNotMatchingFetchOffsetMetadata.isEmpty()) {
            return Collections.emptyMap();
=======
        if (partitionsMissingFetchOffsetMetadata.isEmpty()) {
            return new LinkedHashMap<>();
>>>>>>> a8f84cab
        }
        // We fetch data from replica manager corresponding to the topic partitions that have missing fetch offset metadata.
        return readFromLog(partitionsNotMatchingFetchOffsetMetadata);
    }

    private void maybeUpdateFetchOffsetMetadata(
<<<<<<< HEAD
        Map<TopicIdPartition, FetchRequest.PartitionData> topicPartitionData,
        Map<TopicIdPartition, LogReadResult> replicaManagerReadResponseData) {
=======
        LinkedHashMap<TopicIdPartition, LogReadResult> replicaManagerReadResponseData) {
>>>>>>> a8f84cab
        for (Map.Entry<TopicIdPartition, LogReadResult> entry : replicaManagerReadResponseData.entrySet()) {
            TopicIdPartition topicIdPartition = entry.getKey();
            SharePartition sharePartition = sharePartitions.get(topicIdPartition);
            LogReadResult replicaManagerLogReadResult = entry.getValue();
            if (replicaManagerLogReadResult.error().code() != Errors.NONE.code()) {
                log.debug("Replica manager read log result {} errored out for topic partition {}",
                    replicaManagerLogReadResult, topicIdPartition);
                continue;
            }
            sharePartition.updateFetchOffsetMetadata(
                topicPartitionData.get(topicIdPartition).fetchOffset,
                replicaManagerLogReadResult.info().fetchOffsetMetadata);
        }
    }

    // minByes estimation currently assumes the common case where all fetched data is acquirable.
    private boolean isMinBytesSatisfied(LinkedHashMap<TopicIdPartition, FetchRequest.PartitionData> topicPartitionData) {
        long accumulatedSize = 0;
        for (Map.Entry<TopicIdPartition, FetchRequest.PartitionData> entry : topicPartitionData.entrySet()) {
            TopicIdPartition topicIdPartition = entry.getKey();
            FetchRequest.PartitionData partitionData = entry.getValue();

            LogOffsetMetadata endOffsetMetadata;
            try {
                endOffsetMetadata = endOffsetMetadataForTopicPartition(topicIdPartition);
            } catch (Exception e) {
                shareFetch.addErroneous(topicIdPartition, e);
                sharePartitionManager.handleFencedSharePartitionException(
                    new SharePartitionKey(shareFetch.groupId(), topicIdPartition), e);
                continue;
            }

            if (endOffsetMetadata == LogOffsetMetadata.UNKNOWN_OFFSET_METADATA)
                continue;

            SharePartition sharePartition = sharePartitions.get(topicIdPartition);

            Optional<LogOffsetMetadata> optionalFetchOffsetMetadata = sharePartition.fetchOffsetMetadata(partitionData.fetchOffset);
            if (optionalFetchOffsetMetadata.isEmpty() || optionalFetchOffsetMetadata.get() == LogOffsetMetadata.UNKNOWN_OFFSET_METADATA)
                continue;
            LogOffsetMetadata fetchOffsetMetadata = optionalFetchOffsetMetadata.get();

            if (fetchOffsetMetadata.messageOffset > endOffsetMetadata.messageOffset) {
                log.debug("Satisfying delayed share fetch request for group {}, member {} since it is fetching later segments of " +
                    "topicIdPartition {}", shareFetch.groupId(), shareFetch.memberId(), topicIdPartition);
                return true;
            } else if (fetchOffsetMetadata.messageOffset < endOffsetMetadata.messageOffset) {
                if (fetchOffsetMetadata.onOlderSegment(endOffsetMetadata)) {
                    // This can happen when the fetch operation is falling behind the current segment or the partition
                    // has just rolled a new segment.
                    log.debug("Satisfying delayed share fetch request for group {}, member {} immediately since it is fetching older " +
                        "segments of topicIdPartition {}", shareFetch.groupId(), shareFetch.memberId(), topicIdPartition);
                    return true;
                } else if (fetchOffsetMetadata.onSameSegment(endOffsetMetadata)) {
                    // we take the partition fetch size as upper bound when accumulating the bytes.
                    long bytesAvailable = Math.min(endOffsetMetadata.positionDiff(fetchOffsetMetadata), partitionData.maxBytes);
                    accumulatedSize += bytesAvailable;
                }
            }
        }
        return accumulatedSize >= shareFetch.fetchParams().minBytes;
    }

    private LogOffsetMetadata endOffsetMetadataForTopicPartition(TopicIdPartition topicIdPartition) {
        Partition partition = ShareFetchUtils.partition(replicaManager, topicIdPartition.topicPartition());
        LogOffsetSnapshot offsetSnapshot = partition.fetchOffsetSnapshot(Optional.empty(), true);
        // The FetchIsolation type that we use for share fetch is FetchIsolation.HIGH_WATERMARK. In the future, we can
        // extend it to support other FetchIsolation types.
        FetchIsolation isolationType = shareFetch.fetchParams().isolation;
        if (isolationType == FetchIsolation.LOG_END)
            return offsetSnapshot.logEndOffset;
        else if (isolationType == FetchIsolation.HIGH_WATERMARK)
            return offsetSnapshot.highWatermark;
        else
            return offsetSnapshot.lastStableOffset;

    }

    private LinkedHashMap<TopicIdPartition, LogReadResult> readFromLog(LinkedHashMap<TopicIdPartition, FetchRequest.PartitionData> topicPartitionData) {
        // Filter if there already exists any erroneous topic partition.
        Set<TopicIdPartition> partitionsToFetch = shareFetch.filterErroneousTopicPartitions(topicPartitionData.keySet());
        if (partitionsToFetch.isEmpty()) {
            return new LinkedHashMap<>();
        }

        Seq<Tuple2<TopicIdPartition, LogReadResult>> responseLogResult = replicaManager.readFromLog(
            shareFetch.fetchParams(),
            CollectionConverters.asScala(
                partitionsToFetch.stream().map(topicIdPartition ->
                    new Tuple2<>(topicIdPartition, topicPartitionData.get(topicIdPartition))).collect(Collectors.toList())
            ),
            QuotaFactory.UNBOUNDED_QUOTA,
            true);

        LinkedHashMap<TopicIdPartition, LogReadResult> responseData = new LinkedHashMap<>();
        responseLogResult.foreach(tpLogResult -> {
            responseData.put(tpLogResult._1(), tpLogResult._2());
            return BoxedUnit.UNIT;
        });

        log.trace("Data successfully retrieved by replica manager: {}", responseData);
        return responseData;
    }

    private boolean anyPartitionHasLogReadError(LinkedHashMap<TopicIdPartition, LogReadResult> replicaManagerReadResponse) {
        return replicaManagerReadResponse.values().stream()
            .anyMatch(logReadResult -> logReadResult.error().code() != Errors.NONE.code());
    }

    /**
     * The handleFetchException method is used to handle the exception that occurred while reading from log.
     * The method will handle the exception for each topic-partition in the request. The share partition
     * might get removed from the cache.
     * <p>
     * The replica read request might error out for one share partition
     * but as we cannot determine which share partition errored out, we might remove all the share partitions
     * in the request.
     *
     * @param shareFetch The share fetch request.
     * @param topicIdPartitions The topic-partitions in the replica read request.
     * @param throwable The exception that occurred while fetching messages.
     */
    private void handleFetchException(
        ShareFetch shareFetch,
        Set<TopicIdPartition> topicIdPartitions,
        Throwable throwable
    ) {
        topicIdPartitions.forEach(topicIdPartition -> sharePartitionManager.handleFencedSharePartitionException(
            new SharePartitionKey(shareFetch.groupId(), topicIdPartition), throwable));
        shareFetch.maybeCompleteWithException(topicIdPartitions, throwable);
    }

    // Visible for testing.
    LinkedHashMap<TopicIdPartition, LogReadResult> combineLogReadResponse(LinkedHashMap<TopicIdPartition, FetchRequest.PartitionData> topicPartitionData,
                                                                LinkedHashMap<TopicIdPartition, LogReadResult> existingFetchedData) {
        LinkedHashMap<TopicIdPartition, FetchRequest.PartitionData> missingLogReadTopicPartitions = new LinkedHashMap<>();
        topicPartitionData.forEach((topicIdPartition, partitionData) -> {
            if (!existingFetchedData.containsKey(topicIdPartition)) {
                missingLogReadTopicPartitions.put(topicIdPartition, partitionData);
            }
        });
        if (missingLogReadTopicPartitions.isEmpty()) {
            return existingFetchedData;
        }
        LinkedHashMap<TopicIdPartition, LogReadResult> missingTopicPartitionsLogReadResponse = readFromLog(missingLogReadTopicPartitions);
        missingTopicPartitionsLogReadResponse.putAll(existingFetchedData);
        return missingTopicPartitionsLogReadResponse;
    }

    // Visible for testing.
    void releasePartitionLocks(Set<TopicIdPartition> topicIdPartitions) {
        topicIdPartitions.forEach(tp -> {
            SharePartition sharePartition = sharePartitions.get(tp);
            sharePartition.releaseFetchLock();
        });
    }

    // Visible for testing.
    Lock lock() {
        return lock;
    }
}<|MERGE_RESOLUTION|>--- conflicted
+++ resolved
@@ -164,13 +164,8 @@
                 // In case, fetch offset metadata doesn't exist for one or more topic partitions, we do a
                 // replicaManager.readFromLog to populate the offset metadata and update the fetch offset metadata for
                 // those topic partitions.
-<<<<<<< HEAD
-                Map<TopicIdPartition, LogReadResult> replicaManagerReadResponse = maybeReadFromLog(topicPartitionData);
+                LinkedHashMap<TopicIdPartition, LogReadResult> replicaManagerReadResponse = maybeReadFromLog(topicPartitionData);
                 maybeUpdateFetchOffsetMetadata(topicPartitionData, replicaManagerReadResponse);
-=======
-                LinkedHashMap<TopicIdPartition, LogReadResult> replicaManagerReadResponse = maybeReadFromLog(topicPartitionData);
-                maybeUpdateFetchOffsetMetadata(replicaManagerReadResponse);
->>>>>>> a8f84cab
                 if (anyPartitionHasLogReadError(replicaManagerReadResponse) || isMinBytesSatisfied(topicPartitionData)) {
                     partitionsAcquired = topicPartitionData;
                     partitionsAlreadyFetched = replicaManagerReadResponse;
@@ -243,38 +238,24 @@
         return topicPartitionData;
     }
 
-<<<<<<< HEAD
-    private Map<TopicIdPartition, LogReadResult> maybeReadFromLog(Map<TopicIdPartition, FetchRequest.PartitionData> topicPartitionData) {
-        Map<TopicIdPartition, FetchRequest.PartitionData> partitionsNotMatchingFetchOffsetMetadata = new LinkedHashMap<>();
-=======
     private LinkedHashMap<TopicIdPartition, LogReadResult> maybeReadFromLog(LinkedHashMap<TopicIdPartition, FetchRequest.PartitionData> topicPartitionData) {
-        LinkedHashMap<TopicIdPartition, FetchRequest.PartitionData> partitionsMissingFetchOffsetMetadata = new LinkedHashMap<>();
->>>>>>> a8f84cab
+        LinkedHashMap<TopicIdPartition, FetchRequest.PartitionData> partitionsNotMatchingFetchOffsetMetadata = new LinkedHashMap<>();
         topicPartitionData.forEach((topicIdPartition, partitionData) -> {
             SharePartition sharePartition = sharePartitions.get(topicIdPartition);
             if (sharePartition.fetchOffsetMetadata(partitionData.fetchOffset).isEmpty()) {
                 partitionsNotMatchingFetchOffsetMetadata.put(topicIdPartition, partitionData);
             }
         });
-<<<<<<< HEAD
         if (partitionsNotMatchingFetchOffsetMetadata.isEmpty()) {
-            return Collections.emptyMap();
-=======
-        if (partitionsMissingFetchOffsetMetadata.isEmpty()) {
             return new LinkedHashMap<>();
->>>>>>> a8f84cab
         }
         // We fetch data from replica manager corresponding to the topic partitions that have missing fetch offset metadata.
         return readFromLog(partitionsNotMatchingFetchOffsetMetadata);
     }
 
     private void maybeUpdateFetchOffsetMetadata(
-<<<<<<< HEAD
-        Map<TopicIdPartition, FetchRequest.PartitionData> topicPartitionData,
-        Map<TopicIdPartition, LogReadResult> replicaManagerReadResponseData) {
-=======
+        LinkedHashMap<TopicIdPartition, FetchRequest.PartitionData> topicPartitionData,
         LinkedHashMap<TopicIdPartition, LogReadResult> replicaManagerReadResponseData) {
->>>>>>> a8f84cab
         for (Map.Entry<TopicIdPartition, LogReadResult> entry : replicaManagerReadResponseData.entrySet()) {
             TopicIdPartition topicIdPartition = entry.getKey();
             SharePartition sharePartition = sharePartitions.get(topicIdPartition);
