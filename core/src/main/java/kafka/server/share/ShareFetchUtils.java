--- conflicted
+++ resolved
@@ -57,24 +57,13 @@
         Map<TopicIdPartition, ShareFetchResponseData.PartitionData> response = new HashMap<>();
         responseData.forEach((topicIdPartition, fetchPartitionData) -> {
 
-<<<<<<< HEAD
-            SharePartition sharePartition = partitionCacheMap.get(new SharePartitionKey(
-                shareFetchData.groupId(), topicIdPartition));
-            ShareFetchResponseData.PartitionData partitionData = new ShareFetchResponseData.PartitionData()
-                .setPartitionIndex(topicIdPartition.partition());
-=======
             SharePartition sharePartition = sharePartitionManager.sharePartition(shareFetchData.groupId(), topicIdPartition);
             if (sharePartition == null) {
                 log.error("Encountered null share partition for groupId={}, topicIdPartition={}. Skipping it.", shareFetchData.groupId(), topicIdPartition);
                 return;
             }
-            futures.put(topicIdPartition, sharePartition.acquire(shareFetchData.memberId(), fetchPartitionData)
-                    .handle((acquiredRecords, throwable) -> {
-                        log.trace("Acquired records for topicIdPartition: {} with share fetch data: {}, records: {}",
-                                topicIdPartition, shareFetchData, acquiredRecords);
-                        ShareFetchResponseData.PartitionData partitionData = new ShareFetchResponseData.PartitionData()
-                                .setPartitionIndex(topicIdPartition.partition());
->>>>>>> 8125c3da
+            ShareFetchResponseData.PartitionData partitionData = new ShareFetchResponseData.PartitionData()
+                .setPartitionIndex(topicIdPartition.partition());
 
             if (fetchPartitionData.error.code() != Errors.NONE.code()) {
                 partitionData
