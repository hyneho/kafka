--- conflicted
+++ resolved
@@ -230,13 +230,8 @@
         int maxDeliveryCount,
         int recordLockDurationMs,
         Timer timer,
-<<<<<<< HEAD
-        Time time
-=======
         Time time,
-        Persister persister,
-        ReplicaManager replicaManager
->>>>>>> f2a552a1
+        Persister persister
     ) {
         this.groupId = groupId;
         this.topicIdPartition = topicIdPartition;
@@ -249,11 +244,7 @@
         this.recordLockDurationMs = recordLockDurationMs;
         this.timer = timer;
         this.time = time;
-<<<<<<< HEAD
-=======
         this.persister = persister;
-        this.replicaManager = replicaManager;
->>>>>>> f2a552a1
         // Initialize the partition.
         initialize();
     }
