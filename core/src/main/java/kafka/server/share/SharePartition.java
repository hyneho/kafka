/*
 * Licensed to the Apache Software Foundation (ASF) under one or more
 * contributor license agreements. See the NOTICE file distributed with
 * this work for additional information regarding copyright ownership.
 * The ASF licenses this file to You under the Apache License, Version 2.0
 * (the "License"); you may not use this file except in compliance with
 * the License. You may obtain a copy of the License at
 *
 *    http://www.apache.org/licenses/LICENSE-2.0
 *
 * Unless required by applicable law or agreed to in writing, software
 * distributed under the License is distributed on an "AS IS" BASIS,
 * WITHOUT WARRANTIES OR CONDITIONS OF ANY KIND, either express or implied.
 * See the License for the specific language governing permissions and
 * limitations under the License.
 */
package kafka.server.share;

import kafka.server.ReplicaManager;

import org.apache.kafka.common.KafkaException;
import org.apache.kafka.common.TopicIdPartition;
import org.apache.kafka.common.Uuid;
import org.apache.kafka.common.errors.CoordinatorNotAvailableException;
import org.apache.kafka.common.errors.FencedStateEpochException;
import org.apache.kafka.common.errors.InvalidRecordStateException;
import org.apache.kafka.common.errors.InvalidRequestException;
import org.apache.kafka.common.errors.LeaderNotAvailableException;
import org.apache.kafka.common.errors.NotLeaderOrFollowerException;
import org.apache.kafka.common.errors.UnknownServerException;
import org.apache.kafka.common.message.ShareFetchResponseData.AcquiredRecords;
import org.apache.kafka.common.protocol.Errors;
import org.apache.kafka.common.record.RecordBatch;
import org.apache.kafka.common.utils.Time;
import org.apache.kafka.server.share.acknowledge.ShareAcknowledgementBatch;
import org.apache.kafka.server.share.persister.GroupTopicPartitionData;
import org.apache.kafka.server.share.persister.PartitionAllData;
import org.apache.kafka.server.share.persister.PartitionErrorData;
import org.apache.kafka.server.share.persister.PartitionFactory;
import org.apache.kafka.server.share.persister.PartitionIdLeaderEpochData;
import org.apache.kafka.server.share.persister.PartitionStateBatchData;
import org.apache.kafka.server.share.persister.Persister;
import org.apache.kafka.server.share.persister.PersisterStateBatch;
import org.apache.kafka.server.share.persister.ReadShareGroupStateParameters;
import org.apache.kafka.server.share.persister.TopicData;
import org.apache.kafka.server.share.persister.WriteShareGroupStateParameters;
import org.apache.kafka.server.storage.log.FetchPartitionData;
import org.apache.kafka.server.util.timer.Timer;
import org.apache.kafka.server.util.timer.TimerTask;

import org.slf4j.Logger;
import org.slf4j.LoggerFactory;

import java.util.ArrayList;
import java.util.Collections;
import java.util.HashMap;
import java.util.List;
import java.util.Map;
import java.util.NavigableMap;
import java.util.Objects;
import java.util.Optional;
import java.util.concurrent.CompletableFuture;
import java.util.concurrent.ConcurrentSkipListMap;
import java.util.concurrent.atomic.AtomicBoolean;
import java.util.concurrent.locks.ReadWriteLock;
import java.util.concurrent.locks.ReentrantReadWriteLock;

/**
 * The SharePartition is used to track the state of a partition that is shared between multiple
 * consumers. The class maintains the state of the records that have been fetched from the leader
 * and are in-flight.
 */
public class SharePartition {

    private static final Logger log = LoggerFactory.getLogger(SharePartition.class);

    /**
     * empty member id used to indicate when a record is not acquired by any member.
     */
    static final String EMPTY_MEMBER_ID = Uuid.ZERO_UUID.toString();

    /**
     * The SharePartitionState is used to track the state of the share partition. The state of the
     * share partition determines if the partition is ready to receive requests, be initialized with
     * persisted state, or has failed to initialize.
     */
    // Visible for testing
    enum SharePartitionState {
        /**
         * The share partition is empty and has not been initialized with persisted state.
         */
        EMPTY,
        /**
         * The share partition is initializing with persisted state.
         */
        INITIALIZING,
        /**
         * The share partition is active and ready to serve requests.
         */
        ACTIVE,
        /**
         * The share partition failed to initialize with persisted state.
         */
        FAILED
    }

    /**
     * The RecordState is used to track the state of a record that has been fetched from the leader.
     * The state of the records determines if the records should be re-delivered, move the next fetch
     * offset, or be state persisted to disk.
     */
    // Visible for testing
    enum RecordState {
        AVAILABLE((byte) 0),
        ACQUIRED((byte) 1),
        ACKNOWLEDGED((byte) 2),
        ARCHIVED((byte) 4);

        public final byte id;

        RecordState(byte id) {
            this.id = id;
        }

        /**
         * Validates that the <code>newState</code> is one of the valid transition from the current
         * {@code RecordState}.
         *
         * @param newState State into which requesting to transition; must be non-<code>null</code>
         *
         * @return {@code RecordState} <code>newState</code> if validation succeeds. Returning
         *         <code>newState</code> helps state assignment chaining.
         *
         * @throws IllegalStateException if the state transition validation fails.
         */
        public RecordState validateTransition(RecordState newState) throws IllegalStateException {
            Objects.requireNonNull(newState, "newState cannot be null");
            if (this == newState) {
                throw new IllegalStateException("The state transition is invalid as the new state is"
                    + "the same as the current state");
            }

            if (this == ACKNOWLEDGED || this == ARCHIVED) {
                throw new IllegalStateException("The state transition is invalid from the current state: " + this);
            }

            if (this == AVAILABLE && newState != ACQUIRED) {
                throw new IllegalStateException("The state can only be transitioned to ACQUIRED from AVAILABLE");
            }

            // Either the transition is from Available -> Acquired or from Acquired -> Available/
            // Acknowledged/Archived.
            return newState;
        }

        public static RecordState forId(byte id) {
            switch (id) {
                case 0:
                    return AVAILABLE;
                case 1:
                    return ACQUIRED;
                case 2:
                    return ACKNOWLEDGED;
                case 4:
                    return ARCHIVED;
                default:
                    throw new IllegalArgumentException("Unknown record state id: " + id);
            }
        }
    }

    /**
     * The group id of the share partition belongs to.
     */
    private final String groupId;

    /**
     * The topic id partition of the share partition.
     */
    private final TopicIdPartition topicIdPartition;

    /**
     * The in-flight record is used to track the state of a record that has been fetched from the
     * leader. The state of the record is used to determine if the record should be re-fetched or if it
     * can be acknowledged or archived. Once share partition start offset is moved then the in-flight
     * records prior to the start offset are removed from the cache. The cache holds data against the
     * first offset of the in-flight batch.
     */
    private final NavigableMap<Long, InFlightBatch> cachedState;

    /**
     * The lock is used to synchronize access to the in-flight records. The lock is used to ensure that
     * the in-flight records are accessed in a thread-safe manner.
     */
    private final ReadWriteLock lock;

    /**
     * The find next fetch offset is used to indicate if the next fetch offset should be recomputed.
     */
    private final AtomicBoolean findNextFetchOffset;

    /**
     * The lock to ensure that the same share partition does not enter a fetch queue
     * while another one is being fetched within the queue.
     */
    private final AtomicBoolean fetchLock;

    /**
     * The max in-flight messages is used to limit the number of records that can be in-flight at any
     * given time. The max in-flight messages is used to prevent the consumer from fetching too many
     * records from the leader and running out of memory.
     */
    private final int maxInFlightMessages;

    /**
     * The max delivery count is used to limit the number of times a record can be delivered to the
     * consumer. The max delivery count is used to prevent the consumer re-delivering the same record
     * indefinitely.
     */
    private final int maxDeliveryCount;

    /**
     * The record lock duration is used to limit the duration for which a consumer can acquire a record.
     * Once this time period is elapsed, the record will be made available or archived depending on the delivery count.
     */
    private final int recordLockDurationMs;

    /**
     * Timer is used to implement acquisition lock on records that guarantees the movement of records from
     * acquired to available/archived state upon timeout
     */
    private final Timer timer;

    /**
     * Time is used to get the currentTime.
     */
    private final Time time;

    /**
     * The persister is used to persist the state of the share partition to disk.
     */
    private final Persister persister;

    /**
     * The share partition start offset specifies the partition start offset from which the records
     * are cached in the cachedState of the sharePartition.
     */
    private long startOffset;

    /**
     * The share partition end offset specifies the partition end offset from which the records
     * are already fetched.
     */
    private long endOffset;

    /**
     * The state epoch is used to track the version of the state of the share partition.
     */
    private int stateEpoch;

    /**
     * The partition state is used to track the state of the share partition.
     */
    private SharePartitionState partitionState;

    /**
     * The replica manager is used to check to see if any delayed share fetch request can be completed because of data
     * availability due to acquisition lock timeout.
     */
    private final ReplicaManager replicaManager;

    SharePartition(
        String groupId,
        TopicIdPartition topicIdPartition,
        int maxInFlightMessages,
        int maxDeliveryCount,
        int recordLockDurationMs,
        Timer timer,
        Time time,
        Persister persister,
        ReplicaManager replicaManager
    ) {
        this.groupId = groupId;
        this.topicIdPartition = topicIdPartition;
        this.maxInFlightMessages = maxInFlightMessages;
        this.maxDeliveryCount = maxDeliveryCount;
        this.cachedState = new ConcurrentSkipListMap<>();
        this.lock = new ReentrantReadWriteLock();
        this.findNextFetchOffset = new AtomicBoolean(false);
        this.fetchLock = new AtomicBoolean(false);
        this.recordLockDurationMs = recordLockDurationMs;
        this.timer = timer;
        this.time = time;
        this.persister = persister;
        this.partitionState = SharePartitionState.EMPTY;
        this.replicaManager = replicaManager;
    }

    /**
     * May initialize the share partition by reading the state from the persister. The share partition
     * is initialized only if the state is in the EMPTY state. If the share partition is in ACTIVE state,
     * the method completes the future successfully. For other states, the method completes the future
     * with exception, which might be re-triable.
     *
     * @return The method returns a future which is completed when the share partition is initialized
     *         or completes with an exception if the share partition is in non-initializable state.
     */
    public CompletableFuture<Void> maybeInitialize() {
        log.debug("Maybe initialize share partition: {}-{}", groupId, topicIdPartition);
        CompletableFuture<Void> future = new CompletableFuture<>();
        // Check if the share partition is already initialized.
        maybeCompleteInitialization(future);
        if (future.isDone()) {
            return future;
        }

        // All the pending requests should wait to get completed before the share partition is initialized.
        // Attain lock to avoid any concurrent requests to be processed.
        lock.writeLock().lock();
        try {
            // Re-check the state to verify if previous requests has already initialized the share partition.
            maybeCompleteInitialization(future);
            if (future.isDone()) {
                return future;
            }

            // Update state to initializing to avoid any concurrent requests to be processed.
            partitionState = SharePartitionState.INITIALIZING;
            // Initialize the share partition by reading the state from the persister.
            persister.readState(new ReadShareGroupStateParameters.Builder()
                .setGroupTopicPartitionData(new GroupTopicPartitionData.Builder<PartitionIdLeaderEpochData>()
                    .setGroupId(this.groupId)
                    .setTopicsData(Collections.singletonList(new TopicData<>(topicIdPartition.topicId(),
                        Collections.singletonList(PartitionFactory.newPartitionIdLeaderEpochData(topicIdPartition.partition(), 0)))))
                    .build())
                .build()
            ).whenComplete((result, exception) -> {
                if (exception != null) {
                    log.error("Failed to initialize the share partition: {}-{}", groupId, topicIdPartition, exception);
                    completeInitializationWithException(future, exception);
                    return;
                }

                if (result == null || result.topicsData() == null || result.topicsData().size() != 1) {
                    log.error("Failed to initialize the share partition: {}-{}. Invalid state found: {}.",
                        groupId, topicIdPartition, result);
                    completeInitializationWithException(future, new IllegalStateException(String.format("Failed to initialize the share partition %s-%s", groupId, topicIdPartition)));
                    return;
                }

                TopicData<PartitionAllData> state = result.topicsData().get(0);
                if (state.topicId() != topicIdPartition.topicId() || state.partitions().size() != 1) {
                    log.error("Failed to initialize the share partition: {}-{}. Invalid topic partition response: {}.",
                        groupId, topicIdPartition, result);
                    completeInitializationWithException(future, new IllegalStateException(String.format("Failed to initialize the share partition %s-%s", groupId, topicIdPartition)));
                    return;
                }

                PartitionAllData partitionData = state.partitions().get(0);
                if (partitionData.partition() != topicIdPartition.partition()) {
                    log.error("Failed to initialize the share partition: {}-{}. Invalid partition response: {}.",
                        groupId, topicIdPartition, partitionData);
                    completeInitializationWithException(future, new IllegalStateException(String.format("Failed to initialize the share partition %s-%s", groupId, topicIdPartition)));
                    return;
                }

                if (partitionData.errorCode() != Errors.NONE.code()) {
                    KafkaException ex = fetchPersisterError(partitionData.errorCode(), partitionData.errorMessage());
                    log.error("Failed to initialize the share partition: {}-{}. Exception occurred: {}.",
                        groupId, topicIdPartition, partitionData);
                    completeInitializationWithException(future, ex);
                    return;
                }

                // Set the state epoch and end offset from the persisted state.
                startOffset = partitionData.startOffset() != -1 ? partitionData.startOffset() : 0;
                stateEpoch = partitionData.stateEpoch();

                List<PersisterStateBatch> stateBatches = partitionData.stateBatches();
                for (PersisterStateBatch stateBatch : stateBatches) {
                    if (stateBatch.firstOffset() < startOffset) {
                        log.error("Invalid state batch found for the share partition: {}-{}. The base offset: {}"
                                + " is less than the start offset: {}.", groupId, topicIdPartition,
                            stateBatch.firstOffset(), startOffset);
                        completeInitializationWithException(future, new IllegalStateException(String.format("Failed to initialize the share partition %s-%s", groupId, topicIdPartition)));
                        return;
                    }
                    InFlightBatch inFlightBatch = new InFlightBatch(EMPTY_MEMBER_ID, stateBatch.firstOffset(),
                        stateBatch.lastOffset(), RecordState.forId(stateBatch.deliveryState()), stateBatch.deliveryCount(), null);
                    cachedState.put(stateBatch.firstOffset(), inFlightBatch);
                }
                // Update the endOffset of the partition.
                if (!cachedState.isEmpty()) {
                    // If the cachedState is not empty, findNextFetchOffset flag is set to true so that any AVAILABLE records
                    // in the cached state are not missed
                    findNextFetchOffset.set(true);
                    endOffset = cachedState.lastEntry().getValue().lastOffset();
                    // In case the persister read state RPC result contains no AVAILABLE records, we can update cached state
                    // and start/end offsets.
                    maybeUpdateCachedStateAndOffsets();
                } else {
                    endOffset = partitionData.startOffset();
                }
                // Set the partition state to Active and complete the future.
                partitionState = SharePartitionState.ACTIVE;
                future.complete(null);
            });
        } catch (Exception e) {
            log.error("Failed to initialize the share partition: {}-{}", groupId, topicIdPartition, e);
            completeInitializationWithException(future, e);
        } finally {
            lock.writeLock().unlock();
        }

        return future;
    }

    /**
     * The next fetch offset is used to determine the next offset that should be fetched from the leader.
     * The offset should be the next offset after the last fetched batch but there could be batches/
     * offsets that are either released by acknowledge API or lock timed out hence the next fetch
     * offset might be different from the last batch next offset. Hence, method checks if the next
     * fetch offset should be recomputed else returns the last computed next fetch offset.
     *
     * @return The next fetch offset that should be fetched from the leader.
     */
    public long nextFetchOffset() {
        /*
        The logic for determining the next offset to fetch data from a Share Partition hinges on a
        flag called findNextFetchOffset. If this flag is set to true, then the next fetch offset
        should be re-computed, otherwise the next fetch offset is Share Partition End Offset + 1.
        The flag is set to true in the following cases:
        1. When some previously acquired records are acknowledged with type RELEASE.
        2. When the record lock duration expires for some acquired records.
        3. When some records are released on share session close.
        The re-computation of next fetch offset is done by iterating over the cachedState and finding
        the first available record. If no available record is found, then the next fetch offset is
        set to Share Partition End Offset + 1 and findNextFetchOffset flag is set to false.
        */
        lock.writeLock().lock();
        try {
            // When none of the records in the cachedState are in the AVAILABLE state, findNextFetchOffset will be false
            if (!findNextFetchOffset.get()) {
                if (cachedState.isEmpty() || startOffset > cachedState.lastEntry().getValue().lastOffset()) {
                    // 1. When cachedState is empty, endOffset is set to the next offset of the last
                    // offset removed from batch, which is the next offset to be fetched.
                    // 2. When startOffset has moved beyond the in-flight records, startOffset and
                    // endOffset point to the LSO, which is the next offset to be fetched.
                    return endOffset;
                } else {
                    return endOffset + 1;
                }
            }

            // If this piece of code is reached, it means that findNextFetchOffset is true
            if (cachedState.isEmpty() || startOffset > cachedState.lastEntry().getValue().lastOffset()) {
                // If cachedState is empty, there is no need of re-computing next fetch offset in future fetch requests.
                // Same case when startOffset has moved beyond the in-flight records, startOffset and endOffset point to the LSO
                // and the cached state is fresh.
                findNextFetchOffset.set(false);
                return endOffset;
            }

            long nextFetchOffset = -1;

            for (Map.Entry<Long, InFlightBatch> entry : cachedState.entrySet()) {
                // Check if the state is maintained per offset or batch. If the offsetState
                // is not maintained then the batch state is used to determine the offsets state.
                if (entry.getValue().offsetState() == null) {
                    if (entry.getValue().batchState() == RecordState.AVAILABLE) {
                        nextFetchOffset = entry.getValue().firstOffset();
                        break;
                    }
                } else {
                    // The offset state is maintained hence find the next available offset.
                    for (Map.Entry<Long, InFlightState> offsetState : entry.getValue().offsetState().entrySet()) {
                        if (offsetState.getValue().state == RecordState.AVAILABLE) {
                            nextFetchOffset = offsetState.getKey();
                            break;
                        }
                    }
                    // Break from the outer loop if updated.
                    if (nextFetchOffset != -1) {
                        break;
                    }
                }
            }

            // If nextFetchOffset is -1, then no AVAILABLE records are found in the cachedState, so there is no need of
            // re-computing next fetch offset in future fetch requests
            if (nextFetchOffset == -1) {
                findNextFetchOffset.set(false);
                nextFetchOffset = endOffset + 1;
            }
            return nextFetchOffset;
        } finally {
            lock.writeLock().unlock();
        }
    }

    /**
     * Acquire the fetched records for the share partition. The acquired records are added to the
     * in-flight records and the next fetch offset is updated to the next offset that should be
     * fetched from the leader.
     *
     * @param memberId           The member id of the client that is fetching the record.
     * @param fetchPartitionData The fetched records for the share partition.
     * @return A future which is completed when the records are acquired.
     */
    public CompletableFuture<List<AcquiredRecords>> acquire(
        String memberId,
        FetchPartitionData fetchPartitionData
    ) {
        log.trace("Received acquire request for share partition: {}-{} memberId: {}", groupId, topicIdPartition, memberId);
        RecordBatch lastBatch = fetchPartitionData.records.lastBatch().orElse(null);
        if (lastBatch == null) {
            // Nothing to acquire.
            return CompletableFuture.completedFuture(Collections.emptyList());
        }

        // We require the first batch of records to get the base offset. Stop parsing further
        // batches.
        RecordBatch firstBatch = fetchPartitionData.records.batches().iterator().next();
        lock.writeLock().lock();
        try {
            long baseOffset = firstBatch.baseOffset();
            // Find the floor batch record for the request batch. The request batch could be
            // for a subset of the in-flight batch i.e. cached batch of offset 10-14 and request batch
            // of 12-13. Hence, floor entry is fetched to find the sub-map.
            Map.Entry<Long, InFlightBatch> floorOffset = cachedState.floorEntry(baseOffset);
            // We might find a batch with floor entry but not necessarily that batch has an overlap,
            // if the request batch base offset is ahead of last offset from floor entry i.e. cached
            // batch of 10-14 and request batch of 15-18, though floor entry is found but no overlap.
            if (floorOffset != null && floorOffset.getValue().lastOffset() >= baseOffset) {
                baseOffset = floorOffset.getKey();
            }
            // Validate if the fetch records are already part of existing batches and if available.
            NavigableMap<Long, InFlightBatch> subMap = cachedState.subMap(baseOffset, true, lastBatch.lastOffset(), true);
            // No overlap with request offsets in the cache for in-flight records. Acquire the complete
            // batch.
            if (subMap.isEmpty()) {
                log.trace("No cached data exists for the share partition for requested fetch batch: {}-{}",
                    groupId, topicIdPartition);
                return CompletableFuture.completedFuture(Collections.singletonList(
                    acquireNewBatchRecords(memberId, firstBatch.baseOffset(), lastBatch.lastOffset())));
            }

            log.trace("Overlap exists with in-flight records. Acquire the records if available for"
                + " the share partition: {}-{}", groupId, topicIdPartition);
            List<AcquiredRecords> result = new ArrayList<>();
            // The fetched records are already part of the in-flight records. The records might
            // be available for re-delivery hence try acquiring same. The request batches could
            // be an exact match, subset or span over multiple already fetched batches.
            for (Map.Entry<Long, InFlightBatch> entry : subMap.entrySet()) {
                InFlightBatch inFlightBatch = entry.getValue();
                // Compute if the batch is a full match.
                boolean fullMatch = checkForFullMatch(inFlightBatch, firstBatch.baseOffset(), lastBatch.lastOffset());

                if (!fullMatch || inFlightBatch.offsetState() != null) {
                    log.trace("Subset or offset tracked batch record found for share partition,"
                            + " batch: {} request offsets - first: {}, last: {} for the share"
                            + " partition: {}-{}", inFlightBatch, firstBatch.baseOffset(),
                        lastBatch.lastOffset(), groupId, topicIdPartition);
                    if (inFlightBatch.offsetState() == null) {
                        // Though the request is a subset of in-flight batch but the offset
                        // tracking has not been initialized yet which means that we could only
                        // acquire subset of offsets from the in-flight batch but only if the
                        // complete batch is available yet. Hence, do a pre-check to avoid exploding
                        // the in-flight offset tracking unnecessarily.
                        if (inFlightBatch.batchState() != RecordState.AVAILABLE) {
                            log.trace("The batch is not available to acquire in share partition: {}-{}, skipping: {}"
                                    + " skipping offset tracking for batch as well.", groupId,
                                topicIdPartition, inFlightBatch);
                            continue;
                        }
                        // The request batch is a subset or per offset state is managed hence update
                        // the offsets state in the in-flight batch.
                        inFlightBatch.maybeInitializeOffsetStateUpdate();
                    }
                    acquireSubsetBatchRecords(memberId, firstBatch.baseOffset(), lastBatch.lastOffset(), inFlightBatch, result);
                    continue;
                }

                // The in-flight batch is a full match hence change the state of the complete batch.
                if (inFlightBatch.batchState() != RecordState.AVAILABLE) {
                    log.trace("The batch is not available to acquire in share partition: {}-{}, skipping: {}",
                        groupId, topicIdPartition, inFlightBatch);
                    continue;
                }

                InFlightState updateResult = inFlightBatch.tryUpdateBatchState(RecordState.ACQUIRED, true, maxDeliveryCount, memberId);
                if (updateResult == null) {
                    log.info("Unable to acquire records for the batch: {} in share partition: {}-{}",
                        inFlightBatch, groupId, topicIdPartition);
                    continue;
                }
                // Schedule acquisition lock timeout for the batch.
                AcquisitionLockTimerTask acquisitionLockTimeoutTask = scheduleAcquisitionLockTimeout(memberId, inFlightBatch.firstOffset(), inFlightBatch.lastOffset());
                // Set the acquisition lock timeout task for the batch.
                inFlightBatch.updateAcquisitionLockTimeout(acquisitionLockTimeoutTask);

                result.add(new AcquiredRecords()
                    .setFirstOffset(inFlightBatch.firstOffset())
                    .setLastOffset(inFlightBatch.lastOffset())
                    .setDeliveryCount((short) inFlightBatch.batchDeliveryCount()));
            }

            // Some of the request offsets are not found in the fetched batches. Acquire the
            // missing records as well.
            if (subMap.lastEntry().getValue().lastOffset() < lastBatch.lastOffset()) {
                log.trace("There exists another batch which needs to be acquired as well");
                result.add(acquireNewBatchRecords(memberId, subMap.lastEntry().getValue().lastOffset() + 1,
                    lastBatch.lastOffset()));
            }
            return CompletableFuture.completedFuture(result);
        } finally {
            lock.writeLock().unlock();
        }
    }

    /**
     * Acknowledge the fetched records for the share partition. The accepted batches are removed
     * from the in-flight records once persisted. The next fetch offset is updated to the next offset
     * that should be fetched from the leader, if required.
     *
     * @param memberId               The member id of the client that is fetching the record.
     * @param acknowledgementBatches The acknowledgement batch list for the share partition.
     * @return A future which is completed when the records are acknowledged.
     */
    public CompletableFuture<Void> acknowledge(
        String memberId,
        List<ShareAcknowledgementBatch> acknowledgementBatches
    ) {
        log.trace("Acknowledgement batch request for share partition: {}-{}", groupId, topicIdPartition);

        CompletableFuture<Void> future = new CompletableFuture<>();
        Throwable throwable = null;
        List<InFlightState> updatedStates = new ArrayList<>();
        List<PersisterStateBatch> stateBatches = new ArrayList<>();
        lock.writeLock().lock();
        try {
            // Avoided using enhanced for loop as need to check if the last batch have offsets
            // in the range.
            for (ShareAcknowledgementBatch batch : acknowledgementBatches) {
                // Client can either send a single entry in acknowledgeTypes which represents the state
                // of the complete batch or can send individual offsets state.
                Map<Long, RecordState> recordStateMap;
                try {
                    recordStateMap = fetchRecordStateMapForAcknowledgementBatch(batch);
                } catch (IllegalArgumentException e) {
                    log.debug("Invalid acknowledge type: {} for share partition: {}-{}",
                        batch.acknowledgeTypes(), groupId, topicIdPartition);
                    throwable = new InvalidRequestException("Invalid acknowledge type: " + batch.acknowledgeTypes());
                    break;
                }

                if (batch.lastOffset() < startOffset) {
                    log.trace("All offsets in the acknowledgement batch {} are already archived: {}-{}",
                        batch, groupId, topicIdPartition);
                    continue;
                }

                // Fetch the sub-map from the cached map for the batch to acknowledge. The sub-map can
                // be a full match, subset or spans over multiple fetched batches.
                NavigableMap<Long, InFlightBatch> subMap;
                try {
                    subMap = fetchSubMapForAcknowledgementBatch(batch);
                } catch (InvalidRecordStateException | InvalidRequestException e) {
                    throwable = e;
                    break;
                }

                // Acknowledge the records for the batch.
                Optional<Throwable> ackThrowable = acknowledgeBatchRecords(
                    memberId,
                    batch,
                    recordStateMap,
                    subMap,
                    updatedStates,
                    stateBatches
                );

                if (ackThrowable.isPresent()) {
                    throwable = ackThrowable.get();
                    break;
                }
            }

            // If the acknowledgement is successful then persist state, complete the state transition
            // and update the cached state for start offset. Else rollback the state transition.
            rollbackOrProcessStateUpdates(future, throwable, updatedStates, stateBatches);
        } finally {
            lock.writeLock().unlock();
        }

        return future;
    }

    /**
     * Release the acquired records for the share partition. The next fetch offset is updated to the next offset
     * that should be fetched from the leader.
     *
     * @param memberId The member id of the client whose records shall be released.
     * @return A future which is completed when the records are released.
     */
    public CompletableFuture<Void> releaseAcquiredRecords(String memberId) {
        log.trace("Release acquired records request for share partition: {}-{} memberId: {}", groupId, topicIdPartition, memberId);

        CompletableFuture<Void> future = new CompletableFuture<>();
        Throwable throwable = null;
        List<InFlightState> updatedStates = new ArrayList<>();
        List<PersisterStateBatch> stateBatches = new ArrayList<>();

        lock.writeLock().lock();
        try {
            RecordState recordState = RecordState.AVAILABLE;
            // Iterate over multiple fetched batches. The state can vary per offset entry
            for (Map.Entry<Long, InFlightBatch> entry : cachedState.entrySet()) {
                InFlightBatch inFlightBatch = entry.getValue();

                if (inFlightBatch.offsetState() == null
                        && inFlightBatch.batchState() == RecordState.ACQUIRED
                        && inFlightBatch.batchMemberId().equals(memberId)
                        && checkForStartOffsetWithinBatch(inFlightBatch.firstOffset(), inFlightBatch.lastOffset())) {
                    // For the case when batch.firstOffset < start offset <= batch.lastOffset, we will be having some
                    // acquired records that need to move to archived state despite their delivery count.
                    inFlightBatch.maybeInitializeOffsetStateUpdate();
                }

                if (inFlightBatch.offsetState() != null) {
                    Optional<Throwable> releaseAcquiredRecordsThrowable = releaseAcquiredRecordsForPerOffsetBatch(memberId, inFlightBatch, recordState, updatedStates, stateBatches);
                    if (releaseAcquiredRecordsThrowable.isPresent()) {
                        throwable = releaseAcquiredRecordsThrowable.get();
                        break;
                    }
                    continue;
                }
                Optional<Throwable> releaseAcquiredRecordsThrowable = releaseAcquiredRecordsForCompleteBatch(memberId, inFlightBatch, recordState, updatedStates, stateBatches);
                if (releaseAcquiredRecordsThrowable.isPresent()) {
                    throwable = releaseAcquiredRecordsThrowable.get();
                    break;
                }
            }

            // If the release acquired records is successful then persist state, complete the state transition
            // and update the cached state for start offset. Else rollback the state transition.
            rollbackOrProcessStateUpdates(future, throwable, updatedStates, stateBatches);
        } finally {
            lock.writeLock().unlock();
        }
        return future;
    }

    private Optional<Throwable> releaseAcquiredRecordsForPerOffsetBatch(String memberId,
                                                                        InFlightBatch inFlightBatch,
                                                                        RecordState recordState,
                                                                        List<InFlightState> updatedStates,
                                                                        List<PersisterStateBatch> stateBatches) {

        log.trace("Offset tracked batch record found, batch: {} for the share partition: {}-{}", inFlightBatch,
                groupId, topicIdPartition);
        for (Map.Entry<Long, InFlightState> offsetState : inFlightBatch.offsetState.entrySet()) {

            // Check if member id is the owner of the offset.
            if (!offsetState.getValue().memberId().equals(memberId) && !offsetState.getValue().memberId().equals(EMPTY_MEMBER_ID)) {
                log.debug("Member {} is not the owner of offset: {} in batch: {} for the share"
                        + " partition: {}-{}. Skipping offset.", memberId, offsetState.getKey(), inFlightBatch, groupId, topicIdPartition);
                return Optional.empty();
            }
            if (offsetState.getValue().state == RecordState.ACQUIRED) {
                InFlightState updateResult = offsetState.getValue().startStateTransition(
                        offsetState.getKey() < startOffset ? RecordState.ARCHIVED : recordState,
                        false,
                        this.maxDeliveryCount,
                        EMPTY_MEMBER_ID
                );
                if (updateResult == null) {
                    log.debug("Unable to release records from acquired state for the offset: {} in batch: {}"
                                    + " for the share partition: {}-{}", offsetState.getKey(),
                            inFlightBatch, groupId, topicIdPartition);
                    return Optional.of(new InvalidRecordStateException("Unable to release acquired records for the offset"));
                }

                // Successfully updated the state of the offset.
                updatedStates.add(updateResult);
                stateBatches.add(new PersisterStateBatch(offsetState.getKey(), offsetState.getKey(),
                        updateResult.state.id, (short) updateResult.deliveryCount));

                // If the maxDeliveryCount limit has been exceeded, the record will be transitioned to ARCHIVED state.
                // This should not change the next fetch offset because the record is not available for acquisition
                if (updateResult.state != RecordState.ARCHIVED) {
                    findNextFetchOffset.set(true);
                }
            }
        }
        return Optional.empty();
    }

    private Optional<Throwable> releaseAcquiredRecordsForCompleteBatch(String memberId,
                                                                       InFlightBatch inFlightBatch,
                                                                       RecordState recordState,
                                                                       List<InFlightState> updatedStates,
                                                                       List<PersisterStateBatch> stateBatches) {

        // Check if member id is the owner of the batch.
        if (!inFlightBatch.batchMemberId().equals(memberId) && !inFlightBatch.batchMemberId().equals(EMPTY_MEMBER_ID)) {
            log.debug("Member {} is not the owner of batch record {} for share partition: {}-{}. Skipping batch.",
                    memberId, inFlightBatch, groupId, topicIdPartition);
            return Optional.empty();
        }

        // Change the state of complete batch since the same state exists for the entire inFlight batch.
        log.trace("Releasing acquired records for complete batch {} for the share partition: {}-{}",
                inFlightBatch, groupId, topicIdPartition);

        if (inFlightBatch.batchState() == RecordState.ACQUIRED) {
            InFlightState updateResult = inFlightBatch.startBatchStateTransition(
                    inFlightBatch.lastOffset() < startOffset ? RecordState.ARCHIVED : recordState,
                    false,
                    this.maxDeliveryCount,
                    EMPTY_MEMBER_ID
            );
            if (updateResult == null) {
                log.debug("Unable to release records from acquired state for the batch: {}"
                        + " for the share partition: {}-{}", inFlightBatch, groupId, topicIdPartition);
                return Optional.of(new InvalidRecordStateException("Unable to release acquired records for the batch"));
            }

            // Successfully updated the state of the batch.
            updatedStates.add(updateResult);
            stateBatches.add(new PersisterStateBatch(inFlightBatch.firstOffset(), inFlightBatch.lastOffset(),
                    updateResult.state.id, (short) updateResult.deliveryCount));

            // If the maxDeliveryCount limit has been exceeded, the record will be transitioned to ARCHIVED state.
            // This should not change the next fetch offset because the record is not available for acquisition
            if (updateResult.state != RecordState.ARCHIVED) {
                findNextFetchOffset.set(true);
            }
        }
        return Optional.empty();
    }

    /**
     * Updates the cached state, start and end offsets of the share partition as per the new log
     * start offset. The method is called when the log start offset is moved for the share partition.
     *
     * @param logStartOffset The new log start offset.
     */
    void updateCacheAndOffsets(long logStartOffset) {
        lock.writeLock().lock();
        try {
            if (logStartOffset <= startOffset) {
                log.error("The log start offset: {} is not greater than the start offset: {} for the share partition: {}-{}",
                        logStartOffset, startOffset, groupId, topicIdPartition);
                return;
            }
            log.debug("Updating start offset for share partition: {}-{} from: {} to: {} since LSO has moved to: {}",
                    groupId, topicIdPartition, startOffset, logStartOffset, logStartOffset);
            if (cachedState.isEmpty()) {
                // If the cached state is empty, then the start and end offset will be the new log start offset.
                // This can occur during the initialization of share partition if LSO has moved.
                startOffset = logStartOffset;
                endOffset = logStartOffset;
                return;
            }

            // Archive the available records in the cached state that are before the new log start offset.
            boolean anyRecordArchived = archiveAvailableRecordsOnLsoMovement(logStartOffset);
            // If we have transitioned the state of any batch/offset from AVAILABLE to ARCHIVED,
            // then there is a chance that the next fetch offset can change.
            if (anyRecordArchived) {
                findNextFetchOffset.set(true);
            }

            // The new startOffset will be the log start offset.
            startOffset = logStartOffset;
            if (endOffset < startOffset) {
                // This case means that the cached state is completely fresh now.
                // Example scenario - batch of 0-10 in acquired state in cached state, then LSO moves to 15,
                // then endOffset should be 15 as well.
                endOffset = startOffset;
            }

            // Note -
            // 1. We will be writing the new starOffset lazily during acknowledge/release acquired records API call.
            // 2. We will not be writing the archived state batches to the persister.
        } finally {
            lock.writeLock().unlock();
        }
    }

    private boolean archiveAvailableRecordsOnLsoMovement(long logStartOffset) {
        lock.writeLock().lock();
        try {
            boolean isAnyOffsetArchived = false, isAnyBatchArchived = false;
            for (Map.Entry<Long, InFlightBatch> entry : cachedState.entrySet()) {
                long batchStartOffset = entry.getKey();
                // We do not need to transition state of batches/offsets that are later than the new log start offset.
                if (batchStartOffset >= logStartOffset) {
                    break;
                }
                InFlightBatch inFlightBatch = entry.getValue();
                boolean fullMatch = checkForFullMatch(inFlightBatch, startOffset, logStartOffset - 1);

                // Maintain state per offset if the inflight batch is not a full match or the offset state is managed.
                if (!fullMatch || inFlightBatch.offsetState() != null) {
                    log.debug("Subset or offset tracked batch record found while trying to update offsets and cached" +
                                    " state map due to LSO movement, batch: {}, offsets to update - " +
                                    "first: {}, last: {} for the share partition: {}-{}", inFlightBatch, startOffset,
                            logStartOffset - 1, groupId, topicIdPartition);

                    if (inFlightBatch.offsetState() == null) {
                        if (inFlightBatch.batchState() != RecordState.AVAILABLE) {
                            continue;
                        }
                        inFlightBatch.maybeInitializeOffsetStateUpdate();
                    }
                    isAnyOffsetArchived = isAnyOffsetArchived || archivePerOffsetBatchRecords(inFlightBatch, startOffset, logStartOffset - 1);
                    continue;
                }
                // The in-flight batch is a full match hence change the state of the complete batch.
                isAnyBatchArchived = isAnyBatchArchived || archiveCompleteBatch(inFlightBatch);
            }
            return isAnyOffsetArchived || isAnyBatchArchived;
        } finally {
            lock.writeLock().unlock();
        }
    }

    private boolean archivePerOffsetBatchRecords(InFlightBatch inFlightBatch,
                                                 long startOffsetToArchive,
                                                 long endOffsetToArchive) {
        lock.writeLock().lock();
        try {
            boolean isAnyOffsetArchived = false;
            log.trace("Archiving offset tracked batch: {} for the share partition: {}-{}", inFlightBatch, groupId, topicIdPartition);
            for (Map.Entry<Long, InFlightState> offsetState : inFlightBatch.offsetState().entrySet()) {
                if (offsetState.getKey() < startOffsetToArchive) {
                    continue;
                }
                if (offsetState.getKey() > endOffsetToArchive) {
                    // No further offsets to process.
                    break;
                }
                if (offsetState.getValue().state != RecordState.AVAILABLE) {
                    continue;
                }

                offsetState.getValue().archive(EMPTY_MEMBER_ID);
                isAnyOffsetArchived = true;
            }
            return isAnyOffsetArchived;
        } finally {
            lock.writeLock().unlock();
        }
    }

    private boolean archiveCompleteBatch(InFlightBatch inFlightBatch) {
        lock.writeLock().lock();
        try {
            log.trace("Archiving complete batch: {} for the share partition: {}-{}", inFlightBatch, groupId, topicIdPartition);
            if (inFlightBatch.batchState() == RecordState.AVAILABLE) {
                // Change the state of complete batch since the same state exists for the entire inFlight batch.
                inFlightBatch.archiveBatch(EMPTY_MEMBER_ID);
                return true;
            }
        } finally {
            lock.writeLock().unlock();
        }
        return false;
    }

    /**
     * Checks if the records can be acquired for the share partition. The records can be acquired if
     * the number of records in-flight is less than the max in-flight messages. Or if the fetch is
     * to happen somewhere in between the record states cached in the share partition i.e. re-acquire
     * the records that are already fetched before.
     *
     * @return A boolean which indicates whether more records can be acquired or not.
     */
    boolean canAcquireRecords() {
        if (nextFetchOffset() != endOffset() + 1) {
            return true;
        }

        lock.readLock().lock();
        long numRecords;
        try {
            if (cachedState.isEmpty()) {
                numRecords = 0;
            } else {
                numRecords = this.endOffset - this.startOffset + 1;
            }
        } finally {
            lock.readLock().unlock();
        }
        return numRecords < maxInFlightMessages;
    }

    /**
     * Prior to fetching records from the leader, the fetch lock is acquired to ensure that the same
     * share partition does not enter a fetch queue while another one is being fetched within the queue.
     * The fetch lock is released once the records are fetched from the leader.
     *
     * @return A boolean which indicates whether the fetch lock is acquired.
     */
    boolean maybeAcquireFetchLock() {
        if (partitionState() != SharePartitionState.ACTIVE) {
            return false;
        }
        return fetchLock.compareAndSet(false, true);
    }

    /**
     * Release the fetch lock once the records are fetched from the leader.
     */
    void releaseFetchLock() {
        fetchLock.set(false);
    }

    private void completeInitializationWithException(CompletableFuture<Void> future, Throwable exception) {
        lock.writeLock().lock();
        try {
            partitionState = SharePartitionState.FAILED;
        } finally {
            lock.writeLock().unlock();
        }
        future.completeExceptionally(exception);
    }

    private void maybeCompleteInitialization(CompletableFuture<Void> future) {
        SharePartitionState currentState = partitionState();
        switch (currentState) {
            case ACTIVE:
                future.complete(null);
                return;
            case FAILED:
                future.completeExceptionally(new IllegalStateException(String.format("Share partition failed to load %s-%s", groupId, topicIdPartition)));
                return;
            case INITIALIZING:
                future.completeExceptionally(new LeaderNotAvailableException(String.format("Share partition is already initializing %s-%s", groupId, topicIdPartition)));
                return;
            case EMPTY:
                // Do not complete the future as the share partition is not yet initialized.
                break;
            default:
                throw new IllegalStateException("Unknown share partition state: " + currentState);
        }
    }

    private AcquiredRecords acquireNewBatchRecords(
        String memberId,
        long firstOffset,
        long lastOffset
    ) {
        lock.writeLock().lock();
        try {
            // Schedule acquisition lock timeout for the batch.
            AcquisitionLockTimerTask timerTask = scheduleAcquisitionLockTimeout(memberId, firstOffset, lastOffset);
            // Add the new batch to the in-flight records along with the acquisition lock timeout task for the batch.
            cachedState.put(firstOffset, new InFlightBatch(
                memberId,
                firstOffset,
                lastOffset,
                RecordState.ACQUIRED,
                1,
                timerTask));
            // if the cachedState was empty before acquiring the new batches then startOffset needs to be updated
            if (cachedState.firstKey() == firstOffset)  {
                startOffset = firstOffset;
            }
            endOffset = lastOffset;
            return new AcquiredRecords()
                .setFirstOffset(firstOffset)
                .setLastOffset(lastOffset)
                .setDeliveryCount((short) 1);
        } finally {
            lock.writeLock().unlock();
        }
    }

    private void acquireSubsetBatchRecords(
        String memberId,
        long requestFirstOffset,
        long requestLastOffset,
        InFlightBatch inFlightBatch,
        List<AcquiredRecords> result
    ) {
        lock.writeLock().lock();
        try {
            for (Map.Entry<Long, InFlightState> offsetState : inFlightBatch.offsetState.entrySet()) {
                // For the first batch which might have offsets prior to the request base
                // offset i.e. cached batch of 10-14 offsets and request batch of 12-13.
                if (offsetState.getKey() < requestFirstOffset) {
                    continue;
                }

                if (offsetState.getKey() > requestLastOffset) {
                    // No further offsets to process.
                    break;
                }

                if (offsetState.getValue().state != RecordState.AVAILABLE) {
                    log.trace("The offset is not available skipping, offset: {} batch: {}"
                            + " for the share partition: {}-{}", offsetState.getKey(), inFlightBatch,
                        groupId, topicIdPartition);
                    continue;
                }

                InFlightState updateResult =  offsetState.getValue().tryUpdateState(RecordState.ACQUIRED, true, maxDeliveryCount,
                    memberId);
                if (updateResult == null) {
                    log.trace("Unable to acquire records for the offset: {} in batch: {}"
                            + " for the share partition: {}-{}", offsetState.getKey(), inFlightBatch,
                        groupId, topicIdPartition);
                    continue;
                }
                // Schedule acquisition lock timeout for the offset.
                AcquisitionLockTimerTask acquisitionLockTimeoutTask = scheduleAcquisitionLockTimeout(memberId, offsetState.getKey(), offsetState.getKey());
                // Update acquisition lock timeout task for the offset.
                offsetState.getValue().updateAcquisitionLockTimeoutTask(acquisitionLockTimeoutTask);

                // TODO: Maybe we can club the continuous offsets here.
                result.add(new AcquiredRecords()
                    .setFirstOffset(offsetState.getKey())
                    .setLastOffset(offsetState.getKey())
                    .setDeliveryCount((short) offsetState.getValue().deliveryCount));
            }
        } finally {
            lock.writeLock().unlock();
        }
    }

    /**
     * Check if the in-flight batch is a full match with the request offsets. The full match represents
     * complete overlap of the in-flight batch with the request offsets.
     *
     * @param inFlightBatch The in-flight batch to check for full match.
     * @param firstOffsetToCompare The first offset of the request batch.
     * @param lastOffsetToCompare The last offset of the request batch.
     *
     * @return True if the in-flight batch is a full match with the request offsets, false otherwise.
     */
    private boolean checkForFullMatch(InFlightBatch inFlightBatch, long firstOffsetToCompare, long lastOffsetToCompare) {
        return inFlightBatch.firstOffset() >= firstOffsetToCompare && inFlightBatch.lastOffset() <= lastOffsetToCompare;
    }

    /**
     * Check if the start offset has moved and within the request first and last offset.
     *
     * @param batchFirstOffset The first offset of the batch.
     * @param batchLastOffset The last offset of the batch.
     *
     * @return True if the start offset has moved and within the request first and last offset, false otherwise.
     */
    private boolean checkForStartOffsetWithinBatch(long batchFirstOffset, long batchLastOffset) {
        long localStartOffset = startOffset();
        return batchFirstOffset < localStartOffset && batchLastOffset >= localStartOffset;
    }

    private Map<Long, RecordState> fetchRecordStateMapForAcknowledgementBatch(
        ShareAcknowledgementBatch batch) {
        // Client can either send a single entry in acknowledgeTypes which represents the state
        // of the complete batch or can send individual offsets state. Construct a map with record state
        // for each offset in the batch, if single acknowledge type is sent, the map will have only one entry.
        Map<Long, RecordState> recordStateMap = new HashMap<>();
        for (int index = 0; index < batch.acknowledgeTypes().size(); index++) {
            recordStateMap.put(batch.firstOffset() + index,
                fetchRecordState(batch.acknowledgeTypes().get(index)));
        }
        return recordStateMap;
    }

    private static RecordState fetchRecordState(byte acknowledgeType) {
        switch (acknowledgeType) {
            case 1 /* ACCEPT */:
                return RecordState.ACKNOWLEDGED;
            case 2 /* RELEASE */:
                return RecordState.AVAILABLE;
            case 3 /* REJECT */:
            case 0 /* GAP */:
                return RecordState.ARCHIVED;
            default:
                throw new IllegalArgumentException("Invalid acknowledge type: " + acknowledgeType);
        }
    }

    private NavigableMap<Long, InFlightBatch> fetchSubMapForAcknowledgementBatch(
        ShareAcknowledgementBatch batch
    ) {
        lock.writeLock().lock();
        try {
            // Find the floor batch record for the request batch. The request batch could be
            // for a subset of the batch i.e. cached batch of offset 10-14 and request batch
            // of 12-13. Hence, floor entry is fetched to find the sub-map.
            Map.Entry<Long, InFlightBatch> floorOffset = cachedState.floorEntry(batch.firstOffset());
            if (floorOffset == null) {
                boolean hasStartOffsetMoved = checkForStartOffsetWithinBatch(batch.firstOffset(), batch.lastOffset());
                if (hasStartOffsetMoved) {
                    // If the start offset has been moved and within the request batch then fetch
                    // the floor entry from start offset and acknowledge cached offsets. Consider
                    // the case where the start offset has moved from 0 to 10, with the cached batch
                    // of 0 - 5, 5 - 10, 10 - 12, 12 - 15. The request batch for acknowledge is 5 - 15,
                    // then post acquisition lock timeout the cache will have data from only from 10 to 15.
                    // Hence, we need to fetch the floor entry from start offset.
                    floorOffset = cachedState.floorEntry(startOffset);
                } else {
                    log.debug("Batch record {} not found for share partition: {}-{}", batch, groupId,
                        topicIdPartition);
                    throw new InvalidRecordStateException(
                        "Batch record not found. The request batch offsets are not found in the cache.");
                }
            }

            NavigableMap<Long, InFlightBatch> subMap = cachedState.subMap(floorOffset.getKey(), true, batch.lastOffset(), true);
            // Validate if the request batch has the first offset greater than the last offset of the last
            // fetched cached batch, then there will be no offsets in the request that can be acknowledged.
            if (subMap.lastEntry().getValue().lastOffset < batch.firstOffset()) {
                log.debug("Request batch: {} has offsets which are not found for share partition: {}-{}", batch, groupId, topicIdPartition);
                throw new InvalidRequestException("Batch record not found. The first offset in request is past acquired records.");
            }

            // Validate if the request batch has the last offset greater than the last offset of
            // the last fetched cached batch, then there will be offsets in the request than cannot
            // be found in the fetched batches.
            if (batch.lastOffset() > subMap.lastEntry().getValue().lastOffset) {
                log.debug("Request batch: {} has offsets which are not found for share partition: {}-{}", batch, groupId, topicIdPartition);
                throw new InvalidRequestException("Batch record not found. The last offset in request is past acquired records.");
            }

            return subMap;
        } finally {
            lock.writeLock().unlock();
        }
    }

    private Optional<Throwable> acknowledgeBatchRecords(
        String memberId,
        ShareAcknowledgementBatch batch,
        Map<Long, RecordState> recordStateMap,
        NavigableMap<Long, InFlightBatch> subMap,
        final List<InFlightState> updatedStates,
        List<PersisterStateBatch> stateBatches
    ) {
        Optional<Throwable> throwable;
        lock.writeLock().lock();
        try {
            // The acknowledgement batch either is exact fetch equivalent batch (mostly), subset
            // or spans over multiple fetched batches. The state can vary per offset itself from
            // the fetched batch in case of subset or client sent individual offsets state.
            for (Map.Entry<Long, InFlightBatch> entry : subMap.entrySet()) {
                InFlightBatch inFlightBatch = entry.getValue();

                // If startOffset has moved ahead of the in-flight batch, skip the batch.
                if (inFlightBatch.lastOffset() < startOffset) {
                    log.trace("All offsets in the inflight batch {} are already archived: {}-{}",
                        inFlightBatch, groupId, topicIdPartition);
                    continue;
                }

                // Validate if the requested member id is the owner of the batch.
                if (inFlightBatch.offsetState() == null) {
                    throwable = validateAcknowledgementBatchMemberId(memberId, inFlightBatch);
                    if (throwable.isPresent()) {
                        return throwable;
                    }
                }

                // Determine if the in-flight batch is a full match from the request batch.
                boolean fullMatch = checkForFullMatch(inFlightBatch, batch.firstOffset(), batch.lastOffset());
                boolean isPerOffsetClientAck = batch.acknowledgeTypes().size() > 1;
                boolean hasStartOffsetMoved = checkForStartOffsetWithinBatch(inFlightBatch.firstOffset(), inFlightBatch.lastOffset());

                // Maintain state per offset if the inflight batch is not a full match or the
                // offset state is managed or client sent individual offsets state or
                // the start offset is within this in-flight batch.
                if (!fullMatch || inFlightBatch.offsetState() != null || isPerOffsetClientAck || hasStartOffsetMoved) {
                    log.debug("Subset or offset tracked batch record found for acknowledgement,"
                            + " batch: {}, request offsets - first: {}, last: {}, client per offset"
                            + "state {} for the share partition: {}-{}", inFlightBatch, batch.firstOffset(),
                        batch.lastOffset(), isPerOffsetClientAck, groupId, topicIdPartition);
                    if (inFlightBatch.offsetState() == null) {
                        // Though the request is a subset of in-flight batch but the offset
                        // tracking has not been initialized yet which means that we could only
                        // acknowledge subset of offsets from the in-flight batch but only if the
                        // complete batch is acquired yet. Hence, do a pre-check to avoid exploding
                        // the in-flight offset tracking unnecessarily.
                        if (inFlightBatch.batchState() != RecordState.ACQUIRED) {
                            log.debug("The batch is not in the acquired state: {} for share partition: {}-{}",
                                inFlightBatch, groupId, topicIdPartition);
                            return Optional.of(new InvalidRecordStateException("The batch cannot be acknowledged. The subset batch is not in the acquired state."));
                        }
                        // The request batch is a subset and requires per offset state hence initialize
                        // the offsets state in the in-flight batch.
                        inFlightBatch.maybeInitializeOffsetStateUpdate();
                    }

                    throwable = acknowledgePerOffsetBatchRecords(memberId, batch, inFlightBatch,
                        recordStateMap, updatedStates, stateBatches);
                } else {
                    // The in-flight batch is a full match hence change the state of the complete batch.
                    throwable = acknowledgeCompleteBatch(batch, inFlightBatch,
                        recordStateMap.get(batch.firstOffset()), updatedStates, stateBatches);
                }

                if (throwable.isPresent()) {
                    return throwable;
                }
            }
        } finally {
            lock.writeLock().unlock();
        }
        return Optional.empty();
    }

    private Optional<Throwable> validateAcknowledgementBatchMemberId(
        String memberId,
        InFlightBatch inFlightBatch
    ) {
        // EMPTY_MEMBER_ID is used to indicate that the batch is not in acquired state.
        if (inFlightBatch.batchMemberId().equals(EMPTY_MEMBER_ID)) {
            log.debug("The batch is not in the acquired state: {} for share partition: {}-{}. Empty member id for batch.",
                inFlightBatch, groupId, topicIdPartition);
            return Optional.of(new InvalidRecordStateException("The batch cannot be acknowledged. The batch is not in the acquired state."));
        }

        if (!inFlightBatch.batchMemberId().equals(memberId)) {
            log.debug("Member {} is not the owner of batch record {} for share partition: {}-{}",
                memberId, inFlightBatch, groupId, topicIdPartition);
            return Optional.of(new InvalidRecordStateException("Member is not the owner of batch record"));
        }
        return Optional.empty();
    }

    private Optional<Throwable> acknowledgePerOffsetBatchRecords(
        String memberId,
        ShareAcknowledgementBatch batch,
        InFlightBatch inFlightBatch,
        Map<Long, RecordState> recordStateMap,
        List<InFlightState> updatedStates,
        List<PersisterStateBatch> stateBatches
    ) {
        lock.writeLock().lock();
        try {
            // Fetch the first record state from the map to be used as default record state in case the
            // offset record state is not provided by client.
            RecordState recordStateDefault = recordStateMap.get(batch.firstOffset());
            for (Map.Entry<Long, InFlightState> offsetState : inFlightBatch.offsetState.entrySet()) {

                // 1. For the first batch which might have offsets prior to the request base
                // offset i.e. cached batch of 10-14 offsets and request batch of 12-13.
                // 2. Skip the offsets which are below the start offset of the share partition
                if (offsetState.getKey() < batch.firstOffset() || offsetState.getKey() < startOffset) {
                    continue;
                }

                if (offsetState.getKey() > batch.lastOffset()) {
                    // No further offsets to process.
                    break;
                }

                if (offsetState.getValue().state != RecordState.ACQUIRED) {
                    log.debug("The offset is not acquired, offset: {} batch: {} for the share"
                            + " partition: {}-{}", offsetState.getKey(), inFlightBatch, groupId,
                        topicIdPartition);
                    return Optional.of(new InvalidRecordStateException(
                        "The batch cannot be acknowledged. The offset is not acquired."));
                }

                // Check if member id is the owner of the offset.
                if (!offsetState.getValue().memberId.equals(memberId)) {
                    log.debug("Member {} is not the owner of offset: {} in batch: {} for the share"
                            + " partition: {}-{}", memberId, offsetState.getKey(), inFlightBatch,
                        groupId, topicIdPartition);
                    return Optional.of(
                        new InvalidRecordStateException("Member is not the owner of offset"));
                }

                // Determine the record state for the offset. If the per offset record state is not provided
                // by the client, then use the batch record state.
                RecordState recordState =
                    recordStateMap.size() > 1 ? recordStateMap.get(offsetState.getKey()) :
                        recordStateDefault;
                InFlightState updateResult = offsetState.getValue().startStateTransition(
                    recordState,
                    false,
                    this.maxDeliveryCount,
                    EMPTY_MEMBER_ID
                );
                if (updateResult == null) {
                    log.debug("Unable to acknowledge records for the offset: {} in batch: {}"
                            + " for the share partition: {}-{}", offsetState.getKey(),
                        inFlightBatch, groupId, topicIdPartition);
                    return Optional.of(new InvalidRecordStateException(
                        "Unable to acknowledge records for the batch"));
                }
                // Successfully updated the state of the offset.
                updatedStates.add(updateResult);
                stateBatches.add(new PersisterStateBatch(offsetState.getKey(), offsetState.getKey(),
                    updateResult.state.id, (short) updateResult.deliveryCount));
                // If the maxDeliveryCount limit has been exceeded, the record will be transitioned to ARCHIVED state.
                // This should not change the next fetch offset because the record is not available for acquisition
                if (recordState == RecordState.AVAILABLE
                    && updateResult.state != RecordState.ARCHIVED) {
                    findNextFetchOffset.set(true);
                }
            }
        } finally {
            lock.writeLock().unlock();
        }
        return Optional.empty();
    }

    private Optional<Throwable> acknowledgeCompleteBatch(
        ShareAcknowledgementBatch batch,
        InFlightBatch inFlightBatch,
        RecordState recordState,
        List<InFlightState> updatedStates,
        List<PersisterStateBatch> stateBatches
    ) {
        lock.writeLock().lock();
        try {
            // The in-flight batch is a full match hence change the state of the complete.
            log.trace("Acknowledging complete batch record {} for the share partition: {}-{}",
                batch, groupId, topicIdPartition);
            if (inFlightBatch.batchState() != RecordState.ACQUIRED) {
                log.debug("The batch is not in the acquired state: {} for share partition: {}-{}",
                    inFlightBatch, groupId, topicIdPartition);
                return Optional.of(new InvalidRecordStateException(
                    "The batch cannot be acknowledged. The batch is not in the acquired state."));
            }

            // Change the state of complete batch since the same state exists for the entire inFlight batch.
            // The member id is reset to EMPTY_MEMBER_ID irrespective of the acknowledge type as the batch is
            // either released or moved to a state where member id existence is not important. The member id
            // is only important when the batch is acquired.
            InFlightState updateResult = inFlightBatch.startBatchStateTransition(
                recordState,
                false,
                this.maxDeliveryCount,
                EMPTY_MEMBER_ID
            );
            if (updateResult == null) {
                log.debug("Unable to acknowledge records for the batch: {} with state: {}"
                        + " for the share partition: {}-{}", inFlightBatch, recordState, groupId,
                    topicIdPartition);
                return Optional.of(
                    new InvalidRecordStateException("Unable to acknowledge records for the batch"));
            }

            // Successfully updated the state of the batch.
            updatedStates.add(updateResult);
            stateBatches.add(
                new PersisterStateBatch(inFlightBatch.firstOffset, inFlightBatch.lastOffset,
                    updateResult.state.id, (short) updateResult.deliveryCount));

            // If the maxDeliveryCount limit has been exceeded, the record will be transitioned to ARCHIVED state.
            // This should not change the nextFetchOffset because the record is not available for acquisition
            if (recordState == RecordState.AVAILABLE
                && updateResult.state != RecordState.ARCHIVED) {
                findNextFetchOffset.set(true);
            }
        } finally {
            lock.writeLock().unlock();
        }
        return Optional.empty();
    }

    // Visible for testing
    SharePartitionState partitionState() {
        lock.readLock().lock();
        try {
            return partitionState;
        } finally {
            lock.readLock().unlock();
        }
    }

    // Visible for testing
    void rollbackOrProcessStateUpdates(
        CompletableFuture<Void> future,
        Throwable throwable,
        List<InFlightState> updatedStates,
        List<PersisterStateBatch> stateBatches
    ) {
        lock.writeLock().lock();
        try {
            if (throwable != null) {
                // Log in DEBUG to avoid flooding of logs for a faulty client.
                log.debug("Request failed for updating state, rollback any changed state"
                    + " for the share partition: {}-{}", groupId, topicIdPartition);
                updatedStates.forEach(state -> state.completeStateTransition(false));
                future.completeExceptionally(throwable);
                return;
            }

            if (stateBatches.isEmpty() && updatedStates.isEmpty()) {
                future.complete(null);
                return;
            }

            writeShareGroupState(stateBatches).whenComplete((result, exception) -> {
                if (exception != null) {
                    log.error("Failed to write state to persister for the share partition: {}-{}",
                        groupId, topicIdPartition, exception);
                    updatedStates.forEach(state -> state.completeStateTransition(false));
                    future.completeExceptionally(exception);
                    return;
                }

                log.trace("State change request successful for share partition: {}-{}",
                    groupId, topicIdPartition);
                updatedStates.forEach(state -> {
                    state.completeStateTransition(true);
                    // Cancel the acquisition lock timeout task for the state since it is acknowledged/released successfully.
                    state.cancelAndClearAcquisitionLockTimeoutTask();
                });
                // Update the cached state and start and end offsets after acknowledging/releasing the acquired records.
                maybeUpdateCachedStateAndOffsets();
                future.complete(null);
            });
        } finally {
            lock.writeLock().unlock();
        }
    }

    private void maybeUpdateCachedStateAndOffsets() {
        lock.writeLock().lock();
        try {
            if (!canMoveStartOffset()) {
                return;
            }

            // This will help to find the next position for the startOffset.
            // The new position of startOffset will be lastOffsetAcknowledged + 1
            long lastOffsetAcknowledged = findLastOffsetAcknowledged();
            // If lastOffsetAcknowledged is -1, this means we cannot move out startOffset ahead
            if (lastOffsetAcknowledged == -1) {
                return;
            }

            // This is true if all records in the cachedState have been acknowledged (either Accept or Reject).
            // The resulting action should be to empty the cachedState altogether
            long lastCachedOffset = cachedState.lastEntry().getValue().lastOffset();
            if (lastOffsetAcknowledged == lastCachedOffset) {
                startOffset = lastCachedOffset + 1; // The next offset that will be fetched and acquired in the share partition
                endOffset = lastCachedOffset + 1;
                cachedState.clear();
                // Nothing further to do.
                return;
            }

            /*
             The cachedState contains some records that are yet to be acknowledged, and thus should
             not be removed. Only a subMap will be removed from the cachedState. The logic to remove
             batches from cachedState is as follows:
             a) Only full batches can be removed from the cachedState, For example if there is batch (0-99)
             and 0-49 records are acknowledged (ACCEPT or REJECT), the first 50 records will not be removed
             from the cachedState. Instead, the startOffset will be moved to 50, but the batch will only
             be removed once all the messages (0-99) are acknowledged (ACCEPT or REJECT).
            */

            // Since only a subMap will be removed, we need to find the first and last keys of that subMap
            long firstKeyToRemove = cachedState.firstKey();
            long lastKeyToRemove;
            NavigableMap.Entry<Long, InFlightBatch> entry = cachedState.floorEntry(lastOffsetAcknowledged);
            if (lastOffsetAcknowledged == entry.getValue().lastOffset()) {
                startOffset = cachedState.higherKey(lastOffsetAcknowledged);
                lastKeyToRemove = entry.getKey();
            } else {
                startOffset = lastOffsetAcknowledged + 1;
                if (entry.getKey().equals(cachedState.firstKey())) {
                    // If the first batch in cachedState has some records yet to be acknowledged,
                    // then nothing should be removed from cachedState
                    lastKeyToRemove = -1;
                } else {
                    lastKeyToRemove = cachedState.lowerKey(entry.getKey());
                }
            }

            if (lastKeyToRemove != -1) {
                NavigableMap<Long, InFlightBatch> subMap = cachedState.subMap(firstKeyToRemove, true, lastKeyToRemove, true);
                for (Long key : subMap.keySet()) {
                    cachedState.remove(key);
                }
            }
        } finally {
            lock.writeLock().unlock();
        }
    }

    private boolean canMoveStartOffset() {
        // The Share Partition Start Offset may be moved after acknowledge request is complete.
        // The following conditions need to be met to move the startOffset:
        // 1. When the cachedState is not empty.
        // 2. When the acknowledgement type for the records is either ACCEPT or REJECT.
        // 3. When all the previous records have been acknowledged (ACCEPT or REJECT).
        if (cachedState.isEmpty()) {
            return false;
        }

        NavigableMap.Entry<Long, InFlightBatch> entry = cachedState.floorEntry(startOffset);
        if (entry == null) {
            log.error("The start offset: {} is not found in the cached state for share partition: {}-{}."
                + " Cannot move the start offset.", startOffset, groupId, topicIdPartition);
            return false;
        }
        RecordState startOffsetState = entry.getValue().offsetState == null ?
            entry.getValue().batchState() :
            entry.getValue().offsetState().get(startOffset).state();
        return isRecordStateAcknowledged(startOffsetState);
    }

    /**
     * The record state is considered acknowledged if it is either acknowledged or archived.
     * These are terminal states for the record.
     *
     * @param recordState The record state to check.
     *
     * @return True if the record state is acknowledged or archived, false otherwise.
     */
    private boolean isRecordStateAcknowledged(RecordState recordState) {
        return recordState == RecordState.ACKNOWLEDGED || recordState == RecordState.ARCHIVED;
    }

    private long findLastOffsetAcknowledged() {
        lock.readLock().lock();
        long lastOffsetAcknowledged = -1;
        try {
            for (NavigableMap.Entry<Long, InFlightBatch> entry : cachedState.entrySet()) {
                InFlightBatch inFlightBatch = entry.getValue();
                if (inFlightBatch.offsetState() == null) {
                    if (!isRecordStateAcknowledged(inFlightBatch.batchState())) {
                        return lastOffsetAcknowledged;
                    }
                    lastOffsetAcknowledged = inFlightBatch.lastOffset();
                } else {
                    for (Map.Entry<Long, InFlightState> offsetState : inFlightBatch.offsetState.entrySet()) {
                        if (!isRecordStateAcknowledged(offsetState.getValue().state())) {
                            return lastOffsetAcknowledged;
                        }
                        lastOffsetAcknowledged = offsetState.getKey();
                    }
                }
            }
        } finally {
            lock.readLock().unlock();
        }
        return lastOffsetAcknowledged;
    }

    // Visible for testing
    CompletableFuture<Void> writeShareGroupState(List<PersisterStateBatch> stateBatches) {
        CompletableFuture<Void> future = new CompletableFuture<>();
        persister.writeState(new WriteShareGroupStateParameters.Builder()
            .setGroupTopicPartitionData(new GroupTopicPartitionData.Builder<PartitionStateBatchData>()
                .setGroupId(this.groupId)
                .setTopicsData(Collections.singletonList(new TopicData<>(topicIdPartition.topicId(),
                    Collections.singletonList(PartitionFactory.newPartitionStateBatchData(
                        topicIdPartition.partition(), stateEpoch, startOffset, 0, stateBatches))))
                ).build()).build())
            .whenComplete((result, exception) -> {
                if (exception != null) {
                    log.error("Failed to write the share group state for share partition: {}-{}", groupId, topicIdPartition, exception);
                    future.completeExceptionally(new IllegalStateException(String.format("Failed to write the share group state for share partition %s-%s",
                        groupId, topicIdPartition), exception));
                    return;
                }

                if (result == null || result.topicsData() == null || result.topicsData().size() != 1) {
                    log.error("Failed to write the share group state for share partition: {}-{}. Invalid state found: {}",
                        groupId, topicIdPartition, result);
                    future.completeExceptionally(new IllegalStateException(String.format("Failed to write the share group state for share partition %s-%s",
                        groupId, topicIdPartition)));
                    return;
                }

                TopicData<PartitionErrorData> state = result.topicsData().get(0);
                if (state.topicId() != topicIdPartition.topicId() || state.partitions().size() != 1
                    || state.partitions().get(0).partition() != topicIdPartition.partition()) {
                    log.error("Failed to write the share group state for share partition: {}-{}. Invalid topic partition response: {}",
                        groupId, topicIdPartition, result);
                    future.completeExceptionally(new IllegalStateException(String.format("Failed to write the share group state for share partition %s-%s",
                        groupId, topicIdPartition)));
                    return;
                }

                PartitionErrorData partitionData = state.partitions().get(0);
                if (partitionData.errorCode() != Errors.NONE.code()) {
                    KafkaException ex = fetchPersisterError(partitionData.errorCode(), partitionData.errorMessage());
                    log.error("Failed to write the share group state for share partition: {}-{} due to exception",
                        groupId, topicIdPartition, ex);
                    future.completeExceptionally(ex);
                    return;
                }
                future.complete(null);
            });
        return future;
    }

    private KafkaException fetchPersisterError(short errorCode, String errorMessage) {
        Errors error = Errors.forCode(errorCode);
        switch (error) {
            case NOT_COORDINATOR:
            case COORDINATOR_NOT_AVAILABLE:
            case COORDINATOR_LOAD_IN_PROGRESS:
                return new CoordinatorNotAvailableException(errorMessage);
            case GROUP_ID_NOT_FOUND:
            case UNKNOWN_TOPIC_OR_PARTITION:
                return new InvalidRequestException(errorMessage);
            case FENCED_STATE_EPOCH:
                return new FencedStateEpochException(errorMessage);
            case FENCED_LEADER_EPOCH:
                return new NotLeaderOrFollowerException(errorMessage);
            default:
                return new UnknownServerException(errorMessage);
        }
    }

    private AcquisitionLockTimerTask scheduleAcquisitionLockTimeout(String memberId, long firstOffset, long lastOffset) {
        return scheduleAcquisitionLockTimeout(memberId, firstOffset, lastOffset, recordLockDurationMs);
    }

    /**
     * Apply acquisition lock to acquired records.
     *
     * @param memberId The member id of the client that is putting the acquisition lock.
     * @param firstOffset The first offset of the acquired records.
     * @param lastOffset The last offset of the acquired records.
     * @param delayMs The delay in milliseconds after which the acquisition lock will be released.
     */
    private AcquisitionLockTimerTask scheduleAcquisitionLockTimeout(
        String memberId,
        long firstOffset,
        long lastOffset,
        long delayMs
    ) {
        AcquisitionLockTimerTask acquisitionLockTimerTask = acquisitionLockTimerTask(memberId, firstOffset, lastOffset, delayMs);
        timer.add(acquisitionLockTimerTask);
        return acquisitionLockTimerTask;
    }

    private AcquisitionLockTimerTask acquisitionLockTimerTask(
        String memberId,
        long firstOffset,
        long lastOffset,
        long delayMs
    ) {
        return new AcquisitionLockTimerTask(delayMs, memberId, firstOffset, lastOffset);
    }

    private void releaseAcquisitionLockOnTimeout(String memberId, long firstOffset, long lastOffset) {
        lock.writeLock().lock();
        try {
            Map.Entry<Long, InFlightBatch> floorOffset = cachedState.floorEntry(firstOffset);
            if (floorOffset == null) {
                log.error("Base offset {} not found for share partition: {}-{}", firstOffset, groupId, topicIdPartition);
                return;
            }
            List<PersisterStateBatch> stateBatches = new ArrayList<>();
            NavigableMap<Long, InFlightBatch> subMap = cachedState.subMap(floorOffset.getKey(), true, lastOffset, true);
            for (Map.Entry<Long, InFlightBatch> entry : subMap.entrySet()) {
                InFlightBatch inFlightBatch = entry.getValue();

                if (inFlightBatch.offsetState() == null
                        && inFlightBatch.batchState() == RecordState.ACQUIRED
                        && checkForStartOffsetWithinBatch(inFlightBatch.firstOffset(), inFlightBatch.lastOffset())) {

                    // For the case when batch.firstOffset < start offset <= batch.lastOffset, we will be having some
                    // acquired records that need to move to archived state despite their delivery count.
                    inFlightBatch.maybeInitializeOffsetStateUpdate();
                }

                // Case when the state of complete batch is valid
                if (inFlightBatch.offsetState() == null) {
                    releaseAcquisitionLockOnTimeoutForCompleteBatch(inFlightBatch, stateBatches, memberId);
                } else { // Case when batch has a valid offset state map.
                    releaseAcquisitionLockOnTimeoutForPerOffsetBatch(inFlightBatch, stateBatches, memberId, firstOffset, lastOffset);
                }
            }

            if (!stateBatches.isEmpty()) {
                writeShareGroupState(stateBatches).whenComplete((result, exception) -> {
                    if (exception != null) {
                        log.error("Failed to write the share group state on acquisition lock timeout for share partition: {}-{} memberId: {}",
                            groupId, topicIdPartition, memberId, exception);
                    }
                    // Even if write share group state RPC call fails, we will still go ahead with the state transition.
                    // Update the cached state and start and end offsets after releasing the acquisition lock on timeout.
                    maybeUpdateCachedStateAndOffsets();

                    // If we have an acquisition lock timeout for a share-partition, then we should check if
                    // there is a pending share fetch request for the share-partition and complete it.
<<<<<<< HEAD
                    DelayedShareFetchKey delayedShareFetchKey = new DelayedShareFetchKey(groupId, topicIdPartition);
                    replicaManager.completeDelayedShareFetchRequest(delayedShareFetchKey);
=======
                    DelayedShareFetchKey delayedShareFetchKey = new DelayedShareFetchGroupKey(groupId, topicIdPartition.topicId(), topicIdPartition.partition());
                    delayedShareFetchPurgatory.checkAndComplete(delayedShareFetchKey);
>>>>>>> 8125c3da
                });
            }
        } finally {
            lock.writeLock().unlock();
        }
    }

    private void releaseAcquisitionLockOnTimeoutForCompleteBatch(InFlightBatch inFlightBatch,
                                                                 List<PersisterStateBatch> stateBatches,
                                                                 String memberId) {
        if (inFlightBatch.batchState() == RecordState.ACQUIRED) {
            InFlightState updateResult = inFlightBatch.tryUpdateBatchState(
                    inFlightBatch.lastOffset() < startOffset ? RecordState.ARCHIVED : RecordState.AVAILABLE,
                    false,
                    maxDeliveryCount,
                    EMPTY_MEMBER_ID);
            if (updateResult == null) {
                log.error("Unable to release acquisition lock on timeout for the batch: {}"
                        + " for the share partition: {}-{} memberId: {}", inFlightBatch, groupId, topicIdPartition, memberId);
                return;
            }
            stateBatches.add(new PersisterStateBatch(inFlightBatch.firstOffset(), inFlightBatch.lastOffset(),
                    updateResult.state.id, (short) updateResult.deliveryCount));

            // Update acquisition lock timeout task for the batch to null since it is completed now.
            updateResult.updateAcquisitionLockTimeoutTask(null);
            if (updateResult.state != RecordState.ARCHIVED) {
                findNextFetchOffset.set(true);
            }
            return;
        }
        log.debug("The batch is not in acquired state while release of acquisition lock on timeout, skipping, batch: {}"
                + " for the share partition: {}-{} memberId: {}", inFlightBatch, groupId, topicIdPartition, memberId);
    }

    private void releaseAcquisitionLockOnTimeoutForPerOffsetBatch(InFlightBatch inFlightBatch,
                                                                  List<PersisterStateBatch> stateBatches,
                                                                  String memberId,
                                                                  long firstOffset,
                                                                  long lastOffset) {
        for (Map.Entry<Long, InFlightState> offsetState : inFlightBatch.offsetState().entrySet()) {

            // For the first batch which might have offsets prior to the request base
            // offset i.e. cached batch of 10-14 offsets and request batch of 12-13.
            if (offsetState.getKey() < firstOffset) {
                continue;
            }
            if (offsetState.getKey() > lastOffset) {
                // No further offsets to process.
                break;
            }
            if (offsetState.getValue().state != RecordState.ACQUIRED) {
                log.debug("The offset is not in acquired state while release of acquisition lock on timeout, skipping, offset: {} batch: {}"
                                + " for the share partition: {}-{} memberId: {}", offsetState.getKey(), inFlightBatch,
                        groupId, topicIdPartition, memberId);
                continue;
            }
            InFlightState updateResult = offsetState.getValue().tryUpdateState(
                    offsetState.getKey() < startOffset ? RecordState.ARCHIVED : RecordState.AVAILABLE,
                    false,
                    maxDeliveryCount,
                    EMPTY_MEMBER_ID);
            if (updateResult == null) {
                log.error("Unable to release acquisition lock on timeout for the offset: {} in batch: {}"
                                + " for the share partition: {}-{} memberId: {}", offsetState.getKey(), inFlightBatch,
                        groupId, topicIdPartition, memberId);
                continue;
            }
            stateBatches.add(new PersisterStateBatch(offsetState.getKey(), offsetState.getKey(),
                    updateResult.state.id, (short) updateResult.deliveryCount));

            // Update acquisition lock timeout task for the offset to null since it is completed now.
            updateResult.updateAcquisitionLockTimeoutTask(null);
            if (updateResult.state != RecordState.ARCHIVED) {
                findNextFetchOffset.set(true);
            }
        }
    }

    // Visible for testing. Should only be used for testing purposes.
    NavigableMap<Long, InFlightBatch> cachedState() {
        return new ConcurrentSkipListMap<>(cachedState);
    }

    // Visible for testing.
    boolean findNextFetchOffset() {
        return findNextFetchOffset.get();
    }

    // Visible for testing. Should only be used for testing purposes.
    void findNextFetchOffset(boolean findNextOffset) {
        findNextFetchOffset.getAndSet(findNextOffset);
    }

    // Visible for testing
    long startOffset() {
        lock.readLock().lock();
        try {
            return this.startOffset;
        } finally {
            lock.readLock().unlock();
        }
    }

    // Visible for testing
    long endOffset() {
        lock.readLock().lock();
        try {
            return this.endOffset;
        } finally {
            lock.readLock().unlock();
        }
    }

    // Visible for testing.
    int stateEpoch() {
        return stateEpoch;
    }

    // Visible for testing.
    Timer timer() {
        return timer;
    }

    private final class AcquisitionLockTimerTask extends TimerTask {
        private final long expirationMs;
        private final String memberId;
        private final long firstOffset;
        private final long lastOffset;

        AcquisitionLockTimerTask(long delayMs, String memberId, long firstOffset, long lastOffset) {
            super(delayMs);
            this.expirationMs = time.hiResClockMs() + delayMs;
            this.memberId = memberId;
            this.firstOffset = firstOffset;
            this.lastOffset = lastOffset;
        }

        long expirationMs() {
            return expirationMs;
        }

        /**
         * The task is executed when the acquisition lock timeout is reached. The task releases the acquired records.
         */
        @Override
        public void run() {
            releaseAcquisitionLockOnTimeout(memberId, firstOffset, lastOffset);
        }
    }

    /**
     * The InFlightBatch maintains the in-memory state of the fetched records i.e. in-flight records.
     */
    final class InFlightBatch {
        // The offset of the first record in the batch that is fetched from the log.
        private final long firstOffset;
        // The last offset of the batch that is fetched from the log.
        private final long lastOffset;

        // The batch state of the fetched records. If the offset state map is empty then batchState
        // determines the state of the complete batch else individual offset determines the state of
        // the respective records.
        private InFlightState batchState;

        // The offset state map is used to track the state of the records per offset. However, the
        // offset state map is only required when the state of the offsets within same batch are
        // different. The states can be different when explicit offset acknowledgment is done which
        // is different from the batch state.
        private NavigableMap<Long, InFlightState> offsetState;

        InFlightBatch(String memberId, long firstOffset, long lastOffset, RecordState state,
            int deliveryCount, AcquisitionLockTimerTask acquisitionLockTimeoutTask
        ) {
            this.firstOffset = firstOffset;
            this.lastOffset = lastOffset;
            this.batchState = new InFlightState(state, deliveryCount, memberId, acquisitionLockTimeoutTask);
        }

        // Visible for testing.
        long firstOffset() {
            return firstOffset;
        }

        // Visible for testing.
        long lastOffset() {
            return lastOffset;
        }

        // Visible for testing.
        RecordState batchState() {
            if (batchState == null) {
                throw new IllegalStateException("The batch state is not available as the offset state is maintained");
            }
            return batchState.state;
        }

        // Visible for testing.
        String batchMemberId() {
            if (batchState == null) {
                throw new IllegalStateException("The batch member id is not available as the offset state is maintained");
            }
            return batchState.memberId;
        }

        // Visible for testing.
        int batchDeliveryCount() {
            if (batchState == null) {
                throw new IllegalStateException("The batch delivery count is not available as the offset state is maintained");
            }
            return batchState.deliveryCount;
        }

        // Visible for testing.
        AcquisitionLockTimerTask batchAcquisitionLockTimeoutTask() {
            if (batchState == null) {
                throw new IllegalStateException("The batch state is not available as the offset state is maintained");
            }
            return batchState.acquisitionLockTimeoutTask;
        }

        // Visible for testing.
        NavigableMap<Long, InFlightState> offsetState() {
            return offsetState;
        }

        private void archiveBatch(String newMemberId) {
            if (batchState == null) {
                throw new IllegalStateException("The batch state is not available as the offset state is maintained");
            }
            batchState.archive(newMemberId);
        }

        private InFlightState tryUpdateBatchState(RecordState newState, boolean incrementDeliveryCount, int maxDeliveryCount, String newMemberId) {
            if (batchState == null) {
                throw new IllegalStateException("The batch state update is not available as the offset state is maintained");
            }
            return batchState.tryUpdateState(newState, incrementDeliveryCount, maxDeliveryCount, newMemberId);
        }

        private InFlightState startBatchStateTransition(RecordState newState, boolean incrementDeliveryCount, int maxDeliveryCount,
                                                        String newMemberId) {
            if (batchState == null) {
                throw new IllegalStateException("The batch state update is not available as the offset state is maintained");
            }
            return batchState.startStateTransition(newState, incrementDeliveryCount, maxDeliveryCount, newMemberId);
        }

        private void maybeInitializeOffsetStateUpdate() {
            if (offsetState == null) {
                offsetState = new ConcurrentSkipListMap<>();
                // The offset state map is not initialized hence initialize the state of the offsets
                // from the first offset to the last offset. Mark the batch inflightState to null as
                // the state of the records is maintained in the offset state map now.
                for (long offset = this.firstOffset; offset <= this.lastOffset; offset++) {
                    if (batchState.acquisitionLockTimeoutTask != null) {
                        // The acquisition lock timeout task is already scheduled for the batch, hence we need to schedule
                        // the acquisition lock timeout task for the offset as well.
                        long delayMs = batchState.acquisitionLockTimeoutTask.expirationMs() - time.hiResClockMs();
                        AcquisitionLockTimerTask timerTask = acquisitionLockTimerTask(batchState.memberId, offset, offset, delayMs);
                        offsetState.put(offset, new InFlightState(batchState.state, batchState.deliveryCount, batchState.memberId, timerTask));
                        timer.add(timerTask);
                    } else {
                        offsetState.put(offset, new InFlightState(batchState.state, batchState.deliveryCount, batchState.memberId));
                    }
                }
                // Cancel the acquisition lock timeout task for the batch as the offset state is maintained.
                if (batchState.acquisitionLockTimeoutTask != null) {
                    batchState.cancelAndClearAcquisitionLockTimeoutTask();
                }
                batchState = null;
            }
        }

        private void updateAcquisitionLockTimeout(AcquisitionLockTimerTask acquisitionLockTimeoutTask) {
            if (batchState == null) {
                throw new IllegalStateException("The batch state is not available as the offset state is maintained");
            }
            batchState.acquisitionLockTimeoutTask = acquisitionLockTimeoutTask;
        }

        @Override
        public String toString() {
            return "InFlightBatch(" +
                "firstOffset=" + firstOffset +
                ", lastOffset=" + lastOffset +
                ", inFlightState=" + batchState +
                ", offsetState=" + ((offsetState == null) ? "null" : offsetState) +
                ")";
        }
    }

    /**
     * The InFlightState is used to track the state and delivery count of a record that has been
     * fetched from the leader. The state of the record is used to determine if the record should
     * be re-deliver or if it can be acknowledged or archived.
     */
    static final class InFlightState {

        // The state of the fetch batch records.
        private RecordState state;
        // The number of times the records has been delivered to the client.
        private int deliveryCount;
        // The member id of the client that is fetching/acknowledging the record.
        private String memberId;
        // The state of the records before the transition. In case we need to revert an in-flight state, we revert the above
        // attributes of InFlightState to this state, namely - state, deliveryCount and memberId.
        private InFlightState rollbackState;
        // The timer task for the acquisition lock timeout.
        private AcquisitionLockTimerTask acquisitionLockTimeoutTask;


        InFlightState(RecordState state, int deliveryCount, String memberId) {
            this(state, deliveryCount, memberId, null);
        }

        InFlightState(RecordState state, int deliveryCount, String memberId, AcquisitionLockTimerTask acquisitionLockTimeoutTask) {
            this.state = state;
            this.deliveryCount = deliveryCount;
            this.memberId = memberId;
            this.acquisitionLockTimeoutTask = acquisitionLockTimeoutTask;
        }

        // Visible for testing.
        RecordState state() {
            return state;
        }

        String memberId() {
            return memberId;
        }

        // Visible for testing.
        TimerTask acquisitionLockTimeoutTask() {
            return acquisitionLockTimeoutTask;
        }

        void updateAcquisitionLockTimeoutTask(AcquisitionLockTimerTask acquisitionLockTimeoutTask) {
            this.acquisitionLockTimeoutTask = acquisitionLockTimeoutTask;
        }

        void cancelAndClearAcquisitionLockTimeoutTask() {
            acquisitionLockTimeoutTask.cancel();
            acquisitionLockTimeoutTask = null;
        }

        /**
         * Try to update the state of the records. The state of the records can only be updated if the
         * new state is allowed to be transitioned from old state. The delivery count is not incremented
         * if the state update is unsuccessful.
         *
         * @param newState The new state of the records.
         * @param incrementDeliveryCount Whether to increment the delivery count.
         *
         * @return {@code InFlightState} if update succeeds, null otherwise. Returning state
         *         helps update chaining.
         */
        private InFlightState tryUpdateState(RecordState newState, boolean incrementDeliveryCount, int maxDeliveryCount, String newMemberId) {
            try {
                if (newState == RecordState.AVAILABLE && deliveryCount >= maxDeliveryCount) {
                    newState = RecordState.ARCHIVED;
                }
                state = state.validateTransition(newState);
                if (incrementDeliveryCount && newState != RecordState.ARCHIVED) {
                    deliveryCount++;
                }
                memberId = newMemberId;
                return this;
            } catch (IllegalStateException e) {
                log.error("Failed to update state of the records", e);
                return null;
            }
        }

        private void archive(String newMemberId) {
            state = RecordState.ARCHIVED;
            memberId = newMemberId;
        }

        private InFlightState startStateTransition(RecordState newState, boolean incrementDeliveryCount, int maxDeliveryCount, String newMemberId) {
            rollbackState = new InFlightState(state, deliveryCount, memberId, acquisitionLockTimeoutTask);
            return tryUpdateState(newState, incrementDeliveryCount, maxDeliveryCount, newMemberId);
        }

        private void completeStateTransition(boolean commit) {
            if (commit) {
                rollbackState = null;
                return;
            }
            state = rollbackState.state;
            deliveryCount = rollbackState.deliveryCount;
            memberId = rollbackState.memberId;
            rollbackState = null;
        }

        @Override
        public int hashCode() {
            return Objects.hash(state, deliveryCount, memberId);
        }

        @Override
        public boolean equals(Object o) {
            if (this == o) {
                return true;
            }
            if (o == null || getClass() != o.getClass()) {
                return false;
            }
            InFlightState that = (InFlightState) o;
            return state == that.state && deliveryCount == that.deliveryCount && memberId.equals(that.memberId);
        }

        @Override
        public String toString() {
            return "InFlightState(" +
                "state=" + state.toString() +
                ", deliveryCount=" + deliveryCount +
                ", memberId=" + memberId +
                ")";
        }
    }
}<|MERGE_RESOLUTION|>--- conflicted
+++ resolved
@@ -1791,13 +1791,8 @@
 
                     // If we have an acquisition lock timeout for a share-partition, then we should check if
                     // there is a pending share fetch request for the share-partition and complete it.
-<<<<<<< HEAD
-                    DelayedShareFetchKey delayedShareFetchKey = new DelayedShareFetchKey(groupId, topicIdPartition);
+                    DelayedShareFetchKey delayedShareFetchKey = new DelayedShareFetchGroupKey(groupId, topicIdPartition.topicId(), topicIdPartition.partition());
                     replicaManager.completeDelayedShareFetchRequest(delayedShareFetchKey);
-=======
-                    DelayedShareFetchKey delayedShareFetchKey = new DelayedShareFetchGroupKey(groupId, topicIdPartition.topicId(), topicIdPartition.partition());
-                    delayedShareFetchPurgatory.checkAndComplete(delayedShareFetchKey);
->>>>>>> 8125c3da
                 });
             }
         } finally {
