--- conflicted
+++ resolved
@@ -610,11 +610,7 @@
                     new DelayedShareFetchKey(shareFetchData.groupId(), topicIdPartition)));
 
             // Add the share fetch to the delayed share fetch purgatory to process the fetch request.
-<<<<<<< HEAD
-            addDelayedShareFetch(new DelayedShareFetch(shareFetchPartitionData, replicaManager, partitionCacheMap, delayedActionsQueue, delayedShareFetchPurgatory),
-=======
-            addDelayedShareFetch(new DelayedShareFetch(shareFetchData, replicaManager, partitionCacheMap),
->>>>>>> 6ee46ea8
+            addDelayedShareFetch(new DelayedShareFetch(shareFetchData, replicaManager, partitionCacheMap, delayedActionsQueue, delayedShareFetchPurgatory),
                 delayedShareFetchWatchKeys);
 
             // Release the lock so that other threads can process the queue.
