/*
 * Licensed to the Apache Software Foundation (ASF) under one or more
 * contributor license agreements. See the NOTICE file distributed with
 * this work for additional information regarding copyright ownership.
 * The ASF licenses this file to You under the Apache License, Version 2.0
 * (the "License"); you may not use this file except in compliance with
 * the License. You may obtain a copy of the License at
 *
 *    http://www.apache.org/licenses/LICENSE-2.0
 *
 * Unless required by applicable law or agreed to in writing, software
 * distributed under the License is distributed on an "AS IS" BASIS,
 * WITHOUT WARRANTIES OR CONDITIONS OF ANY KIND, either express or implied.
 * See the License for the specific language governing permissions and
 * limitations under the License.
 */
package kafka.server.share;

import kafka.server.DelayedOperationPurgatory;
import kafka.server.QuotaFactory;
import kafka.server.ReplicaManager;

import org.apache.kafka.clients.consumer.AcknowledgeType;
import org.apache.kafka.common.TopicIdPartition;
import org.apache.kafka.common.TopicPartition;
import org.apache.kafka.common.Uuid;
import org.apache.kafka.common.message.ShareAcknowledgeResponseData;
import org.apache.kafka.common.message.ShareFetchResponseData.PartitionData;
import org.apache.kafka.common.metrics.Metrics;
import org.apache.kafka.common.metrics.Sensor;
import org.apache.kafka.common.metrics.stats.Avg;
import org.apache.kafka.common.metrics.stats.Max;
import org.apache.kafka.common.metrics.stats.Meter;
import org.apache.kafka.common.protocol.Errors;
import org.apache.kafka.common.requests.FetchRequest;
import org.apache.kafka.common.requests.ShareFetchRequest;
import org.apache.kafka.common.requests.ShareRequestMetadata;
import org.apache.kafka.common.utils.ImplicitLinkedHashCollection;
import org.apache.kafka.common.utils.Time;
import org.apache.kafka.server.group.share.Persister;
import org.apache.kafka.server.share.CachedSharePartition;
import org.apache.kafka.server.share.FinalContext;
import org.apache.kafka.server.share.ShareAcknowledgementBatch;
import org.apache.kafka.server.share.ShareFetchContext;
import org.apache.kafka.server.share.ShareSession;
import org.apache.kafka.server.share.ShareSessionCache;
import org.apache.kafka.server.share.ShareSessionContext;
import org.apache.kafka.server.share.ShareSessionKey;
import org.apache.kafka.server.util.FutureUtils;
import org.apache.kafka.server.util.timer.SystemTimer;
import org.apache.kafka.server.util.timer.SystemTimerReaper;
import org.apache.kafka.server.util.timer.Timer;
import org.apache.kafka.storage.internals.log.FetchParams;
import org.apache.kafka.storage.internals.log.FetchPartitionData;

import org.slf4j.Logger;
import org.slf4j.LoggerFactory;

import java.util.ArrayList;
import java.util.Collection;
import java.util.Collections;
import java.util.HashMap;
import java.util.HashSet;
import java.util.LinkedHashMap;
import java.util.List;
import java.util.Map;
import java.util.Objects;
import java.util.Optional;
import java.util.Set;
import java.util.concurrent.CompletableFuture;
import java.util.concurrent.ConcurrentHashMap;
import java.util.concurrent.ConcurrentLinkedQueue;
import java.util.concurrent.atomic.AtomicBoolean;
import java.util.stream.Collectors;

import scala.Tuple2;
import scala.jdk.javaapi.CollectionConverters;
import scala.runtime.BoxedUnit;

/**
 * The SharePartitionManager is responsible for managing the SharePartitions and ShareSessions.
 * It is responsible for fetching messages from the log and acknowledging the messages.
 */
public class SharePartitionManager implements AutoCloseable {

    private static final Logger log = LoggerFactory.getLogger(SharePartitionManager.class);

    /**
     * The partition cache map is used to store the SharePartition objects for each share group topic-partition.
     */
    private final Map<SharePartitionKey, SharePartition> partitionCacheMap;

    /**
     * The replica manager is used to fetch messages from the log.
     */
    private final ReplicaManager replicaManager;

    /**
     * The time instance is used to get the current time.
     */
    private final Time time;

    /**
     * The share session cache stores the share sessions.
     */
    private final ShareSessionCache cache;

    /**
     * The fetch queue stores the share fetch requests that are waiting to be processed.
     */
    private final ConcurrentLinkedQueue<ShareFetchPartitionData> fetchQueue;

    /**
     * The process fetch queue lock is used to ensure that only one thread is processing the fetch queue at a time.
     */
    private final AtomicBoolean processFetchQueueLock;

    /**
     * The record lock duration is the time in milliseconds that a record lock is held for.
     */
    private final int recordLockDurationMs;

    /**
     * The timer is used to schedule the records lock timeout.
     */
    private final Timer timer;

    /**
     * The max in flight messages is the maximum number of messages that can be in flight at any one time per share-partition.
     */
    private final int maxInFlightMessages;

    /**
     * The max delivery count is the maximum number of times a message can be delivered before it is considered to be archived.
     */
    private final int maxDeliveryCount;

    /**
     * The persister is used to persist the share partition state.
     */
    private final Persister persister;

    /**
     * Class with methods to record share group metrics.
     */
    private final ShareGroupMetrics shareGroupMetrics;

    /**
     * The delayed share fetch purgatory is used to store the share fetch requests that could not be processed immediately.
     */
    private final DelayedOperationPurgatory<DelayedShareFetch> delayedShareFetchPurgatory;

    public SharePartitionManager(
        ReplicaManager replicaManager,
        Time time,
        ShareSessionCache cache,
        int recordLockDurationMs,
        int maxDeliveryCount,
        int maxInFlightMessages,
        Persister persister,
        Metrics metrics,
        int shareFetchPurgatoryPurgeIntervalRequests
    ) {
        this(replicaManager,
            time,
            cache,
            new ConcurrentHashMap<>(),
            recordLockDurationMs,
            maxDeliveryCount,
            maxInFlightMessages,
            persister,
            metrics,
            shareFetchPurgatoryPurgeIntervalRequests
        );
    }

    private SharePartitionManager(
        ReplicaManager replicaManager,
        Time time,
        ShareSessionCache cache,
        Map<SharePartitionKey, SharePartition> partitionCacheMap,
        int recordLockDurationMs,
        int maxDeliveryCount,
        int maxInFlightMessages,
        Persister persister,
        Metrics metrics,
        int shareFetchPurgatoryPurgeIntervalRequests
    ) {
        this.replicaManager = replicaManager;
        this.time = time;
        this.cache = cache;
        this.partitionCacheMap = partitionCacheMap;
        this.fetchQueue = new ConcurrentLinkedQueue<>();
        this.processFetchQueueLock = new AtomicBoolean(false);
        this.recordLockDurationMs = recordLockDurationMs;
        this.timer = new SystemTimerReaper("share-group-lock-timeout-reaper",
            new SystemTimer("share-group-lock-timeout"));
        this.maxDeliveryCount = maxDeliveryCount;
        this.maxInFlightMessages = maxInFlightMessages;
        this.persister = persister;
        this.shareGroupMetrics = new ShareGroupMetrics(Objects.requireNonNull(metrics), time);
        this.delayedShareFetchPurgatory = new DelayedOperationPurgatory<>("ShareFetch", this.timer, this.replicaManager.localBrokerId(), shareFetchPurgatoryPurgeIntervalRequests, true, true);
    }

    // Visible for testing.
    SharePartitionManager(
            ReplicaManager replicaManager,
            Time time,
            ShareSessionCache cache,
            Map<SharePartitionKey, SharePartition> partitionCacheMap,
            ConcurrentLinkedQueue<ShareFetchPartitionData> fetchQueue,
            int recordLockDurationMs,
            Timer timer,
            int maxDeliveryCount,
            int maxInFlightMessages,
            Persister persister,
            Metrics metrics,
            DelayedOperationPurgatory<DelayedShareFetch> delayedShareFetchPurgatory
    ) {
        this.replicaManager = replicaManager;
        this.time = time;
        this.cache = cache;
        this.partitionCacheMap = partitionCacheMap;
        this.fetchQueue = fetchQueue;
        this.processFetchQueueLock = new AtomicBoolean(false);
        this.recordLockDurationMs = recordLockDurationMs;
        this.timer = timer;
        this.maxDeliveryCount = maxDeliveryCount;
        this.maxInFlightMessages = maxInFlightMessages;
        this.persister = persister;
        this.shareGroupMetrics = new ShareGroupMetrics(Objects.requireNonNull(metrics), time);
        this.delayedShareFetchPurgatory = delayedShareFetchPurgatory;
    }

    /**
     * The fetch messages method is used to fetch messages from the log for the specified topic-partitions.
     * The method returns a future that will be completed with the fetched messages.
     *
     * @param groupId The group id, this is used to identify the share group.
     * @param memberId The member id, generated by the group-coordinator, this is used to identify the client.
     * @param fetchParams The fetch parameters from the share fetch request.
     * @param partitionMaxBytes The maximum number of bytes to fetch for each partition.
     *
     * @return A future that will be completed with the fetched messages.
     */
    public CompletableFuture<Map<TopicIdPartition, PartitionData>> fetchMessages(
        String groupId,
        String memberId,
        FetchParams fetchParams,
        Map<TopicIdPartition, Integer> partitionMaxBytes
    ) {
        log.trace("Fetch request for topicIdPartitions: {} with groupId: {} fetch params: {}",
                partitionMaxBytes.keySet(), groupId, fetchParams);

        CompletableFuture<Map<TopicIdPartition, PartitionData>> future = new CompletableFuture<>();
        ShareFetchPartitionData shareFetchPartitionData = new ShareFetchPartitionData(fetchParams, groupId, memberId, future, partitionMaxBytes);
        fetchQueue.add(shareFetchPartitionData);
        maybeProcessFetchQueue();

        return future;
    }

    /**
     * The acknowledge method is used to acknowledge the messages that have been fetched.
     * The method returns a future that will be completed with the acknowledge response.
     *
     * @param memberId The member id, generated by the group-coordinator, this is used to identify the client.
     * @param groupId The group id, this is used to identify the share group.
     * @param acknowledgeTopics The acknowledge topics and their corresponding acknowledge batches.
     *
     * @return A future that will be completed with the acknowledge response.
     */
    public CompletableFuture<Map<TopicIdPartition, ShareAcknowledgeResponseData.PartitionData>> acknowledge(
        String memberId,
        String groupId,
        Map<TopicIdPartition, List<ShareAcknowledgementBatch>> acknowledgeTopics
    ) {
        log.trace("Acknowledge request for topicIdPartitions: {} with groupId: {}",
            acknowledgeTopics.keySet(), groupId);
        this.shareGroupMetrics.shareAcknowledgement();
        Map<TopicIdPartition, CompletableFuture<Errors>> futures = new HashMap<>();
        acknowledgeTopics.forEach((topicIdPartition, acknowledgePartitionBatches) -> {
            SharePartition sharePartition = partitionCacheMap.get(sharePartitionKey(groupId, topicIdPartition));
            if (sharePartition != null) {
                CompletableFuture<Errors> future = new CompletableFuture<>();
                sharePartition.acknowledge(memberId, acknowledgePartitionBatches).whenComplete((result, throwable) -> {
                    if (throwable != null) {
                        future.complete(Errors.forException(throwable));
                        return;
                    }
                    acknowledgePartitionBatches.forEach(batch -> batch.acknowledgeTypes().forEach(this.shareGroupMetrics::recordAcknowledgement));
                    future.complete(Errors.NONE);
                });

                // If we have an acknowledgement completed for a topic-partition, then we should check if
                // there is a pending share fetch request for the topic-partition and complete it.
                DelayedShareFetchKey delayedShareFetchKey = new DelayedShareFetchKey(topicIdPartition, groupId);
                delayedShareFetchPurgatory.checkAndComplete(delayedShareFetchKey);

                futures.put(topicIdPartition, future);
            } else {
                futures.put(topicIdPartition, CompletableFuture.completedFuture(Errors.UNKNOWN_TOPIC_OR_PARTITION));
            }
        });

        CompletableFuture<Void> allFutures = CompletableFuture.allOf(
            futures.values().toArray(new CompletableFuture[0]));
        return allFutures.thenApply(v -> {
            Map<TopicIdPartition, ShareAcknowledgeResponseData.PartitionData> result = new HashMap<>();
            futures.forEach((topicIdPartition, future) -> result.put(topicIdPartition, new ShareAcknowledgeResponseData.PartitionData()
                .setPartitionIndex(topicIdPartition.partition())
                .setErrorCode(future.join().code())));
            return result;
        });
    }

    /**
     * The release session method is used to release the session for the memberId of respective group.
     * The method post removing session also releases acquired records for the respective member.
     * The method returns a future that will be completed with the release response.
     *
     * @param groupId The group id, this is used to identify the share group.
     * @param memberId The member id, generated by the group-coordinator, this is used to identify the client.
     *
     * @return A future that will be completed with the release response.
     */
    public CompletableFuture<Map<TopicIdPartition, ShareAcknowledgeResponseData.PartitionData>> releaseSession(
        String groupId,
        String memberId
    ) {
        log.trace("Release session request for groupId: {}, memberId: {}", groupId, memberId);
        Uuid memberIdUuid = Uuid.fromString(memberId);
        List<TopicIdPartition> topicIdPartitions = cachedTopicIdPartitionsInShareSession(
            groupId, memberIdUuid);
        // Remove the share session from the cache.
        ShareSessionKey key = shareSessionKey(groupId, memberIdUuid);
        if (cache.remove(key) == null) {
            log.error("Share session error for {}: no such share session found", key);
            return FutureUtils.failedFuture(Errors.SHARE_SESSION_NOT_FOUND.exception());
        } else {
            log.debug("Removed share session with key " + key);
        }

        // Additionally release the acquired records for the respective member.
        if (topicIdPartitions.isEmpty()) {
            return CompletableFuture.completedFuture(Collections.emptyMap());
        }

        Map<TopicIdPartition, CompletableFuture<Errors>> futuresMap = new HashMap<>();
        topicIdPartitions.forEach(topicIdPartition -> {
            SharePartition sharePartition = partitionCacheMap.get(sharePartitionKey(groupId, topicIdPartition));
            if (sharePartition == null) {
                log.error("No share partition found for groupId {} topicPartition {} while releasing acquired topic partitions", groupId, topicIdPartition);
                futuresMap.put(topicIdPartition, CompletableFuture.completedFuture(Errors.UNKNOWN_TOPIC_OR_PARTITION));
            } else {
                CompletableFuture<Errors> future = new CompletableFuture<>();
                sharePartition.releaseAcquiredRecords(memberId).whenComplete((result, throwable) -> {
                    if (throwable != null) {
                        future.complete(Errors.forException(throwable));
                        return;
                    }
                    future.complete(Errors.NONE);
                });
                // If we have a release acquired request completed for a topic-partition, then we should check if
                // there is a pending share fetch request for the topic-partition and complete it.
                DelayedShareFetchKey delayedShareFetchKey = new DelayedShareFetchKey(topicIdPartition, groupId);
                delayedShareFetchPurgatory.checkAndComplete(delayedShareFetchKey);

                futuresMap.put(topicIdPartition, future);
            }
        });

        CompletableFuture<Void> allFutures = CompletableFuture.allOf(
            futuresMap.values().toArray(new CompletableFuture[0]));
        return allFutures.thenApply(v -> {
            Map<TopicIdPartition, ShareAcknowledgeResponseData.PartitionData> result = new HashMap<>();
            futuresMap.forEach((topicIdPartition, future) -> result.put(topicIdPartition, new ShareAcknowledgeResponseData.PartitionData()
                    .setPartitionIndex(topicIdPartition.partition())
                    .setErrorCode(future.join().code())));
            return result;
        });
    }

    /**
     * The newContext method is used to create a new share fetch context for every share fetch request.
     * @param groupId The group id in the share fetch request.
     * @param shareFetchData The topic-partitions and their corresponding maxBytes data in the share fetch request.
     * @param toForget The topic-partitions to forget present in the share fetch request.
     * @param reqMetadata The metadata in the share fetch request.
     * @param isAcknowledgeDataPresent This tells whether the fetch request received includes piggybacked acknowledgements or not
     * @return The new share fetch context object
     */
    public ShareFetchContext newContext(String groupId, Map<TopicIdPartition, ShareFetchRequest.SharePartitionData> shareFetchData,
                                        List<TopicIdPartition> toForget, ShareRequestMetadata reqMetadata, Boolean isAcknowledgeDataPresent) {
        ShareFetchContext context;
        // TopicPartition with maxBytes as 0 should not be added in the cachedPartitions
        Map<TopicIdPartition, ShareFetchRequest.SharePartitionData> shareFetchDataWithMaxBytes = new HashMap<>();
        shareFetchData.forEach((tp, sharePartitionData) -> {
            if (sharePartitionData.maxBytes > 0) shareFetchDataWithMaxBytes.put(tp, sharePartitionData);
        });
        // If the request's epoch is FINAL_EPOCH or INITIAL_EPOCH, we should remove the existing sessions. Also, start a
        // new session in case it is INITIAL_EPOCH. Hence, we need to treat them as special cases.
        if (reqMetadata.isFull()) {
            ShareSessionKey key = shareSessionKey(groupId, reqMetadata.memberId());
            if (reqMetadata.epoch() == ShareRequestMetadata.FINAL_EPOCH) {
                // If the epoch is FINAL_EPOCH, don't try to create a new session.
                if (!shareFetchDataWithMaxBytes.isEmpty()) {
                    throw Errors.INVALID_REQUEST.exception();
                }
                if (cache.get(key) == null) {
                    log.error("Share session error for {}: no such share session found", key);
                    throw Errors.SHARE_SESSION_NOT_FOUND.exception();
                }
                context = new FinalContext();
            } else {
                if (isAcknowledgeDataPresent) {
                    log.error("Acknowledge data present in Initial Fetch Request for group {} member {}", groupId, reqMetadata.memberId());
                    throw Errors.INVALID_REQUEST.exception();
                }
                if (cache.remove(key) != null) {
                    log.debug("Removed share session with key {}", key);
                }
                ImplicitLinkedHashCollection<CachedSharePartition> cachedSharePartitions = new
                        ImplicitLinkedHashCollection<>(shareFetchDataWithMaxBytes.size());
                shareFetchDataWithMaxBytes.forEach((topicIdPartition, reqData) ->
                    cachedSharePartitions.mustAdd(new CachedSharePartition(topicIdPartition, reqData, false)));
                ShareSessionKey responseShareSessionKey = cache.maybeCreateSession(groupId, reqMetadata.memberId(),
                        time.milliseconds(), cachedSharePartitions);
                if (responseShareSessionKey == null) {
                    log.error("Could not create a share session for group {} member {}", groupId, reqMetadata.memberId());
                    throw Errors.SHARE_SESSION_NOT_FOUND.exception();
                }

                context = new ShareSessionContext(reqMetadata, shareFetchDataWithMaxBytes);
                log.debug("Created a new ShareSessionContext with key {} isSubsequent {} returning {}. A new share " +
                        "session will be started.", responseShareSessionKey, false,
                        partitionsToLogString(shareFetchDataWithMaxBytes.keySet()));
            }
        } else {
            // We update the already existing share session.
            synchronized (cache) {
                ShareSessionKey key = shareSessionKey(groupId, reqMetadata.memberId());
                ShareSession shareSession = cache.get(key);
                if (shareSession == null) {
                    log.error("Share session error for {}: no such share session found", key);
                    throw Errors.SHARE_SESSION_NOT_FOUND.exception();
                }
                if (shareSession.epoch != reqMetadata.epoch()) {
                    log.debug("Share session error for {}: expected epoch {}, but got {} instead", key,
                            shareSession.epoch, reqMetadata.epoch());
                    throw Errors.INVALID_SHARE_SESSION_EPOCH.exception();
                }
                Map<ShareSession.ModifiedTopicIdPartitionType, List<TopicIdPartition>> modifiedTopicIdPartitions = shareSession.update(
                        shareFetchDataWithMaxBytes, toForget);
                cache.touch(shareSession, time.milliseconds());
                shareSession.epoch = ShareRequestMetadata.nextEpoch(shareSession.epoch);
                log.debug("Created a new ShareSessionContext for session key {}, epoch {}: " +
                                "added {}, updated {}, removed {}", shareSession.key(), shareSession.epoch,
                        partitionsToLogString(modifiedTopicIdPartitions.get(
                                ShareSession.ModifiedTopicIdPartitionType.ADDED)),
                        partitionsToLogString(modifiedTopicIdPartitions.get(ShareSession.ModifiedTopicIdPartitionType.UPDATED)),
                        partitionsToLogString(modifiedTopicIdPartitions.get(ShareSession.ModifiedTopicIdPartitionType.REMOVED))
                );
                context = new ShareSessionContext(reqMetadata, shareSession);
            }
        }
        return context;
    }

    /**
     * The acknowledgeSessionUpdate method is used to update the request epoch and lastUsed time of the share session.
     * @param groupId The group id in the share fetch request.
     * @param reqMetadata The metadata in the share acknowledge request.
     */
    public void acknowledgeSessionUpdate(String groupId, ShareRequestMetadata reqMetadata) {
        if (reqMetadata.epoch() == ShareRequestMetadata.INITIAL_EPOCH) {
            // ShareAcknowledge Request cannot have epoch as INITIAL_EPOCH (0)
            throw Errors.INVALID_SHARE_SESSION_EPOCH.exception();
        } else {
            synchronized (cache) {
                ShareSessionKey key = shareSessionKey(groupId, reqMetadata.memberId());
                ShareSession shareSession = cache.get(key);
                if (shareSession == null) {
                    log.debug("Share session error for {}: no such share session found", key);
                    throw Errors.SHARE_SESSION_NOT_FOUND.exception();
                }

                if (reqMetadata.epoch() == ShareRequestMetadata.FINAL_EPOCH) {
                    // If the epoch is FINAL_EPOCH, then return. Do not update the cache.
                    return;
                } else if (shareSession.epoch != reqMetadata.epoch()) {
                    log.debug("Share session error for {}: expected epoch {}, but got {} instead", key,
                            shareSession.epoch, reqMetadata.epoch());
                    throw Errors.INVALID_SHARE_SESSION_EPOCH.exception();
                }
                cache.touch(shareSession, time.milliseconds());
                shareSession.epoch = ShareRequestMetadata.nextEpoch(shareSession.epoch);
            }
        }
    }

    /**
     * The cachedTopicIdPartitionsInShareSession method is used to get the cached topic-partitions in the share session.
     *
     * @param groupId The group id in the share fetch request.
     * @param memberId The member id in the share fetch request.
     *
     * @return The list of cached topic-partitions in the share session if present, otherwise an empty list.
     */
    // Visible for testing.
    List<TopicIdPartition> cachedTopicIdPartitionsInShareSession(String groupId, Uuid memberId) {
        ShareSessionKey key = shareSessionKey(groupId, memberId);
        ShareSession shareSession = cache.get(key);
        if (shareSession == null) {
            return Collections.emptyList();
        }
        List<TopicIdPartition> cachedTopicIdPartitions = new ArrayList<>();
        shareSession.partitionMap().forEach(cachedSharePartition -> cachedTopicIdPartitions.add(
            new TopicIdPartition(cachedSharePartition.topicId(), new TopicPartition(cachedSharePartition.topic(), cachedSharePartition.partition()
            ))));
        return cachedTopicIdPartitions;
    }

    // Add the share fetch request to the delayed share fetch purgatory to process the fetch request if it can be
    // completed else watch until it can be completed/timeout.
    private void addDelayedShareFetch(DelayedShareFetch delayedShareFetch, Set<Object> keys) {
        delayedShareFetchPurgatory.tryCompleteElseWatch(delayedShareFetch, CollectionConverters.asScala(keys).toSeq());
    }

    @Override
    public void close() throws Exception {
        this.timer.close();
        this.persister.stop();
<<<<<<< HEAD
        this.delayedShareFetchPurgatory.shutdown();
=======
        if (!fetchQueue.isEmpty()) {
            log.warn("Closing SharePartitionManager with pending fetch requests count: {}", fetchQueue.size());
            fetchQueue.forEach(shareFetchPartitionData -> shareFetchPartitionData.future.completeExceptionally(
                Errors.BROKER_NOT_AVAILABLE.exception()));
            fetchQueue.clear();
        }
>>>>>>> 049b7cde
    }

    private ShareSessionKey shareSessionKey(String groupId, Uuid memberId) {
        return new ShareSessionKey(groupId, memberId);
    }

    private static String partitionsToLogString(Collection<TopicIdPartition> partitions) {
        return ShareSession.partitionsToLogString(partitions, log.isTraceEnabled());
    }

    /**
     * Recursive function to process all the fetch requests present inside the fetch queue
     */
    // Visible for testing.
    void maybeProcessFetchQueue() {
        if (!acquireProcessFetchQueueLock()) {
            // The queue is already being processed hence avoid re-triggering.
            return;
        }

        // Initialize the topic partitions for which the fetch should be attempted.
        Map<TopicIdPartition, FetchRequest.PartitionData> topicPartitionData = new LinkedHashMap<>();
        ShareFetchPartitionData shareFetchPartitionData = fetchQueue.poll();
        if (shareFetchPartitionData == null) {
            // No more requests to process, so release the lock. Though we should not reach here as the lock
            // is acquired only when there are requests in the queue. But still, it's safe to release the lock.
            releaseProcessFetchQueueLock();
            return;
        }

        if (shareFetchPartitionData.partitionMaxBytes.isEmpty()) {
            // If there are no partitions to fetch then complete the future with an empty map.
            shareFetchPartitionData.future.complete(Collections.emptyMap());
            // Release the lock so that other threads can process the queue.
            releaseProcessFetchQueueLock();
            if (!fetchQueue.isEmpty())
                maybeProcessFetchQueue();
            return;
        }

        try {
            shareFetchPartitionData.partitionMaxBytes.keySet().forEach(topicIdPartition -> {
                SharePartitionKey sharePartitionKey = sharePartitionKey(
                    shareFetchPartitionData.groupId,
                    topicIdPartition
                );
                SharePartition sharePartition = partitionCacheMap.computeIfAbsent(sharePartitionKey,
                    k -> {
                        long start = time.hiResClockMs();
                        SharePartition partition = new SharePartition(shareFetchPartitionData.groupId, topicIdPartition, maxInFlightMessages, maxDeliveryCount,
                            recordLockDurationMs, timer, time, persister, delayedShareFetchPurgatory);
                        this.shareGroupMetrics.partitionLoadTime(start);
                        return partition;
                    });
                int partitionMaxBytes = shareFetchPartitionData.partitionMaxBytes.getOrDefault(topicIdPartition, 0);
                // Add the share partition to the list of partitions to be fetched only if we can
                // acquire the fetch lock on it.
                if (sharePartition.maybeAcquireFetchLock()) {
                    // If the share partition is already at capacity, we should not attempt to fetch.
                    if (sharePartition.canAcquireRecords()) {
                        topicPartitionData.put(
                            topicIdPartition,
                            new FetchRequest.PartitionData(
                                topicIdPartition.topicId(),
                                sharePartition.nextFetchOffset(),
                                0,
                                partitionMaxBytes,
                                Optional.empty()
                            )
                        );
                    } else {
                        sharePartition.releaseFetchLock();
                    }
                }
            });

            if (topicPartitionData.isEmpty()) {
                // No locks for any of the share partitions in the fetch request could be acquired.
                Set<Object> delayedShareFetchWatchKeys = new HashSet<>();
                shareFetchPartitionData.partitionMaxBytes.keySet().forEach(
                    topicIdPartition -> delayedShareFetchWatchKeys.add(
                        new DelayedShareFetchKey(topicIdPartition, shareFetchPartitionData.groupId)));

                // Add the share fetch to the delayed share fetch purgatory to process the fetch request.
                addDelayedShareFetch(new DelayedShareFetch(shareFetchPartitionData, replicaManager, partitionCacheMap),
                    delayedShareFetchWatchKeys);
                // Though if no partitions can be locked then there must be some other request which
                // is in-flight and should release the lock. But it's safe to release the lock as
                // the lock on share partition already exists which facilitates correct behaviour
                // with multiple requests from queue being processed.
                releaseProcessFetchQueueLock();
                if (!fetchQueue.isEmpty())
                    maybeProcessFetchQueue();
                return;
            }

            log.trace("Fetchable share partitions data: {} with groupId: {} fetch params: {}",
                topicPartitionData, shareFetchPartitionData.groupId, shareFetchPartitionData.fetchParams);

            replicaManager.fetchMessages(
                shareFetchPartitionData.fetchParams,
                CollectionConverters.asScala(
                    topicPartitionData.entrySet().stream().map(entry ->
                        new Tuple2<>(entry.getKey(), entry.getValue())).collect(Collectors.toList())
                ),
                QuotaFactory.UnboundedQuota$.MODULE$,
                responsePartitionData -> {
                    log.trace("Data successfully retrieved by replica manager: {}", responsePartitionData);
                    List<Tuple2<TopicIdPartition, FetchPartitionData>> responseData = CollectionConverters.asJava(
                        responsePartitionData);
                    ShareFetchUtils.processFetchResponse(shareFetchPartitionData, responseData, partitionCacheMap, replicaManager).whenComplete(
                        (result, throwable) -> {
                            if (throwable != null) {
                                log.error("Error processing fetch response for share partitions", throwable);
                                shareFetchPartitionData.future.completeExceptionally(throwable);
                            } else {
                                shareFetchPartitionData.future.complete(result);
                            }
                            // Releasing the lock to move ahead with the next request in queue.
                            releaseFetchQueueAndPartitionsLock(shareFetchPartitionData.groupId, topicPartitionData.keySet());
                            // If we have a fetch request completed for a topic-partition, it means  the HWM has advanced,
                            // then we should check if there is a pending share fetch request for the topic-partition and complete it.
                            result.keySet().forEach(topicIdPartition -> delayedShareFetchPurgatory.checkAndComplete(
                                new DelayedShareFetchKey(topicIdPartition, shareFetchPartitionData.groupId)));
                        });
                    return BoxedUnit.UNIT;
                });

            // If there are more requests in the queue, then process them.
            if (!fetchQueue.isEmpty())
                maybeProcessFetchQueue();

        } catch (Exception e) {
            // In case exception occurs then release the locks so queue can be further processed.
            log.error("Error processing fetch queue for share partitions", e);
            shareFetchPartitionData.future.completeExceptionally(e);
            releaseFetchQueueAndPartitionsLock(shareFetchPartitionData.groupId, topicPartitionData.keySet());
        }
    }

    // Visible for testing.
    void releaseFetchQueueAndPartitionsLock(String groupId, Set<TopicIdPartition> topicIdPartitions) {
        topicIdPartitions.forEach(tp -> partitionCacheMap.get(sharePartitionKey(groupId, tp)).releaseFetchLock());
        releaseProcessFetchQueueLock();
    }

    // Visible for testing.
    boolean acquireProcessFetchQueueLock() {
        return processFetchQueueLock.compareAndSet(false, true);
    }

    private void releaseProcessFetchQueueLock() {
        processFetchQueueLock.set(false);
    }

    private SharePartitionKey sharePartitionKey(String groupId, TopicIdPartition topicIdPartition) {
        return new SharePartitionKey(groupId, topicIdPartition);
    }

    /**
     * The SharePartitionKey is used to uniquely identify a share partition. The key is made up of the
     * share group id, the topic id and the partition id. The key is used to store the SharePartition
     * objects in the partition cache map.
     */
    // Visible for testing
    static class SharePartitionKey {
        private final String groupId;
        private final TopicIdPartition topicIdPartition;

        public SharePartitionKey(String groupId, TopicIdPartition topicIdPartition) {
            this.groupId = Objects.requireNonNull(groupId);
            this.topicIdPartition = Objects.requireNonNull(topicIdPartition);
        }

        @Override
        public int hashCode() {
            return Objects.hash(groupId, topicIdPartition);
        }

        @Override
        public boolean equals(final Object obj) {
            if (this == obj)
                return true;
            else if (obj == null || getClass() != obj.getClass())
                return false;
            else {
                SharePartitionKey that = (SharePartitionKey) obj;
                return groupId.equals(that.groupId) && Objects.equals(topicIdPartition, that.topicIdPartition);
            }
        }

        @Override
        public String toString() {
            return "SharePartitionKey{" +
                "groupId='" + groupId +
                ", topicIdPartition=" + topicIdPartition +
                '}';
        }
    }

    /**
     * The ShareFetchPartitionData class is used to store the fetch parameters for a share fetch request.
     */
    // Visible for testing
    static class ShareFetchPartitionData {
        private final FetchParams fetchParams;
        private final String groupId;
        private final String memberId;
        private final CompletableFuture<Map<TopicIdPartition, PartitionData>> future;
        private final Map<TopicIdPartition, Integer> partitionMaxBytes;

        public ShareFetchPartitionData(FetchParams fetchParams, String groupId, String memberId,
                                       CompletableFuture<Map<TopicIdPartition, PartitionData>> future,
                                       Map<TopicIdPartition, Integer> partitionMaxBytes) {
            this.fetchParams = fetchParams;
            this.groupId = groupId;
            this.memberId = memberId;
            this.future = future;
            this.partitionMaxBytes = partitionMaxBytes;
        }

        public String groupId() {
            return groupId;
        }

        public String memberId() {
            return memberId;
        }

        public CompletableFuture<Map<TopicIdPartition, PartitionData>> future() {
            return future;
        }

        public Map<TopicIdPartition, Integer> partitionMaxBytes() {
            return partitionMaxBytes;
        }

        public FetchParams fetchParams() {
            return fetchParams;
        }
    }

    static class ShareGroupMetrics {
        /**
         * share-acknowledgement (share-acknowledgement-rate and share-acknowledgement-count) - The total number of offsets acknowledged for share groups (requests to be ack).
         * record-acknowledgement (record-acknowledgement-rate and record-acknowledgement-count) - The number of records acknowledged per acknowledgement type.
         * partition-load-time (partition-load-time-avg and partition-load-time-max) - The time taken to load the share partitions.
         */

        public static final String METRICS_GROUP_NAME = "share-group-metrics";

        public static final String SHARE_ACK_SENSOR = "share-acknowledgement-sensor";
        public static final String SHARE_ACK_RATE = "share-acknowledgement-rate";
        public static final String SHARE_ACK_COUNT = "share-acknowledgement-count";

        public static final String RECORD_ACK_SENSOR_PREFIX = "record-acknowledgement";
        public static final String RECORD_ACK_RATE = "record-acknowledgement-rate";
        public static final String RECORD_ACK_COUNT = "record-acknowledgement-count";
        public static final String ACK_TYPE = "ack-type";

        public static final String PARTITION_LOAD_TIME_SENSOR = "partition-load-time-sensor";
        public static final String PARTITION_LOAD_TIME_AVG = "partition-load-time-avg";
        public static final String PARTITION_LOAD_TIME_MAX = "partition-load-time-max";

        public static final Map<Byte, String> RECORD_ACKS_MAP = new HashMap<>();
        
        private final Time time;
        private final Sensor shareAcknowledgementSensor;
        private final Map<Byte, Sensor> recordAcksSensorMap = new HashMap<>();
        private final Sensor partitionLoadTimeSensor;

        static {
            RECORD_ACKS_MAP.put((byte) 1, AcknowledgeType.ACCEPT.toString());
            RECORD_ACKS_MAP.put((byte) 2, AcknowledgeType.RELEASE.toString());
            RECORD_ACKS_MAP.put((byte) 3, AcknowledgeType.REJECT.toString());
        }

        public ShareGroupMetrics(Metrics metrics, Time time) {
            this.time = time;

            shareAcknowledgementSensor = metrics.sensor(SHARE_ACK_SENSOR);
            shareAcknowledgementSensor.add(new Meter(
                metrics.metricName(
                    SHARE_ACK_RATE,
                    METRICS_GROUP_NAME,
                    "Rate of acknowledge requests."),
                metrics.metricName(
                    SHARE_ACK_COUNT,
                    METRICS_GROUP_NAME,
                    "The number of acknowledge requests.")));

            for (Map.Entry<Byte, String> entry : RECORD_ACKS_MAP.entrySet()) {
                recordAcksSensorMap.put(entry.getKey(), metrics.sensor(String.format("%s-%s-sensor", RECORD_ACK_SENSOR_PREFIX, entry.getValue())));
                recordAcksSensorMap.get(entry.getKey())
                    .add(new Meter(
                        metrics.metricName(
                            RECORD_ACK_RATE,
                            METRICS_GROUP_NAME,
                            "Rate of records acknowledged per acknowledgement type.",
                            ACK_TYPE, entry.getValue()),
                        metrics.metricName(
                            RECORD_ACK_COUNT,
                            METRICS_GROUP_NAME,
                            "The number of records acknowledged per acknowledgement type.",
                            ACK_TYPE, entry.getValue())));
            }

            partitionLoadTimeSensor = metrics.sensor(PARTITION_LOAD_TIME_SENSOR);
            partitionLoadTimeSensor.add(metrics.metricName(
                    PARTITION_LOAD_TIME_AVG,
                    METRICS_GROUP_NAME,
                    "The average time in milliseconds to load the share partitions."),
                new Avg());
            partitionLoadTimeSensor.add(metrics.metricName(
                    PARTITION_LOAD_TIME_MAX,
                    METRICS_GROUP_NAME,
                    "The maximum time in milliseconds to load the share partitions."),
                new Max());
        }

        void shareAcknowledgement() {
            shareAcknowledgementSensor.record();
        }

        void recordAcknowledgement(byte ackType) {
            // unknown ack types (such as gaps for control records) are intentionally ignored
            if (recordAcksSensorMap.containsKey(ackType)) {
                recordAcksSensorMap.get(ackType).record();
            }
        }

        void partitionLoadTime(long start) {
            partitionLoadTimeSensor.record(time.hiResClockMs() - start);
        }
    }
}<|MERGE_RESOLUTION|>--- conflicted
+++ resolved
@@ -531,16 +531,13 @@
     public void close() throws Exception {
         this.timer.close();
         this.persister.stop();
-<<<<<<< HEAD
-        this.delayedShareFetchPurgatory.shutdown();
-=======
         if (!fetchQueue.isEmpty()) {
             log.warn("Closing SharePartitionManager with pending fetch requests count: {}", fetchQueue.size());
             fetchQueue.forEach(shareFetchPartitionData -> shareFetchPartitionData.future.completeExceptionally(
                 Errors.BROKER_NOT_AVAILABLE.exception()));
             fetchQueue.clear();
         }
->>>>>>> 049b7cde
+        this.delayedShareFetchPurgatory.shutdown();
     }
 
     private ShareSessionKey shareSessionKey(String groupId, Uuid memberId) {
