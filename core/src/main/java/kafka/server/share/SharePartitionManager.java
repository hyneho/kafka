--- conflicted
+++ resolved
@@ -647,22 +647,10 @@
         }
 
         // Remove the partition from the cache as it's failed to initialize.
-<<<<<<< HEAD
         removeSharePartitionFromCache(sharePartitionKey);
-        // The partition initialization failed, so complete the request with the exception.
-        // The server should not be in this state, so log the error on broker and surface the same
-        // to the client. The broker should not be in this state, investigate the root cause of the error.
-        log.error("Error initializing share partition with key {}", sharePartitionKey, throwable);
-        maybeCompleteShareFetchWithException(future, Collections.singletonList(sharePartitionKey.topicIdPartition()), throwable);
-=======
-        SharePartition sharePartition = partitionCacheMap.remove(sharePartitionKey);
-        if (sharePartition != null) {
-            sharePartition.markFenced();
-        }
         // The partition initialization failed, so add the partition to the erroneous partitions.
         log.debug("Error initializing share partition with key {}", sharePartitionKey, throwable);
         shareFetch.addErroneous(sharePartitionKey.topicIdPartition(), throwable);
->>>>>>> 18340301
     }
 
     /**
