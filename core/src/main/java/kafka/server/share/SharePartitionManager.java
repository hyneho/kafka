--- conflicted
+++ resolved
@@ -541,13 +541,8 @@
 
     // Add the share fetch request to the delayed share fetch purgatory to process the fetch request if it can be
     // completed else watch until it can be completed/timeout.
-<<<<<<< HEAD
-    private void addDelayedShareFetch(DelayedShareFetch delayedShareFetch, Set<DelayedShareFetchKey> keys) {
-        replicaManager.addDelayedShareFetchRequest(delayedShareFetch, CollectionConverters.asScala(keys).toSeq());
-=======
     private void addDelayedShareFetch(DelayedShareFetch delayedShareFetch, List<DelayedShareFetchKey> keys) {
         replicaManager.addDelayedShareFetchRequest(delayedShareFetch, keys);
->>>>>>> 2e2b0a58
     }
 
     @Override
@@ -571,13 +566,7 @@
             return;
         }
 
-<<<<<<< HEAD
-        Set<DelayedShareFetchKey> delayedShareFetchWatchKeys = new HashSet<>();
-=======
-        // Initialize lazily, if required.
-        Map<TopicIdPartition, Throwable> erroneous = null;
         List<DelayedShareFetchKey> delayedShareFetchWatchKeys = new ArrayList<>();
->>>>>>> 2e2b0a58
         LinkedHashMap<TopicIdPartition, SharePartition> sharePartitions = new LinkedHashMap<>();
         for (TopicIdPartition topicIdPartition : shareFetch.partitionMaxBytes().keySet()) {
             SharePartitionKey sharePartitionKey = sharePartitionKey(
