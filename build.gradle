--- conflicted
+++ resolved
@@ -2428,13 +2428,8 @@
     testImplementation libs.apachedsProtocolLdap
     testImplementation libs.apachedsLdifPartition
 
-<<<<<<< HEAD
     testRuntimeOnly runtimeTestLibs
-=======
-    testRuntimeOnly libs.junitPlatformLanucher
     testRuntimeOnly libs.hamcrest
-    testRuntimeOnly project(':test-common')
->>>>>>> f7d2a8cd
   }
 
   javadoc {
