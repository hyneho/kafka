// Licensed to the Apache Software Foundation (ASF) under one or more
// contributor license agreements.  See the NOTICE file distributed with
// this work for additional information regarding copyright ownership.
// The ASF licenses this file to You under the Apache License, Version 2.0
// (the "License"); you may not use this file except in compliance with
// the License.  You may obtain a copy of the License at
//
//    http://www.apache.org/licenses/LICENSE-2.0
//
// Unless required by applicable law or agreed to in writing, software
// distributed under the License is distributed on an "AS IS" BASIS,
// WITHOUT WARRANTIES OR CONDITIONS OF ANY KIND, either express or implied.
// See the License for the specific language governing permissions and
// limitations under the License.

import org.ajoberstar.grgit.Grgit
import org.gradle.api.JavaVersion

import java.nio.charset.StandardCharsets

buildscript {
  repositories {
    mavenCentral()
  }
  apply from: "$rootDir/gradle/dependencies.gradle"

  dependencies {
    // For Apache Rat plugin to ignore non-Git files
    classpath "org.ajoberstar.grgit:grgit-core:$versions.grgit"
  }
}

plugins {
  id 'com.github.ben-manes.versions' version '0.48.0'
  id 'idea'
  id 'jacoco'
  id 'java-library'
  id 'org.owasp.dependencycheck' version '8.2.1'
  id 'org.nosphere.apache.rat' version "0.8.1"
  id "io.swagger.core.v3.swagger-gradle-plugin" version "${swaggerVersion}"

  id "com.github.spotbugs" version '6.0.25' apply false
  id 'org.scoverage' version '8.0.3' apply false
  id 'io.github.goooler.shadow' version '8.1.3' apply false
  id 'com.diffplug.spotless' version "6.25.0"
}

ext {
  gradleVersion = versions.gradle
  minJavaVersion = 11
  buildVersionFileName = "kafka-version.properties"

  defaultMaxHeapSize = "2g"
  defaultJvmArgs = ["-Xss4m", "-XX:+UseParallelGC"]

  // "JEP 403: Strongly Encapsulate JDK Internals" causes some tests to fail when they try
  // to access internals (often via mocking libraries). We use `--add-opens` as a workaround
  // for now and we'll fix it properly (where possible) via KAFKA-13275.
  if (JavaVersion.current().isCompatibleWith(JavaVersion.VERSION_16))
    defaultJvmArgs.addAll(
      "--add-opens=java.base/java.io=ALL-UNNAMED",
      "--add-opens=java.base/java.lang=ALL-UNNAMED",
      "--add-opens=java.base/java.nio=ALL-UNNAMED",
      "--add-opens=java.base/java.nio.file=ALL-UNNAMED",
      "--add-opens=java.base/java.util=ALL-UNNAMED",
      "--add-opens=java.base/java.util.concurrent=ALL-UNNAMED",
      "--add-opens=java.base/java.util.regex=ALL-UNNAMED",
      "--add-opens=java.base/java.util.stream=ALL-UNNAMED",
      "--add-opens=java.base/java.text=ALL-UNNAMED",
      "--add-opens=java.base/java.time=ALL-UNNAMED",
      "--add-opens=java.security.jgss/sun.security.krb5=ALL-UNNAMED"
    )

  maxTestForks = project.hasProperty('maxParallelForks') ? maxParallelForks.toInteger() : Runtime.runtime.availableProcessors()
  maxScalacThreads = project.hasProperty('maxScalacThreads') ? maxScalacThreads.toInteger() :
      Math.min(Runtime.runtime.availableProcessors(), 8)
  userIgnoreFailures = project.hasProperty('ignoreFailures') ? ignoreFailures.toBoolean() : false

  userMaxTestRetries = project.hasProperty('maxTestRetries') ? maxTestRetries.toInteger() : 0
  userMaxTestRetryFailures = project.hasProperty('maxTestRetryFailures') ? maxTestRetryFailures.toInteger() : 0

  userMaxQuarantineTestRetries = project.hasProperty('maxQuarantineTestRetries') ? maxQuarantineTestRetries.toInteger() : 0
  userMaxQuarantineTestRetryFailures = project.hasProperty('maxQuarantineTestRetryFailures') ? maxQuarantineTestRetryFailures.toInteger() : 0

  skipSigning = project.hasProperty('skipSigning') && skipSigning.toBoolean()
  shouldSign = !skipSigning && !version.endsWith("SNAPSHOT")

  mavenUrl = project.hasProperty('mavenUrl') ? project.mavenUrl : ''
  mavenUsername = project.hasProperty('mavenUsername') ? project.mavenUsername : ''
  mavenPassword = project.hasProperty('mavenPassword') ? project.mavenPassword : ''

  userShowStandardStreams = project.hasProperty("showStandardStreams") ? showStandardStreams : null

  userTestLoggingEvents = project.hasProperty("testLoggingEvents") ? Arrays.asList(testLoggingEvents.split(",")) : null

  userEnableTestCoverage = project.hasProperty("enableTestCoverage") ? enableTestCoverage : false

  userKeepAliveModeString = project.hasProperty("keepAliveMode") ? keepAliveMode : "daemon"
  userKeepAliveMode = KeepAliveMode.values().find(m -> m.name().toLowerCase().equals(userKeepAliveModeString))
  if (userKeepAliveMode == null) {
    def keepAliveValues = KeepAliveMode.values().collect(m -> m.name.toLowerCase())
    throw new GradleException("Unexpected value for keepAliveMode property. Expected one of $keepAliveValues, but received: $userKeepAliveModeString")
  }

  // See README.md for details on this option and the reasoning for the default
  userScalaOptimizerMode = project.hasProperty("scalaOptimizerMode") ? scalaOptimizerMode : "inline-kafka"
  def scalaOptimizerValues = ["none", "method", "inline-kafka", "inline-scala"]
  if (!scalaOptimizerValues.contains(userScalaOptimizerMode))
    throw new GradleException("Unexpected value for scalaOptimizerMode property. Expected one of $scalaOptimizerValues, but received: $userScalaOptimizerMode")

  generatedDocsDir = new File("${project.rootDir}/docs/generated")
  repo = file("$rootDir/.git").isDirectory() ? Grgit.open(currentDir: project.getRootDir()) : null

  commitId = determineCommitId()

  configureJavaCompiler = { name, options ->
    // -parameters generates arguments with parameter names in TestInfo#getDisplayName.
    // ref: https://github.com/junit-team/junit5/blob/4c0dddad1b96d4a20e92a2cd583954643ac56ac0/junit-jupiter-params/src/main/java/org/junit/jupiter/params/ParameterizedTest.java#L161-L164
    if (name == "compileTestJava" || name == "compileTestScala") {
      options.compilerArgs << "-parameters"
      options.compilerArgs += ["--release", String.valueOf(minJavaVersion)]
    } else if (name == "compileJava" || name == "compileScala") {
      options.compilerArgs << "-Xlint:all"
      if (!project.path.startsWith(":connect") && !project.path.startsWith(":storage"))
        options.compilerArgs << "-Xlint:-rawtypes"
      options.compilerArgs << "-encoding" << "UTF-8"
      options.compilerArgs << "-Xlint:-rawtypes"
      options.compilerArgs << "-Xlint:-serial"
      options.compilerArgs << "-Xlint:-try"
      options.compilerArgs << "-Werror"
      options.compilerArgs += ["--release", String.valueOf(minJavaVersion)]
    }
  }

  runtimeTestLibs = [
    libs.slf4jLog4j2,
    libs.junitPlatformLanucher,
  ]
}

allprojects {

  repositories {
    mavenCentral()
  }

  dependencyUpdates {
    revision="release"
    resolutionStrategy {
      componentSelection { rules ->
        rules.all { ComponentSelection selection ->
          boolean rejected = ['snap', 'alpha', 'beta', 'rc', 'cr', 'm'].any { qualifier ->
            selection.candidate.version ==~ /(?i).*[.-]${qualifier}[.\d-]*/
          }
          if (rejected) {
            selection.reject('Release candidate')
          }
        }
      }
    }
  }

  configurations.all {
    // zinc is the Scala incremental compiler, it has a configuration for its own dependencies
    // that are unrelated to the project dependencies, we should not change them
    if (name != "zinc") {
      resolutionStrategy {
        force(
          // be explicit about the javassist dependency version instead of relying on the transitive version
          libs.javassist,
          // ensure we have a single version in the classpath despite transitive dependencies
          libs.scalaLibrary,
          libs.scalaReflect,
          libs.jacksonAnnotations,
          // be explicit about the Netty dependency version instead of relying on the version set by
          // ZooKeeper (potentially older and containing CVEs)
          libs.nettyHandler,
          libs.nettyTransportNativeEpoll,
          libs.log4j2Api,
          libs.log4j2Core,
          libs.log4j1Bridge2Api
        )
      }
    }
  }
  task printAllDependencies(type: DependencyReportTask) {}

  tasks.withType(Javadoc) {
    options.charSet = 'UTF-8'
    options.docEncoding = 'UTF-8'
    options.encoding = 'UTF-8'
    options.memberLevel = JavadocMemberLevel.PUBLIC  // Document only public members/API
    // Turn off doclint for now, see https://blog.joda.org/2014/02/turning-off-doclint-in-jdk-8-javadoc.html for rationale
    options.addStringOption('Xdoclint:none', '-quiet')
    // Javadoc warnings should fail the build in JDK 15+ https://bugs.openjdk.org/browse/JDK-8200363
    options.addBooleanOption('Werror', JavaVersion.current().isCompatibleWith(JavaVersion.VERSION_15))
    options.links "https://docs.oracle.com/en/java/javase/${JavaVersion.current().majorVersion}/docs/api/"
  }

  clean {
    delete "${projectDir}/src/generated"
    delete "${projectDir}/src/generated-test"
  }
}

def determineCommitId() {
  def takeFromHash = 16
  if (project.hasProperty('commitId')) {
    commitId.take(takeFromHash)
  } else if (repo != null) {
    repo.head().id.take(takeFromHash)
  } else {
    "unknown"
  }
}

/**
 * For a given Project, compute a nice dash separated directory name
 * to store the JUnit XML files in. E.g., Project ":connect:api" -> "connect-api"
 */
static def projectToJUnitXmlPath(project) {
  var p = project
  var projectNames = []
  while (p != null) {
    projectNames.push(p.name)
    p = p.parent
    if (p.name == "kafka") {
      break;
    }
  }
  return projectNames.join("/")
}


apply from: file('wrapper.gradle')

if (repo != null) {
  rat {
    dependsOn subprojects.collect {
      it.tasks.matching {
        it.name == "processMessages" || it.name == "processTestMessages"
      }
    }

    verbose.set(true)
    reportDir.set(project.file('build/rat'))
    stylesheet.set(file('gradle/resources/rat-output-to-html.xsl'))

    // Exclude everything under the directory that git should be ignoring via .gitignore or that isn't checked in. These
    // restrict us only to files that are checked in or are staged.
    excludes = new ArrayList<String>(repo.clean(ignore: false, directories: true, dryRun: true))
    // And some of the files that we have checked in should also be excluded from this check
    excludes.addAll([
        '**/.git/**',
        '**/build/**',
        'CONTRIBUTING.md',
        'PULL_REQUEST_TEMPLATE.md',
        'gradlew',
        'gradlew.bat',
        'gradle/wrapper/gradle-wrapper.properties',
        'trogdor/README.md',
        '**/README.md',
        '**/id_rsa',
        '**/id_rsa.pub',
        'checkstyle/suppressions.xml',
        'streams/quickstart/java/src/test/resources/projects/basic/goal.txt',
        'streams/streams-scala/logs/*',
        'licenses/*',
        '**/generated/**',
        'clients/src/test/resources/serializedData/*',
        'docker/test/fixtures/secrets/*',
        'docker/examples/fixtures/secrets/*',
        'docker/docker_official_images/.gitkeep'
    ])
  }
} else {
  rat.enabled = false
}
println("Starting build with version $version (commit id ${commitId == null ? "null" : commitId.take(8)}) using Gradle $gradleVersion, Java ${JavaVersion.current()} and Scala ${versions.scala}")
println("Build properties: ignoreFailures=$userIgnoreFailures, maxParallelForks=$maxTestForks, maxScalacThreads=$maxScalacThreads, maxTestRetries=$userMaxTestRetries")

subprojects {

  // enable running :dependencies task recursively on all subprojects
  // eg: ./gradlew allDeps
  task allDeps(type: DependencyReportTask) {}
  // enable running :dependencyInsight task recursively on all subprojects
  // eg: ./gradlew allDepInsight --configuration runtime --dependency com.fasterxml.jackson.core:jackson-databind
  task allDepInsight(type: DependencyInsightReportTask) {showingAllVariants = false} doLast {}

  apply plugin: 'java-library'
  apply plugin: 'checkstyle'
  apply plugin: "com.github.spotbugs"

  // We use the shadow plugin for the jmh-benchmarks module and the `-all` jar can get pretty large, so
  // don't publish it
  def shouldPublish = !project.name.equals('jmh-benchmarks')
  def shouldPublishWithShadow = (['clients'].contains(project.name))

  if (shouldPublish) {
    apply plugin: 'maven-publish'
    apply plugin: 'signing'

    // Add aliases for the task names used by the maven plugin for backwards compatibility
    // The maven plugin was replaced by the maven-publish plugin in Gradle 7.0
    tasks.register('install').configure { dependsOn(publishToMavenLocal) }
    tasks.register('uploadArchives').configure { dependsOn(publish) }
  }

  // apply the eclipse plugin only to subprojects that hold code. 'connect' is just a folder.
  if (!project.name.equals('connect')) {
    apply plugin: 'eclipse'
    fineTuneEclipseClasspathFile(eclipse, project)
  }

  java {
    consistentResolution {
      // resolve the compileClasspath and then "inject" the result of resolution as strict constraints into the runtimeClasspath
      useCompileClasspathVersions()
    }
  }

  tasks.withType(JavaCompile) {
    configureJavaCompiler(name, options)
  }

  if (shouldPublish) {

    publishing {
      repositories {
        // To test locally, invoke gradlew with `-PmavenUrl=file:///some/local/path`
        maven {
          url = mavenUrl
          credentials {
            username = mavenUsername
            password = mavenPassword
          }
        }
      }
      publications {
        mavenJava(MavenPublication) {
          if (!shouldPublishWithShadow) {
            from components.java
          } else {
            apply plugin: 'io.github.goooler.shadow'
            project.shadow.component(mavenJava)

            // Fix for avoiding inclusion of runtime dependencies marked as 'shadow' in MANIFEST Class-Path.
            // https://github.com/johnrengelman/shadow/issues/324
            afterEvaluate {
              pom.withXml { xml ->
                if (xml.asNode().get('dependencies') == null) {
                  xml.asNode().appendNode('dependencies')
                }
                def dependenciesNode = xml.asNode().get('dependencies').get(0)
                project.configurations.shadowed.allDependencies.each {
                  def dependencyNode = dependenciesNode.appendNode('dependency')
                  dependencyNode.appendNode('groupId', it.group)
                  dependencyNode.appendNode('artifactId', it.name)
                  dependencyNode.appendNode('version', it.version)
                  dependencyNode.appendNode('scope', 'runtime')
                }
              }
            }
          }

          afterEvaluate {
            ["srcJar", "javadocJar", "scaladocJar", "testJar", "testSrcJar"].forEach { taskName ->
              def task = tasks.findByName(taskName)
              if (task != null)
                artifact task
            }

            artifactId = base.archivesName.get()
            pom {
              name = 'Apache Kafka'
              url = 'https://kafka.apache.org'
              licenses {
                license {
                  name = 'The Apache License, Version 2.0'
                  url = 'http://www.apache.org/licenses/LICENSE-2.0.txt'
                  distribution = 'repo'
                }
              }
            }
          }
        }
      }
    }

    if (shouldSign) {
      signing {
        sign publishing.publications.mavenJava
      }
    }
  }

  def testLoggingEvents = ["passed", "skipped", "failed"]
  def testShowStandardStreams = false
  def testExceptionFormat = 'full'
  // Gradle built-in logging only supports sending test output to stdout, which generates a lot
  // of noise, especially for passing tests. We really only want output for failed tests. This
  // hooks into the output and logs it (so we don't have to buffer it all in memory) and only
  // saves the output for failing tests. Directory and filenames are such that you can, e.g.,
  // create a Jenkins rule to collect failed test output.
  def logTestStdout = {
    def testId = { TestDescriptor descriptor ->
      "${descriptor.className}.${descriptor.name}".toString()
    }

    def logFiles = new HashMap<String, File>()
    def logStreams = new HashMap<String, FileOutputStream>()
    beforeTest { TestDescriptor td ->
      def tid = testId(td)
      // truncate the file name if it's too long
      def logFile = new File(
              "${projectDir}/build/reports/testOutput/${tid.substring(0, Math.min(tid.size(),240))}.test.stdout"
      )
      logFile.parentFile.mkdirs()
      logFiles.put(tid, logFile)
      logStreams.put(tid, new FileOutputStream(logFile))
    }
    onOutput { TestDescriptor td, TestOutputEvent toe ->
      def tid = testId(td)
      // Some output can happen outside the context of a specific test (e.g. at the class level)
      // and beforeTest/afterTest seems to not be invoked for these cases (and similarly, there's
      // a TestDescriptor hierarchy that includes the thread executing the test, Gradle tasks,
      // etc). We see some of these in practice and it seems like something buggy in the Gradle
      // test runner since we see it *before* any tests and it is frequently not related to any
      // code in the test (best guess is that it is tail output from last test). We won't have
      // an output file for these, so simply ignore them. If they become critical for debugging,
      // they can be seen with showStandardStreams.
      if (td.name == td.className || td.className == null) {
        // silently ignore output unrelated to specific test methods
        return
      } else if (logStreams.get(tid) == null) {
        println "WARNING: unexpectedly got output for a test [${tid}]" +
                " that we didn't previously see in the beforeTest hook." +
                " Message for debugging: [" + toe.message + "]."
        return
      }
      try {
        logStreams.get(tid).write(toe.message.getBytes(StandardCharsets.UTF_8))
      } catch (Exception e) {
        println "ERROR: Failed to write output for test ${tid}"
        e.printStackTrace()
      }
    }
    afterTest { TestDescriptor td, TestResult tr ->
      def tid = testId(td)
      try {
        logStreams.get(tid).close()
        if (tr.resultType != TestResult.ResultType.FAILURE) {
          logFiles.get(tid).delete()
        } else {
          def file = logFiles.get(tid)
          println "${tid} failed, log available in ${file}"
        }
      } catch (Exception e) {
        println "ERROR: Failed to close stdout file for ${tid}"
        e.printStackTrace()
      } finally {
        logFiles.remove(tid)
        logStreams.remove(tid)
      }
    }
  }

  // The suites are for running sets of tests in IDEs.
  // Gradle will run each test class, so we exclude the suites to avoid redundantly running the tests twice.
  def testsToExclude = ['**/*Suite.class']

  test {
    ext {
      isGithubActions = System.getenv('GITHUB_ACTIONS') != null
      hadFailure = false  // Used to track if any tests failed, see afterSuite below
    }

    maxParallelForks = maxTestForks
    ignoreFailures = userIgnoreFailures || ext.isGithubActions

    maxHeapSize = defaultMaxHeapSize
    jvmArgs = defaultJvmArgs

    // KAFKA-17433 Used by deflake.yml github action to repeat individual tests
    systemProperty("kafka.cluster.test.repeat", project.findProperty("kafka.cluster.test.repeat"))

    testLogging {
      events = userTestLoggingEvents ?: testLoggingEvents
      showStandardStreams = userShowStandardStreams ?: testShowStandardStreams
      exceptionFormat = testExceptionFormat
      displayGranularity = 0
    }
    logTestStdout.rehydrate(delegate, owner, this)()

    exclude testsToExclude

    useJUnitPlatform {
      includeEngines 'junit-jupiter'
      excludeTags 'flaky'
    }

    develocity {
      testRetry {
        maxRetries = userMaxTestRetries
        maxFailures = userMaxTestRetryFailures
      }
    }
    
    // As we process results, check if there were any test failures.
    afterSuite { desc, result ->
      if (result.resultType == TestResult.ResultType.FAILURE) {
        ext.hadFailure = true
      }
    }

    // This closure will copy JUnit XML files out of the sub-project's build directory and into
    // a top-level build/junit-xml directory. This is necessary to avoid reporting on tests which
    // were not run, but instead were restored via FROM-CACHE. See KAFKA-17479 for more details.
    doLast {
      if (ext.isGithubActions) {
        def moduleDirPath = projectToJUnitXmlPath(project)
        def dest = rootProject.layout.buildDirectory.dir("junit-xml/${moduleDirPath}").get().asFile
        println "Copy JUnit XML for ${project.name} to $dest"
        ant.copy(todir: "$dest/test") {
          ant.fileset(dir: "${test.reports.junitXml.entryPoint}")
        }

        // If there were any test failures, we want to fail the task to prevent the failures
        // from being cached.
        if (ext.hadFailure) {
          throw new GradleException("Failing this task since '${project.name}:${name}' had test failures.")
        }
      }
    }
  }

  task quarantinedTest(type: Test, dependsOn: compileJava) {
    ext {
      isGithubActions = System.getenv('GITHUB_ACTIONS') != null
    }

    // Disable caching and up-to-date for this task. We always want quarantined tests
    // to run and never want to cache their results. Since we do this, we can avoid
    // explicitly failing the build like we do in "test" with ext.hadFailure.
    outputs.upToDateWhen { false }
    outputs.cacheIf { false }

    maxParallelForks = maxTestForks
    ignoreFailures = userIgnoreFailures

    maxHeapSize = defaultMaxHeapSize
    jvmArgs = defaultJvmArgs

    // KAFKA-17433 Used by deflake.yml github action to repeat individual tests
    systemProperty("kafka.cluster.test.repeat", project.findProperty("kafka.cluster.test.repeat"))

    testLogging {
      events = userTestLoggingEvents ?: testLoggingEvents
      showStandardStreams = userShowStandardStreams ?: testShowStandardStreams
      exceptionFormat = testExceptionFormat
      displayGranularity = 0
    }
    logTestStdout.rehydrate(delegate, owner, this)()

    useJUnitPlatform {
      includeEngines 'junit-jupiter'
      includeTags 'flaky'
    }

    develocity {
      testRetry {
        maxRetries = userMaxQuarantineTestRetries
        maxFailures = userMaxQuarantineTestRetryFailures
      }
    }

    // This closure will copy JUnit XML files out of the sub-project's build directory and into
    // a top-level build/junit-xml directory. This is necessary to avoid reporting on tests which
    // were not run, but instead were restored via FROM-CACHE. See KAFKA-17479 for more details.
    doLast {
      if (ext.isGithubActions) {
        def moduleDirPath = projectToJUnitXmlPath(project)
        def dest = rootProject.layout.buildDirectory.dir("junit-xml/${moduleDirPath}").get().asFile
        println "Copy JUnit XML for ${project.name} to $dest"
        ant.copy(todir: "$dest/quarantinedTest", failonerror: "false") {
          ant.fileset(dir: "${quarantinedTest.reports.junitXml.entryPoint}") {
            ant.include(name: "**/*.xml")
          }
        }
      }
    }
  }

  task integrationTest(type: Test, dependsOn: compileJava) {
    maxParallelForks = maxTestForks
    ignoreFailures = userIgnoreFailures

    // Increase heap size for integration tests
    maxHeapSize = "2560m"
    jvmArgs = defaultJvmArgs


    testLogging {
      events = userTestLoggingEvents ?: testLoggingEvents
      showStandardStreams = userShowStandardStreams ?: testShowStandardStreams
      exceptionFormat = testExceptionFormat
      displayGranularity = 0
    }
    logTestStdout.rehydrate(delegate, owner, this)()

    exclude testsToExclude

    useJUnitPlatform {
      includeTags "integration"
      includeEngines 'junit-jupiter'
    }

    develocity {
      testRetry {
        maxRetries = userMaxTestRetries
        maxFailures = userMaxTestRetryFailures
      }
    }
  }

  task unitTest(type: Test, dependsOn: compileJava) {
    maxParallelForks = maxTestForks
    ignoreFailures = userIgnoreFailures

    maxHeapSize = defaultMaxHeapSize
    jvmArgs = defaultJvmArgs

    testLogging {
      events = userTestLoggingEvents ?: testLoggingEvents
      showStandardStreams = userShowStandardStreams ?: testShowStandardStreams
      exceptionFormat = testExceptionFormat
      displayGranularity = 0
    }
    logTestStdout.rehydrate(delegate, owner, this)()

    exclude testsToExclude

    useJUnitPlatform {
      excludeTags "integration"
      includeEngines 'junit-jupiter'
    }

    develocity {
      testRetry {
        maxRetries = userMaxTestRetries
        maxFailures = userMaxTestRetryFailures
      }
    }
  }

  // remove test output from all test types
  tasks.withType(Test).all { t ->
    cleanTest {
      delete t.reports.junitXml.outputLocation
      delete t.reports.html.outputLocation
    }
  }

  jar {
    from "$rootDir/LICENSE"
    from "$rootDir/NOTICE"
  }

  task srcJar(type: Jar) {
    archiveClassifier = 'sources'
    from "$rootDir/LICENSE"
    from "$rootDir/NOTICE"
    from sourceSets.main.allSource
  }

  task javadocJar(type: Jar, dependsOn: javadoc) {
    archiveClassifier = 'javadoc'
    from "$rootDir/LICENSE"
    from "$rootDir/NOTICE"
    from javadoc.destinationDir
  }

  task docsJar(dependsOn: javadocJar)

  test.dependsOn('javadoc')

  task systemTestLibs(dependsOn: jar)

  if (!sourceSets.test.allSource.isEmpty()) {
    task testJar(type: Jar) {
      archiveClassifier = 'test'
      from "$rootDir/LICENSE"
      from "$rootDir/NOTICE"
      from sourceSets.test.output
      // The junit-platform.properties file is used for configuring and customizing the behavior of the JUnit platform.
      // It should only apply to Kafka's own JUnit tests, and should not exist in the test JAR.
      // If we include it in the test JAR, it could lead to conflicts with user configurations.
      exclude 'junit-platform.properties'
    }

    task testSrcJar(type: Jar, dependsOn: testJar) {
      archiveClassifier = 'test-sources'
      from "$rootDir/LICENSE"
      from "$rootDir/NOTICE"
      from sourceSets.test.allSource
    }

  }

  plugins.withType(ScalaPlugin) {

    scala {
      zincVersion = versions.zinc
    }

    task scaladocJar(type:Jar, dependsOn: scaladoc) {
      archiveClassifier = 'scaladoc'
      from "$rootDir/LICENSE"
      from "$rootDir/NOTICE"
      from scaladoc.destinationDir
    }

    //documentation task should also trigger building scala doc jar
    docsJar.dependsOn scaladocJar

  }

  tasks.withType(ScalaCompile) {

    scalaCompileOptions.keepAliveMode = userKeepAliveMode

    scalaCompileOptions.additionalParameters = [
      "-deprecation:false",
      "-unchecked",
      "-encoding", "utf8",
      "-Xlog-reflective-calls",
      "-feature",
      "-language:postfixOps",
      "-language:implicitConversions",
      "-language:existentials",
      "-Ybackend-parallelism", maxScalacThreads.toString(),
      "-Xlint:constant",
      "-Xlint:delayedinit-select",
      "-Xlint:doc-detached",
      "-Xlint:missing-interpolator",
      "-Xlint:nullary-unit",
      "-Xlint:option-implicit",
      "-Xlint:package-object-classes",
      "-Xlint:poly-implicit-overload",
      "-Xlint:private-shadow",
      "-Xlint:stars-align",
      "-Xlint:type-parameter-shadow",
      "-Xlint:unused"
    ]

    // See README.md for details on this option and the meaning of each value
    if (userScalaOptimizerMode.equals("method"))
      scalaCompileOptions.additionalParameters += ["-opt:l:method"]
    else if (userScalaOptimizerMode.startsWith("inline-")) {
      List<String> inlineFrom = ["-opt-inline-from:org.apache.kafka.**"]
      if (project.name.equals('core'))
        inlineFrom.add("-opt-inline-from:kafka.**")
      if (userScalaOptimizerMode.equals("inline-scala"))
        inlineFrom.add("-opt-inline-from:scala.**")

      scalaCompileOptions.additionalParameters += ["-opt:l:inline"]
      scalaCompileOptions.additionalParameters += inlineFrom
    }

    scalaCompileOptions.additionalParameters += ["-opt-warnings", "-Xlint:strict-unsealed-patmat"]
    // Scala 2.13.2 introduces compiler warnings suppression, which is a pre-requisite for -Xfatal-warnings
    scalaCompileOptions.additionalParameters += ["-Xfatal-warnings"]

    scalaCompileOptions.additionalParameters += ["-release", String.valueOf(minJavaVersion)]

    configureJavaCompiler(name, options)

    configure(scalaCompileOptions.forkOptions) {
      memoryMaximumSize = defaultMaxHeapSize
      jvmArgs = defaultJvmArgs
    }
  }

  checkstyle {
    configDirectory = rootProject.layout.projectDirectory.dir("checkstyle")
    configProperties = checkstyleConfigProperties("import-control.xml")
    toolVersion = versions.checkstyle
  }

  configure(checkstyleMain) {
    group = 'Verification'
    description = 'Run checkstyle on all main Java sources'
  }

  configure(checkstyleTest) {
    group = 'Verification'
    description = 'Run checkstyle on all test Java sources'
  }

  test.dependsOn('checkstyleMain', 'checkstyleTest')

  spotbugs {
    toolVersion = versions.spotbugs
    excludeFilter = file("$rootDir/gradle/spotbugs-exclude.xml")
    ignoreFailures = false
  }
  test.dependsOn('spotbugsMain')

  tasks.withType(com.github.spotbugs.snom.SpotBugsTask).configureEach {
    reports.configure {
      // Continue supporting `xmlFindBugsReport` for compatibility
      xml.enabled(project.hasProperty('xmlSpotBugsReport') || project.hasProperty('xmlFindBugsReport'))
      html.enabled(!project.hasProperty('xmlSpotBugsReport') && !project.hasProperty('xmlFindBugsReport'))
    }
    maxHeapSize = defaultMaxHeapSize
    jvmArgs = defaultJvmArgs
  }

  // Ignore core since its a scala project
  if (it.path != ':core') {
    if (userEnableTestCoverage) {
      apply plugin: "jacoco"

      jacoco {
        toolVersion = versions.jacoco
      }

      jacocoTestReport {
        dependsOn tasks.test
        sourceSets sourceSets.main
        reports {
          html.required = true
          xml.required = true
          csv.required = false
        }
      }

    }
  }

  if (userEnableTestCoverage) {
    def coverageGen = it.path == ':core' ? 'reportTestScoverage' : 'jacocoTestReport'
    tasks.register('reportCoverage').configure { dependsOn(coverageGen) }
  }

  dependencyCheck {
    suppressionFile = "$rootDir/gradle/resources/dependencycheck-suppressions.xml"
    skipProjects = [ ":jmh-benchmarks", ":trogdor" ]
    skipConfigurations = [ "zinc" ]
  }
  apply plugin: 'com.diffplug.spotless'
  spotless {
    java {
      targetExclude('**/generated/**/*.java','**/generated-test/**/*.java')
      importOrder('kafka', 'org.apache.kafka', 'com', 'net', 'org', 'java', 'javax', '', '\\#')
      removeUnusedImports()
    }
  }
}

gradle.taskGraph.whenReady { taskGraph ->
  taskGraph.getAllTasks().findAll { it.name.contains('spotbugsScoverage') || it.name.contains('spotbugsTest') }.each { task ->
    task.enabled = false
  }
}

def fineTuneEclipseClasspathFile(eclipse, project) {
  eclipse.classpath.file {
    beforeMerged { cp ->
      cp.entries.clear()
      // for the core project add the directories defined under test/scala as separate source directories
      if (project.name.equals('core')) {
        cp.entries.add(new org.gradle.plugins.ide.eclipse.model.SourceFolder("src/test/scala/integration", null))
        cp.entries.add(new org.gradle.plugins.ide.eclipse.model.SourceFolder("src/test/scala/other", null))
        cp.entries.add(new org.gradle.plugins.ide.eclipse.model.SourceFolder("src/test/scala/unit", null))
      }
    }
    whenMerged { cp ->
      // for the core project exclude the separate sub-directories defined under test/scala. These are added as source dirs above
      if (project.name.equals('core')) {
        cp.entries.findAll { it.kind == "src" && it.path.equals("src/test/scala") }*.excludes = ["integration/", "other/", "unit/"]
      }
      /*
       * Set all eclipse build output to go to 'build_eclipse' directory. This is to ensure that gradle and eclipse use different
       * build output directories, and also avoid using the eclipse default of 'bin' which clashes with some of our script directories.
       * https://discuss.gradle.org/t/eclipse-generated-files-should-be-put-in-the-same-place-as-the-gradle-generated-files/6986/2
       */
      cp.entries.findAll { it.kind == "output" }*.path = "build_eclipse"
      /*
       * Some projects have explicitly added test output dependencies. These are required for the gradle build but not required
       * in Eclipse since the dependent projects are added as dependencies. So clean up these from the generated classpath.
       */
      cp.entries.removeAll { it.kind == "lib" && it.path.matches(".*/build/(classes|resources)/test") }
    }
  }
}

def checkstyleConfigProperties(configFileName) {
  [importControlFile: "$configFileName"]
}

if (userEnableTestCoverage) {
  tasks.register('reportCoverage').configure { dependsOn(subprojects.reportCoverage) }
}

def connectPkgs = [
    'connect:api',
    'connect:basic-auth-extension',
    'connect:file',
    'connect:json',
    'connect:runtime',
    'connect:test-plugins',
    'connect:transforms',
    'connect:mirror',
    'connect:mirror-client'
]

tasks.create(name: "jarConnect", dependsOn: connectPkgs.collect { it + ":jar" }) {}

tasks.create(name: "testConnect", dependsOn: connectPkgs.collect { it + ":test" }) {}

project(':server') {
  base {
    archivesName = "kafka-server"
  }

  dependencies {
    implementation project(':clients')
    implementation project(':metadata')
    implementation project(':server-common')
    implementation project(':storage')
    implementation project(':group-coordinator')
    implementation project(':transaction-coordinator')
    implementation project(':raft')
    implementation libs.metrics
    implementation libs.jacksonDatabind

    implementation libs.slf4jApi

    compileOnly libs.log4j2Api
    compileOnly libs.log4j2Core
    compileOnly libs.log4j1Bridge2Api

    testImplementation project(':clients').sourceSets.test.output

    testImplementation libs.mockitoCore
    testImplementation libs.junitJupiter
    testImplementation libs.slf4jLog4j2

    testRuntimeOnly libs.junitPlatformLanucher
  }

  task createVersionFile() {
    def receiptFile = file("$buildDir/kafka/$buildVersionFileName")
    inputs.property "commitId", commitId
    inputs.property "version", version
    outputs.file receiptFile
    outputs.cacheIf { true }

    doLast {
      def data = [
        commitId: commitId,
        version: version,
      ]

      receiptFile.parentFile.mkdirs()
      def content = data.entrySet().collect { "$it.key=$it.value" }.sort().join("\n")
      receiptFile.setText(content, "ISO-8859-1")
    }
  }

  jar {
    dependsOn createVersionFile
    from("$buildDir") {
      include "kafka/$buildVersionFileName"
    }
  }

  clean.doFirst {
    delete "$buildDir/kafka/"
  }

  checkstyle {
    configProperties = checkstyleConfigProperties("import-control-server.xml")
  }

  javadoc {
    enabled = false
  }
}

project(':share') {
  base {
    archivesName = "kafka-share"
  }

  dependencies {
    implementation project(':server-common')

    testImplementation project(':clients').sourceSets.test.output
    testImplementation project(':server-common').sourceSets.test.output

    implementation libs.slf4jApi

    testImplementation libs.junitJupiter
<<<<<<< HEAD
    testImplementation libs.slf4jLog4j2
=======
    testImplementation libs.mockitoCore
    testImplementation libs.slf4jReload4j
>>>>>>> 9e424755

    testRuntimeOnly libs.junitPlatformLanucher
  }

  sourceSets {
    main {
      java {
        srcDirs = ["src/main/java"]
      }
    }
    test {
      java {
        srcDirs = ["src/test/java"]
      }
    }
  }

  checkstyle {
    configProperties = checkstyleConfigProperties("import-control-share.xml")
  }

  javadoc {
    enabled = false
  }
}

project(':core') {
  apply plugin: 'scala'

  // scaladoc generation is configured at the sub-module level with an artifacts
  // block (cf. see streams-scala). If scaladoc generation is invoked explicitly
  // for the `core` module, this ensures the generated jar doesn't include scaladoc
  // files since the `core` module doesn't include public APIs.
  scaladoc {
    enabled = false
  }
  if (userEnableTestCoverage)
    apply plugin: "org.scoverage"

  base {
    archivesName = "kafka_${versions.baseScala}"
  }

  dependencies {
    // `core` is often used in users' tests, define the following dependencies as `api` for backwards compatibility
    // even though the `core` module doesn't expose any public API
    api project(':clients')
    api libs.scalaLibrary

    implementation project(':server-common')
    implementation project(':group-coordinator:group-coordinator-api')
    implementation project(':group-coordinator')
    implementation project(':transaction-coordinator')
    implementation project(':metadata')
    implementation project(':storage:storage-api')
    implementation project(':tools:tools-api')
    implementation project(':raft')
    implementation project(':storage')
    implementation project(':server')
    implementation project(':coordinator-common')
    implementation project(':share')
    implementation project(':share-coordinator')

    implementation libs.argparse4j
    implementation libs.commonsValidator
    implementation libs.jacksonDatabind
    implementation libs.jacksonModuleScala
    implementation libs.jacksonDataformatCsv
    implementation libs.jacksonJDK8Datatypes
    implementation libs.joptSimple
    implementation libs.jose4j
    implementation libs.metrics
    // only needed transitively, but set it explicitly to ensure it has the same version as scala-library
    implementation libs.scalaReflect
    implementation libs.scalaLogging
    implementation libs.slf4jApi
    implementation libs.commonsIo // ZooKeeper dependency. Do not use, this is going away.
    implementation(libs.zookeeper) {
      // Dropwizard Metrics are required by ZooKeeper as of v3.6.0,
      // but the library should *not* be used in Kafka code
      implementation libs.dropwizardMetrics
      exclude module: 'slf4j-log4j12'
      exclude module: 'log4j'
      // Both Kafka and Zookeeper use slf4j. ZooKeeper moved from log4j to logback in v3.8.0.
      // We are removing Zookeeper's dependency on logback so we have a singular logging backend.
      exclude module: 'logback-classic'
      exclude module: 'logback-core'
    }
    // ZooKeeperMain depends on commons-cli but declares the dependency as `provided`
    implementation libs.commonsCli
    implementation libs.log4j2Core
    implementation libs.log4j2Api
    implementation libs.log4j1Bridge2Api

    testImplementation project(':clients').sourceSets.test.output
    testImplementation project(':group-coordinator').sourceSets.test.output
    testImplementation project(':share-coordinator').sourceSets.test.output
    testImplementation project(':metadata').sourceSets.test.output
    testImplementation project(':raft').sourceSets.test.output
    testImplementation project(':server-common').sourceSets.test.output
    testImplementation project(':storage:storage-api').sourceSets.test.output
    testImplementation project(':server').sourceSets.test.output
    testImplementation project(':share').sourceSets.test.output
    testImplementation project(':test-common')
    testImplementation project(':test-common:test-common-api')
    testImplementation libs.bcpkix
    testImplementation libs.mockitoCore
    testImplementation(libs.apacheda) {
      exclude group: 'xml-apis', module: 'xml-apis'
      // `mina-core` is a transitive dependency for `apacheds` and `apacheda`.
      // It is safer to use from `apacheds` since that is the implementation.
      exclude module: 'mina-core'
    }
    testImplementation libs.apachedsCoreApi
    testImplementation libs.apachedsInterceptorKerberos
    testImplementation libs.apachedsProtocolShared
    testImplementation libs.apachedsProtocolKerberos
    testImplementation libs.apachedsProtocolLdap
    testImplementation libs.apachedsLdifPartition
    testImplementation libs.apachedsMavibotPartition
    testImplementation libs.apachedsJdbmPartition
    testImplementation libs.junitJupiter
    testImplementation libs.slf4jLog4j2
    testImplementation libs.caffeine

    testRuntimeOnly libs.junitPlatformLanucher
  }

  if (userEnableTestCoverage) {
    scoverage {
      scoverageVersion = versions.scoverage
      if (versions.baseScala == '2.13') {
        scoverageScalaVersion = '2.13.9' // there's no newer 2.13 artifact, org.scoverage:scalac-scoverage-plugin_2.13.9:2.0.11 is the latest as of now
      }
      reportDir = file("${rootProject.buildDir}/scoverage")
      highlighting = false
      minimumRate = 0.0
    }
  }

  configurations {
    // manually excludes some unnecessary dependencies
    implementation.exclude module: 'javax'
    implementation.exclude module: 'jline'
    implementation.exclude module: 'jms'
    implementation.exclude module: 'jmxri'
    implementation.exclude module: 'jmxtools'
    implementation.exclude module: 'mail'
    // To prevent a UniqueResourceException due the same resource existing in both
    // org.apache.directory.api/api-all and org.apache.directory.api/api-ldap-schema-data
    testImplementation.exclude module: 'api-ldap-schema-data'
  }

  tasks.create(name: "copyDependantLibs", type: Copy) {
    from (configurations.runtimeClasspath) {
      exclude('kafka-clients*')
    }
    into "$buildDir/dependant-libs-${versions.scala}"
    duplicatesStrategy 'exclude'
  }

  task genProtocolErrorDocs(type: JavaExec) {
    classpath = sourceSets.main.runtimeClasspath
    mainClass = 'org.apache.kafka.common.protocol.Errors'
    if( !generatedDocsDir.exists() ) { generatedDocsDir.mkdirs() }
    standardOutput = new File(generatedDocsDir, "protocol_errors.html").newOutputStream()
  }

  task genProtocolTypesDocs(type: JavaExec) {
    classpath = sourceSets.main.runtimeClasspath
    mainClass = 'org.apache.kafka.common.protocol.types.Type'
    if( !generatedDocsDir.exists() ) { generatedDocsDir.mkdirs() }
    standardOutput = new File(generatedDocsDir, "protocol_types.html").newOutputStream()
  }

  task genProtocolApiKeyDocs(type: JavaExec) {
    classpath = sourceSets.main.runtimeClasspath
    mainClass = 'org.apache.kafka.common.protocol.ApiKeys'
    if( !generatedDocsDir.exists() ) { generatedDocsDir.mkdirs() }
    standardOutput = new File(generatedDocsDir, "protocol_api_keys.html").newOutputStream()
  }

  task genProtocolMessageDocs(type: JavaExec) {
    classpath = sourceSets.main.runtimeClasspath
    mainClass = 'org.apache.kafka.common.protocol.Protocol'
    if( !generatedDocsDir.exists() ) { generatedDocsDir.mkdirs() }
    standardOutput = new File(generatedDocsDir, "protocol_messages.html").newOutputStream()
  }

  task genAdminClientConfigDocs(type: JavaExec) {
    classpath = sourceSets.main.runtimeClasspath
    mainClass = 'org.apache.kafka.clients.admin.AdminClientConfig'
    if( !generatedDocsDir.exists() ) { generatedDocsDir.mkdirs() }
    standardOutput = new File(generatedDocsDir, "admin_client_config.html").newOutputStream()
  }

  task genProducerConfigDocs(type: JavaExec) {
    classpath = sourceSets.main.runtimeClasspath
    mainClass = 'org.apache.kafka.clients.producer.ProducerConfig'
    if( !generatedDocsDir.exists() ) { generatedDocsDir.mkdirs() }
    standardOutput = new File(generatedDocsDir, "producer_config.html").newOutputStream()
  }

  task genConsumerConfigDocs(type: JavaExec) {
    classpath = sourceSets.main.runtimeClasspath
    mainClass = 'org.apache.kafka.clients.consumer.ConsumerConfig'
    if( !generatedDocsDir.exists() ) { generatedDocsDir.mkdirs() }
    standardOutput = new File(generatedDocsDir, "consumer_config.html").newOutputStream()
  }

  task genKafkaConfigDocs(type: JavaExec) {
    classpath = sourceSets.main.runtimeClasspath
    mainClass = 'kafka.server.KafkaConfig'
    if( !generatedDocsDir.exists() ) { generatedDocsDir.mkdirs() }
    standardOutput = new File(generatedDocsDir, "kafka_config.html").newOutputStream()
  }

  task genTopicConfigDocs(type: JavaExec) {
    classpath = sourceSets.main.runtimeClasspath
    mainClass = 'org.apache.kafka.storage.internals.log.LogConfig'
    if( !generatedDocsDir.exists() ) { generatedDocsDir.mkdirs() }
    standardOutput = new File(generatedDocsDir, "topic_config.html").newOutputStream()
  }

  task genConsumerMetricsDocs(type: JavaExec) {
    classpath = sourceSets.test.runtimeClasspath
    mainClass = 'org.apache.kafka.clients.consumer.internals.ConsumerMetrics'
    if( !generatedDocsDir.exists() ) { generatedDocsDir.mkdirs() }
    standardOutput = new File(generatedDocsDir, "consumer_metrics.html").newOutputStream()
  }

  task genProducerMetricsDocs(type: JavaExec) {
    classpath = sourceSets.test.runtimeClasspath
    mainClass = 'org.apache.kafka.clients.producer.internals.ProducerMetrics'
    if( !generatedDocsDir.exists() ) { generatedDocsDir.mkdirs() }
    standardOutput = new File(generatedDocsDir, "producer_metrics.html").newOutputStream()
  }

  task siteDocsTar(dependsOn: ['genProtocolErrorDocs', 'genProtocolTypesDocs', 'genProtocolApiKeyDocs', 'genProtocolMessageDocs',
                               'genAdminClientConfigDocs', 'genProducerConfigDocs', 'genConsumerConfigDocs',
                               'genKafkaConfigDocs', 'genTopicConfigDocs',
                               ':connect:runtime:genConnectConfigDocs', ':connect:runtime:genConnectTransformationDocs',
                               ':connect:runtime:genConnectPredicateDocs',
                               ':connect:runtime:genSinkConnectorConfigDocs', ':connect:runtime:genSourceConnectorConfigDocs',
                               ':streams:genStreamsConfigDocs', 'genConsumerMetricsDocs', 'genProducerMetricsDocs',
                               ':connect:runtime:genConnectMetricsDocs', ':connect:runtime:genConnectOpenAPIDocs',
                               ':connect:mirror:genMirrorSourceConfigDocs', ':connect:mirror:genMirrorCheckpointConfigDocs',
                               ':connect:mirror:genMirrorHeartbeatConfigDocs', ':connect:mirror:genMirrorConnectorConfigDocs',
                               ':storage:genRemoteLogManagerConfigDoc', ':storage:genRemoteLogMetadataManagerConfigDoc'], type: Tar) {
    archiveClassifier = 'site-docs'
    compression = Compression.GZIP
    from project.file("$rootDir/docs")
    into 'site-docs'
    duplicatesStrategy 'exclude'
  }

  tasks.create(name: "releaseTarGz", dependsOn: configurations.archives.artifacts, type: Tar) {
    into "kafka_${versions.baseScala}-${archiveVersion.get()}"
    compression = Compression.GZIP
    from(project.file("$rootDir/bin")) { into "bin/" }
    from(project.file("$rootDir/config")) { into "config/" }
    from(project.file("$rootDir/licenses")) { into "licenses/" }
    from "$rootDir/LICENSE-binary" rename {String filename -> filename.replace("-binary", "")}
    from "$rootDir/NOTICE-binary" rename {String filename -> filename.replace("-binary", "")}
    from(configurations.runtimeClasspath) { into("libs/") }
    from(configurations.archives.artifacts.files) { into("libs/") }
    from(project.siteDocsTar) { into("site-docs/") }
    from(project(':tools').jar) { into("libs/") }
    from(project(':tools').configurations.runtimeClasspath) { into("libs/") }
    from(project(':trogdor').jar) { into("libs/") }
    from(project(':trogdor').configurations.runtimeClasspath) { into("libs/") }
    from(project(':shell').jar) { into("libs/") }
    from(project(':shell').configurations.runtimeClasspath) { into("libs/") }
    from(project(':connect:api').jar) { into("libs/") }
    from(project(':connect:api').configurations.runtimeClasspath) { into("libs/") }
    from(project(':connect:runtime').jar) { into("libs/") }
    from(project(':connect:runtime').configurations.runtimeClasspath) { into("libs/") }
    from(project(':connect:transforms').jar) { into("libs/") }
    from(project(':connect:transforms').configurations.runtimeClasspath) { into("libs/") }
    from(project(':connect:json').jar) { into("libs/") }
    from(project(':connect:json').configurations.runtimeClasspath) { into("libs/") }
    from(project(':connect:file').jar) { into("libs/") }
    from(project(':connect:file').configurations.runtimeClasspath) { into("libs/") }
    from(project(':connect:basic-auth-extension').jar) { into("libs/") }
    from(project(':connect:basic-auth-extension').configurations.runtimeClasspath) { into("libs/") }
    from(project(':connect:mirror').jar) { into("libs/") }
    from(project(':connect:mirror').configurations.runtimeClasspath) { into("libs/") }
    from(project(':connect:mirror-client').jar) { into("libs/") }
    from(project(':connect:mirror-client').configurations.runtimeClasspath) { into("libs/") }
    from(project(':streams').jar) { into("libs/") }
    from(project(':streams').configurations.runtimeClasspath) { into("libs/") }
    from(project(':streams:streams-scala').jar) { into("libs/") }
    from(project(':streams:streams-scala').configurations.runtimeClasspath) { into("libs/") }
    from(project(':streams:test-utils').jar) { into("libs/") }
    from(project(':streams:test-utils').configurations.runtimeClasspath) { into("libs/") }
    from(project(':streams:examples').jar) { into("libs/") }
    from(project(':streams:examples').configurations.runtimeClasspath) { into("libs/") }
    from(project(':tools:tools-api').jar) { into("libs/") }
    from(project(':tools:tools-api').configurations.runtimeClasspath) { into("libs/") }
    duplicatesStrategy 'exclude'
  }

  jar {
    dependsOn copyDependantLibs
  }

  jar.manifest {
    attributes(
      'Version': "${version}"
    )
  }

  tasks.create(name: "copyDependantTestLibs", type: Copy) {
    from (configurations.testRuntimeClasspath) {
      include('*.jar')
    }
    into "$buildDir/dependant-testlibs"
    //By default gradle does not handle test dependencies between the sub-projects
    //This line is to include clients project test jar to dependant-testlibs
    from (project(':clients').testJar ) { "$buildDir/dependant-testlibs" }
    duplicatesStrategy 'exclude'
  }

  systemTestLibs.dependsOn('jar', 'testJar', 'copyDependantTestLibs')

  checkstyle {
    configProperties = checkstyleConfigProperties("import-control-core.xml")
  }

  sourceSets {
    // Set java/scala source folders in the `scala` block to enable joint compilation
    main {
      java {
        srcDirs = []
      }
      scala {
        srcDirs = ["src/main/java", "src/main/scala"]
      }
    }
    test {
      java {
        srcDirs = []
      }
      scala {
        srcDirs = ["src/test/java", "src/test/scala"]
      }
    }
  }
}

project(':metadata') {
  base {
    archivesName = "kafka-metadata"
  }

  configurations {
    generator
  }

  dependencies {
    implementation project(':server-common')
    implementation project(':clients')
    implementation project(':raft')
    implementation libs.jacksonDatabind
    implementation libs.jacksonJDK8Datatypes
    implementation libs.metrics
    compileOnly libs.log4j2Api
    compileOnly libs.log4j2Core
    compileOnly libs.log4j1Bridge2Api
    testImplementation libs.junitJupiter
    testImplementation libs.jqwik
    testImplementation libs.mockitoCore
    testImplementation libs.slf4jLog4j2
    testImplementation project(':clients').sourceSets.test.output
    testImplementation project(':raft').sourceSets.test.output
    testImplementation project(':server-common').sourceSets.test.output

    testRuntimeOnly libs.junitPlatformLanucher

    generator project(':generator')
  }

  task processMessages(type:JavaExec) {
    mainClass = "org.apache.kafka.message.MessageGenerator"
    classpath = configurations.generator
    args = [ "-p", "org.apache.kafka.common.metadata",
             "-o", "${projectDir}/build/generated/main/java/org/apache/kafka/common/metadata",
             "-i", "src/main/resources/common/metadata",
             "-m", "MessageDataGenerator", "JsonConverterGenerator",
             "-t", "MetadataRecordTypeGenerator", "MetadataJsonConvertersGenerator"
           ]
    inputs.dir("src/main/resources/common/metadata")
        .withPropertyName("messages")
        .withPathSensitivity(PathSensitivity.RELATIVE)
    outputs.cacheIf { true }
    outputs.dir("${projectDir}/build/generated/main/java/org/apache/kafka/common/metadata")
  }

  compileJava.dependsOn 'processMessages'
  srcJar.dependsOn 'processMessages'

  sourceSets {
    main {
      java {
        srcDirs = ["src/main/java", "${projectDir}/build/generated/main/java"]
      }
    }
    test {
      java {
        srcDirs = ["src/test/java"]
      }
    }
  }

  javadoc {
    enabled = false
  }

  checkstyle {
    configProperties = checkstyleConfigProperties("import-control-metadata.xml")
  }
}

project(':group-coordinator:group-coordinator-api') {
  base {
    archivesName = "kafka-group-coordinator-api"
  }

  dependencies {
    implementation project(':clients')
  }

  task createVersionFile() {
    def receiptFile = file("$buildDir/kafka/$buildVersionFileName")
    inputs.property "commitId", commitId
    inputs.property "version", version
    outputs.file receiptFile
    outputs.cacheIf { true }

    doLast {
      def data = [
              commitId: commitId,
              version: version,
      ]

      receiptFile.parentFile.mkdirs()
      def content = data.entrySet().collect { "$it.key=$it.value" }.sort().join("\n")
      receiptFile.setText(content, "ISO-8859-1")
    }
  }

  sourceSets {
    main {
      java {
        srcDirs = ["src/main/java"]
      }
    }
    test {
      java {
        srcDirs = ["src/test/java"]
      }
    }
  }

  jar {
    dependsOn createVersionFile
    from("$buildDir") {
      include "kafka/$buildVersionFileName"
    }
  }

  clean.doFirst {
    delete "$buildDir/kafka/"
  }

  javadoc {
    include "**/org/apache/kafka/coordinator/group/api/**"
  }

  checkstyle {
    configProperties = checkstyleConfigProperties("import-control-group-coordinator.xml")
  }
}

project(':group-coordinator') {
  base {
    archivesName = "kafka-group-coordinator"
  }

  configurations {
    generator
  }

  dependencies {
    implementation project(':server-common')
    implementation project(':clients')
    implementation project(':metadata')
    implementation project(':group-coordinator:group-coordinator-api')
    implementation project(':storage')
    implementation project(':coordinator-common')
    implementation libs.jacksonDatabind
    implementation libs.jacksonJDK8Datatypes
    implementation libs.slf4jApi
    implementation libs.metrics
    implementation libs.hdrHistogram

    testImplementation project(':clients').sourceSets.test.output
    testImplementation project(':server-common').sourceSets.test.output
    testImplementation project(':coordinator-common').sourceSets.test.output
    testImplementation libs.junitJupiter
    testImplementation libs.mockitoCore

    testRuntimeOnly runtimeTestLibs

    generator project(':generator')
  }

  sourceSets {
    main {
      java {
        srcDirs = ["src/main/java", "${projectDir}/build/generated/main/java"]
      }
    }
    test {
      java {
        srcDirs = ["src/test/java"]
      }
    }
  }

  javadoc {
    enabled = false
  }

  checkstyle {
    configProperties = checkstyleConfigProperties("import-control-group-coordinator.xml")
  }

  task processMessages(type:JavaExec) {
    mainClass = "org.apache.kafka.message.MessageGenerator"
    classpath = configurations.generator
    args = [ "-p", "org.apache.kafka.coordinator.group.generated",
             "-o", "${projectDir}/build/generated/main/java/org/apache/kafka/coordinator/group/generated",
             "-i", "src/main/resources/common/message",
             "-m", "MessageDataGenerator", "JsonConverterGenerator"
    ]
    inputs.dir("src/main/resources/common/message")
        .withPropertyName("messages")
        .withPathSensitivity(PathSensitivity.RELATIVE)
    outputs.cacheIf { true }
    outputs.dir("${projectDir}/build/generated/main/java/org/apache/kafka/coordinator/group/generated")
  }

  compileJava.dependsOn 'processMessages'
  srcJar.dependsOn 'processMessages'
}

project(':test-common') {
  base {
    archivesName = "kafka-test-common"
  }

  dependencies {
    implementation project(':core')
    implementation project(':metadata')
    implementation project(':server')
    implementation project(':raft')
    implementation project(':storage')
    implementation project(':server-common')
    implementation libs.slf4jApi
    testImplementation libs.junitJupiter
    testImplementation libs.mockitoCore

    testRuntimeOnly runtimeTestLibs
  }

  sourceSets {
    main {
      java {
        srcDirs = ["src/main/java"]
      }
    }
    test {
      java {
        srcDirs = ["src/test/java"]
      }
    }
  }

  checkstyle {
    configProperties = checkstyleConfigProperties("import-control-test-common.xml")
  }

  javadoc {
    enabled = false
  }
}

project(':test-common:test-common-api') {
  base {
    archivesName = "kafka-test-common-api"
  }


  dependencies {
    implementation project(':clients')
    implementation project(':core')
    implementation project(':group-coordinator')
    implementation project(':metadata')
    implementation project(':raft')
    implementation project(':server')
    implementation project(':server-common')
    implementation project(':test-common')
    implementation libs.junitJupiterApi

    testImplementation libs.junitJupiter
    testImplementation libs.mockitoCore

    testRuntimeOnly runtimeTestLibs
  }

  sourceSets {
    main {
      java {
        srcDirs = ["src/main/java"]
      }
    }
    test {
      java {
        srcDirs = ["src/test/java"]
      }
    }
  }

  checkstyle {
    configProperties = checkstyleConfigProperties("import-control-test-common-api.xml")
  }

  javadoc {
    enabled = false
  }
}

project(':transaction-coordinator') {
  base {
    archivesName = "kafka-transaction-coordinator"
  }

  configurations {
    generator
  }

  dependencies {
    implementation libs.jacksonDatabind
    implementation project(':clients')
    testImplementation libs.junitJupiter
    testImplementation libs.mockitoCore

    testRuntimeOnly runtimeTestLibs

    generator project(':generator')
  }

  sourceSets {
    main {
      java {
        srcDirs = ["src/main/java", "${projectDir}/build/generated/main/java"]
      }
    }
    test {
      java {
        srcDirs = ["src/test/java"]
      }
    }
  }

  checkstyle {
    configProperties = checkstyleConfigProperties("import-control-transaction-coordinator.xml")
  }

  task processMessages(type:JavaExec) {
    mainClass = "org.apache.kafka.message.MessageGenerator"
    classpath = configurations.generator
    args = [ "-p", "org.apache.kafka.coordinator.transaction.generated",
             "-o", "${projectDir}/build/generated/main/java/org/apache/kafka/coordinator/transaction/generated",
             "-i", "src/main/resources/common/message",
             "-m", "MessageDataGenerator", "JsonConverterGenerator"
    ]
    inputs.dir("src/main/resources/common/message")
            .withPropertyName("messages")
            .withPathSensitivity(PathSensitivity.RELATIVE)
    outputs.cacheIf { true }
    outputs.dir("${projectDir}/build/generated/main/java/org/apache/kafka/coordinator/transaction/generated")
  }

  compileJava.dependsOn 'processMessages'
  srcJar.dependsOn 'processMessages'

  javadoc {
    enabled = false
  }
}

project(':coordinator-common') {
  base {
    archivesName = "kafka-coordinator-common"
  }

  dependencies {
    implementation project(':clients')
    implementation project(':server-common')
    implementation project(':metadata')
    implementation project(':storage')
    implementation libs.slf4jApi
    implementation libs.metrics
    implementation libs.hdrHistogram

    testImplementation project(':clients').sourceSets.test.output
    testImplementation project(':server-common').sourceSets.test.output
    testImplementation libs.junitJupiter
    testImplementation libs.mockitoCore

    testRuntimeOnly runtimeTestLibs
  }

  sourceSets {
    main {
      java {
        srcDirs = ["src/main/java"]
      }
    }
    test {
      java {
        srcDirs = ["src/test/java"]
      }
    }
  }

  checkstyle {
    configProperties = checkstyleConfigProperties("import-control-coordinator-common.xml")
  }

  javadoc {
    enabled = false
  }
}

project(':share-coordinator') {
  base {
    archivesName = "kafka-share-coordinator"
  }

  configurations {
    generator
  }

  dependencies {
    implementation libs.jacksonDatabind
    implementation project(':clients')
    implementation project(':coordinator-common')
    implementation project(':metadata')
    implementation project(':server')
    implementation project(':server-common')
    implementation project(':share')
    implementation libs.slf4jApi
    implementation libs.metrics

    testImplementation project(':clients').sourceSets.test.output
    testImplementation project(':server-common').sourceSets.test.output
    testImplementation project(':coordinator-common').sourceSets.test.output
    testImplementation libs.junitJupiter
    testImplementation libs.mockitoCore

    testRuntimeOnly runtimeTestLibs

    generator project(':generator')
  }

  sourceSets {
    main {
      java {
        srcDirs = ["src/main/java", "${projectDir}/build/generated/main/java"]
      }
    }
    test {
      java {
        srcDirs = ["src/test/java"]
      }
    }
  }

  checkstyle {
    configProperties = checkstyleConfigProperties("import-control-share-coordinator.xml")
  }

  task processMessages(type:JavaExec) {
    mainClass = "org.apache.kafka.message.MessageGenerator"
    classpath = configurations.generator
    args = [ "-p", "org.apache.kafka.coordinator.share.generated",
             "-o", "${projectDir}/build/generated/main/java/org/apache/kafka/coordinator/share/generated",
             "-i", "src/main/resources/common/message",
             "-m", "MessageDataGenerator", "JsonConverterGenerator"
    ]
    inputs.dir("src/main/resources/common/message")
            .withPropertyName("messages")
            .withPathSensitivity(PathSensitivity.RELATIVE)
    outputs.cacheIf { true }
    outputs.dir("${projectDir}/build/generated/main/java/org/apache/kafka/coordinator/share/generated")
  }

  compileJava.dependsOn 'processMessages'
  srcJar.dependsOn 'processMessages'

  javadoc {
    enabled = false
  }
}

project(':examples') {
  base {
    archivesName = "kafka-examples"
  }

  dependencies {
    implementation project(':clients')
  }

  javadoc {
    enabled = false
  }

  checkstyle {
    configProperties = checkstyleConfigProperties("import-control-core.xml")
  }
}

project(':generator') {
  dependencies {
    implementation libs.argparse4j
    implementation libs.jacksonDatabind
    implementation libs.jacksonJDK8Datatypes
    implementation libs.jacksonJaxrsJsonProvider
    testImplementation libs.junitJupiter

    testRuntimeOnly libs.junitPlatformLanucher
  }

  javadoc {
    enabled = false
  }
}

project(':clients') {
  base {
    archivesName = "kafka-clients"
  }

  configurations {
    generator
    shadowed
  }

  dependencies {
    implementation libs.zstd
    implementation libs.lz4
    implementation libs.snappy
    implementation libs.slf4jApi
    implementation libs.opentelemetryProto
    implementation libs.protobuf

    // libraries which should be added as runtime dependencies in generated pom.xml should be defined here:
    shadowed libs.zstd
    shadowed libs.lz4
    shadowed libs.snappy
    shadowed libs.slf4jApi

    compileOnly libs.jacksonDatabind // for SASL/OAUTHBEARER bearer token parsing
    compileOnly libs.jacksonJDK8Datatypes
    compileOnly libs.jose4j          // for SASL/OAUTHBEARER JWT validation; only used by broker

    testImplementation libs.bcpkix
    testImplementation libs.jacksonJaxrsJsonProvider
    testImplementation libs.jose4j
    testImplementation libs.junitJupiter
    testImplementation libs.log4j2Api
    testImplementation libs.log4j2Core
    testImplementation libs.log4j1Bridge2Api
    testImplementation libs.spotbugs
    testImplementation libs.mockitoCore
    testImplementation libs.mockitoJunitJupiter // supports MockitoExtension

    testCompileOnly libs.bndlib

    testRuntimeOnly libs.jacksonDatabind
    testRuntimeOnly libs.jacksonJDK8Datatypes
    testRuntimeOnly runtimeTestLibs

    generator project(':generator')
  }

  task createVersionFile() {
    def receiptFile = file("$buildDir/kafka/$buildVersionFileName")
    inputs.property "commitId", commitId
    inputs.property "version", version
    outputs.file receiptFile
    outputs.cacheIf { true }

    doLast {
      def data = [
        commitId: commitId,
        version: version,
      ]

      receiptFile.parentFile.mkdirs()
      def content = data.entrySet().collect { "$it.key=$it.value" }.sort().join("\n")
      receiptFile.setText(content, "ISO-8859-1")
    }
  }

  shadowJar {
    dependsOn createVersionFile
    // archiveClassifier defines the classifier for the shadow jar, the default is 'all'.
    // We don't want to use the default classifier because it will cause the shadow jar to
    // overwrite the original jar. We also don't want to use the 'shadow' classifier because
    // it will cause the shadow jar to be named kafka-clients-shadow.jar. We want to use the
    // same name as the original jar, kafka-clients.jar.
    archiveClassifier = null
    // KIP-714: move shaded dependencies to a shaded location
    relocate('io.opentelemetry.proto', 'org.apache.kafka.shaded.io.opentelemetry.proto')
    relocate('com.google.protobuf', 'org.apache.kafka.shaded.com.google.protobuf')

    // dependencies excluded from the final jar, since they are declared as runtime dependencies
    dependencies {
      project.configurations.shadowed.allDependencies.each {
        exclude(dependency(it.group + ':' + it.name))
      }
      // exclude proto files from the jar
      exclude "**/opentelemetry/proto/**/*.proto"
      exclude "**/google/protobuf/*.proto"
    }

    from("$buildDir") {
      include "kafka/$buildVersionFileName"
    }

    from "$rootDir/LICENSE"
    from "$rootDir/NOTICE"
  }

  jar {
    enabled false
    dependsOn 'shadowJar'
  }

  clean.doFirst {
    delete "$buildDir/kafka/"
  }

  task processMessages(type:JavaExec) {
    mainClass = "org.apache.kafka.message.MessageGenerator"
    classpath = configurations.generator
    args = [ "-p", "org.apache.kafka.common.message",
             "-o", "${projectDir}/build/generated/main/java/org/apache/kafka/common/message",
             "-i", "src/main/resources/common/message",
             "-t", "ApiMessageTypeGenerator",
             "-m", "MessageDataGenerator", "JsonConverterGenerator"
           ]
    inputs.dir("src/main/resources/common/message")
        .withPropertyName("messages")
        .withPathSensitivity(PathSensitivity.RELATIVE)
    outputs.cacheIf { true }
    outputs.dir("${projectDir}/build/generated/main/java/org/apache/kafka/common/message")
  }

  task processTestMessages(type:JavaExec) {
    mainClass = "org.apache.kafka.message.MessageGenerator"
    classpath = configurations.generator
    args = [ "-p", "org.apache.kafka.common.message",
             "-o", "${projectDir}/build/generated/test/java/org/apache/kafka/common/message",
             "-i", "src/test/resources/common/message",
             "-m", "MessageDataGenerator", "JsonConverterGenerator"
           ]
    inputs.dir("src/test/resources/common/message")
        .withPropertyName("testMessages")
        .withPathSensitivity(PathSensitivity.RELATIVE)
    outputs.cacheIf { true }
    outputs.dir("${projectDir}/build/generated/test/java/org/apache/kafka/common/message")
  }

  sourceSets {
    main {
      java {
        srcDirs = ["src/main/java", "${projectDir}/build/generated/main/java"]
      }
    }
    test {
      java {
        srcDirs = ["src/test/java", "${projectDir}/build/generated/test/java"]
      }
    }
  }

  compileJava.dependsOn 'processMessages'
  srcJar.dependsOn 'processMessages'

  compileTestJava.dependsOn 'processTestMessages'

  javadoc {
    include "**/org/apache/kafka/clients/admin/*"
    include "**/org/apache/kafka/clients/consumer/*"
    include "**/org/apache/kafka/clients/producer/*"
    include "**/org/apache/kafka/common/*"
    include "**/org/apache/kafka/common/acl/*"
    include "**/org/apache/kafka/common/annotation/*"
    include "**/org/apache/kafka/common/errors/*"
    include "**/org/apache/kafka/common/header/*"
    include "**/org/apache/kafka/common/metrics/*"
    include "**/org/apache/kafka/common/metrics/stats/*"
    include "**/org/apache/kafka/common/quota/*"
    include "**/org/apache/kafka/common/resource/*"
    include "**/org/apache/kafka/common/serialization/*"
    include "**/org/apache/kafka/common/config/*"
    include "**/org/apache/kafka/common/config/provider/*"
    include "**/org/apache/kafka/common/security/auth/*"
    include "**/org/apache/kafka/common/security/plain/*"
    include "**/org/apache/kafka/common/security/scram/*"
    include "**/org/apache/kafka/common/security/token/delegation/*"
    include "**/org/apache/kafka/common/security/oauthbearer/*"
    include "**/org/apache/kafka/common/security/oauthbearer/secured/*"
    include "**/org/apache/kafka/server/authorizer/*"
    include "**/org/apache/kafka/server/policy/*"
    include "**/org/apache/kafka/server/quota/*"
    include "**/org/apache/kafka/server/telemetry/*"
  }
}

project(':raft') {
  base {
    archivesName = "kafka-raft"
  }

  configurations {
    generator
  }

  dependencies {
    implementation project(':server-common')
    implementation project(':clients')
    implementation libs.slf4jApi
    implementation libs.jacksonDatabind

    testImplementation project(':server-common')
    testImplementation project(':server-common').sourceSets.test.output
    testImplementation project(':clients')
    testImplementation project(':clients').sourceSets.test.output
    testImplementation libs.junitJupiter
    testImplementation libs.mockitoCore
    testImplementation libs.jqwik

    testRuntimeOnly runtimeTestLibs

    generator project(':generator')
  }

  task createVersionFile() {
    def receiptFile = file("$buildDir/kafka/$buildVersionFileName")
    inputs.property "commitId", commitId
    inputs.property "version", version
    outputs.file receiptFile
    outputs.cacheIf { true }

    doLast {
      def data = [
        commitId: commitId,
        version: version,
      ]

      receiptFile.parentFile.mkdirs()
      def content = data.entrySet().collect { "$it.key=$it.value" }.sort().join("\n")
      receiptFile.setText(content, "ISO-8859-1")
    }
  }

  task processMessages(type:JavaExec) {
    mainClass = "org.apache.kafka.message.MessageGenerator"
    classpath = configurations.generator
    args = [ "-p", "org.apache.kafka.raft.generated",
             "-o", "${projectDir}/build/generated/main/java/org/apache/kafka/raft/generated",
             "-i", "src/main/resources/common/message",
             "-m", "MessageDataGenerator", "JsonConverterGenerator"]
    inputs.dir("src/main/resources/common/message")
        .withPropertyName("messages")
        .withPathSensitivity(PathSensitivity.RELATIVE)
    outputs.cacheIf { true }
    outputs.dir("${projectDir}/build/generated/main/java/org/apache/kafka/raft/generated")
  }

  sourceSets {
    main {
      java {
        srcDirs = ["src/main/java", "${projectDir}/build/generated/main/java"]
      }
    }
    test {
      java {
        srcDirs = ["src/test/java"]
      }
    }
  }

  compileJava.dependsOn 'processMessages'
  srcJar.dependsOn 'processMessages'

  jar {
    dependsOn createVersionFile
    from("$buildDir") {
        include "kafka/$buildVersionFileName"
    }
  }

  test {
    useJUnitPlatform {
      includeEngines 'jqwik', 'junit-jupiter'
    }
  }

  clean.doFirst {
    delete "$buildDir/kafka/"
  }

  javadoc {
    enabled = false
  }
}

project(':server-common') {
  base {
    archivesName = "kafka-server-common"
  }

  dependencies {
    api project(':clients')
    implementation libs.slf4jApi
    implementation libs.metrics
    implementation libs.joptSimple
    implementation libs.jacksonDatabind
    implementation libs.pcollections

    testImplementation project(':clients')
    testImplementation project(':clients').sourceSets.test.output
    testImplementation libs.junitJupiter
    testImplementation libs.mockitoCore

    testRuntimeOnly runtimeTestLibs
    testRuntimeOnly project(":test-common")
  }

  task createVersionFile() {
    def receiptFile = file("$buildDir/kafka/$buildVersionFileName")
    inputs.property "commitId", commitId
    inputs.property "version", version
    outputs.file receiptFile
    outputs.cacheIf { true }

    doLast {
      def data = [
              commitId: commitId,
              version: version,
      ]

      receiptFile.parentFile.mkdirs()
      def content = data.entrySet().collect { "$it.key=$it.value" }.sort().join("\n")
      receiptFile.setText(content, "ISO-8859-1")
    }
  }

  jar {
    dependsOn createVersionFile
    from("$buildDir") {
      include "kafka/$buildVersionFileName"
    }
  }

  clean.doFirst {
    delete "$buildDir/kafka/"
  }

  checkstyle {
    configProperties = checkstyleConfigProperties("import-control-server-common.xml")
  }

  javadoc {
    enabled = false
  }
}

project(':storage:storage-api') {
  base {
    archivesName = "kafka-storage-api"
  }

  dependencies {
    implementation project(':clients')
    implementation project(':server-common')
    implementation libs.metrics
    implementation libs.slf4jApi

    testImplementation project(':clients')
    testImplementation project(':clients').sourceSets.test.output
    testImplementation libs.junitJupiter
    testImplementation libs.mockitoCore

    testRuntimeOnly runtimeTestLibs
  }

  task createVersionFile() {
    def receiptFile = file("$buildDir/kafka/$buildVersionFileName")
    inputs.property "commitId", commitId
    inputs.property "version", version
    outputs.file receiptFile
    outputs.cacheIf { true }

    doLast {
      def data = [
              commitId: commitId,
              version: version,
      ]

      receiptFile.parentFile.mkdirs()
      def content = data.entrySet().collect { "$it.key=$it.value" }.sort().join("\n")
      receiptFile.setText(content, "ISO-8859-1")
    }
  }

  sourceSets {
    main {
      java {
        srcDirs = ["src/main/java"]
      }
    }
    test {
      java {
        srcDirs = ["src/test/java"]
      }
    }
  }

  jar {
    dependsOn createVersionFile
    from("$buildDir") {
      include "kafka/$buildVersionFileName"
    }
  }

  clean.doFirst {
    delete "$buildDir/kafka/"
  }

  javadoc {
    include "**/org/apache/kafka/server/log/remote/storage/*"
  }

  checkstyle {
    configProperties = checkstyleConfigProperties("import-control-storage.xml")
  }
}

project(':storage') {
  base {
    archivesName = "kafka-storage"
  }

  configurations {
    generator
  }

  dependencies {
    implementation project(':storage:storage-api')
    implementation project(':server-common')
    implementation project(':clients')
    implementation project(':transaction-coordinator')
    implementation(libs.caffeine) {
      exclude group: 'org.checkerframework', module: 'checker-qual'
    }
    implementation libs.slf4jApi
    implementation libs.jacksonDatabind
    implementation libs.metrics

    testImplementation project(':clients')
    testImplementation project(':clients').sourceSets.test.output
    testImplementation project(':core')
    testImplementation project(':core').sourceSets.test.output
    testImplementation project(':test-common:test-common-api')
    testImplementation project(':server')
    testImplementation project(':server-common')
    testImplementation project(':server-common').sourceSets.test.output
    testImplementation libs.hamcrest
    testImplementation libs.junitJupiter
    testImplementation libs.mockitoCore
    testImplementation libs.bcpkix

    testRuntimeOnly runtimeTestLibs

    generator project(':generator')
  }

  task createVersionFile() {
    def receiptFile = file("$buildDir/kafka/$buildVersionFileName")
    inputs.property "commitId", commitId
    inputs.property "version", version
    outputs.file receiptFile
    outputs.cacheIf { true }

    doLast {
      def data = [
              commitId: commitId,
              version: version,
      ]

      receiptFile.parentFile.mkdirs()
      def content = data.entrySet().collect { "$it.key=$it.value" }.sort().join("\n")
      receiptFile.setText(content, "ISO-8859-1")
    }
  }

  task processMessages(type:JavaExec) {
    mainClass = "org.apache.kafka.message.MessageGenerator"
    classpath = configurations.generator
    args = [ "-p", "org.apache.kafka.server.log.remote.metadata.storage.generated",
             "-o", "${projectDir}/build/generated/main/java/org/apache/kafka/server/log/remote/metadata/storage/generated",
             "-i", "src/main/resources/message",
             "-m", "MessageDataGenerator", "JsonConverterGenerator",
             "-t", "MetadataRecordTypeGenerator", "MetadataJsonConvertersGenerator" ]
    inputs.dir("src/main/resources/message")
        .withPropertyName("messages")
        .withPathSensitivity(PathSensitivity.RELATIVE)
    outputs.cacheIf { true }
    outputs.dir("${projectDir}/build/generated/main/java/org/apache/kafka/server/log/remote/metadata/storage/generated")
  }

  task genRemoteLogManagerConfigDoc(type: JavaExec) {
    classpath = sourceSets.main.runtimeClasspath
    mainClass = 'org.apache.kafka.server.log.remote.storage.RemoteLogManagerConfig'
    if( !generatedDocsDir.exists() ) { generatedDocsDir.mkdirs() }
    standardOutput = new File(generatedDocsDir, "remote_log_manager_config.html").newOutputStream()
  }

  task genRemoteLogMetadataManagerConfigDoc(type: JavaExec) {
    classpath = sourceSets.main.runtimeClasspath
    mainClass = 'org.apache.kafka.server.log.remote.metadata.storage.TopicBasedRemoteLogMetadataManagerConfig'
    if( !generatedDocsDir.exists() ) { generatedDocsDir.mkdirs() }
    standardOutput = new File(generatedDocsDir, "remote_log_metadata_manager_config.html").newOutputStream()
  }

  sourceSets {
    main {
      java {
        srcDirs = ["src/main/java", "${projectDir}/build/generated/main/java"]
      }
    }
    test {
      java {
        srcDirs = ["src/test/java"]
      }
    }
  }

  compileJava.dependsOn 'processMessages'
  srcJar.dependsOn 'processMessages'

  jar {
    dependsOn createVersionFile
    from("$buildDir") {
      include "kafka/$buildVersionFileName"
    }
  }

  clean.doFirst {
    delete "$buildDir/kafka/"
  }

  javadoc {
    enabled = false
  }

  checkstyle {
    configProperties = checkstyleConfigProperties("import-control-storage.xml")
  }
}

project(':tools:tools-api') {
  base {
    archivesName = "kafka-tools-api"
  }

  dependencies {
    implementation project(':clients')
    testImplementation libs.junitJupiter
    testRuntimeOnly libs.junitPlatformLanucher
  }

  task createVersionFile() {
    def receiptFile = file("$buildDir/kafka/$buildVersionFileName")
    inputs.property "commitId", commitId
    inputs.property "version", version
    outputs.file receiptFile
    outputs.cacheIf { true }

    doLast {
      def data = [
              commitId: commitId,
              version: version,
      ]

      receiptFile.parentFile.mkdirs()
      def content = data.entrySet().collect { "$it.key=$it.value" }.sort().join("\n")
      receiptFile.setText(content, "ISO-8859-1")
    }
  }

  sourceSets {
    main {
      java {
        srcDirs = ["src/main/java"]
      }
    }
    test {
      java {
        srcDirs = ["src/test/java"]
      }
    }
  }

  jar {
    dependsOn createVersionFile
    from("$buildDir") {
      include "kafka/$buildVersionFileName"
    }
  }

  clean.doFirst {
    delete "$buildDir/kafka/"
  }

  javadoc {
    include "**/org/apache/kafka/tools/api/*"
  }
}

project(':tools') {
  base {
    archivesName = "kafka-tools"
  }

  dependencies {
    implementation project(':clients')
    implementation project(':metadata')
    implementation project(':storage')
    implementation project(':server')
    implementation project(':server-common')
    implementation project(':connect:runtime')
    implementation project(':tools:tools-api')
    implementation project(':transaction-coordinator')
    implementation project(':group-coordinator')
    implementation project(':coordinator-common')
    implementation project(':share-coordinator')
    implementation project(':share')
    implementation libs.argparse4j
    implementation libs.jacksonDatabind
    implementation libs.jacksonDataformatCsv
    implementation libs.jacksonJDK8Datatypes
    implementation libs.slf4jApi
    implementation libs.slf4jLog4j2
    implementation libs.log4j2Api
    implementation libs.log4j2Core
    implementation libs.log4j1Bridge2Api
    implementation libs.spotbugs
    implementation libs.joptSimple

    implementation libs.jose4j                    // for SASL/OAUTHBEARER JWT validation
    implementation libs.jacksonJaxrsJsonProvider

    testImplementation project(':clients')
    testImplementation project(':clients').sourceSets.test.output
    testImplementation project(':server')
    testImplementation project(':server').sourceSets.test.output
    testImplementation project(':core')
    testImplementation project(':core').sourceSets.test.output
    testImplementation project(':test-common:test-common-api')
    testImplementation project(':server-common')
    testImplementation project(':server-common').sourceSets.test.output
    testImplementation project(':connect:api')
    testImplementation project(':connect:runtime')
    testImplementation project(':connect:runtime').sourceSets.test.output
    testImplementation project(':storage:storage-api').sourceSets.main.output
    testImplementation project(':storage').sourceSets.test.output
    testImplementation project(':test-common')
    testImplementation libs.junitJupiter
    testImplementation libs.mockitoCore
    testImplementation libs.mockitoJunitJupiter // supports MockitoExtension
    testImplementation libs.bcpkix // required by the clients test module, but we have to specify it explicitly as gradle does not include the transitive test dependency automatically
    testImplementation(libs.jfreechart) {
      exclude group: 'junit', module: 'junit'
    }
    testImplementation libs.apachedsCoreApi
    testImplementation libs.apachedsInterceptorKerberos
    testImplementation libs.apachedsProtocolShared
    testImplementation libs.apachedsProtocolKerberos
    testImplementation libs.apachedsProtocolLdap
    testImplementation libs.apachedsLdifPartition

    testRuntimeOnly libs.junitPlatformLanucher
    testRuntimeOnly project(':test-common')
  }

  javadoc {
    enabled = false
  }

  tasks.create(name: "copyDependantLibs", type: Copy) {
    from (configurations.runtimeClasspath) {
      exclude('kafka-clients*')
    }
    into "$buildDir/dependant-libs-${versions.scala}"
    duplicatesStrategy 'exclude'
  }

  jar {
    dependsOn 'copyDependantLibs'
  }
}

project(':trogdor') {
  base {
    archivesName = "trogdor"
  }

  dependencies {
    implementation project(':clients')
    implementation libs.argparse4j
    implementation libs.jacksonDatabind
    implementation libs.jacksonJDK8Datatypes
    implementation libs.slf4jApi
    runtimeOnly libs.log4j2Api
    runtimeOnly libs.log4j2Core
    runtimeOnly libs.log4j1Bridge2Api

    implementation libs.jacksonJaxrsJsonProvider
    implementation libs.jerseyContainerServlet
    implementation libs.jerseyHk2
    implementation libs.jaxbApi // Jersey dependency that was available in the JDK before Java 9
    implementation libs.activation // Jersey dependency that was available in the JDK before Java 9
    implementation libs.jettyServer
    implementation libs.jettyServlet
    implementation libs.jettyServlets

    testImplementation project(':clients')
    testImplementation libs.junitJupiter
    testImplementation project(':clients').sourceSets.test.output
    testImplementation libs.mockitoCore

    testRuntimeOnly libs.log4j2Api
    testRuntimeOnly libs.log4j2Core
    testRuntimeOnly libs.log4j1Bridge2Api
    testRuntimeOnly libs.junitPlatformLanucher
  }

  javadoc {
    enabled = false
  }

  tasks.create(name: "copyDependantLibs", type: Copy) {
    from (configurations.runtimeClasspath) {
      exclude('kafka-clients*')
    }
    into "$buildDir/dependant-libs-${versions.scala}"
    duplicatesStrategy 'exclude'
  }

  jar {
    dependsOn 'copyDependantLibs'
  }
}

project(':shell') {
  base {
    archivesName = "kafka-shell"
  }

  dependencies {
    implementation libs.argparse4j
    implementation libs.jacksonDatabind
    implementation libs.jacksonJDK8Datatypes
    implementation libs.jline
    implementation libs.slf4jApi
    implementation project(':server-common')
    implementation project(':clients')
    implementation project(':core')
    implementation project(':metadata')
    implementation project(':raft')

    implementation libs.jose4j                    // for SASL/OAUTHBEARER JWT validation
    implementation libs.jacksonJaxrsJsonProvider

    testImplementation project(':clients')
    testImplementation project(':clients').sourceSets.test.output
    testImplementation project(':core')
    testImplementation project(':server-common')
    testImplementation project(':server-common').sourceSets.test.output
    testImplementation libs.junitJupiter

    testRuntimeOnly runtimeTestLibs
  }

  javadoc {
    enabled = false
  }

  tasks.create(name: "copyDependantLibs", type: Copy) {
    from (configurations.runtimeClasspath) {
      include('jline-*jar')
    }
    into "$buildDir/dependant-libs-${versions.scala}"
    duplicatesStrategy 'exclude'
  }

  jar {
    dependsOn 'copyDependantLibs'
  }
}

project(':streams') {
  base {
    archivesName = "kafka-streams"
  }

  ext.buildStreamsVersionFileName = "kafka-streams-version.properties"

  configurations {
    generator
  }

  dependencies {
    api project(':clients')
    // `org.rocksdb.Options` is part of Kafka Streams public api via `RocksDBConfigSetter`
    api libs.rocksDBJni

    implementation libs.slf4jApi
    implementation libs.jacksonAnnotations
    implementation libs.jacksonDatabind

    // testCompileOnly prevents streams from exporting a dependency on test-utils, which would cause a dependency cycle
    testCompileOnly project(':streams:test-utils')
    testCompileOnly libs.bndlib

    testImplementation project(':metadata')
    testImplementation project(':clients').sourceSets.test.output
    testImplementation project(':server')
    testImplementation project(':core')
    testImplementation project(':tools')
    testImplementation project(':test-common')
    testImplementation project(':storage')
    testImplementation project(':group-coordinator')
    testImplementation project(':transaction-coordinator')
    testImplementation project(':server-common')
    testImplementation project(':server-common').sourceSets.test.output
    testImplementation project(':server')
    testImplementation libs.log4j2Api
    testImplementation libs.log4j2Core
    testImplementation libs.log4j1Bridge2Api
    testImplementation libs.junitJupiter
    testImplementation libs.bcpkix
    testImplementation libs.hamcrest
    testImplementation libs.mockitoCore
    testImplementation libs.mockitoJunitJupiter // supports MockitoExtension
    testImplementation libs.junitPlatformSuiteEngine // supports suite test
    testImplementation project(':group-coordinator')

    testRuntimeOnly project(':streams:test-utils')
    testRuntimeOnly runtimeTestLibs

    generator project(':generator')
  }

  task processMessages(type:JavaExec) {
    mainClass = "org.apache.kafka.message.MessageGenerator"
    classpath = configurations.generator
    args = [ "-p", "org.apache.kafka.streams.internals.generated",
             "-o", "${projectDir}/build/generated/main/java/org/apache/kafka/streams/internals/generated",
             "-i", "src/main/resources/common/message",
             "-m", "MessageDataGenerator"
           ]
    inputs.dir("src/main/resources/common/message")
        .withPropertyName("messages")
        .withPathSensitivity(PathSensitivity.RELATIVE)
    outputs.cacheIf { true }
    outputs.dir("${projectDir}/build/generated/main/java/org/apache/kafka/streams/internals/generated")
  }

  sourceSets {
    main {
      java {
        srcDirs = ["src/main/java", "${projectDir}/build/generated/main/java"]
      }
    }
    test {
      java {
        srcDirs = ["src/test/java"]
      }
    }
  }

  compileJava.dependsOn 'processMessages'
  srcJar.dependsOn 'processMessages'

  javadoc {
    include "**/org/apache/kafka/streams/**"
    exclude "**/org/apache/kafka/streams/internals/**", "**/org/apache/kafka/streams/**/internals/**"
  }

  tasks.create(name: "copyDependantLibs", type: Copy) {
    from (configurations.runtimeClasspath) {
      exclude('kafka-clients*')
    }
    into "$buildDir/dependant-libs-${versions.scala}"
    duplicatesStrategy 'exclude'
  }

  task createStreamsVersionFile() {
    def receiptFile = file("$buildDir/kafka/$buildStreamsVersionFileName")
    inputs.property "commitId", commitId
    inputs.property "version", version
    outputs.file receiptFile

    doLast {
      def data = [
              commitId: commitId,
              version: version,
      ]

      receiptFile.parentFile.mkdirs()
      def content = data.entrySet().collect { "$it.key=$it.value" }.sort().join("\n")
      receiptFile.setText(content, "ISO-8859-1")
    }
  }

  jar {
    dependsOn 'createStreamsVersionFile'
    from("$buildDir") {
      include "kafka/$buildStreamsVersionFileName"
    }
    dependsOn 'copyDependantLibs'
  }

  systemTestLibs {
    dependsOn testJar
  }

  task genStreamsConfigDocs(type: JavaExec) {
    classpath = sourceSets.main.runtimeClasspath
    mainClass = 'org.apache.kafka.streams.StreamsConfig'
    if( !generatedDocsDir.exists() ) { generatedDocsDir.mkdirs() }
    standardOutput = new File(generatedDocsDir, "streams_config.html").newOutputStream()
  }

  task testAll(
    dependsOn: [
            ':streams:test',
            ':streams:test-utils:test',
            ':streams:streams-scala:test',
            ':streams:upgrade-system-tests-0100:test',
            ':streams:upgrade-system-tests-0101:test',
            ':streams:upgrade-system-tests-0102:test',
            ':streams:upgrade-system-tests-0110:test',
            ':streams:upgrade-system-tests-10:test',
            ':streams:upgrade-system-tests-11:test',
            ':streams:upgrade-system-tests-20:test',
            ':streams:upgrade-system-tests-21:test',
            ':streams:upgrade-system-tests-22:test',
            ':streams:upgrade-system-tests-23:test',
            ':streams:upgrade-system-tests-24:test',
            ':streams:upgrade-system-tests-25:test',
            ':streams:upgrade-system-tests-26:test',
            ':streams:upgrade-system-tests-27:test',
            ':streams:upgrade-system-tests-28:test',
            ':streams:upgrade-system-tests-30:test',
            ':streams:upgrade-system-tests-31:test',
            ':streams:upgrade-system-tests-32:test',
            ':streams:upgrade-system-tests-33:test',
            ':streams:upgrade-system-tests-34:test',
            ':streams:upgrade-system-tests-35:test',
            ':streams:upgrade-system-tests-36:test',
            ':streams:upgrade-system-tests-37:test',
            ':streams:upgrade-system-tests-38:test',
            ':streams:examples:test'
    ]
  )
}

project(':streams:streams-scala') {
  apply plugin: 'scala'

  base {
    archivesName = "kafka-streams-scala_${versions.baseScala}"
  }

  dependencies {
    api project(':streams')

    api libs.scalaLibrary
    testImplementation project(':group-coordinator')
    testImplementation project(':core')
    testImplementation project(':test-common')
    testImplementation project(':server-common').sourceSets.test.output
    testImplementation project(':streams').sourceSets.test.output
    testImplementation project(':clients').sourceSets.test.output
    testImplementation project(':streams:test-utils')

    testImplementation libs.junitJupiter
    testImplementation libs.mockitoCore
    testImplementation libs.mockitoJunitJupiter // supports MockitoExtension
    testImplementation libs.hamcrest
    testRuntimeOnly runtimeTestLibs
  }

  javadoc {
    include "**/org/apache/kafka/streams/scala/**"
  }

  scaladoc {
    scalaDocOptions.additionalParameters = ["-no-link-warnings"]
  }

  tasks.create(name: "copyDependantLibs", type: Copy) {
    from (configurations.runtimeClasspath) {
      exclude('kafka-streams*')
    }
    into "$buildDir/dependant-libs-${versions.scala}"
    duplicatesStrategy 'exclude'
  }

  jar {
    dependsOn 'copyDependantLibs'
  }

  apply plugin: 'com.diffplug.spotless'
  spotless {
    scala {
      target '**/*.scala'
      scalafmt("$versions.scalafmt").configFile('../../checkstyle/.scalafmt.conf').scalaMajorVersion(versions.baseScala)
      licenseHeaderFile '../../checkstyle/java.header', 'package'
    }
  }
}

project(':streams:test-utils') {
  base {
    archivesName = "kafka-streams-test-utils"
  }

  dependencies {
    api project(':streams')
    api project(':clients')

    implementation libs.slf4jApi

    testImplementation project(':clients').sourceSets.test.output
    testImplementation libs.junitJupiter
    testImplementation libs.mockitoCore
    testImplementation libs.hamcrest

    testRuntimeOnly runtimeTestLibs
  }

  tasks.create(name: "copyDependantLibs", type: Copy) {
    from (configurations.runtimeClasspath) {
      exclude('kafka-streams*')
    }
    into "$buildDir/dependant-libs-${versions.scala}"
    duplicatesStrategy 'exclude'
  }

  jar {
    dependsOn 'copyDependantLibs'
  }

}

project(':streams:examples') {
  base {
    archivesName = "kafka-streams-examples"
  }

  dependencies {
    // this dependency should be removed after we unify data API
    implementation(project(':connect:json')) {
      // this transitive dependency is not used in Streams, and it breaks SBT builds
      exclude module: 'javax.ws.rs-api'
    }

    implementation project(':streams')

    implementation libs.slf4jLog4j2

    testImplementation project(':streams:test-utils')
    testImplementation project(':clients').sourceSets.test.output // for org.apache.kafka.test.IntegrationTest
    testImplementation libs.junitJupiter
    testImplementation libs.hamcrest

    testRuntimeOnly libs.junitPlatformLanucher
  }

  javadoc {
    enabled = false
  }

  tasks.create(name: "copyDependantLibs", type: Copy) {
    from (configurations.runtimeClasspath) {
      exclude('kafka-streams*')
    }
    into "$buildDir/dependant-libs-${versions.scala}"
    duplicatesStrategy 'exclude'
  }

  jar {
    dependsOn 'copyDependantLibs'
  }
}

project(':streams:upgrade-system-tests-0100') {
  base {
    archivesName = "kafka-streams-upgrade-system-tests-0100"
  }

  dependencies {
    testImplementation(libs.kafkaStreams_0100) {
      exclude group: 'org.slf4j', module: 'slf4j-log4j12'
      exclude group: 'log4j', module: 'log4j'
    }
    testRuntimeOnly libs.junitJupiter
  }

  systemTestLibs {
    dependsOn testJar
  }
}

project(':streams:upgrade-system-tests-0101') {
  base {
    archivesName = "kafka-streams-upgrade-system-tests-0101"
  }

  dependencies {
    testImplementation(libs.kafkaStreams_0101) {
      exclude group: 'org.slf4j', module: 'slf4j-log4j12'
      exclude group: 'log4j', module: 'log4j'
    }
    testRuntimeOnly libs.junitJupiter
  }

  systemTestLibs {
    dependsOn testJar
  }
}

project(':streams:upgrade-system-tests-0102') {
  base {
    archivesName = "kafka-streams-upgrade-system-tests-0102"
  }

  dependencies {
    testImplementation libs.kafkaStreams_0102
    testRuntimeOnly libs.junitJupiter
  }

  systemTestLibs {
    dependsOn testJar
  }
}

project(':streams:upgrade-system-tests-0110') {
  base{
    archivesName = "kafka-streams-upgrade-system-tests-0110"
  }

  dependencies {
    testImplementation libs.kafkaStreams_0110
    testRuntimeOnly libs.junitJupiter
  }

  systemTestLibs {
    dependsOn testJar
  }
}

project(':streams:upgrade-system-tests-10') {
  base {
    archivesName = "kafka-streams-upgrade-system-tests-10"
  }

  dependencies {
    testImplementation libs.kafkaStreams_10
    testRuntimeOnly libs.junitJupiter
  }

  systemTestLibs {
    dependsOn testJar
  }
}

project(':streams:upgrade-system-tests-11') {
  base {
    archivesName = "kafka-streams-upgrade-system-tests-11"
  }

  dependencies {
    testImplementation libs.kafkaStreams_11
    testRuntimeOnly libs.junitJupiter
  }

  systemTestLibs {
    dependsOn testJar
  }
}

project(':streams:upgrade-system-tests-20') {
  base {
    archivesName = "kafka-streams-upgrade-system-tests-20"
  }

  dependencies {
    testImplementation libs.kafkaStreams_20
    testRuntimeOnly libs.junitJupiter
  }

  systemTestLibs {
    dependsOn testJar
  }
}

project(':streams:upgrade-system-tests-21') {
  base {
    archivesName = "kafka-streams-upgrade-system-tests-21"
  }

  dependencies {
    testImplementation libs.kafkaStreams_21
    testRuntimeOnly libs.junitJupiter
  }

  systemTestLibs {
    dependsOn testJar
  }
}

project(':streams:upgrade-system-tests-22') {
  base {
    archivesName = "kafka-streams-upgrade-system-tests-22"
  }

  dependencies {
    testImplementation libs.kafkaStreams_22
    testRuntimeOnly libs.junitJupiter
  }

  systemTestLibs {
    dependsOn testJar
  }
}

project(':streams:upgrade-system-tests-23') {
  base {
    archivesName = "kafka-streams-upgrade-system-tests-23"
  }

  dependencies {
    testImplementation libs.kafkaStreams_23
    testRuntimeOnly libs.junitJupiter
  }

  systemTestLibs {
    dependsOn testJar
  }
}

project(':streams:upgrade-system-tests-24') {
  base {
    archivesName = "kafka-streams-upgrade-system-tests-24"
  }

  dependencies {
    testImplementation libs.kafkaStreams_24
    testRuntimeOnly libs.junitJupiter
  }

  systemTestLibs {
    dependsOn testJar
  }
}

project(':streams:upgrade-system-tests-25') {
  base {
    archivesName = "kafka-streams-upgrade-system-tests-25"
  }

  dependencies {
    testImplementation libs.kafkaStreams_25
    testRuntimeOnly libs.junitJupiter
  }

  systemTestLibs {
    dependsOn testJar
  }
}

project(':streams:upgrade-system-tests-26') {
  base {
    archivesName = "kafka-streams-upgrade-system-tests-26"
  }

  dependencies {
    testImplementation libs.kafkaStreams_26
    testRuntimeOnly libs.junitJupiter
  }

  systemTestLibs {
    dependsOn testJar
  }
}

project(':streams:upgrade-system-tests-27') {
  base {
    archivesName = "kafka-streams-upgrade-system-tests-27"
  }

  dependencies {
    testImplementation libs.kafkaStreams_27
    testRuntimeOnly libs.junitJupiter
  }

  systemTestLibs {
    dependsOn testJar
  }
}

project(':streams:upgrade-system-tests-28') {
  base {
    archivesName = "kafka-streams-upgrade-system-tests-28"
  }

  dependencies {
    testImplementation libs.kafkaStreams_28
    testRuntimeOnly libs.junitJupiter
  }

  systemTestLibs {
    dependsOn testJar
  }
}

project(':streams:upgrade-system-tests-30') {
  base {
    archivesName = "kafka-streams-upgrade-system-tests-30"
  }

  dependencies {
    testImplementation libs.kafkaStreams_30
    testRuntimeOnly libs.junitJupiter
  }

  systemTestLibs {
    dependsOn testJar
  }
}

project(':streams:upgrade-system-tests-31') {
  base {
    archivesName = "kafka-streams-upgrade-system-tests-31"
  }

  dependencies {
    testImplementation libs.kafkaStreams_31
    testRuntimeOnly libs.junitJupiter
  }

  systemTestLibs {
    dependsOn testJar
  }
}

project(':streams:upgrade-system-tests-32') {
  base {
    archivesName = "kafka-streams-upgrade-system-tests-32"
  }

  dependencies {
    testImplementation libs.kafkaStreams_32
    testRuntimeOnly libs.junitJupiter
  }

  systemTestLibs {
    dependsOn testJar
  }
}

project(':streams:upgrade-system-tests-33') {
  base {
    archivesName = "kafka-streams-upgrade-system-tests-33"
  }

  dependencies {
    testImplementation libs.kafkaStreams_33
    testRuntimeOnly libs.junitJupiter
  }

  systemTestLibs {
    dependsOn testJar
  }
}

project(':streams:upgrade-system-tests-34') {
  base {
    archivesName = "kafka-streams-upgrade-system-tests-34"
  }

  dependencies {
    testImplementation libs.kafkaStreams_34
    testRuntimeOnly libs.junitJupiter
  }

  systemTestLibs {
    dependsOn testJar
  }
}

project(':streams:upgrade-system-tests-35') {
  base {
    archivesName = "kafka-streams-upgrade-system-tests-35"
  }

  dependencies {
    testImplementation libs.kafkaStreams_35
    testRuntimeOnly libs.junitJupiter
  }

  systemTestLibs {
    dependsOn testJar
  }
}

project(':streams:upgrade-system-tests-36') {
  base {
    archivesName = "kafka-streams-upgrade-system-tests-36"
  }

  dependencies {
    testImplementation libs.kafkaStreams_36
    testRuntimeOnly libs.junitJupiter
  }

  systemTestLibs {
    dependsOn testJar
  }
}

project(':streams:upgrade-system-tests-37') {
  base {
    archivesName = "kafka-streams-upgrade-system-tests-37"
  }

  dependencies {
    testImplementation libs.kafkaStreams_37
    testRuntimeOnly libs.junitJupiter
  }

  systemTestLibs {
    dependsOn testJar
  }
}

project(':streams:upgrade-system-tests-38') {
  base {
    archivesName = "kafka-streams-upgrade-system-tests-38"
  }

  dependencies {
    testImplementation libs.kafkaStreams_38
    testRuntimeOnly libs.junitJupiter
  }

  systemTestLibs {
    dependsOn testJar
  }
}

project(':jmh-benchmarks') {

  apply plugin: 'io.github.goooler.shadow'

  shadowJar {
    archiveBaseName = 'kafka-jmh-benchmarks'
  }

  dependencies {
    implementation(project(':core')) {
      // jmh requires jopt 4.x while `core` depends on 5.0, they are not binary compatible
      exclude group: 'net.sf.jopt-simple', module: 'jopt-simple'
    }
    implementation project(':server-common')
    implementation project(':server')
    implementation project(':raft')
    implementation project(':clients')
    implementation project(':coordinator-common')
    implementation project(':group-coordinator')
    implementation project(':group-coordinator:group-coordinator-api')
    implementation project(':metadata')
    implementation project(':storage')
    implementation project(':streams')
    implementation project(':core')
    implementation project(':connect:api')
    implementation project(':connect:transforms')
    implementation project(':connect:json')
    implementation project(':clients').sourceSets.test.output
    implementation project(':core').sourceSets.test.output
    implementation project(':server-common').sourceSets.test.output

    implementation libs.jmhCore
    annotationProcessor libs.jmhGeneratorAnnProcess
    implementation libs.jmhCoreBenchmarks
    implementation libs.jacksonDatabind
    implementation libs.metrics
    implementation libs.mockitoCore
    implementation libs.slf4jLog4j2
    implementation libs.scalaLibrary
  }

  tasks.withType(JavaCompile) {
    // Suppress warning caused by code generated by jmh: `warning: [cast] redundant cast to long`
    options.compilerArgs << "-Xlint:-cast"
  }

  jar {
    manifest {
      attributes "Main-Class": "org.openjdk.jmh.Main"
    }
  }

  checkstyle {
    configProperties = checkstyleConfigProperties("import-control-jmh-benchmarks.xml")
  }

  task jmh(type: JavaExec, dependsOn: [':jmh-benchmarks:clean', ':jmh-benchmarks:shadowJar']) {

    mainClass = "-jar"

    doFirst {
      if (System.getProperty("jmhArgs")) {
          args System.getProperty("jmhArgs").split(' ')
      }
      args = [shadowJar.archivePath, *args]
    }
  }

  javadoc {
     enabled = false
  }
}

project(':connect:api') {
  base {
    archivesName = "connect-api"
  }

  dependencies {
    api project(':clients')
    implementation libs.slf4jApi
    runtimeOnly libs.log4j2Api
    runtimeOnly libs.log4j2Core
    runtimeOnly libs.log4j1Bridge2Api
    implementation libs.jaxrsApi

    testImplementation libs.junitJupiter
    testImplementation project(':clients').sourceSets.test.output

    testRuntimeOnly runtimeTestLibs
  }

  javadoc {
    include "**/org/apache/kafka/connect/**" // needed for the `aggregatedJavadoc` task
  }

  tasks.create(name: "copyDependantLibs", type: Copy) {
    from (configurations.runtimeClasspath) {
      exclude('kafka-clients*')
      exclude('connect-*')
    }
    into "$buildDir/dependant-libs"
    duplicatesStrategy 'exclude'
  }

  jar {
    dependsOn copyDependantLibs
  }
}

project(':connect:transforms') {
  base {
    archivesName = "connect-transforms"
  }

  dependencies {
    api project(':connect:api')

    implementation libs.slf4jApi
    runtimeOnly libs.log4j2Api
    runtimeOnly libs.log4j2Core
    runtimeOnly libs.log4j1Bridge2Api

    testImplementation libs.junitJupiter

    testImplementation project(':clients').sourceSets.test.output

    testRuntimeOnly runtimeTestLibs
  }

  javadoc {
    enabled = false
  }

  tasks.create(name: "copyDependantLibs", type: Copy) {
    from (configurations.runtimeClasspath) {
      exclude('kafka-clients*')
      exclude('connect-*')
    }
    into "$buildDir/dependant-libs"
    duplicatesStrategy 'exclude'
  }

  jar {
    dependsOn copyDependantLibs
  }
}

project(':connect:json') {
  base {
    archivesName = "connect-json"
  }

  dependencies {
    api project(':connect:api')

    api libs.jacksonDatabind
    api libs.jacksonJDK8Datatypes
    api libs.jacksonAfterburner

    implementation libs.slf4jApi
    runtimeOnly libs.log4j2Api
    runtimeOnly libs.log4j2Core
    runtimeOnly libs.log4j1Bridge2Api

    testImplementation libs.junitJupiter

    testImplementation project(':clients').sourceSets.test.output

    testRuntimeOnly runtimeTestLibs
  }

  javadoc {
    enabled = false
  }

  tasks.create(name: "copyDependantLibs", type: Copy) {
    from (configurations.runtimeClasspath) {
      exclude('kafka-clients*')
      exclude('connect-*')
    }
    into "$buildDir/dependant-libs"
    duplicatesStrategy 'exclude'
  }

  jar {
    dependsOn copyDependantLibs
  }
}

project(':connect:runtime') {
  configurations {
    swagger
  }

  base {
    archivesName = "connect-runtime"
  }

  dependencies {
    // connect-runtime is used in tests, use `api` for modules below for backwards compatibility even though
    // applications should generally not depend on `connect-runtime`
    api project(':connect:api')
    api project(':clients')
    api project(':connect:json')
    api project(':connect:transforms')

    implementation libs.slf4jApi
    implementation libs.log4j2Api
    implementation libs.log4j2Core
    implementation libs.log4j1Bridge2Api
    implementation libs.spotbugs
    implementation libs.jose4j                    // for SASL/OAUTHBEARER JWT validation
    implementation libs.jacksonAnnotations
    implementation libs.jacksonJaxrsJsonProvider
    implementation libs.jerseyContainerServlet
    implementation libs.jerseyHk2
    implementation libs.jaxbApi // Jersey dependency that was available in the JDK before Java 9
    implementation libs.activation // Jersey dependency that was available in the JDK before Java 9
    implementation libs.jettyServer
    implementation libs.jettyServlet
    implementation libs.jettyServlets
    implementation libs.jettyClient
    implementation libs.classgraph
    implementation libs.mavenArtifact
    implementation libs.swaggerAnnotations

    compileOnly libs.bndlib

    // We use this library to generate OpenAPI docs for the REST API, but we don't want or need it at compile
    // or run time. So, we add it to a separate configuration, which we use later on during docs generation
    swagger libs.swaggerJaxrs2

    testImplementation project(':clients').sourceSets.test.output
    testImplementation project(':core')
    testImplementation project(':server')
    testImplementation project(':metadata')
    testImplementation project(':server-common')
    testImplementation project(':test-common')
    testImplementation project(':server-common')
    testImplementation project(':server')
    testImplementation project(':group-coordinator')
    testImplementation project(':storage')
    testImplementation project(':connect:test-plugins')
    testImplementation project(':server-common').sourceSets.test.output
    testImplementation project(':test-common:test-common-api')

    testImplementation libs.junitJupiter
    testImplementation libs.mockitoCore
    testImplementation libs.mockitoJunitJupiter
    testImplementation libs.httpclient

    testCompileOnly libs.bndlib

    testRuntimeOnly libs.bcpkix
    testRuntimeOnly runtimeTestLibs
  }

  javadoc {
    enabled = false
  }

  tasks.create(name: "copyDependantLibs", type: Copy) {
    from (configurations.runtimeClasspath) {
      exclude('kafka-clients*')
      exclude('connect-*')
    }
    into "$buildDir/dependant-libs"
    duplicatesStrategy 'exclude'
  }

  jar {
    dependsOn copyDependantLibs
  }

  task genConnectConfigDocs(type: JavaExec) {
    classpath = sourceSets.main.runtimeClasspath
    mainClass = 'org.apache.kafka.connect.runtime.distributed.DistributedConfig'
    if( !generatedDocsDir.exists() ) { generatedDocsDir.mkdirs() }
    standardOutput = new File(generatedDocsDir, "connect_config.html").newOutputStream()
  }

  task genSinkConnectorConfigDocs(type: JavaExec) {
    classpath = sourceSets.main.runtimeClasspath
    mainClass = 'org.apache.kafka.connect.runtime.SinkConnectorConfig'
    if( !generatedDocsDir.exists() ) { generatedDocsDir.mkdirs() }
    standardOutput = new File(generatedDocsDir, "sink_connector_config.html").newOutputStream()
  }

  task genSourceConnectorConfigDocs(type: JavaExec) {
    classpath = sourceSets.main.runtimeClasspath
    mainClass = 'org.apache.kafka.connect.runtime.SourceConnectorConfig'
    if( !generatedDocsDir.exists() ) { generatedDocsDir.mkdirs() }
    standardOutput = new File(generatedDocsDir, "source_connector_config.html").newOutputStream()
  }

  task genConnectTransformationDocs(type: JavaExec) {
    classpath = sourceSets.main.runtimeClasspath
    mainClass = 'org.apache.kafka.connect.tools.TransformationDoc'
    if( !generatedDocsDir.exists() ) { generatedDocsDir.mkdirs() }
    standardOutput = new File(generatedDocsDir, "connect_transforms.html").newOutputStream()
  }

  task genConnectPredicateDocs(type: JavaExec) {
    classpath = sourceSets.main.runtimeClasspath
    mainClass = 'org.apache.kafka.connect.tools.PredicateDoc'
    if( !generatedDocsDir.exists() ) { generatedDocsDir.mkdirs() }
    standardOutput = new File(generatedDocsDir, "connect_predicates.html").newOutputStream()
  }

  task genConnectMetricsDocs(type: JavaExec) {
    classpath = sourceSets.main.runtimeClasspath
    mainClass = 'org.apache.kafka.connect.runtime.ConnectMetrics'
    if( !generatedDocsDir.exists() ) { generatedDocsDir.mkdirs() }
    standardOutput = new File(generatedDocsDir, "connect_metrics.html").newOutputStream()
  }

  task setVersionInOpenAPISpec(type: Copy) {
    from "$rootDir/gradle/openapi.template"
    into "$buildDir/resources/docs"
    rename ('openapi.template', 'openapi.yaml')
    expand(kafkaVersion: "$rootProject.version")
  }

  task genConnectOpenAPIDocs(type: io.swagger.v3.plugins.gradle.tasks.ResolveTask, dependsOn: setVersionInOpenAPISpec) {
    classpath = sourceSets.main.runtimeClasspath

    buildClasspath = classpath + configurations.swagger
    outputFileName = 'connect_rest'
    outputFormat = 'YAML'
    prettyPrint = 'TRUE'
    sortOutput = 'TRUE'
    openApiFile = file("$buildDir/resources/docs/openapi.yaml")
    resourcePackages = ['org.apache.kafka.connect.runtime.rest.resources']
    if( !generatedDocsDir.exists() ) { generatedDocsDir.mkdirs() }
    outputDir = file(generatedDocsDir)
  }

}

project(':connect:file') {
  base {
    archivesName = "connect-file"
  }

  dependencies {
    implementation project(':connect:api')
    implementation libs.slf4jApi
    runtimeOnly libs.log4j2Api
    runtimeOnly libs.log4j2Core
    runtimeOnly libs.log4j1Bridge2Api

    testImplementation libs.junitJupiter
    testImplementation libs.mockitoCore

    testImplementation project(':clients').sourceSets.test.output
    testImplementation project(':connect:runtime')
    testImplementation project(':connect:runtime').sourceSets.test.output
    testImplementation project(':core')
    testImplementation project(':test-common')
    testImplementation project(':server-common').sourceSets.test.output

    testRuntimeOnly runtimeTestLibs
  }

  javadoc {
    enabled = false
  }

  tasks.create(name: "copyDependantLibs", type: Copy) {
    from (configurations.runtimeClasspath) {
      exclude('kafka-clients*')
      exclude('connect-*')
    }
    into "$buildDir/dependant-libs"
    duplicatesStrategy 'exclude'
  }

  jar {
    dependsOn copyDependantLibs
  }
}

project(':connect:basic-auth-extension') {
  base {
    archivesName = "connect-basic-auth-extension"
  }

  dependencies {
    implementation project(':connect:api')
    implementation libs.slf4jApi
    runtimeOnly libs.log4j2Api
    runtimeOnly libs.log4j2Core
    runtimeOnly libs.log4j1Bridge2Api
    implementation libs.jaxrsApi
    implementation libs.jaxAnnotationApi

    testImplementation libs.bcpkix
    testImplementation libs.mockitoCore
    testImplementation libs.junitJupiter
    testImplementation project(':clients').sourceSets.test.output

    testRuntimeOnly libs.jerseyContainerServlet
    testRuntimeOnly runtimeTestLibs
  }

  javadoc {
    enabled = false
  }

  tasks.create(name: "copyDependantLibs", type: Copy) {
    from (configurations.runtimeClasspath) {
      exclude('kafka-clients*')
      exclude('connect-*')
    }
    into "$buildDir/dependant-libs"
    duplicatesStrategy 'exclude'
  }

  jar {
    dependsOn copyDependantLibs
  }
}

project(':connect:mirror') {
  base {
    archivesName = "connect-mirror"
  }

  dependencies {
    implementation project(':connect:api')
    implementation project(':connect:runtime')
    implementation project(':connect:mirror-client')
    implementation project(':clients')

    implementation libs.argparse4j
    implementation libs.jacksonAnnotations
    implementation libs.slf4jApi
    runtimeOnly libs.log4j2Api
    runtimeOnly libs.log4j2Core
    runtimeOnly libs.log4j1Bridge2Api
    implementation libs.jacksonAnnotations
    implementation libs.jacksonJaxrsJsonProvider
    implementation libs.jerseyContainerServlet
    implementation libs.jerseyHk2
    implementation libs.jaxbApi // Jersey dependency that was available in the JDK before Java 9
    implementation libs.activation // Jersey dependency that was available in the JDK before Java 9
    implementation libs.jettyServer
    implementation libs.jettyServlet
    implementation libs.jettyServlets
    implementation libs.jettyClient
    implementation libs.swaggerAnnotations

    testImplementation libs.junitJupiter
    testImplementation libs.log4j2Api
    testImplementation libs.log4j2Core
    testImplementation libs.log4j1Bridge2Api
    testImplementation libs.bndlib
    testImplementation libs.mockitoCore
    testImplementation project(':clients').sourceSets.test.output
    testImplementation project(':connect:runtime').sourceSets.test.output
    testImplementation project(':core')
    testImplementation project(':test-common')
    testImplementation project(':server')
    testImplementation project(':server-common').sourceSets.test.output

    testRuntimeOnly project(':connect:runtime')
    testRuntimeOnly libs.bcpkix
    testRuntimeOnly runtimeTestLibs
  }

  javadoc {
    enabled = false
  }

  tasks.create(name: "copyDependantLibs", type: Copy) {
    from (configurations.runtimeClasspath) {
      exclude('kafka-clients*')
      exclude('connect-*')
    }
    into "$buildDir/dependant-libs"
    duplicatesStrategy 'exclude'
  }

  task genMirrorConnectorConfigDocs(type: JavaExec) {
    classpath = sourceSets.main.runtimeClasspath
    mainClass = 'org.apache.kafka.connect.mirror.MirrorConnectorConfig'
    if( !generatedDocsDir.exists() ) { generatedDocsDir.mkdirs() }
    standardOutput = new File(generatedDocsDir, "mirror_connector_config.html").newOutputStream()
  }

  task genMirrorSourceConfigDocs(type: JavaExec) {
    classpath = sourceSets.main.runtimeClasspath
    mainClass = 'org.apache.kafka.connect.mirror.MirrorSourceConfig'
    if( !generatedDocsDir.exists() ) { generatedDocsDir.mkdirs() }
    standardOutput = new File(generatedDocsDir, "mirror_source_config.html").newOutputStream()
  }

  task genMirrorCheckpointConfigDocs(type: JavaExec) {
    classpath = sourceSets.main.runtimeClasspath
    mainClass = 'org.apache.kafka.connect.mirror.MirrorCheckpointConfig'
    if( !generatedDocsDir.exists() ) { generatedDocsDir.mkdirs() }
    standardOutput = new File(generatedDocsDir, "mirror_checkpoint_config.html").newOutputStream()
  }

  task genMirrorHeartbeatConfigDocs(type: JavaExec) {
    classpath = sourceSets.main.runtimeClasspath
    mainClass = 'org.apache.kafka.connect.mirror.MirrorHeartbeatConfig'
    if( !generatedDocsDir.exists() ) { generatedDocsDir.mkdirs() }
    standardOutput = new File(generatedDocsDir, "mirror_heartbeat_config.html").newOutputStream()
  }

  jar {
    dependsOn copyDependantLibs
  }
}

project(':connect:mirror-client') {
  base {
    archivesName = "connect-mirror-client"
  }

  dependencies {
    implementation project(':clients')
    implementation libs.slf4jApi
    runtimeOnly libs.log4j2Api
    runtimeOnly libs.log4j2Core
    runtimeOnly libs.log4j1Bridge2Api

    testImplementation libs.junitJupiter
    testImplementation project(':clients').sourceSets.test.output

    testRuntimeOnly runtimeTestLibs
  }

  javadoc {
    enabled = true
  }

  tasks.create(name: "copyDependantLibs", type: Copy) {
    from (configurations.runtimeClasspath) {
      exclude('kafka-clients*')
      exclude('connect-*')
    }
    into "$buildDir/dependant-libs"
    duplicatesStrategy 'exclude'
  }

  jar {
    dependsOn copyDependantLibs
  }
}

project(':connect:test-plugins') {
  base {
    archivesName = "connect-test-plugins"
  }

  dependencies {
    api project(':connect:api')

    implementation project(':server-common')
    implementation libs.slf4jApi
    implementation libs.jacksonDatabind
  }
}

task aggregatedJavadoc(type: Javadoc, dependsOn: compileJava) {
  def projectsWithJavadoc = subprojects.findAll { it.javadoc.enabled }
  source = projectsWithJavadoc.collect { it.sourceSets.main.allJava }
  classpath = files(projectsWithJavadoc.collect { it.sourceSets.main.compileClasspath })
  includes = projectsWithJavadoc.collectMany { it.javadoc.getIncludes() }
  excludes = projectsWithJavadoc.collectMany { it.javadoc.getExcludes() }
}<|MERGE_RESOLUTION|>--- conflicted
+++ resolved
@@ -1004,12 +1004,8 @@
     implementation libs.slf4jApi
 
     testImplementation libs.junitJupiter
-<<<<<<< HEAD
+    testImplementation libs.mockitoCore
     testImplementation libs.slf4jLog4j2
-=======
-    testImplementation libs.mockitoCore
-    testImplementation libs.slf4jReload4j
->>>>>>> 9e424755
 
     testRuntimeOnly libs.junitPlatformLanucher
   }
