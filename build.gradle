--- conflicted
+++ resolved
@@ -2919,7 +2919,7 @@
     api libs.jacksonAfterburner
 
     implementation libs.slf4jApi
-    
+
     testImplementation libs.junitJupiter
 
     testRuntimeOnly libs.slf4jlog4j
@@ -2989,11 +2989,8 @@
     testImplementation project(':metadata')
     testImplementation project(':core').sourceSets.test.output
     testImplementation project(':server-common')
-<<<<<<< HEAD
     testImplementation project(':server')
-=======
     testImplementation project(':storage')
->>>>>>> eea369af
     testImplementation project(':connect:test-plugins')
 
     testImplementation libs.easymock
