--- conflicted
+++ resolved
@@ -24,13 +24,11 @@
   //
   // Version 3 enables flexible versions.
   //
-<<<<<<< HEAD
-  // Version 4 enables bumping epoch on every transaction (KIP-890 Part 2)
+  // Version 4 adds support for new error code TRANSACTION_ABORTABLE (KIP-890).
+  //
+  // Version 5 enables bumping epoch on every transaction (KIP-890 Part 2)
   "latestVersionUnstable": true,
-=======
-  // Version 4 adds support for new error code TRANSACTION_ABORTABLE (KIP-890).
->>>>>>> 6ff51bc3
-  "validVersions": "0-4",
+  "validVersions": "0-5",
   "flexibleVersions": "3+",
   "fields": [
     { "name": "TransactionalId", "type": "string", "versions": "0+", "entityType": "transactionalId",
