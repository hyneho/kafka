--- conflicted
+++ resolved
@@ -18,15 +18,12 @@
   "type": "response",
   "name": "InitProducerIdResponse",
   // Starting in version 1, on quota violation, brokers send out responses before throttling.
-<<<<<<< HEAD
-  // Version 2 is the same as version 1.
-  "validVersions": "0-2",
-=======
   //
   // Version 2 is the first flexible version.
-  "validVersions": "0-2",
+  //
+  // Version 3 is the same as version 2.
+  "validVersions": "0-3",
   "flexibleVersions": "2+",
->>>>>>> 6b905ade
   "fields": [
     { "name": "ThrottleTimeMs", "type": "int32", "versions": "0+", "ignorable": true,
       "about": "The duration in milliseconds for which the request was throttled due to a quota violation, or zero if the request did not violate any quota." },
