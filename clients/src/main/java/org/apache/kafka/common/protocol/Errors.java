--- conflicted
+++ resolved
@@ -347,15 +347,12 @@
     FEATURE_UPDATE_FAILED(96, "Unable to update finalized features due to an unexpected server error.", FeatureUpdateFailedException::new),
     PRINCIPAL_DESERIALIZATION_FAILURE(97, "Request principal deserialization failed during forwarding. " +
          "This indicates an internal error on the broker cluster security setup.", PrincipalDeserializationException::new),
-<<<<<<< HEAD
-    UNKNOWN_TOPIC_ID(98, "This server does not host this topic ID.", UnknownTopicIdException::new);
-=======
     SNAPSHOT_NOT_FOUND(98, "Requested snapshot was not found", SnapshotNotFoundException::new),
     POSITION_OUT_OF_RANGE(
         99,
         "Requested position is not greater than or equal to zero, and less than the size of the snapshot.",
-        PositionOutOfRangeException::new);
->>>>>>> e3ce4a6e
+        PositionOutOfRangeException::new),
+    UNKNOWN_TOPIC_ID(100, "This server does not host this topic ID.", UnknownTopicIdException::new);
 
     private static final Logger log = LoggerFactory.getLogger(Errors.class);
 
