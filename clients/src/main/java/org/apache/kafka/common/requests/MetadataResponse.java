/*
 * Licensed to the Apache Software Foundation (ASF) under one or more
 * contributor license agreements. See the NOTICE file distributed with
 * this work for additional information regarding copyright ownership.
 * The ASF licenses this file to You under the Apache License, Version 2.0
 * (the "License"); you may not use this file except in compliance with
 * the License. You may obtain a copy of the License at
 *
 *    http://www.apache.org/licenses/LICENSE-2.0
 *
 * Unless required by applicable law or agreed to in writing, software
 * distributed under the License is distributed on an "AS IS" BASIS,
 * WITHOUT WARRANTIES OR CONDITIONS OF ANY KIND, either express or implied.
 * See the License for the specific language governing permissions and
 * limitations under the License.
 */
package org.apache.kafka.common.requests;

import org.apache.kafka.common.Cluster;
import org.apache.kafka.common.Node;
import org.apache.kafka.common.PartitionInfo;
import org.apache.kafka.common.TopicPartition;
import org.apache.kafka.common.message.MetadataResponseData;
import org.apache.kafka.common.message.MetadataResponseData.MetadataResponseBroker;
import org.apache.kafka.common.message.MetadataResponseData.MetadataResponsePartition;
import org.apache.kafka.common.message.MetadataResponseData.MetadataResponseTopic;
import org.apache.kafka.common.protocol.ApiKeys;
import org.apache.kafka.common.protocol.ByteBufferAccessor;
import org.apache.kafka.common.protocol.Errors;
import org.apache.kafka.common.protocol.Message;
import org.apache.kafka.common.record.RecordBatch;
import org.apache.kafka.common.utils.Utils;

import java.nio.ByteBuffer;
import java.util.ArrayList;
import java.util.Collection;
import java.util.Collections;
import java.util.HashMap;
import java.util.HashSet;
import java.util.List;
import java.util.Map;
import java.util.Objects;
import java.util.Optional;
import java.util.Set;
import java.util.function.Function;
import java.util.stream.Collectors;

/**
 * Possible topic-level error codes:
 *  UnknownTopic (3)
 *  LeaderNotAvailable (5)
 *  InvalidTopic (17)
 *  TopicAuthorizationFailed (29)

 * Possible partition-level error codes:
 *  LeaderNotAvailable (5)
 *  ReplicaNotAvailable (9)
 */
public class MetadataResponse extends AbstractResponse {
    public static final int NO_CONTROLLER_ID = -1;
    public static final int NO_LEADER_ID = -1;
    public static final int AUTHORIZED_OPERATIONS_OMITTED = Integer.MIN_VALUE;

    private final MetadataResponseData data;
    private volatile Holder holder;
    private final boolean hasReliableLeaderEpochs;

    public MetadataResponse(MetadataResponseData data, short version) {
        this(data, hasReliableLeaderEpochs(version));
    }

    MetadataResponse(MetadataResponseData data, boolean hasReliableLeaderEpochs) {
        super(ApiKeys.METADATA);
        this.data = data;
        this.hasReliableLeaderEpochs = hasReliableLeaderEpochs;
    }

    @Override
    protected Message data() {
        return data;
    }

    @Override
    public int throttleTimeMs() {
        return data.throttleTimeMs();
    }

    /**
     * Get a map of the topics which had metadata errors
     * @return the map
     */
    public Map<String, Errors> errors() {
        Map<String, Errors> errors = new HashMap<>();
        for (MetadataResponseTopic metadata : data.topics()) {
            if (metadata.errorCode() != Errors.NONE.code())
                errors.put(metadata.name(), Errors.forCode(metadata.errorCode()));
        }
        return errors;
    }

    @Override
    public Map<Errors, Integer> errorCounts() {
        Map<Errors, Integer> errorCounts = new HashMap<>();
        data.topics().forEach(metadata ->
            updateErrorCounts(errorCounts, Errors.forCode(metadata.errorCode())));
        return errorCounts;
    }

    /**
     * Returns the set of topics with the specified error
     */
    public Set<String> topicsByError(Errors error) {
        Set<String> errorTopics = new HashSet<>();
        for (MetadataResponseTopic metadata : data.topics()) {
            if (metadata.errorCode() == error.code())
                errorTopics.add(metadata.name());
        }
        return errorTopics;
    }

    /**
     * Get a snapshot of the cluster metadata from this response
     * @return the cluster snapshot
     */
    public Cluster cluster() {
        Set<String> internalTopics = new HashSet<>();
        List<PartitionInfo> partitions = new ArrayList<>();

        for (TopicMetadata metadata : topicMetadata()) {
            if (metadata.error == Errors.NONE) {
                if (metadata.isInternal)
                    internalTopics.add(metadata.topic);
                for (PartitionMetadata partitionMetadata : metadata.partitionMetadata) {
                    partitions.add(toPartitionInfo(partitionMetadata, holder().brokers));
                }
            }
        }
        return new Cluster(data.clusterId(), brokers(), partitions, topicsByError(Errors.TOPIC_AUTHORIZATION_FAILED),
                topicsByError(Errors.INVALID_TOPIC_EXCEPTION), internalTopics, controller());
    }

    public static PartitionInfo toPartitionInfo(PartitionMetadata metadata, Map<Integer, Node> nodesById) {
        return new PartitionInfo(metadata.topic(),
                metadata.partition(),
                metadata.leaderId.map(nodesById::get).orElse(null),
                convertToNodeArray(metadata.replicaIds, nodesById),
                convertToNodeArray(metadata.inSyncReplicaIds, nodesById),
                convertToNodeArray(metadata.offlineReplicaIds, nodesById));
    }

    private static Node[] convertToNodeArray(List<Integer> replicaIds, Map<Integer, Node> nodesById) {
        return replicaIds.stream().map(replicaId -> {
            Node node = nodesById.get(replicaId);
            if (node == null)
                return new Node(replicaId, "", -1);
            return node;
        }).toArray(Node[]::new);
    }

    /**
     * Returns a 32-bit bitfield to represent authorized operations for this topic.
     */
    public Optional<Integer> topicAuthorizedOperations(String topicName) {
        MetadataResponseTopic topic = data.topics().find(topicName);
        if (topic == null)
            return Optional.empty();
        else
            return Optional.of(topic.topicAuthorizedOperations());
    }

    /**
     * Returns a 32-bit bitfield to represent authorized operations for this cluster.
     */
    public int clusterAuthorizedOperations() {
        return data.clusterAuthorizedOperations();
    }

    private Holder holder() {
        if (holder == null) {
            synchronized (data) {
                if (holder == null)
                    holder = new Holder(data);
            }
        }
        return holder;
    }

    /**
     * Get all brokers returned in metadata response
     * @return the brokers
     */
    public Collection<Node> brokers() {
        return holder().brokers.values();
    }

    public Map<Integer, Node> brokersById() {
        return holder().brokers;
    }

    /**
     * Get all topic metadata returned in the metadata response
     * @return the topicMetadata
     */
    public Collection<TopicMetadata> topicMetadata() {
        return holder().topicMetadata;
    }

    /**
     * The controller node returned in metadata response
     * @return the controller node or null if it doesn't exist
     */
    public Node controller() {
        return holder().controller;
    }

    /**
     * The cluster identifier returned in the metadata response.
     * @return cluster identifier if it is present in the response, null otherwise.
     */
    public String clusterId() {
        return this.data.clusterId();
    }

    /**
     * Check whether the leader epochs returned from the response can be relied on
     * for epoch validation in Fetch, ListOffsets, and OffsetsForLeaderEpoch requests.
     * If not, then the client will not retain the leader epochs and hence will not
     * forward them in requests.
     *
     * @return true if the epoch can be used for validation
     */
    public boolean hasReliableLeaderEpochs() {
        return hasReliableLeaderEpochs;
    }

    // Prior to Kafka version 2.4 (which coincides with Metadata version 9), the broker
    // does not propagate leader epoch information accurately while a reassignment is in
    // progress. Relying on a stale epoch can lead to FENCED_LEADER_EPOCH errors which
    // can prevent consumption throughout the course of a reassignment. It is safer in
    // this case to revert to the behavior in previous protocol versions which checks
    // leader status only.
    private static boolean hasReliableLeaderEpochs(short version) {
        return version >= 9;
    }

    public static MetadataResponse parse(ByteBuffer buffer, short version) {
        return new MetadataResponse(new MetadataResponseData(new ByteBufferAccessor(buffer), version),
            hasReliableLeaderEpochs(version));
    }

    public static class TopicMetadata {
        private final Errors error;
        private final String topic;
        private final boolean isInternal;
        private final List<PartitionMetadata> partitionMetadata;
        private int authorizedOperations;

        public TopicMetadata(Errors error,
                             String topic,
                             boolean isInternal,
                             List<PartitionMetadata> partitionMetadata,
                             int authorizedOperations) {
            this.error = error;
            this.topic = topic;
            this.isInternal = isInternal;
            this.partitionMetadata = partitionMetadata;
            this.authorizedOperations = authorizedOperations;
        }

        public TopicMetadata(Errors error,
                             String topic,
                             boolean isInternal,
                             List<PartitionMetadata> partitionMetadata) {
            this(error, topic, isInternal, partitionMetadata, AUTHORIZED_OPERATIONS_OMITTED);
        }

        public Errors error() {
            return error;
        }

        public String topic() {
            return topic;
        }

        public boolean isInternal() {
            return isInternal;
        }

        public List<PartitionMetadata> partitionMetadata() {
            return partitionMetadata;
        }

        public void authorizedOperations(int authorizedOperations) {
            this.authorizedOperations = authorizedOperations;
        }

        public int authorizedOperations() {
            return authorizedOperations;
        }

        @Override
        public boolean equals(final Object o) {
            if (this == o) return true;
            if (o == null || getClass() != o.getClass()) return false;
            final TopicMetadata that = (TopicMetadata) o;
            return isInternal == that.isInternal &&
                error == that.error &&
                Objects.equals(topic, that.topic) &&
                Objects.equals(partitionMetadata, that.partitionMetadata) &&
                Objects.equals(authorizedOperations, that.authorizedOperations);
        }

        @Override
        public int hashCode() {
            return Objects.hash(error, topic, isInternal, partitionMetadata, authorizedOperations);
        }

        @Override
        public String toString() {
            return "TopicMetadata{" +
                "error=" + error +
                ", topic='" + topic + '\'' +
                ", isInternal=" + isInternal +
                ", partitionMetadata=" + partitionMetadata +
                ", authorizedOperations=" + authorizedOperations +
                '}';
        }
    }

    // This is used to describe per-partition state in the MetadataResponse
    public static class PartitionMetadata {
        public final TopicPartition topicPartition;
        public final Errors error;
        public final Optional<Integer> leaderId;
        public final Optional<Integer> leaderEpoch;
        public final List<Integer> replicaIds;
        public final List<Integer> inSyncReplicaIds;
        public final List<Integer> offlineReplicaIds;

        public PartitionMetadata(Errors error,
                                 TopicPartition topicPartition,
                                 Optional<Integer> leaderId,
                                 Optional<Integer> leaderEpoch,
                                 List<Integer> replicaIds,
                                 List<Integer> inSyncReplicaIds,
                                 List<Integer> offlineReplicaIds) {
            this.error = error;
            this.topicPartition = topicPartition;
            this.leaderId = leaderId;
            this.leaderEpoch = leaderEpoch;
            this.replicaIds = replicaIds;
            this.inSyncReplicaIds = inSyncReplicaIds;
            this.offlineReplicaIds = offlineReplicaIds;
        }

        public int partition() {
            return topicPartition.partition();
        }

        public String topic() {
            return topicPartition.topic();
        }

        public PartitionMetadata withoutLeaderEpoch() {
            return new PartitionMetadata(error,
                    topicPartition,
                    leaderId,
                    Optional.empty(),
                    replicaIds,
                    inSyncReplicaIds,
                    offlineReplicaIds);
        }

        @Override
        public String toString() {
            return "PartitionMetadata(" +
                    "error=" + error +
                    ", partition=" + topicPartition +
                    ", leader=" + leaderId +
                    ", leaderEpoch=" + leaderEpoch +
                    ", replicas=" + Utils.join(replicaIds, ",") +
                    ", isr=" + Utils.join(inSyncReplicaIds, ",") +
                    ", offlineReplicas=" + Utils.join(offlineReplicaIds, ",") + ')';
        }
    }

    private static class Holder {
        private final Map<Integer, Node> brokers;
        private final Node controller;
        private final Collection<TopicMetadata> topicMetadata;

        Holder(MetadataResponseData data) {
            this.brokers = Collections.unmodifiableMap(createBrokers(data));
            this.topicMetadata = createTopicMetadata(data);
            this.controller = brokers.get(data.controllerId());
        }

        private Map<Integer, Node> createBrokers(MetadataResponseData data) {
            return data.brokers().valuesList().stream().map(b -> new Node(b.nodeId(), b.host(), b.port(), b.rack()))
                    .collect(Collectors.toMap(Node::id, Function.identity()));
        }

        private Collection<TopicMetadata> createTopicMetadata(MetadataResponseData data) {
            List<TopicMetadata> topicMetadataList = new ArrayList<>();
            for (MetadataResponseTopic topicMetadata : data.topics()) {
                Errors topicError = Errors.forCode(topicMetadata.errorCode());
                String topic = topicMetadata.name();
                boolean isInternal = topicMetadata.isInternal();
                List<PartitionMetadata> partitionMetadataList = new ArrayList<>();

                for (MetadataResponsePartition partitionMetadata : topicMetadata.partitions()) {
                    Errors partitionError = Errors.forCode(partitionMetadata.errorCode());
                    int partitionIndex = partitionMetadata.partitionIndex();

                    int leaderId = partitionMetadata.leaderId();
                    Optional<Integer> leaderIdOpt = leaderId < 0 ? Optional.empty() : Optional.of(leaderId);

                    Optional<Integer> leaderEpoch = RequestUtils.getLeaderEpoch(partitionMetadata.leaderEpoch());
                    TopicPartition topicPartition = new TopicPartition(topic, partitionIndex);
                    partitionMetadataList.add(new PartitionMetadata(partitionError, topicPartition, leaderIdOpt,
                            leaderEpoch, partitionMetadata.replicaNodes(), partitionMetadata.isrNodes(),
                            partitionMetadata.offlineReplicas()));
                }

                topicMetadataList.add(new TopicMetadata(topicError, topic, isInternal, partitionMetadataList,
                        topicMetadata.topicAuthorizedOperations()));
            }
            return topicMetadataList;
        }

    }

<<<<<<< HEAD
    public static MetadataResponse prepareResponse(short version, int throttleTimeMs,
                                                   Collection<Node> brokers, String clusterId, int controllerId,
                                                   List<TopicMetadata> topicMetadataList,
                                                   int clusterAuthorizedOperations) {
        return prepareResponse(hasReliableLeaderEpochs(version), throttleTimeMs, brokers, clusterId, controllerId,
            topicMetadataList, clusterAuthorizedOperations);
    }

    // Visible for testing
    public static MetadataResponse prepareResponse(boolean hasReliableLeaderEpochs, int throttleTimeMs,
                                                   Collection<Node> brokers, String clusterId, int controllerId,
                                                   List<TopicMetadata> topicMetadataList,
                                                   int clusterAuthorizedOperations) {
=======
    public static MetadataResponse prepareResponse(int throttleTimeMs, Collection<Node> brokers, String clusterId,
                                                   int controllerId, List<TopicMetadata> topicMetadataList,
                                                   int clusterAuthorizedOperations,
                                                   short responseVersion) {
>>>>>>> bcf45b09
        MetadataResponseData responseData = new MetadataResponseData();
        responseData.setThrottleTimeMs(throttleTimeMs);
        brokers.forEach(broker ->
            responseData.brokers().add(new MetadataResponseBroker()
                .setNodeId(broker.id())
                .setHost(broker.host())
                .setPort(broker.port())
                .setRack(broker.rack()))
        );

        responseData.setClusterId(clusterId);
        responseData.setControllerId(controllerId);
        responseData.setClusterAuthorizedOperations(clusterAuthorizedOperations);

        topicMetadataList.forEach(topicMetadata -> {
            MetadataResponseTopic metadataResponseTopic = new MetadataResponseTopic();
            metadataResponseTopic
                .setErrorCode(topicMetadata.error.code())
                .setName(topicMetadata.topic)
                .setIsInternal(topicMetadata.isInternal)
                .setTopicAuthorizedOperations(topicMetadata.authorizedOperations);

            for (PartitionMetadata partitionMetadata : topicMetadata.partitionMetadata) {
                metadataResponseTopic.partitions().add(new MetadataResponsePartition()
                    .setErrorCode(partitionMetadata.error.code())
                    .setPartitionIndex(partitionMetadata.partition())
                    .setLeaderId(partitionMetadata.leaderId.orElse(NO_LEADER_ID))
                    .setLeaderEpoch(partitionMetadata.leaderEpoch.orElse(RecordBatch.NO_PARTITION_LEADER_EPOCH))
                    .setReplicaNodes(partitionMetadata.replicaIds)
                    .setIsrNodes(partitionMetadata.inSyncReplicaIds)
                    .setOfflineReplicas(partitionMetadata.offlineReplicaIds));
            }
            responseData.topics().add(metadataResponseTopic);
        });
<<<<<<< HEAD
        return new MetadataResponse(responseData, hasReliableLeaderEpochs);
=======
        return new MetadataResponse(responseData.toStruct(responseVersion), responseVersion);
    }

    public static MetadataResponse prepareResponse(int throttleTimeMs,
                                                   Collection<Node> brokers,
                                                   String clusterId,
                                                   int controllerId,
                                                   List<TopicMetadata> topicMetadataList,
                                                   short responseVersion) {
        return prepareResponse(throttleTimeMs, brokers, clusterId, controllerId, topicMetadataList,
                MetadataResponse.AUTHORIZED_OPERATIONS_OMITTED, responseVersion);
    }

    public static MetadataResponse prepareResponse(Collection<Node> brokers,
                                                   String clusterId,
                                                   int controllerId,
                                                   List<TopicMetadata> topicMetadata,
                                                   short responseVersion) {
        return prepareResponse(AbstractResponse.DEFAULT_THROTTLE_TIME, brokers, clusterId, controllerId,
            topicMetadata, responseVersion);
    }

    public static MetadataResponse prepareResponse(Collection<Node> brokers,
                                                   String clusterId,
                                                   int controllerId,
                                                   List<TopicMetadata> topicMetadata) {
        return prepareResponse(AbstractResponse.DEFAULT_THROTTLE_TIME, brokers, clusterId, controllerId,
            topicMetadata, ApiKeys.METADATA.latestVersion());
>>>>>>> bcf45b09
    }

    public static MetadataResponse prepareResponse(int throttleTimeMs,
                                                   List<MetadataResponseTopic> topicMetadataList,
<<<<<<< HEAD
                                                   Collection<Node> brokers, String clusterId, int controllerId,
=======
                                                   Collection<Node> brokers,
                                                   String clusterId,
                                                   int controllerId,
>>>>>>> bcf45b09
                                                   int clusterAuthorizedOperations) {
        MetadataResponseData responseData = new MetadataResponseData();
        responseData.setThrottleTimeMs(throttleTimeMs);
        brokers.forEach(broker ->
            responseData.brokers().add(new MetadataResponseBroker()
                .setNodeId(broker.id())
                .setHost(broker.host())
                .setPort(broker.port())
                .setRack(broker.rack()))
        );

        responseData.setClusterId(clusterId);
        responseData.setControllerId(controllerId);
        responseData.setClusterAuthorizedOperations(clusterAuthorizedOperations);

        topicMetadataList.forEach(topicMetadata -> responseData.topics().add(topicMetadata));
        return new MetadataResponse(responseData, true);
    }

    @Override
    public boolean shouldClientThrottle(short version) {
        return version >= 6;
    }
}<|MERGE_RESOLUTION|>--- conflicted
+++ resolved
@@ -430,7 +430,7 @@
 
     }
 
-<<<<<<< HEAD
+
     public static MetadataResponse prepareResponse(short version, int throttleTimeMs,
                                                    Collection<Node> brokers, String clusterId, int controllerId,
                                                    List<TopicMetadata> topicMetadataList,
@@ -443,13 +443,8 @@
     public static MetadataResponse prepareResponse(boolean hasReliableLeaderEpochs, int throttleTimeMs,
                                                    Collection<Node> brokers, String clusterId, int controllerId,
                                                    List<TopicMetadata> topicMetadataList,
-                                                   int clusterAuthorizedOperations) {
-=======
-    public static MetadataResponse prepareResponse(int throttleTimeMs, Collection<Node> brokers, String clusterId,
-                                                   int controllerId, List<TopicMetadata> topicMetadataList,
                                                    int clusterAuthorizedOperations,
                                                    short responseVersion) {
->>>>>>> bcf45b09
         MetadataResponseData responseData = new MetadataResponseData();
         responseData.setThrottleTimeMs(throttleTimeMs);
         brokers.forEach(broker ->
@@ -484,49 +479,14 @@
             }
             responseData.topics().add(metadataResponseTopic);
         });
-<<<<<<< HEAD
-        return new MetadataResponse(responseData, hasReliableLeaderEpochs);
-=======
-        return new MetadataResponse(responseData.toStruct(responseVersion), responseVersion);
+        return new MetadataResponse(responseData, hasReliableLeaderEpochs, responseVersion);
     }
 
     public static MetadataResponse prepareResponse(int throttleTimeMs,
+                                                   List<MetadataResponseTopic> topicMetadataList,
                                                    Collection<Node> brokers,
                                                    String clusterId,
                                                    int controllerId,
-                                                   List<TopicMetadata> topicMetadataList,
-                                                   short responseVersion) {
-        return prepareResponse(throttleTimeMs, brokers, clusterId, controllerId, topicMetadataList,
-                MetadataResponse.AUTHORIZED_OPERATIONS_OMITTED, responseVersion);
-    }
-
-    public static MetadataResponse prepareResponse(Collection<Node> brokers,
-                                                   String clusterId,
-                                                   int controllerId,
-                                                   List<TopicMetadata> topicMetadata,
-                                                   short responseVersion) {
-        return prepareResponse(AbstractResponse.DEFAULT_THROTTLE_TIME, brokers, clusterId, controllerId,
-            topicMetadata, responseVersion);
-    }
-
-    public static MetadataResponse prepareResponse(Collection<Node> brokers,
-                                                   String clusterId,
-                                                   int controllerId,
-                                                   List<TopicMetadata> topicMetadata) {
-        return prepareResponse(AbstractResponse.DEFAULT_THROTTLE_TIME, brokers, clusterId, controllerId,
-            topicMetadata, ApiKeys.METADATA.latestVersion());
->>>>>>> bcf45b09
-    }
-
-    public static MetadataResponse prepareResponse(int throttleTimeMs,
-                                                   List<MetadataResponseTopic> topicMetadataList,
-<<<<<<< HEAD
-                                                   Collection<Node> brokers, String clusterId, int controllerId,
-=======
-                                                   Collection<Node> brokers,
-                                                   String clusterId,
-                                                   int controllerId,
->>>>>>> bcf45b09
                                                    int clusterAuthorizedOperations) {
         MetadataResponseData responseData = new MetadataResponseData();
         responseData.setThrottleTimeMs(throttleTimeMs);
