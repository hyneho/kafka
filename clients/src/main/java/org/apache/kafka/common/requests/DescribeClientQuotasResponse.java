--- conflicted
+++ resolved
@@ -17,16 +17,12 @@
 package org.apache.kafka.common.requests;
 
 import org.apache.kafka.common.internals.KafkaFutureImpl;
-import org.apache.kafka.common.message.AddPartitionsToTxnResponseData;
 import org.apache.kafka.common.message.DescribeClientQuotasResponseData;
 import org.apache.kafka.common.message.DescribeClientQuotasResponseData.EntityData;
 import org.apache.kafka.common.message.DescribeClientQuotasResponseData.EntryData;
 import org.apache.kafka.common.message.DescribeClientQuotasResponseData.ValueData;
 import org.apache.kafka.common.protocol.ApiKeys;
-<<<<<<< HEAD
 import org.apache.kafka.common.protocol.ByteBufferAccessor;
-=======
->>>>>>> 659ca8f0
 import org.apache.kafka.common.protocol.Errors;
 import org.apache.kafka.common.protocol.Message;
 import org.apache.kafka.common.quota.ClientQuotaEntity;
@@ -41,54 +37,9 @@
 
     private final DescribeClientQuotasResponseData data;
 
-<<<<<<< HEAD
     public DescribeClientQuotasResponse(DescribeClientQuotasResponseData data) {
         super(ApiKeys.DESCRIBE_CLIENT_QUOTAS);
         this.data = data;
-=======
-    public DescribeClientQuotasResponse(Map<ClientQuotaEntity, Map<String, Double>> entities, int throttleTimeMs) {
-        List<EntryData> entries = new ArrayList<>(entities.size());
-        for (Map.Entry<ClientQuotaEntity, Map<String, Double>> entry : entities.entrySet()) {
-            ClientQuotaEntity quotaEntity = entry.getKey();
-            List<EntityData> entityData = new ArrayList<>(quotaEntity.entries().size());
-            for (Map.Entry<String, String> entityEntry : quotaEntity.entries().entrySet()) {
-                entityData.add(new EntityData()
-                        .setEntityType(entityEntry.getKey())
-                        .setEntityName(entityEntry.getValue()));
-            }
-
-            Map<String, Double> quotaValues = entry.getValue();
-            List<ValueData> valueData = new ArrayList<>(quotaValues.size());
-            for (Map.Entry<String, Double> valuesEntry : entry.getValue().entrySet()) {
-                valueData.add(new ValueData()
-                        .setKey(valuesEntry.getKey())
-                        .setValue(valuesEntry.getValue()));
-            }
-
-            entries.add(new EntryData()
-                    .setEntity(entityData)
-                    .setValues(valueData));
-        }
-
-        this.data = new DescribeClientQuotasResponseData()
-                .setThrottleTimeMs(throttleTimeMs)
-                .setErrorCode((short) 0)
-                .setErrorMessage(null)
-                .setEntries(entries);
-    }
-
-    public DescribeClientQuotasResponse(int throttleTimeMs, Throwable e) {
-        ApiError apiError = ApiError.fromThrowable(e);
-        this.data = new DescribeClientQuotasResponseData()
-                .setThrottleTimeMs(throttleTimeMs)
-                .setErrorCode(apiError.error().code())
-                .setErrorMessage(apiError.message())
-                .setEntries(null);
-    }
-
-    public DescribeClientQuotasResponse(Struct struct, short version) {
-        this.data = new DescribeClientQuotasResponseData(struct, version);
->>>>>>> 659ca8f0
     }
 
     public void complete(KafkaFutureImpl<Map<ClientQuotaEntity, Map<String, Double>>> future) {
@@ -166,10 +117,4 @@
             .setEntries(entries));
     }
 
-<<<<<<< HEAD
-=======
-    public static DescribeClientQuotasResponse parse(ByteBuffer buffer, short version) {
-        return new DescribeClientQuotasResponse(ApiKeys.DESCRIBE_CLIENT_QUOTAS.parseResponse(version, buffer), version);
-    }
->>>>>>> 659ca8f0
 }