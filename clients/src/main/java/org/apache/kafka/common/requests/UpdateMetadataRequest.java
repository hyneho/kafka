--- conflicted
+++ resolved
@@ -124,13 +124,8 @@
         Set<Broker> brokers = new HashSet<>(brokerEndPoints.size());
         for (BrokerEndPoint brokerEndPoint : brokerEndPoints) {
             Map<SecurityProtocol, EndPoint> endPoints = Collections.singletonMap(SecurityProtocol.PLAINTEXT,
-<<<<<<< HEAD
-                    new EndPoint(brokerEndPoint.host, brokerEndPoint.port));
-            brokers.add(new Broker(brokerEndPoint.id, endPoints, null));
-=======
                     new EndPoint(brokerEndPoint.host(), brokerEndPoint.port()));
-            brokers.add(new Broker(brokerEndPoint.id(), endPoints));
->>>>>>> 5caa800e
+            brokers.add(new Broker(brokerEndPoint.id(), endPoints, null));
         }
         return brokers;
     }
