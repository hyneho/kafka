--- conflicted
+++ resolved
@@ -60,11 +60,7 @@
     @Override
     public FileChannelRecordBatch nextBatch() throws IOException {
         FileChannel channel = fileRecords.channel();
-<<<<<<< HEAD
         if (position >= end - HEADER_SIZE_UP_TO_MAGIC)
-=======
-        if (position + HEADER_SIZE_UP_TO_MAGIC >= end)
->>>>>>> a5318722
             return null;
 
         logHeaderBuffer.rewind();
@@ -77,11 +73,7 @@
         // V0 has the smallest overhead, stricter checking is done later
         if (size < LegacyRecord.RECORD_OVERHEAD_V0)
             throw new CorruptRecordException(String.format("Found record size %d smaller than minimum record " +
-<<<<<<< HEAD
-                    "overhead (%d) in file %s.", size, LegacyRecord.RECORD_OVERHEAD_V0, fileRecords.file()));
-=======
                             "overhead (%d) in file %s.", size, LegacyRecord.RECORD_OVERHEAD_V0, fileRecords.file()));
->>>>>>> a5318722
 
         if (position > end - LOG_OVERHEAD - size)
             return null;
