/*
 * Licensed to the Apache Software Foundation (ASF) under one or more
 * contributor license agreements. See the NOTICE file distributed with
 * this work for additional information regarding copyright ownership.
 * The ASF licenses this file to You under the Apache License, Version 2.0
 * (the "License"); you may not use this file except in compliance with
 * the License. You may obtain a copy of the License at
 *
 *    http://www.apache.org/licenses/LICENSE-2.0
 *
 * Unless required by applicable law or agreed to in writing, software
 * distributed under the License is distributed on an "AS IS" BASIS,
 * WITHOUT WARRANTIES OR CONDITIONS OF ANY KIND, either express or implied.
 * See the License for the specific language governing permissions and
 * limitations under the License.
 */
package org.apache.kafka.common.requests;

import org.apache.kafka.common.IsolationLevel;
import org.apache.kafka.common.TopicPartition;
import org.apache.kafka.common.Uuid;
import org.apache.kafka.common.message.FetchRequestData;
import org.apache.kafka.common.message.FetchResponseData;
import org.apache.kafka.common.protocol.ApiKeys;
import org.apache.kafka.common.protocol.ByteBufferAccessor;
import org.apache.kafka.common.protocol.Errors;
import org.apache.kafka.common.record.RecordBatch;
import org.apache.kafka.common.utils.Utils;

import java.nio.ByteBuffer;
import java.util.ArrayList;
import java.util.Collections;
import java.util.HashMap;
import java.util.HashSet;
import java.util.LinkedHashMap;
import java.util.LinkedList;
import java.util.List;
import java.util.Map;
import java.util.Objects;
import java.util.Optional;
import java.util.Set;
import java.util.stream.Collectors;

public class FetchRequest extends AbstractRequest {

    public static final int CONSUMER_REPLICA_ID = -1;

    // default values for older versions where a request level limit did not exist
    public static final int DEFAULT_RESPONSE_MAX_BYTES = Integer.MAX_VALUE;
    public static final long INVALID_LOG_START_OFFSET = -1L;

    private final FetchRequestData data;

    // These are immutable read-only structures derived from FetchRequestData
    private final Map<TopicPartition, PartitionData> fetchData;
    private final List<TopicPartition> toForget;
    private final FetchMetadata metadata;

    public static final class PartitionData {
        public final long fetchOffset;
        public final long logStartOffset;
        public final int maxBytes;
        public final Optional<Integer> currentLeaderEpoch;
        public final Optional<Integer> lastFetchedEpoch;

        public PartitionData(
            long fetchOffset,
            long logStartOffset,
            int maxBytes,
            Optional<Integer> currentLeaderEpoch
        ) {
            this(fetchOffset, logStartOffset, maxBytes, currentLeaderEpoch, Optional.empty());
        }

        public PartitionData(
            long fetchOffset,
            long logStartOffset,
            int maxBytes,
            Optional<Integer> currentLeaderEpoch,
            Optional<Integer> lastFetchedEpoch
        ) {
            this.fetchOffset = fetchOffset;
            this.logStartOffset = logStartOffset;
            this.maxBytes = maxBytes;
            this.currentLeaderEpoch = currentLeaderEpoch;
            this.lastFetchedEpoch = lastFetchedEpoch;
        }

        @Override
        public boolean equals(Object o) {
            if (this == o) return true;
            if (o == null || getClass() != o.getClass()) return false;
            PartitionData that = (PartitionData) o;
            return fetchOffset == that.fetchOffset &&
                logStartOffset == that.logStartOffset &&
                maxBytes == that.maxBytes &&
                Objects.equals(currentLeaderEpoch, that.currentLeaderEpoch) &&
                Objects.equals(lastFetchedEpoch, that.lastFetchedEpoch);
        }

        @Override
        public int hashCode() {
            return Objects.hash(fetchOffset, logStartOffset, maxBytes, currentLeaderEpoch, lastFetchedEpoch);
        }

        @Override
        public String toString() {
            return "PartitionData(" +
                "fetchOffset=" + fetchOffset +
                ", logStartOffset=" + logStartOffset +
                ", maxBytes=" + maxBytes +
                ", currentLeaderEpoch=" + currentLeaderEpoch +
                ", lastFetchedEpoch=" + lastFetchedEpoch +
                ')';
        }
    }

    private static Optional<Integer> optionalEpoch(int rawEpochValue) {
        if (rawEpochValue < 0) {
            return Optional.empty();
        } else {
            return Optional.of(rawEpochValue);
        }
    }

    // Only used when version is lower than 13.
    private Map<TopicPartition, PartitionData> toPartitionDataMap(List<FetchRequestData.FetchTopic> fetchableTopics) {
        Map<TopicPartition, PartitionData> result = new LinkedHashMap<>();
        fetchableTopics.forEach(fetchTopic -> fetchTopic.partitions().forEach(fetchPartition -> {
            result.put(new TopicPartition(fetchTopic.topic(), fetchPartition.partition()),
                    new PartitionData(
                            fetchPartition.fetchOffset(),
                            fetchPartition.logStartOffset(),
                            fetchPartition.partitionMaxBytes(),
                            optionalEpoch(fetchPartition.currentLeaderEpoch()),
                            optionalEpoch(fetchPartition.lastFetchedEpoch())
                    ));
        }));
        return Collections.unmodifiableMap(result);
    }

    // Only used when version is lower than 13.
    private List<TopicPartition> toForgottenTopicList(List<FetchRequestData.ForgottenTopic> forgottenTopics) {
        List<TopicPartition> result = new ArrayList<>();
        forgottenTopics.forEach(forgottenTopic ->
                forgottenTopic.partitions().forEach(partitionId ->
                        result.add(new TopicPartition(forgottenTopic.topic(), partitionId))
                )
        );
        return result;
    }

    /**
     *  The following methods are new to version 13. They support sending Fetch requests using topic ID rather
     *  than topic name. Since the sender and receiver of the fetch request may have different topic IDs in
     *  their caches, there is a possibility for some topic IDs to be unresolved on the receiving end. These
     *  methods and classes try to resolve the topic IDs and keep track of unresolved partitions and their errors.
     */

    // Holds information on partitions whose topic IDs were unable to be resolved when the Fetch request
    // was received.
    public static final class UnresolvedPartitions {
        private final Uuid id;
        private final Map<Integer, PartitionData> partitionData;

        public UnresolvedPartitions(Uuid id, Map<Integer, PartitionData> partitionData) {
            this.id = id;
            this.partitionData = partitionData;
        }

        public Uuid id() {
            return id;
        }

        public Map<Integer, PartitionData> partitionData() {
            return partitionData;
        }
    }

    // For Fetch versions 13+, this object holds the fetchData map used in previous Fetch iterations,
    // a list of UnresolvedPartitions, and a map containing all unresolved IDs to the corresponding TopicIdError.
    // For Fetch versions < 13, this will only wrap the fetchData map.
    public static final class FetchDataAndError {
        private final Map<TopicPartition, PartitionData> fetchData;
        private final List<UnresolvedPartitions> unresolvedPartitions;
        private final Map<Uuid, FetchResponse.TopicIdError> topicIdErrors;

        public FetchDataAndError(Map<TopicPartition, PartitionData> fetchData, List<UnresolvedPartitions> unresolvedPartitions, Map<Uuid, FetchResponse.TopicIdError> topicIdErrors) {
            this.fetchData = fetchData;
            this.unresolvedPartitions = unresolvedPartitions;
            this.topicIdErrors = topicIdErrors;
        }

        public final Map<TopicPartition, PartitionData> fetchData() {
            return fetchData;
        }

        public final List<UnresolvedPartitions> unresolvedPartitions() {
            return unresolvedPartitions;
        }

        public final Map<Uuid, FetchResponse.TopicIdError> topicIdErrors() {
            return topicIdErrors;
        }
    }

    // Only used when Fetch is version 13 or greater and ID errors can be ignored.
    private Map<TopicPartition, PartitionData> toPartitionDataMap(List<FetchRequestData.FetchTopic> fetchableTopics, Map<Uuid, String> topicNames) {
        Map<TopicPartition, PartitionData> result = new LinkedHashMap<>();
        fetchableTopics.forEach(fetchTopic -> {
            String name = topicNames.get(fetchTopic.topicId());
            if (name != null) {
                fetchTopic.partitions().forEach(fetchPartition ->
                    result.put(new TopicPartition(name, fetchPartition.partition()),
                        new PartitionData(
                                fetchPartition.fetchOffset(),
                                fetchPartition.logStartOffset(),
                                fetchPartition.partitionMaxBytes(),
                                optionalEpoch(fetchPartition.currentLeaderEpoch()),
                                optionalEpoch(fetchPartition.lastFetchedEpoch())
                        )
                    )
                );
            }
        });
        return Collections.unmodifiableMap(result);
    }

    // Only used when Fetch is version 13 or greater.
    private FetchDataAndError toPartitionDataMapAndError(List<FetchRequestData.FetchTopic> fetchableTopics, Map<Uuid, String> topicNames) {
        Map<TopicPartition, PartitionData> fetchData = new LinkedHashMap<>();
        List<UnresolvedPartitions> unresolvedPartitions = new LinkedList<>();
        Map<Uuid, FetchResponse.TopicIdError> topicIdErrors = new HashMap<>();
        Errors error;
        if (topicNames.isEmpty()) {
            error = Errors.UNSUPPORTED_VERSION;
        } else {
            error = Errors.UNKNOWN_TOPIC_ID;
        }
        fetchableTopics.forEach(fetchTopic -> {
            String name = topicNames.get(fetchTopic.topicId());
            if (name != null) {
                // If topic name is resolved, simply add to fetchData map
                fetchTopic.partitions().forEach(fetchPartition ->
                        fetchData.put(new TopicPartition(name, fetchPartition.partition()),
                                new PartitionData(
                                        fetchPartition.fetchOffset(),
                                        fetchPartition.logStartOffset(),
                                        fetchPartition.partitionMaxBytes(),
                                        optionalEpoch(fetchPartition.currentLeaderEpoch()),
                                        optionalEpoch(fetchPartition.lastFetchedEpoch())
                                )
                        )
                );
            } else {
                // If topic name is not resolved, add to unresolvedPartitions list
                unresolvedPartitions.add(new UnresolvedPartitions(fetchTopic.topicId(), fetchTopic.partitions().stream().collect(Collectors.toMap(
                        FetchRequestData.FetchPartition::partition, fetchPartition -> new PartitionData(
                        fetchPartition.fetchOffset(),
                        fetchPartition.logStartOffset(),
                        fetchPartition.partitionMaxBytes(),
                        optionalEpoch(fetchPartition.currentLeaderEpoch()),
                        optionalEpoch(fetchPartition.lastFetchedEpoch()))))));

                // Either adds the list of partitions to the set in and existing TopicIdError
                // Or creates a new TopicIdError and adds the list of partitions
                if (topicIdErrors.containsKey(fetchTopic.topicId()))
                    topicIdErrors.get(fetchTopic.topicId()).addPartitions(fetchTopic.partitions().stream().map(part -> part.partition()).collect(Collectors.toList()));
                else
                    topicIdErrors.put(fetchTopic.topicId(), new FetchResponse.TopicIdError(fetchTopic.topicId(), fetchTopic.partitions().stream().map(part -> part.partition()).collect(Collectors.toList()),
                        error));
            }
        });
        return new FetchDataAndError(fetchData, unresolvedPartitions, topicIdErrors);
    }

    // For Fetch versions 13+, this object holds the toForget list used in previous Fetch iterations as well as
    // a list of unresolved IDs to forget.
    // For Fetch versions < 13, this will only wrap the toForgetList.
    public static final class ToForgetAndIds {
        private final List<TopicPartition> toForget;
        private final Map<Uuid, Set<Integer>> toForgetIds;

        public ToForgetAndIds(List<TopicPartition> toForget, Map<Uuid, Set<Integer>> toForgetIds) {
            this.toForget = toForget;
            this.toForgetIds = toForgetIds;
        }

        public final List<TopicPartition> toForget() {
            return toForget;
        }

        public final Map<Uuid, Set<Integer>> toForgetIds() {
            return toForgetIds;
        }
    }

    // Only used when Fetch is version 13 or greater.
    private ToForgetAndIds toForgottenTopicListAndIds(List<FetchRequestData.ForgottenTopic> forgottenTopics, Map<Uuid, String> topicNames) {
        List<TopicPartition> result = new ArrayList<>();
        Map<Uuid, Set<Integer>> unresolvedIds = new HashMap<>();
        forgottenTopics.forEach(forgottenTopic -> {
            Set<Integer> unresolvedPartitions = new HashSet<>();
            forgottenTopic.partitions().forEach(partitionId -> {
                String name = topicNames.get(forgottenTopic.topicId());
                // If topic name is resolved, add to result. Otherwise, add to unresolvedPartitions.
                if (name != null)
                    result.add(new TopicPartition(forgottenTopic.topic(), partitionId));
                else
                    unresolvedPartitions.add(partitionId);
            });
            // If unresolvedIds already contains an entry for a topic ID, add unresolvedPartitions to the set.
            // Otherwise, create a new entry and use unresolvedPartitions as the set.
            if (unresolvedIds.containsKey(forgottenTopic.topicId())) {
                unresolvedIds.get(forgottenTopic.topicId()).addAll(unresolvedPartitions);
            } else {
                unresolvedIds.put(forgottenTopic.topicId(), unresolvedPartitions);
            }
        });
        return new ToForgetAndIds(result, unresolvedIds);
    }

    public static class Builder extends AbstractRequest.Builder<FetchRequest> {
        private final int maxWait;
        private final int minBytes;
        private final int replicaId;
        private final Map<TopicPartition, PartitionData> fetchData;
        private final Map<String, Uuid> topicIds;
        private IsolationLevel isolationLevel = IsolationLevel.READ_UNCOMMITTED;
        private int maxBytes = DEFAULT_RESPONSE_MAX_BYTES;
        private FetchMetadata metadata = FetchMetadata.LEGACY;
        private List<TopicPartition> toForget = Collections.emptyList();
        private String rackId = "";

        public static Builder forConsumer(short maxVersion, int maxWait, int minBytes, Map<TopicPartition, PartitionData> fetchData,
                                          Map<String, Uuid> topicIds) {
            return new Builder(ApiKeys.FETCH.oldestVersion(), maxVersion,
                CONSUMER_REPLICA_ID, maxWait, minBytes, fetchData, topicIds);
        }

        public static Builder forReplica(short allowedVersion, int replicaId, int maxWait, int minBytes,
                                         Map<TopicPartition, PartitionData> fetchData, Map<String, Uuid> topicIds) {
            return new Builder(allowedVersion, allowedVersion, replicaId, maxWait, minBytes, fetchData, topicIds);
        }

        public Builder(short minVersion, short maxVersion, int replicaId, int maxWait, int minBytes,
                        Map<TopicPartition, PartitionData> fetchData, Map<String, Uuid> topicIds) {
            super(ApiKeys.FETCH, minVersion, maxVersion);
            this.replicaId = replicaId;
            this.maxWait = maxWait;
            this.minBytes = minBytes;
            this.fetchData = fetchData;
            this.topicIds = topicIds;
        }

        public Builder isolationLevel(IsolationLevel isolationLevel) {
            this.isolationLevel = isolationLevel;
            return this;
        }

        public Builder metadata(FetchMetadata metadata) {
            this.metadata = metadata;
            return this;
        }

        public Builder rackId(String rackId) {
            this.rackId = rackId;
            return this;
        }

        public Map<TopicPartition, PartitionData> fetchData() {
            return this.fetchData;
        }

        public Builder setMaxBytes(int maxBytes) {
            this.maxBytes = maxBytes;
            return this;
        }

        public List<TopicPartition> toForget() {
            return toForget;
        }

        public Builder toForget(List<TopicPartition> toForget) {
            this.toForget = toForget;
            return this;
        }

        @Override
        public FetchRequest build(short version) {
            if (version < 3) {
                maxBytes = DEFAULT_RESPONSE_MAX_BYTES;
            }

            FetchRequestData fetchRequestData = new FetchRequestData();
            fetchRequestData.setReplicaId(replicaId);
            fetchRequestData.setMaxWaitMs(maxWait);
            fetchRequestData.setMinBytes(minBytes);
            fetchRequestData.setMaxBytes(maxBytes);
            fetchRequestData.setIsolationLevel(isolationLevel.id());
            fetchRequestData.setForgottenTopicsData(new ArrayList<>());
            toForget.stream()
                .collect(Collectors.groupingBy(TopicPartition::topic, LinkedHashMap::new, Collectors.toList()))
                .forEach((topic, partitions) ->
                    fetchRequestData.forgottenTopicsData().add(new FetchRequestData.ForgottenTopic()
                        .setTopic(topic)
                        .setTopicId(topicIds.getOrDefault(topic, Uuid.ZERO_UUID))
                        .setPartitions(partitions.stream().map(TopicPartition::partition).collect(Collectors.toList())))
                );
            fetchRequestData.setTopics(new ArrayList<>());

            // We collect the partitions in a single FetchTopic only if they appear sequentially in the fetchData
            FetchRequestData.FetchTopic fetchTopic = null;
            for (Map.Entry<TopicPartition, PartitionData> entry : fetchData.entrySet()) {
                TopicPartition topicPartition = entry.getKey();
                PartitionData partitionData = entry.getValue();

                if (fetchTopic == null || !topicPartition.topic().equals(fetchTopic.topic())) {
                    fetchTopic = new FetchRequestData.FetchTopic()
                       .setTopic(topicPartition.topic())
                       .setTopicId(topicIds.getOrDefault(topicPartition.topic(), Uuid.ZERO_UUID))
                       .setPartitions(new ArrayList<>());
                    fetchRequestData.topics().add(fetchTopic);
                }

                FetchRequestData.FetchPartition fetchPartition = new FetchRequestData.FetchPartition()
                    .setPartition(topicPartition.partition())
                    .setCurrentLeaderEpoch(partitionData.currentLeaderEpoch.orElse(RecordBatch.NO_PARTITION_LEADER_EPOCH))
                    .setLastFetchedEpoch(partitionData.lastFetchedEpoch.orElse(RecordBatch.NO_PARTITION_LEADER_EPOCH))
                    .setFetchOffset(partitionData.fetchOffset)
                    .setLogStartOffset(partitionData.logStartOffset)
                    .setPartitionMaxBytes(partitionData.maxBytes);

                fetchTopic.partitions().add(fetchPartition);
            }

            if (metadata != null) {
                fetchRequestData.setSessionEpoch(metadata.epoch());
                fetchRequestData.setSessionId(metadata.sessionId());
            }
            fetchRequestData.setRackId(rackId);

            return new FetchRequest(fetchRequestData, version);
        }

        @Override
        public String toString() {
            StringBuilder bld = new StringBuilder();
            bld.append("(type=FetchRequest").
                    append(", replicaId=").append(replicaId).
                    append(", maxWait=").append(maxWait).
                    append(", minBytes=").append(minBytes).
                    append(", maxBytes=").append(maxBytes).
                    append(", fetchData=").append(fetchData).
                    append(", isolationLevel=").append(isolationLevel).
                    append(", toForget=").append(Utils.join(toForget, ", ")).
                    append(", metadata=").append(metadata).
                    append(", rackId=").append(rackId).
                    append(")");
            return bld.toString();
        }
    }

    public FetchRequest(FetchRequestData fetchRequestData, short version) {
        super(ApiKeys.FETCH, version);
        if (version < 13) {
            this.data = fetchRequestData;
            this.fetchData = toPartitionDataMap(fetchRequestData.topics());
            this.toForget = toForgottenTopicList(fetchRequestData.forgottenTopicsData());
            this.metadata = new FetchMetadata(fetchRequestData.sessionId(), fetchRequestData.sessionEpoch());
        } else {
            this.data = fetchRequestData;
            // We need topic name map to fill these data structures, so we will build on fetchData() and toForget()
            this.fetchData = Collections.emptyMap();
            this.toForget = Collections.emptyList();
            this.metadata = new FetchMetadata(fetchRequestData.sessionId(), fetchRequestData.sessionEpoch());
        }
    }

    @Override
    public AbstractResponse getErrorResponse(int throttleTimeMs, Throwable e) {
        // The error is indicated in two ways: by setting the same error code in all partitions, and by
        // setting the top-level error code.  The form where we set the same error code in all partitions
        // is needed in order to maintain backwards compatibility with older versions of the protocol
        // in which there was no top-level error code. Note that for incremental fetch responses, there
        // may not be any partitions at all in the response.  For this reason, the top-level error code
        // is essential for them.
        Errors error = Errors.forException(e);
<<<<<<< HEAD
        if (version() < 13) {
            LinkedHashMap<TopicPartition, FetchResponse.PartitionData<MemoryRecords>> responseData = new LinkedHashMap<>();
            for (Map.Entry<TopicPartition, PartitionData> entry : fetchData.entrySet()) {
                FetchResponse.PartitionData<MemoryRecords> partitionResponse = new FetchResponse.PartitionData<>(error,
                        FetchResponse.INVALID_HIGHWATERMARK, FetchResponse.INVALID_LAST_STABLE_OFFSET,
                        FetchResponse.INVALID_LOG_START_OFFSET, Optional.empty(), null, MemoryRecords.EMPTY);
                responseData.put(entry.getKey(), partitionResponse);
            }
            return new FetchResponse<>(error, responseData, Collections.emptyList(), Collections.emptyMap(), throttleTimeMs, data.sessionId());
        }
        List<FetchResponseData.FetchableTopicResponse> topicResponseList = new ArrayList<>();
        data.topics().forEach(topic -> {
            List<FetchResponseData.FetchablePartitionResponse> partitionResponses = topic.partitions().stream().map(partition ->
                    new FetchResponseData.FetchablePartitionResponse()
                            .setPartition(partition.partition())
                            .setErrorCode(error.code())
                            .setHighWatermark(FetchResponse.INVALID_HIGHWATERMARK)
                            .setLastStableOffset(FetchResponse.INVALID_LAST_STABLE_OFFSET)
                            .setLogStartOffset(FetchResponse.INVALID_LOG_START_OFFSET)
                            .setAbortedTransactions(null)
                            .setPreferredReadReplica(FetchResponse.INVALID_PREFERRED_REPLICA_ID)
                            .setRecordSet(MemoryRecords.EMPTY)).collect(Collectors.toList());
            topicResponseList.add(new FetchResponseData.FetchableTopicResponse()
                    .setTopicId(topic.topicId())
                    .setPartitionResponses(partitionResponses));
        });
        return new FetchResponse<>(new FetchResponseData()
                .setThrottleTimeMs(throttleTimeMs)
                .setErrorCode(error.code())
                .setSessionId(data.sessionId())
                .setResponses(topicResponseList));
=======
        LinkedHashMap<TopicPartition, FetchResponseData.PartitionData> responseData = new LinkedHashMap<>();
        for (Map.Entry<TopicPartition, PartitionData> entry : fetchData.entrySet()) {
            responseData.put(entry.getKey(), FetchResponse.partitionResponse(entry.getKey().partition(), error));
        }
        return FetchResponse.of(error, throttleTimeMs, data.sessionId(), responseData);
>>>>>>> 8d6ae33a
    }

    public int replicaId() {
        return data.replicaId();
    }

    public int maxWait() {
        return data.maxWaitMs();
    }

    public int minBytes() {
        return data.minBytes();
    }

    public int maxBytes() {
        return data.maxBytes();
    }

    // Ignores unresolved topic IDs when request version is 13+.
    public Map<TopicPartition, PartitionData> fetchData(Map<Uuid, String> topicNames) {
        if (version() < 13)
            return fetchData;
        return toPartitionDataMap(data.topics(), topicNames);
    }

    public FetchDataAndError fetchDataAndError(Map<Uuid, String> topicNames) {
        if (version() < 13)
            return new FetchDataAndError(fetchData, Collections.emptyList(), Collections.emptyMap());
        return toPartitionDataMapAndError(data.topics(), topicNames);
    }

    public ToForgetAndIds toForgetAndIds(Map<Uuid, String> topicNames) {
        if (version() < 13)
            return new ToForgetAndIds(toForget, Collections.emptyMap());
        return toForgottenTopicListAndIds(data.forgottenTopicsData(), topicNames);
    }

    public boolean isFromFollower() {
        return replicaId() >= 0;
    }

    public IsolationLevel isolationLevel() {
        return IsolationLevel.forId(data.isolationLevel());
    }

    public FetchMetadata metadata() {
        return metadata;
    }

    public String rackId() {
        return data.rackId();
    }

    public static FetchRequest parse(ByteBuffer buffer, short version) {
        return new FetchRequest(new FetchRequestData(new ByteBufferAccessor(buffer), version), version);
    }

    @Override
    public FetchRequestData data() {
        return data;
    }
}<|MERGE_RESOLUTION|>--- conflicted
+++ resolved
@@ -486,45 +486,33 @@
         // may not be any partitions at all in the response.  For this reason, the top-level error code
         // is essential for them.
         Errors error = Errors.forException(e);
-<<<<<<< HEAD
         if (version() < 13) {
-            LinkedHashMap<TopicPartition, FetchResponse.PartitionData<MemoryRecords>> responseData = new LinkedHashMap<>();
+            LinkedHashMap<TopicPartition, FetchResponseData.PartitionData> responseData = new LinkedHashMap<>();
             for (Map.Entry<TopicPartition, PartitionData> entry : fetchData.entrySet()) {
-                FetchResponse.PartitionData<MemoryRecords> partitionResponse = new FetchResponse.PartitionData<>(error,
-                        FetchResponse.INVALID_HIGHWATERMARK, FetchResponse.INVALID_LAST_STABLE_OFFSET,
-                        FetchResponse.INVALID_LOG_START_OFFSET, Optional.empty(), null, MemoryRecords.EMPTY);
-                responseData.put(entry.getKey(), partitionResponse);
-            }
-            return new FetchResponse<>(error, responseData, Collections.emptyList(), Collections.emptyMap(), throttleTimeMs, data.sessionId());
+                responseData.put(entry.getKey(), FetchResponse.partitionResponse(entry.getKey().partition(), error));
+            }
+            return FetchResponse.of(error, throttleTimeMs, data.sessionId(), responseData);
         }
         List<FetchResponseData.FetchableTopicResponse> topicResponseList = new ArrayList<>();
         data.topics().forEach(topic -> {
-            List<FetchResponseData.FetchablePartitionResponse> partitionResponses = topic.partitions().stream().map(partition ->
-                    new FetchResponseData.FetchablePartitionResponse()
-                            .setPartition(partition.partition())
+            List<FetchResponseData.PartitionData> partitionResponses = topic.partitions().stream().map(partition ->
+                    new FetchResponseData.PartitionData()
+                            .setPartitionIndex(partition.partition())
                             .setErrorCode(error.code())
-                            .setHighWatermark(FetchResponse.INVALID_HIGHWATERMARK)
+                            .setHighWatermark(FetchResponse.INVALID_HIGH_WATERMARK)
                             .setLastStableOffset(FetchResponse.INVALID_LAST_STABLE_OFFSET)
                             .setLogStartOffset(FetchResponse.INVALID_LOG_START_OFFSET)
                             .setAbortedTransactions(null)
-                            .setPreferredReadReplica(FetchResponse.INVALID_PREFERRED_REPLICA_ID)
-                            .setRecordSet(MemoryRecords.EMPTY)).collect(Collectors.toList());
+                            .setPreferredReadReplica(FetchResponse.INVALID_PREFERRED_REPLICA_ID)).collect(Collectors.toList());
             topicResponseList.add(new FetchResponseData.FetchableTopicResponse()
                     .setTopicId(topic.topicId())
-                    .setPartitionResponses(partitionResponses));
+                    .setPartitions(partitionResponses));
         });
-        return new FetchResponse<>(new FetchResponseData()
+        return new FetchResponse(new FetchResponseData()
                 .setThrottleTimeMs(throttleTimeMs)
                 .setErrorCode(error.code())
                 .setSessionId(data.sessionId())
                 .setResponses(topicResponseList));
-=======
-        LinkedHashMap<TopicPartition, FetchResponseData.PartitionData> responseData = new LinkedHashMap<>();
-        for (Map.Entry<TopicPartition, PartitionData> entry : fetchData.entrySet()) {
-            responseData.put(entry.getKey(), FetchResponse.partitionResponse(entry.getKey().partition(), error));
-        }
-        return FetchResponse.of(error, throttleTimeMs, data.sessionId(), responseData);
->>>>>>> 8d6ae33a
     }
 
     public int replicaId() {
