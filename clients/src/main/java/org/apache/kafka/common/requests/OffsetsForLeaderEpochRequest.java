--- conflicted
+++ resolved
@@ -26,14 +26,8 @@
 import org.apache.kafka.common.message.OffsetForLeaderEpochResponseData.OffsetForLeaderPartitionResult;
 import org.apache.kafka.common.message.OffsetForLeaderEpochResponseData.OffsetForLeaderTopicResult;
 import org.apache.kafka.common.protocol.ApiKeys;
+import org.apache.kafka.common.protocol.ByteBufferAccessor;
 import org.apache.kafka.common.protocol.Errors;
-<<<<<<< HEAD
-import org.apache.kafka.common.protocol.Message;
-import org.apache.kafka.common.protocol.types.Field;
-import org.apache.kafka.common.protocol.types.Schema;
-=======
->>>>>>> dc55be2d
-import org.apache.kafka.common.protocol.types.Struct;
 import org.apache.kafka.common.record.RecordBatch;
 
 import java.nio.ByteBuffer;
@@ -41,18 +35,8 @@
 import java.util.Map;
 import java.util.Optional;
 
-<<<<<<< HEAD
-import static org.apache.kafka.common.protocol.CommonFields.CURRENT_LEADER_EPOCH;
-import static org.apache.kafka.common.protocol.CommonFields.PARTITION_ID;
-import static org.apache.kafka.common.protocol.CommonFields.TOPIC_NAME;
+public class OffsetsForLeaderEpochRequest extends AbstractRequest {
 
-public class OffsetsForLeaderEpochRequest extends LegacyAbstractRequest {
-    private static final Field.Int32 REPLICA_ID = new Field.Int32("replica_id",
-            "Broker id of the follower. For normal consumers, use -1.");
-
-=======
-public class OffsetsForLeaderEpochRequest extends AbstractRequest {
->>>>>>> dc55be2d
     /**
      * Sentinel replica_id value to indicate a regular consumer rather than another broker
      */
@@ -124,11 +108,7 @@
         this.data = data;
     }
 
-    public OffsetsForLeaderEpochRequest(Struct struct, short version) {
-        super(ApiKeys.OFFSET_FOR_LEADER_EPOCH, version);
-        this.data = new OffsetForLeaderEpochRequestData(struct, version);
-    }
-
+    @Override
     public OffsetForLeaderEpochRequestData data() {
         return data;
     }
@@ -152,17 +132,7 @@
     }
 
     public static OffsetsForLeaderEpochRequest parse(ByteBuffer buffer, short version) {
-        return new OffsetsForLeaderEpochRequest(ApiKeys.OFFSET_FOR_LEADER_EPOCH.parseRequest(version, buffer), version);
-    }
-
-    @Override
-    protected Struct toStruct() {
-        return data.toStruct(version());
-    }
-
-    @Override
-    protected Message data() {
-        return null;
+        return new OffsetsForLeaderEpochRequest(new OffsetForLeaderEpochRequestData(new ByteBufferAccessor(buffer), version), version);
     }
 
     @Override
