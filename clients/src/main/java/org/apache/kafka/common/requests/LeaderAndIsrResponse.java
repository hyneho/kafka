--- conflicted
+++ resolved
@@ -24,11 +24,7 @@
 import org.apache.kafka.common.protocol.ApiKeys;
 import org.apache.kafka.common.protocol.ByteBufferAccessor;
 import org.apache.kafka.common.protocol.Errors;
-<<<<<<< HEAD
-import org.apache.kafka.common.protocol.types.Struct;
 import org.apache.kafka.common.utils.FlattenedIterator;
-=======
->>>>>>> f4272fd5
 
 import java.nio.ByteBuffer;
 import java.util.Collections;
@@ -47,19 +43,9 @@
     private final LeaderAndIsrResponseData data;
     private short version;
 
-<<<<<<< HEAD
     public LeaderAndIsrResponse(LeaderAndIsrResponseData data, short version) {
-=======
-    public LeaderAndIsrResponse(LeaderAndIsrResponseData data) {
         super(ApiKeys.LEADER_AND_ISR);
->>>>>>> f4272fd5
         this.data = data;
-        this.version = version;
-    }
-
-<<<<<<< HEAD
-    public LeaderAndIsrResponse(Struct struct, short version) {
-        this.data = new LeaderAndIsrResponseData(struct, version);
         this.version = version;
     }
 
@@ -68,15 +54,11 @@
     }
 
     public Iterable<LeaderAndIsrPartitionError> partitions() {
-        if (data.topics().isEmpty()) {
+        if (version < 5) {
             return data.partitionErrors();
         }
         return () -> new FlattenedIterator<>(data.topics().iterator(),
             topic -> topic.partitionErrors().iterator());
-=======
-    public List<LeaderAndIsrPartitionError> partitions() {
-        return data.partitionErrors();
->>>>>>> f4272fd5
     }
 
     public Errors error() {
@@ -88,16 +70,19 @@
         Errors error = error();
         if (error != Errors.NONE) {
             // Minor optimization since the top-level error applies to all partitions
-<<<<<<< HEAD
             if (version < 5) 
-                return Collections.singletonMap(error, data.partitionErrors().size());
+                return Collections.singletonMap(error, data.partitionErrors().size() + 1);
             return Collections.singletonMap(error, 
-                    data.topics().stream().mapToInt(t -> t.partitionErrors().size()).sum());
+                    data.topics().stream().mapToInt(t -> t.partitionErrors().size()).sum() + 1);
         }
+        Map<Errors, Integer> errors;
         if (version < 5)
-            return errorCounts(data.partitionErrors().stream().map(l -> Errors.forCode(l.errorCode())));
-        return errorCounts(data.topics().stream().flatMap(t -> t.partitionErrors().stream()).map(l ->
+            errors = errorCounts(data.partitionErrors().stream().map(l -> Errors.forCode(l.errorCode())));
+        else
+            errors = errorCounts(data.topics().stream().flatMap(t -> t.partitionErrors().stream()).map(l ->
                 Errors.forCode(l.errorCode())));
+        updateErrorCounts(errors, Errors.NONE);
+        return errors;
     }
 
     public Map<TopicPartition, Errors> partitionErrors(Map<Uuid, String> topicNames) {
@@ -117,22 +102,15 @@
             }
         }
         return errors;
-=======
-            return Collections.singletonMap(error, data.partitionErrors().size() + 1);
-        Map<Errors, Integer> errors = errorCounts(data.partitionErrors().stream().map(l -> Errors.forCode(l.errorCode())));
-        // Top level error
-        updateErrorCounts(errors, Errors.NONE);
-        return errors;
     }
 
     @Override
     public int throttleTimeMs() {
         return DEFAULT_THROTTLE_TIME;
->>>>>>> f4272fd5
     }
 
     public static LeaderAndIsrResponse parse(ByteBuffer buffer, short version) {
-        return new LeaderAndIsrResponse(new LeaderAndIsrResponseData(new ByteBufferAccessor(buffer), version));
+        return new LeaderAndIsrResponse(new LeaderAndIsrResponseData(new ByteBufferAccessor(buffer), version), version);
     }
 
     @Override
