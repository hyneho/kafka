/*
 * Licensed to the Apache Software Foundation (ASF) under one or more
 * contributor license agreements. See the NOTICE file distributed with
 * this work for additional information regarding copyright ownership.
 * The ASF licenses this file to You under the Apache License, Version 2.0
 * (the "License"); you may not use this file except in compliance with
 * the License. You may obtain a copy of the License at
 *
 *    http://www.apache.org/licenses/LICENSE-2.0
 *
 * Unless required by applicable law or agreed to in writing, software
 * distributed under the License is distributed on an "AS IS" BASIS,
 * WITHOUT WARRANTIES OR CONDITIONS OF ANY KIND, either express or implied.
 * See the License for the specific language governing permissions and
 * limitations under the License.
 */
package org.apache.kafka.common.requests;

import org.apache.kafka.common.TopicPartition;
import org.apache.kafka.common.Uuid;
import org.apache.kafka.common.message.FetchResponseData;
import org.apache.kafka.common.protocol.ApiKeys;
import org.apache.kafka.common.protocol.ByteBufferAccessor;
import org.apache.kafka.common.protocol.Errors;
import org.apache.kafka.common.protocol.ObjectSerializationCache;
import org.apache.kafka.common.record.MemoryRecords;
import org.apache.kafka.common.record.Records;

import java.nio.ByteBuffer;
import java.util.ArrayList;
import java.util.HashMap;
import java.util.HashSet;
import java.util.Iterator;
import java.util.LinkedHashMap;
import java.util.List;
import java.util.Map;
import java.util.Optional;
<<<<<<< HEAD
import java.util.Set;
import java.util.stream.Collectors;
=======
>>>>>>> 8d6ae33a

import static org.apache.kafka.common.requests.FetchMetadata.INVALID_SESSION_ID;

/**
 * This wrapper supports all versions of the Fetch API
 *
 * Possible error codes:
 *
 * - {@link Errors#OFFSET_OUT_OF_RANGE} If the fetch offset is out of range for a requested partition
 * - {@link Errors#TOPIC_AUTHORIZATION_FAILED} If the user does not have READ access to a requested topic
 * - {@link Errors#REPLICA_NOT_AVAILABLE} If the request is received by a broker with version < 2.6 which is not a replica
 * - {@link Errors#NOT_LEADER_OR_FOLLOWER} If the broker is not a leader or follower and either the provided leader epoch
 *     matches the known leader epoch on the broker or is empty
 * - {@link Errors#FENCED_LEADER_EPOCH} If the epoch is lower than the broker's epoch
 * - {@link Errors#UNKNOWN_LEADER_EPOCH} If the epoch is larger than the broker's epoch
 * - {@link Errors#UNKNOWN_TOPIC_OR_PARTITION} If the broker does not have metadata for a topic or partition
 * - {@link Errors#KAFKA_STORAGE_ERROR} If the log directory for one of the requested partitions is offline
 * - {@link Errors#UNSUPPORTED_COMPRESSION_TYPE} If a fetched topic is using a compression type which is
 *     not supported by the fetch request version
 * - {@link Errors#CORRUPT_MESSAGE} If corrupt message encountered, e.g. when the broker scans the log to find
 *     the fetch offset after the index lookup
 * - {@link Errors#UNKNOWN_SERVER_ERROR} For any unexpected errors
 */
public class FetchResponse extends AbstractResponse {
    public static final long INVALID_HIGH_WATERMARK = -1L;
    public static final long INVALID_LAST_STABLE_OFFSET = -1L;
    public static final long INVALID_LOG_START_OFFSET = -1L;
    public static final int INVALID_PREFERRED_REPLICA_ID = -1;

    private final FetchResponseData data;
    // we build responseData when needed.
    private volatile LinkedHashMap<TopicPartition, FetchResponseData.PartitionData> responseData = null;

    @Override
    public FetchResponseData data() {
        return data;
    }

<<<<<<< HEAD
    public static final class AbortedTransaction {
        public final long producerId;
        public final long firstOffset;

        public AbortedTransaction(long producerId, long firstOffset) {
            this.producerId = producerId;
            this.firstOffset = firstOffset;
        }

        @Override
        public boolean equals(Object o) {
            if (this == o)
                return true;
            if (o == null || getClass() != o.getClass())
                return false;

            AbortedTransaction that = (AbortedTransaction) o;

            return producerId == that.producerId && firstOffset == that.firstOffset;
        }

        @Override
        public int hashCode() {
            int result = Long.hashCode(producerId);
            result = 31 * result + Long.hashCode(firstOffset);
            return result;
        }

        @Override
        public String toString() {
            return "(producerId=" + producerId + ", firstOffset=" + firstOffset + ")";
        }

        static AbortedTransaction fromMessage(FetchResponseData.AbortedTransaction abortedTransaction) {
            return new AbortedTransaction(abortedTransaction.producerId(), abortedTransaction.firstOffset());
        }
    }

    public static final class PartitionData<T extends BaseRecords> {
        private final FetchResponseData.FetchablePartitionResponse partitionResponse;

        // Derived fields
        private final Optional<Integer> preferredReplica;
        private final List<AbortedTransaction> abortedTransactions;
        private final Errors error;

        private PartitionData(FetchResponseData.FetchablePartitionResponse partitionResponse) {
            // We partially construct FetchablePartitionResponse since we don't know the partition ID at this point
            // When we convert the PartitionData (and other fields) into FetchResponseData down in toMessage, we
            // set the partition IDs.
            this.partitionResponse = partitionResponse;
            this.preferredReplica = Optional.of(partitionResponse.preferredReadReplica())
                .filter(replicaId -> replicaId != INVALID_PREFERRED_REPLICA_ID);

            if (partitionResponse.abortedTransactions() == null) {
                this.abortedTransactions = null;
            } else {
                this.abortedTransactions = partitionResponse.abortedTransactions().stream()
                    .map(AbortedTransaction::fromMessage)
                    .collect(Collectors.toList());
            }

            this.error = Errors.forCode(partitionResponse.errorCode());
        }

        public PartitionData(Errors error,
                             long highWatermark,
                             long lastStableOffset,
                             long logStartOffset,
                             Optional<Integer> preferredReadReplica,
                             List<AbortedTransaction> abortedTransactions,
                             Optional<FetchResponseData.EpochEndOffset> divergingEpoch,
                             T records) {
            this.preferredReplica = preferredReadReplica;
            this.abortedTransactions = abortedTransactions;
            this.error = error;

            FetchResponseData.FetchablePartitionResponse partitionResponse =
                new FetchResponseData.FetchablePartitionResponse();
            partitionResponse.setErrorCode(error.code())
                .setHighWatermark(highWatermark)
                .setLastStableOffset(lastStableOffset)
                .setLogStartOffset(logStartOffset);
            if (abortedTransactions != null) {
                partitionResponse.setAbortedTransactions(abortedTransactions.stream().map(
                    aborted -> new FetchResponseData.AbortedTransaction()
                        .setProducerId(aborted.producerId)
                        .setFirstOffset(aborted.firstOffset))
                    .collect(Collectors.toList()));
            } else {
                partitionResponse.setAbortedTransactions(null);
            }
            partitionResponse.setPreferredReadReplica(preferredReadReplica.orElse(INVALID_PREFERRED_REPLICA_ID));
            partitionResponse.setRecordSet(records);
            divergingEpoch.ifPresent(partitionResponse::setDivergingEpoch);

            this.partitionResponse = partitionResponse;
        }

        public PartitionData(Errors error,
                             long highWatermark,
                             long lastStableOffset,
                             long logStartOffset,
                             Optional<Integer> preferredReadReplica,
                             List<AbortedTransaction> abortedTransactions,
                             T records) {
            this(error, highWatermark, lastStableOffset, logStartOffset, preferredReadReplica,
                abortedTransactions, Optional.empty(), records);
        }

        public PartitionData(Errors error,
                             long highWatermark,
                             long lastStableOffset,
                             long logStartOffset,
                             List<AbortedTransaction> abortedTransactions,
                             T records) {
            this(error, highWatermark, lastStableOffset, logStartOffset, Optional.empty(), abortedTransactions, records);
        }

        @Override
        public boolean equals(Object o) {
            if (this == o)
                return true;
            if (o == null || getClass() != o.getClass())
                return false;

            PartitionData that = (PartitionData) o;

            return this.partitionResponse.equals(that.partitionResponse);
        }

        @Override
        public int hashCode() {
            return this.partitionResponse.hashCode();
        }

        @Override
        public String toString() {
            return "(error=" + error() +
                    ", highWaterMark=" + highWatermark() +
                    ", lastStableOffset = " + lastStableOffset() +
                    ", logStartOffset = " + logStartOffset() +
                    ", preferredReadReplica = " + preferredReadReplica().map(Object::toString).orElse("absent") +
                    ", abortedTransactions = " + abortedTransactions() +
                    ", divergingEpoch =" + divergingEpoch() +
                    ", recordsSizeInBytes=" + records().sizeInBytes() + ")";
        }

        public Errors error() {
            return error;
        }

        public long highWatermark() {
            return partitionResponse.highWatermark();
        }

        public long lastStableOffset() {
            return partitionResponse.lastStableOffset();
        }

        public long logStartOffset() {
            return partitionResponse.logStartOffset();
        }

        public Optional<Integer> preferredReadReplica() {
            return preferredReplica;
        }

        public List<AbortedTransaction> abortedTransactions() {
            return abortedTransactions;
        }

        public Optional<FetchResponseData.EpochEndOffset> divergingEpoch() {
            FetchResponseData.EpochEndOffset epochEndOffset = partitionResponse.divergingEpoch();
            if (epochEndOffset.epoch() < 0) {
                return Optional.empty();
            } else {
                return Optional.of(epochEndOffset);
            }
        }

        @SuppressWarnings("unchecked")
        public T records() {
            return (T) partitionResponse.recordSet();
        }
    }

    // Class used to keep track of unresolved topic IDs and their partitions. Created in FetchRequest and FetchSession
    // and used to build the Fetch Response.
    public static final class TopicIdError {
        private final Uuid id;
        private final Set<Integer> partitions;
        private final Errors error;

        public TopicIdError(Uuid id,
                List<Integer> partitions,
                Errors error) {
            this.id = id;
            this.partitions = new HashSet<>(partitions);
            this.error = error;
        }

        public Uuid id() {
            return this.id;
        }

        public Set<Integer> partitions() {
            return this.partitions;
        }

        public void addPartition(int partition) {
            partitions.add(partition);
        }

        public void addPartitions(List<Integer> partitions) {
            partitions.addAll(partitions);
        }

        // Builds the FetchablePartitionResponses using the id, partitions, and error stored in TopicIdError
        private List<FetchResponseData.FetchablePartitionResponse> errorData() {
            return partitions.stream().map(partition -> new FetchResponseData.FetchablePartitionResponse()
                    .setPartition(partition)
                    .setErrorCode(error.code())
                    .setHighWatermark(FetchResponse.INVALID_HIGHWATERMARK)
                    .setLastStableOffset(FetchResponse.INVALID_LAST_STABLE_OFFSET)
                    .setLogStartOffset(FetchResponse.INVALID_LOG_START_OFFSET)
                    .setAbortedTransactions(null)
                    .setPreferredReadReplica(FetchResponse.INVALID_PREFERRED_REPLICA_ID)
                    .setRecordSet(MemoryRecords.EMPTY)).collect(Collectors.toList());
        }

    }

    /**
     * From version 3 or later, the authorized and existing entries in `FetchRequest.fetchData` should be in the same order in `responseData`.
     * Version 13 introduces topic IDs which mean there may be unresolved partitions. Unresolved partitions are partitions
     * whose topic IDs could not be found on the server. resolvedPartitionData and unresolvedPartitionData should be disjoint sets.
     * Thus, a partition in the response will never appear in both resolvedPartitionData and unresolvedPartitionData.
     *
     * @param error                      The top-level error code.
     * @param resolvedPartitionData      The fetched data with resolved topic IDs grouped by partition.
     * @param unresolvedPartitionData    The fetched data with unresolved topic IDS
     * @param topicIds                   The map from topic name to topic IDs
     * @param throttleTimeMs             The time in milliseconds that the response was throttled
     * @param sessionId                  The fetch session id.
     */
    public FetchResponse(Errors error,
                         LinkedHashMap<TopicPartition, PartitionData<T>> resolvedPartitionData,
                         List<TopicIdError> unresolvedPartitionData,
                         Map<String, Uuid> topicIds,
                         int throttleTimeMs,
                         int sessionId) {
        super(ApiKeys.FETCH);
        this.data = toMessage(throttleTimeMs, error, resolvedPartitionData.entrySet().iterator(), unresolvedPartitionData,
                topicIds, sessionId);
        this.responseDataMap = resolvedPartitionData;
    }

    public FetchResponse(FetchResponseData fetchResponseData) {
        super(ApiKeys.FETCH);
        this.data = fetchResponseData;
        this.responseDataMap = null;
=======
    public FetchResponse(FetchResponseData fetchResponseData) {
        super(ApiKeys.FETCH);
        this.data = fetchResponseData;
>>>>>>> 8d6ae33a
    }

    public Errors error() {
        return Errors.forCode(data.errorCode());
    }

<<<<<<< HEAD
    public LinkedHashMap<TopicPartition, PartitionData<T>> responseData(Map<Uuid, String> topicNames, short version) {
        if (version < 13)
            return toResponseDataMap(data);
        return toResponseDataMap(data, topicNames);

    }

    // Used when we can guarantee responseData is populated with all possible partitions
    // This occurs when we have a response version < 13 or we built the FetchResponse with
    // responseDataMap as a parameter and we have the same topic IDs available.
    public LinkedHashMap<TopicPartition, PartitionData<T>> resolvedResponseData() {
        return responseDataMap;
=======
    public LinkedHashMap<TopicPartition, FetchResponseData.PartitionData> responseData() {
        if (responseData == null) {
            synchronized (this) {
                if (responseData == null) {
                    responseData = new LinkedHashMap<>();
                    data.responses().forEach(topicResponse ->
                            topicResponse.partitions().forEach(partition ->
                                    responseData.put(new TopicPartition(topicResponse.topic(), partition.partitionIndex()), partition))
                    );
                }
            }
        }
        return responseData;
>>>>>>> 8d6ae33a
    }

    @Override
    public int throttleTimeMs() {
        return data.throttleTimeMs();
    }

    public int sessionId() {
        return data.sessionId();
    }

    @Override
    public Map<Errors, Integer> errorCounts() {
        Map<Errors, Integer> errorCounts = new HashMap<>();
        updateErrorCounts(errorCounts, error());
<<<<<<< HEAD
        data.responses().forEach(topic ->
                topic.partitionResponses().forEach(partition ->
                        updateErrorCounts(errorCounts, Errors.forCode(partition.errorCode())))
=======
        data.responses().forEach(topicResponse ->
            topicResponse.partitions().forEach(partition ->
                updateErrorCounts(errorCounts, Errors.forCode(partition.errorCode())))
>>>>>>> 8d6ae33a
        );
        return errorCounts;
    }

<<<<<<< HEAD
    public static FetchResponse<MemoryRecords> parse(ByteBuffer buffer, short version) {
        return new FetchResponse<>(new FetchResponseData(new ByteBufferAccessor(buffer), version));
    }

    // Used for Fetch versions < 13.
    @SuppressWarnings("unchecked")
    private static <T extends BaseRecords> LinkedHashMap<TopicPartition, PartitionData<T>> toResponseDataMap(
            FetchResponseData message) {
        LinkedHashMap<TopicPartition, PartitionData<T>> responseMap = new LinkedHashMap<>();
        message.responses().forEach(topicResponse -> {
            topicResponse.partitionResponses().forEach(partitionResponse -> {
                TopicPartition tp = new TopicPartition(topicResponse.topic(), partitionResponse.partition());
                PartitionData<T> partitionData = new PartitionData<>(partitionResponse);
                responseMap.put(tp, partitionData);
            });
        });
        return responseMap;
    }

    // Used for Fetch version 13 and greater.
    @SuppressWarnings("unchecked")
    private static <T extends BaseRecords> LinkedHashMap<TopicPartition, PartitionData<T>> toResponseDataMap(
            FetchResponseData message, Map<Uuid, String> topicIdToNameMap) {
        LinkedHashMap<TopicPartition, PartitionData<T>> responseMap = new LinkedHashMap<>();
        message.responses().forEach(topicResponse -> {
            String name = topicIdToNameMap.get(topicResponse.topicId());
            if (name != null) {
                topicResponse.partitionResponses().forEach(partition ->
                        responseMap.put(new TopicPartition(name, partition.partition()),
                                new PartitionData(partition)
                ));
            }
        });
        return responseMap;
    }

    private static <T extends BaseRecords> FetchResponseData toMessage(int throttleTimeMs, Errors error,
                                                                       Iterator<Map.Entry<TopicPartition, PartitionData<T>>> partIterator,
                                                                       List<TopicIdError> topicIdErrors,
                                                                       Map<String, Uuid> topicIds,
                                                                       int sessionId) {
        List<FetchResponseData.FetchableTopicResponse> topicResponseList = new ArrayList<>();
        partIterator.forEachRemaining(entry -> {
            PartitionData<T> partitionData = entry.getValue();
            // Since PartitionData alone doesn't know the partition ID, we set it here
            partitionData.partitionResponse.setPartition(entry.getKey().partition());
            // We have to keep the order of input topic-partition. Hence, we batch the partitions only if the last
            // batch is in the same topic group.
            FetchResponseData.FetchableTopicResponse previousTopic = topicResponseList.isEmpty() ? null
                    : topicResponseList.get(topicResponseList.size() - 1);
            if (previousTopic != null && previousTopic.topic().equals(entry.getKey().topic()))
                previousTopic.partitionResponses().add(partitionData.partitionResponse);
            else {
                List<FetchResponseData.FetchablePartitionResponse> partitionResponses = new ArrayList<>();
                partitionResponses.add(partitionData.partitionResponse);
                topicResponseList.add(new FetchResponseData.FetchableTopicResponse()
                        .setTopic(entry.getKey().topic())
                        .setTopicId(topicIds.getOrDefault(entry.getKey().topic(), Uuid.ZERO_UUID))
                        .setPartitionResponses(partitionResponses));
            }
        });
        // ID errors will be empty unless topic IDs are supported and there are topic ID errors.
        topicIdErrors.forEach(topicIdError -> {
            List<FetchResponseData.FetchablePartitionResponse> partitionResponses = new ArrayList<>();
            partitionResponses.addAll(topicIdError.errorData());
            topicResponseList.add(new FetchResponseData.FetchableTopicResponse()
                    .setTopicId(topicIdError.id())
                    .setPartitionResponses(partitionResponses));
        });

        return new FetchResponseData()
                .setThrottleTimeMs(throttleTimeMs)
                .setErrorCode(error.code())
                .setSessionId(sessionId)
                .setResponses(topicResponseList);
=======
    public static FetchResponse parse(ByteBuffer buffer, short version) {
        return new FetchResponse(new FetchResponseData(new ByteBufferAccessor(buffer), version));
>>>>>>> 8d6ae33a
    }

    // Fetch versions 13 and above should have topic IDs for all topics.
    // Fetch versions < 13 should return the empty set.
    public Set<Uuid> topicIds() {
        return data.responses().stream().map(resp -> resp.topicId()).filter(id -> !id.equals(Uuid.ZERO_UUID)).collect(Collectors.toSet());
    }

    /**
     * Convenience method to find the size of a response.
     *
     * @param version       The version of the response to use.
     * @param partIterator  The partition iterator.
     * @return              The response size in bytes.
     */
<<<<<<< HEAD
    public static <T extends BaseRecords> int sizeOf(short version,
                                                     Iterator<Map.Entry<TopicPartition, PartitionData<T>>> partIterator,
                                                     List<TopicIdError> topicIdErrors,
                                                     Map<String, Uuid> topicIds) {
        // Since the throttleTimeMs and metadata field sizes are constant and fixed, we can
        // use arbitrary values here without affecting the result.
        FetchResponseData data = toMessage(0, Errors.NONE, partIterator, topicIdErrors, topicIds, INVALID_SESSION_ID);
=======
    public static int sizeOf(short version,
                             Iterator<Map.Entry<TopicPartition, FetchResponseData.PartitionData>> partIterator) {
        // Since the throttleTimeMs and metadata field sizes are constant and fixed, we can
        // use arbitrary values here without affecting the result.
        FetchResponseData data = toMessage(Errors.NONE, 0, INVALID_SESSION_ID, partIterator);
>>>>>>> 8d6ae33a
        ObjectSerializationCache cache = new ObjectSerializationCache();
        return 4 + data.size(cache, version);
    }

    @Override
    public boolean shouldClientThrottle(short version) {
        return version >= 8;
    }

<<<<<<< HEAD
    // Visible for testing
    // Returns a FetchResponse as though it has been sent back from the server
    // Will either contain topic names or topic IDs but not both.
    public static <T extends BaseRecords> FetchResponse<T> prepareResponse(Errors error,
                                                LinkedHashMap<TopicPartition, PartitionData<T>> responseData,
                                                List<TopicIdError> topicIdErrors,
                                                Map<String, Uuid> topicIds,
                                                int throttleTimeMs,
                                                int sessionId) {
        return new FetchResponse<T>(toMessage(throttleTimeMs, error, responseData.entrySet().iterator(), topicIdErrors, topicIds, sessionId));
=======
    public static Optional<FetchResponseData.EpochEndOffset> divergingEpoch(FetchResponseData.PartitionData partitionResponse) {
        return partitionResponse.divergingEpoch().epoch() < 0 ? Optional.empty()
                : Optional.of(partitionResponse.divergingEpoch());
    }

    public static boolean isDivergingEpoch(FetchResponseData.PartitionData partitionResponse) {
        return partitionResponse.divergingEpoch().epoch() >= 0;
    }

    public static Optional<Integer> preferredReadReplica(FetchResponseData.PartitionData partitionResponse) {
        return partitionResponse.preferredReadReplica() == INVALID_PREFERRED_REPLICA_ID ? Optional.empty()
                : Optional.of(partitionResponse.preferredReadReplica());
    }

    public static boolean isPreferredReplica(FetchResponseData.PartitionData partitionResponse) {
        return partitionResponse.preferredReadReplica() != INVALID_PREFERRED_REPLICA_ID;
    }

    public static FetchResponseData.PartitionData partitionResponse(int partition, Errors error) {
        return new FetchResponseData.PartitionData()
            .setPartitionIndex(partition)
            .setErrorCode(error.code())
            .setHighWatermark(FetchResponse.INVALID_HIGH_WATERMARK);
    }

    /**
     * Returns `partition.records` as `Records` (instead of `BaseRecords`). If `records` is `null`, returns `MemoryRecords.EMPTY`.
     *
     * If this response was deserialized after a fetch, this method should never fail. An example where this would
     * fail is a down-converted response (e.g. LazyDownConversionRecords) on the broker (before it's serialized and
     * sent on the wire).
     *
     * @param partition partition data
     * @return Records or empty record if the records in PartitionData is null.
     */
    public static Records recordsOrFail(FetchResponseData.PartitionData partition) {
        if (partition.records() == null) return MemoryRecords.EMPTY;
        if (partition.records() instanceof Records) return (Records) partition.records();
        throw new ClassCastException("The record type is " + partition.records().getClass().getSimpleName() + ", which is not a subtype of " +
            Records.class.getSimpleName() + ". This method is only safe to call if the `FetchResponse` was deserialized from bytes.");
    }

    /**
     * @return The size in bytes of the records. 0 is returned if records of input partition is null.
     */
    public static int recordsSize(FetchResponseData.PartitionData partition) {
        return partition.records() == null ? 0 : partition.records().sizeInBytes();
    }

    public static FetchResponse of(Errors error,
                                   int throttleTimeMs,
                                   int sessionId,
                                   LinkedHashMap<TopicPartition, FetchResponseData.PartitionData> responseData) {
        return new FetchResponse(toMessage(error, throttleTimeMs, sessionId, responseData.entrySet().iterator()));
    }

    private static FetchResponseData toMessage(Errors error,
                                               int throttleTimeMs,
                                               int sessionId,
                                               Iterator<Map.Entry<TopicPartition, FetchResponseData.PartitionData>> partIterator) {
        List<FetchResponseData.FetchableTopicResponse> topicResponseList = new ArrayList<>();
        partIterator.forEachRemaining(entry -> {
            FetchResponseData.PartitionData partitionData = entry.getValue();
            // Since PartitionData alone doesn't know the partition ID, we set it here
            partitionData.setPartitionIndex(entry.getKey().partition());
            // We have to keep the order of input topic-partition. Hence, we batch the partitions only if the last
            // batch is in the same topic group.
            FetchResponseData.FetchableTopicResponse previousTopic = topicResponseList.isEmpty() ? null
                : topicResponseList.get(topicResponseList.size() - 1);
            if (previousTopic != null && previousTopic.topic().equals(entry.getKey().topic()))
                previousTopic.partitions().add(partitionData);
            else {
                List<FetchResponseData.PartitionData> partitionResponses = new ArrayList<>();
                partitionResponses.add(partitionData);
                topicResponseList.add(new FetchResponseData.FetchableTopicResponse()
                    .setTopic(entry.getKey().topic())
                    .setPartitions(partitionResponses));
            }
        });

        return new FetchResponseData()
            .setThrottleTimeMs(throttleTimeMs)
            .setErrorCode(error.code())
            .setSessionId(sessionId)
            .setResponses(topicResponseList);
>>>>>>> 8d6ae33a
    }
}<|MERGE_RESOLUTION|>--- conflicted
+++ resolved
@@ -28,6 +28,7 @@
 
 import java.nio.ByteBuffer;
 import java.util.ArrayList;
+import java.util.Collections;
 import java.util.HashMap;
 import java.util.HashSet;
 import java.util.Iterator;
@@ -35,11 +36,8 @@
 import java.util.List;
 import java.util.Map;
 import java.util.Optional;
-<<<<<<< HEAD
 import java.util.Set;
 import java.util.stream.Collectors;
-=======
->>>>>>> 8d6ae33a
 
 import static org.apache.kafka.common.requests.FetchMetadata.INVALID_SESSION_ID;
 
@@ -78,194 +76,6 @@
         return data;
     }
 
-<<<<<<< HEAD
-    public static final class AbortedTransaction {
-        public final long producerId;
-        public final long firstOffset;
-
-        public AbortedTransaction(long producerId, long firstOffset) {
-            this.producerId = producerId;
-            this.firstOffset = firstOffset;
-        }
-
-        @Override
-        public boolean equals(Object o) {
-            if (this == o)
-                return true;
-            if (o == null || getClass() != o.getClass())
-                return false;
-
-            AbortedTransaction that = (AbortedTransaction) o;
-
-            return producerId == that.producerId && firstOffset == that.firstOffset;
-        }
-
-        @Override
-        public int hashCode() {
-            int result = Long.hashCode(producerId);
-            result = 31 * result + Long.hashCode(firstOffset);
-            return result;
-        }
-
-        @Override
-        public String toString() {
-            return "(producerId=" + producerId + ", firstOffset=" + firstOffset + ")";
-        }
-
-        static AbortedTransaction fromMessage(FetchResponseData.AbortedTransaction abortedTransaction) {
-            return new AbortedTransaction(abortedTransaction.producerId(), abortedTransaction.firstOffset());
-        }
-    }
-
-    public static final class PartitionData<T extends BaseRecords> {
-        private final FetchResponseData.FetchablePartitionResponse partitionResponse;
-
-        // Derived fields
-        private final Optional<Integer> preferredReplica;
-        private final List<AbortedTransaction> abortedTransactions;
-        private final Errors error;
-
-        private PartitionData(FetchResponseData.FetchablePartitionResponse partitionResponse) {
-            // We partially construct FetchablePartitionResponse since we don't know the partition ID at this point
-            // When we convert the PartitionData (and other fields) into FetchResponseData down in toMessage, we
-            // set the partition IDs.
-            this.partitionResponse = partitionResponse;
-            this.preferredReplica = Optional.of(partitionResponse.preferredReadReplica())
-                .filter(replicaId -> replicaId != INVALID_PREFERRED_REPLICA_ID);
-
-            if (partitionResponse.abortedTransactions() == null) {
-                this.abortedTransactions = null;
-            } else {
-                this.abortedTransactions = partitionResponse.abortedTransactions().stream()
-                    .map(AbortedTransaction::fromMessage)
-                    .collect(Collectors.toList());
-            }
-
-            this.error = Errors.forCode(partitionResponse.errorCode());
-        }
-
-        public PartitionData(Errors error,
-                             long highWatermark,
-                             long lastStableOffset,
-                             long logStartOffset,
-                             Optional<Integer> preferredReadReplica,
-                             List<AbortedTransaction> abortedTransactions,
-                             Optional<FetchResponseData.EpochEndOffset> divergingEpoch,
-                             T records) {
-            this.preferredReplica = preferredReadReplica;
-            this.abortedTransactions = abortedTransactions;
-            this.error = error;
-
-            FetchResponseData.FetchablePartitionResponse partitionResponse =
-                new FetchResponseData.FetchablePartitionResponse();
-            partitionResponse.setErrorCode(error.code())
-                .setHighWatermark(highWatermark)
-                .setLastStableOffset(lastStableOffset)
-                .setLogStartOffset(logStartOffset);
-            if (abortedTransactions != null) {
-                partitionResponse.setAbortedTransactions(abortedTransactions.stream().map(
-                    aborted -> new FetchResponseData.AbortedTransaction()
-                        .setProducerId(aborted.producerId)
-                        .setFirstOffset(aborted.firstOffset))
-                    .collect(Collectors.toList()));
-            } else {
-                partitionResponse.setAbortedTransactions(null);
-            }
-            partitionResponse.setPreferredReadReplica(preferredReadReplica.orElse(INVALID_PREFERRED_REPLICA_ID));
-            partitionResponse.setRecordSet(records);
-            divergingEpoch.ifPresent(partitionResponse::setDivergingEpoch);
-
-            this.partitionResponse = partitionResponse;
-        }
-
-        public PartitionData(Errors error,
-                             long highWatermark,
-                             long lastStableOffset,
-                             long logStartOffset,
-                             Optional<Integer> preferredReadReplica,
-                             List<AbortedTransaction> abortedTransactions,
-                             T records) {
-            this(error, highWatermark, lastStableOffset, logStartOffset, preferredReadReplica,
-                abortedTransactions, Optional.empty(), records);
-        }
-
-        public PartitionData(Errors error,
-                             long highWatermark,
-                             long lastStableOffset,
-                             long logStartOffset,
-                             List<AbortedTransaction> abortedTransactions,
-                             T records) {
-            this(error, highWatermark, lastStableOffset, logStartOffset, Optional.empty(), abortedTransactions, records);
-        }
-
-        @Override
-        public boolean equals(Object o) {
-            if (this == o)
-                return true;
-            if (o == null || getClass() != o.getClass())
-                return false;
-
-            PartitionData that = (PartitionData) o;
-
-            return this.partitionResponse.equals(that.partitionResponse);
-        }
-
-        @Override
-        public int hashCode() {
-            return this.partitionResponse.hashCode();
-        }
-
-        @Override
-        public String toString() {
-            return "(error=" + error() +
-                    ", highWaterMark=" + highWatermark() +
-                    ", lastStableOffset = " + lastStableOffset() +
-                    ", logStartOffset = " + logStartOffset() +
-                    ", preferredReadReplica = " + preferredReadReplica().map(Object::toString).orElse("absent") +
-                    ", abortedTransactions = " + abortedTransactions() +
-                    ", divergingEpoch =" + divergingEpoch() +
-                    ", recordsSizeInBytes=" + records().sizeInBytes() + ")";
-        }
-
-        public Errors error() {
-            return error;
-        }
-
-        public long highWatermark() {
-            return partitionResponse.highWatermark();
-        }
-
-        public long lastStableOffset() {
-            return partitionResponse.lastStableOffset();
-        }
-
-        public long logStartOffset() {
-            return partitionResponse.logStartOffset();
-        }
-
-        public Optional<Integer> preferredReadReplica() {
-            return preferredReplica;
-        }
-
-        public List<AbortedTransaction> abortedTransactions() {
-            return abortedTransactions;
-        }
-
-        public Optional<FetchResponseData.EpochEndOffset> divergingEpoch() {
-            FetchResponseData.EpochEndOffset epochEndOffset = partitionResponse.divergingEpoch();
-            if (epochEndOffset.epoch() < 0) {
-                return Optional.empty();
-            } else {
-                return Optional.of(epochEndOffset);
-            }
-        }
-
-        @SuppressWarnings("unchecked")
-        public T records() {
-            return (T) partitionResponse.recordSet();
-        }
-    }
-
     // Class used to keep track of unresolved topic IDs and their partitions. Created in FetchRequest and FetchSession
     // and used to build the Fetch Response.
     public static final class TopicIdError {
@@ -294,20 +104,20 @@
         }
 
         public void addPartitions(List<Integer> partitions) {
-            partitions.addAll(partitions);
-        }
-
-        // Builds the FetchablePartitionResponses using the id, partitions, and error stored in TopicIdError
-        private List<FetchResponseData.FetchablePartitionResponse> errorData() {
-            return partitions.stream().map(partition -> new FetchResponseData.FetchablePartitionResponse()
-                    .setPartition(partition)
+            this.partitions.addAll(partitions);
+        }
+
+        // Builds the PartitionData using the id, partitions, and error stored in TopicIdError
+        // TODO: maybe just store PartitionData here?
+        private List<FetchResponseData.PartitionData> errorData() {
+            return partitions.stream().map(partition -> new FetchResponseData.PartitionData()
+                    .setPartitionIndex(partition)
                     .setErrorCode(error.code())
-                    .setHighWatermark(FetchResponse.INVALID_HIGHWATERMARK)
+                    .setHighWatermark(FetchResponse.INVALID_HIGH_WATERMARK)
                     .setLastStableOffset(FetchResponse.INVALID_LAST_STABLE_OFFSET)
                     .setLogStartOffset(FetchResponse.INVALID_LOG_START_OFFSET)
                     .setAbortedTransactions(null)
-                    .setPreferredReadReplica(FetchResponse.INVALID_PREFERRED_REPLICA_ID)
-                    .setRecordSet(MemoryRecords.EMPTY)).collect(Collectors.toList());
+                    .setPreferredReadReplica(FetchResponse.INVALID_PREFERRED_REPLICA_ID)).collect(Collectors.toList());
         }
 
     }
@@ -317,56 +127,95 @@
      * Version 13 introduces topic IDs which mean there may be unresolved partitions. Unresolved partitions are partitions
      * whose topic IDs could not be found on the server. resolvedPartitionData and unresolvedPartitionData should be disjoint sets.
      * Thus, a partition in the response will never appear in both resolvedPartitionData and unresolvedPartitionData.
-     *
-     * @param error                      The top-level error code.
-     * @param resolvedPartitionData      The fetched data with resolved topic IDs grouped by partition.
-     * @param unresolvedPartitionData    The fetched data with unresolved topic IDS
-     * @param topicIds                   The map from topic name to topic IDs
-     * @param throttleTimeMs             The time in milliseconds that the response was throttled
-     * @param sessionId                  The fetch session id.
      */
-    public FetchResponse(Errors error,
-                         LinkedHashMap<TopicPartition, PartitionData<T>> resolvedPartitionData,
-                         List<TopicIdError> unresolvedPartitionData,
-                         Map<String, Uuid> topicIds,
-                         int throttleTimeMs,
-                         int sessionId) {
-        super(ApiKeys.FETCH);
-        this.data = toMessage(throttleTimeMs, error, resolvedPartitionData.entrySet().iterator(), unresolvedPartitionData,
-                topicIds, sessionId);
-        this.responseDataMap = resolvedPartitionData;
-    }
+    // * @param error                      The top-level error code.
+    // * @param resolvedPartitionData      The fetched data with resolved topic IDs grouped by partition.
+    // * @param unresolvedPartitionData    The fetched data with unresolved topic IDS
+    // * @param topicIds                   The map from topic name to topic IDs
+    // * @param throttleTimeMs             The time in milliseconds that the response was throttled
+    // * @param sessionId                  The fetch session id.
+    // */
+    //public FetchResponse(Errors error,
+    //                     LinkedHashMap<TopicPartition, PartitionData<T>> resolvedPartitionData,
+    //                     List<TopicIdError> unresolvedPartitionData,
+    //                     Map<String, Uuid> topicIds,
+    //                     int throttleTimeMs,
+    //                     int sessionId) {
+    //    super(ApiKeys.FETCH);
+    //    this.data = toMessage(throttleTimeMs, error, resolvedPartitionData.entrySet().iterator(), unresolvedPartitionData,
+    //            topicIds, sessionId);
+    //    this.responseDataMap = resolvedPartitionData;
+    //}
 
     public FetchResponse(FetchResponseData fetchResponseData) {
         super(ApiKeys.FETCH);
         this.data = fetchResponseData;
-        this.responseDataMap = null;
-=======
-    public FetchResponse(FetchResponseData fetchResponseData) {
-        super(ApiKeys.FETCH);
-        this.data = fetchResponseData;
->>>>>>> 8d6ae33a
     }
 
     public Errors error() {
         return Errors.forCode(data.errorCode());
     }
 
-<<<<<<< HEAD
-    public LinkedHashMap<TopicPartition, PartitionData<T>> responseData(Map<Uuid, String> topicNames, short version) {
+    public LinkedHashMap<TopicPartition, FetchResponseData.PartitionData> responseData(Map<Uuid, String> topicNames, short version) {
         if (version < 13)
-            return toResponseDataMap(data);
-        return toResponseDataMap(data, topicNames);
-
-    }
+            return toResponseDataMap();
+        return toResponseDataMap(topicNames);
+
+    }
+
+    // TODO: Should be replaced or cleaned up. The idea is that in KafkaApis we need to reconstruct responseData even though we could have just passed in and out a map.
+    //  With topic IDs, recreating the map takes a little more time since we have to get the topic name from the topic ID to name map.
+    //  The refactor somewhat helps in KafkaApis, but we have to recompute the map instead of just returning it.
+    //  This is unsafe in test cases now (FetchSessionTest) where it used to be safe. Before it would just pull the responseData map.
+    //  If we wanted to recompute with topicNames we could call responseData(topicNames) however,
+    //  now it will just return the version computed here.
 
     // Used when we can guarantee responseData is populated with all possible partitions
     // This occurs when we have a response version < 13 or we built the FetchResponse with
     // responseDataMap as a parameter and we have the same topic IDs available.
-    public LinkedHashMap<TopicPartition, PartitionData<T>> resolvedResponseData() {
-        return responseDataMap;
-=======
-    public LinkedHashMap<TopicPartition, FetchResponseData.PartitionData> responseData() {
+    public LinkedHashMap<TopicPartition, FetchResponseData.PartitionData> resolvedResponseData() {
+        if (responseData == null) {
+            synchronized (this) {
+                if (responseData == null) {
+                    responseData = new LinkedHashMap<>();
+                    data.responses().forEach(topicResponse -> {
+                        if (!topicResponse.topic().equals("")) {
+                            topicResponse.partitions().forEach(partition ->
+                                    responseData.put(new TopicPartition(topicResponse.topic(), partition.partitionIndex()), partition));
+                        }
+                    });
+                }
+            }
+        }
+        return responseData;
+    }
+
+    @Override
+    public int throttleTimeMs() {
+        return data.throttleTimeMs();
+    }
+
+    public int sessionId() {
+        return data.sessionId();
+    }
+
+    @Override
+    public Map<Errors, Integer> errorCounts() {
+        Map<Errors, Integer> errorCounts = new HashMap<>();
+        updateErrorCounts(errorCounts, error());
+        data.responses().forEach(topicResponse ->
+            topicResponse.partitions().forEach(partition ->
+                updateErrorCounts(errorCounts, Errors.forCode(partition.errorCode())))
+        );
+        return errorCounts;
+    }
+
+    public static FetchResponse parse(ByteBuffer buffer, short version) {
+        return new FetchResponse(new FetchResponseData(new ByteBufferAccessor(buffer), version));
+    }
+
+    // Used for Fetch versions < 13.
+    private LinkedHashMap<TopicPartition, FetchResponseData.PartitionData> toResponseDataMap() {
         if (responseData == null) {
             synchronized (this) {
                 if (responseData == null) {
@@ -379,115 +228,25 @@
             }
         }
         return responseData;
->>>>>>> 8d6ae33a
-    }
-
-    @Override
-    public int throttleTimeMs() {
-        return data.throttleTimeMs();
-    }
-
-    public int sessionId() {
-        return data.sessionId();
-    }
-
-    @Override
-    public Map<Errors, Integer> errorCounts() {
-        Map<Errors, Integer> errorCounts = new HashMap<>();
-        updateErrorCounts(errorCounts, error());
-<<<<<<< HEAD
-        data.responses().forEach(topic ->
-                topic.partitionResponses().forEach(partition ->
-                        updateErrorCounts(errorCounts, Errors.forCode(partition.errorCode())))
-=======
-        data.responses().forEach(topicResponse ->
-            topicResponse.partitions().forEach(partition ->
-                updateErrorCounts(errorCounts, Errors.forCode(partition.errorCode())))
->>>>>>> 8d6ae33a
-        );
-        return errorCounts;
-    }
-
-<<<<<<< HEAD
-    public static FetchResponse<MemoryRecords> parse(ByteBuffer buffer, short version) {
-        return new FetchResponse<>(new FetchResponseData(new ByteBufferAccessor(buffer), version));
-    }
-
-    // Used for Fetch versions < 13.
-    @SuppressWarnings("unchecked")
-    private static <T extends BaseRecords> LinkedHashMap<TopicPartition, PartitionData<T>> toResponseDataMap(
-            FetchResponseData message) {
-        LinkedHashMap<TopicPartition, PartitionData<T>> responseMap = new LinkedHashMap<>();
-        message.responses().forEach(topicResponse -> {
-            topicResponse.partitionResponses().forEach(partitionResponse -> {
-                TopicPartition tp = new TopicPartition(topicResponse.topic(), partitionResponse.partition());
-                PartitionData<T> partitionData = new PartitionData<>(partitionResponse);
-                responseMap.put(tp, partitionData);
-            });
-        });
-        return responseMap;
     }
 
     // Used for Fetch version 13 and greater.
-    @SuppressWarnings("unchecked")
-    private static <T extends BaseRecords> LinkedHashMap<TopicPartition, PartitionData<T>> toResponseDataMap(
-            FetchResponseData message, Map<Uuid, String> topicIdToNameMap) {
-        LinkedHashMap<TopicPartition, PartitionData<T>> responseMap = new LinkedHashMap<>();
-        message.responses().forEach(topicResponse -> {
-            String name = topicIdToNameMap.get(topicResponse.topicId());
-            if (name != null) {
-                topicResponse.partitionResponses().forEach(partition ->
-                        responseMap.put(new TopicPartition(name, partition.partition()),
-                                new PartitionData(partition)
-                ));
+    private LinkedHashMap<TopicPartition, FetchResponseData.PartitionData> toResponseDataMap(Map<Uuid, String> topicIdToNameMap) {
+        if (responseData == null) {
+            synchronized (this) {
+                if (responseData == null) {
+                    responseData = new LinkedHashMap<>();
+                    data.responses().forEach(topicResponse -> {
+                        String name = topicIdToNameMap.get(topicResponse.topicId());
+                        if (name != null) {
+                            topicResponse.partitions().forEach(partition ->
+                                    responseData.put(new TopicPartition(name, partition.partitionIndex()), partition));
+                        }
+                    });
+                }
             }
-        });
-        return responseMap;
-    }
-
-    private static <T extends BaseRecords> FetchResponseData toMessage(int throttleTimeMs, Errors error,
-                                                                       Iterator<Map.Entry<TopicPartition, PartitionData<T>>> partIterator,
-                                                                       List<TopicIdError> topicIdErrors,
-                                                                       Map<String, Uuid> topicIds,
-                                                                       int sessionId) {
-        List<FetchResponseData.FetchableTopicResponse> topicResponseList = new ArrayList<>();
-        partIterator.forEachRemaining(entry -> {
-            PartitionData<T> partitionData = entry.getValue();
-            // Since PartitionData alone doesn't know the partition ID, we set it here
-            partitionData.partitionResponse.setPartition(entry.getKey().partition());
-            // We have to keep the order of input topic-partition. Hence, we batch the partitions only if the last
-            // batch is in the same topic group.
-            FetchResponseData.FetchableTopicResponse previousTopic = topicResponseList.isEmpty() ? null
-                    : topicResponseList.get(topicResponseList.size() - 1);
-            if (previousTopic != null && previousTopic.topic().equals(entry.getKey().topic()))
-                previousTopic.partitionResponses().add(partitionData.partitionResponse);
-            else {
-                List<FetchResponseData.FetchablePartitionResponse> partitionResponses = new ArrayList<>();
-                partitionResponses.add(partitionData.partitionResponse);
-                topicResponseList.add(new FetchResponseData.FetchableTopicResponse()
-                        .setTopic(entry.getKey().topic())
-                        .setTopicId(topicIds.getOrDefault(entry.getKey().topic(), Uuid.ZERO_UUID))
-                        .setPartitionResponses(partitionResponses));
-            }
-        });
-        // ID errors will be empty unless topic IDs are supported and there are topic ID errors.
-        topicIdErrors.forEach(topicIdError -> {
-            List<FetchResponseData.FetchablePartitionResponse> partitionResponses = new ArrayList<>();
-            partitionResponses.addAll(topicIdError.errorData());
-            topicResponseList.add(new FetchResponseData.FetchableTopicResponse()
-                    .setTopicId(topicIdError.id())
-                    .setPartitionResponses(partitionResponses));
-        });
-
-        return new FetchResponseData()
-                .setThrottleTimeMs(throttleTimeMs)
-                .setErrorCode(error.code())
-                .setSessionId(sessionId)
-                .setResponses(topicResponseList);
-=======
-    public static FetchResponse parse(ByteBuffer buffer, short version) {
-        return new FetchResponse(new FetchResponseData(new ByteBufferAccessor(buffer), version));
->>>>>>> 8d6ae33a
+        }
+        return responseData;
     }
 
     // Fetch versions 13 and above should have topic IDs for all topics.
@@ -503,21 +262,14 @@
      * @param partIterator  The partition iterator.
      * @return              The response size in bytes.
      */
-<<<<<<< HEAD
-    public static <T extends BaseRecords> int sizeOf(short version,
-                                                     Iterator<Map.Entry<TopicPartition, PartitionData<T>>> partIterator,
-                                                     List<TopicIdError> topicIdErrors,
-                                                     Map<String, Uuid> topicIds) {
+    public static int sizeOf(short version,
+                             Iterator<Map.Entry<TopicPartition,
+                             FetchResponseData.PartitionData>> partIterator,
+                             List<TopicIdError> topicIdErrors,
+                             Map<String, Uuid> topicIds) {
         // Since the throttleTimeMs and metadata field sizes are constant and fixed, we can
         // use arbitrary values here without affecting the result.
-        FetchResponseData data = toMessage(0, Errors.NONE, partIterator, topicIdErrors, topicIds, INVALID_SESSION_ID);
-=======
-    public static int sizeOf(short version,
-                             Iterator<Map.Entry<TopicPartition, FetchResponseData.PartitionData>> partIterator) {
-        // Since the throttleTimeMs and metadata field sizes are constant and fixed, we can
-        // use arbitrary values here without affecting the result.
-        FetchResponseData data = toMessage(Errors.NONE, 0, INVALID_SESSION_ID, partIterator);
->>>>>>> 8d6ae33a
+        FetchResponseData data = toMessage(Errors.NONE, 0, INVALID_SESSION_ID, partIterator, topicIdErrors, topicIds);
         ObjectSerializationCache cache = new ObjectSerializationCache();
         return 4 + data.size(cache, version);
     }
@@ -527,18 +279,22 @@
         return version >= 8;
     }
 
-<<<<<<< HEAD
     // Visible for testing
     // Returns a FetchResponse as though it has been sent back from the server
     // Will either contain topic names or topic IDs but not both.
-    public static <T extends BaseRecords> FetchResponse<T> prepareResponse(Errors error,
-                                                LinkedHashMap<TopicPartition, PartitionData<T>> responseData,
+
+    // TODO: After refactor, the use of this method changed.
+    //  Since we removed the constructor with these fields we can only easily build a response with topic IDs using this method.
+    //  Topic ID errors make the process a bit more complicated but maybe we can find a way to clean this up.
+    public static FetchResponse prepareResponse(Errors error,
+                                                LinkedHashMap<TopicPartition, FetchResponseData.PartitionData> responseData,
                                                 List<TopicIdError> topicIdErrors,
                                                 Map<String, Uuid> topicIds,
                                                 int throttleTimeMs,
                                                 int sessionId) {
-        return new FetchResponse<T>(toMessage(throttleTimeMs, error, responseData.entrySet().iterator(), topicIdErrors, topicIds, sessionId));
-=======
+        return new FetchResponse(toMessage(error, throttleTimeMs,  sessionId, responseData.entrySet().iterator(), topicIdErrors, topicIds));
+    }
+
     public static Optional<FetchResponseData.EpochEndOffset> divergingEpoch(FetchResponseData.PartitionData partitionResponse) {
         return partitionResponse.divergingEpoch().epoch() < 0 ? Optional.empty()
                 : Optional.of(partitionResponse.divergingEpoch());
@@ -588,17 +344,20 @@
         return partition.records() == null ? 0 : partition.records().sizeInBytes();
     }
 
+    // TODO: likely remove
     public static FetchResponse of(Errors error,
                                    int throttleTimeMs,
                                    int sessionId,
                                    LinkedHashMap<TopicPartition, FetchResponseData.PartitionData> responseData) {
-        return new FetchResponse(toMessage(error, throttleTimeMs, sessionId, responseData.entrySet().iterator()));
+        return new FetchResponse(toMessage(error, throttleTimeMs, sessionId, responseData.entrySet().iterator(), Collections.emptyList(), Collections.emptyMap()));
     }
 
     private static FetchResponseData toMessage(Errors error,
                                                int throttleTimeMs,
                                                int sessionId,
-                                               Iterator<Map.Entry<TopicPartition, FetchResponseData.PartitionData>> partIterator) {
+                                               Iterator<Map.Entry<TopicPartition, FetchResponseData.PartitionData>> partIterator,
+                                               List<TopicIdError> topicIdErrors,
+                                               Map<String, Uuid> topicIds) {
         List<FetchResponseData.FetchableTopicResponse> topicResponseList = new ArrayList<>();
         partIterator.forEachRemaining(entry -> {
             FetchResponseData.PartitionData partitionData = entry.getValue();
@@ -615,8 +374,17 @@
                 partitionResponses.add(partitionData);
                 topicResponseList.add(new FetchResponseData.FetchableTopicResponse()
                     .setTopic(entry.getKey().topic())
+                    .setTopicId(topicIds.getOrDefault(entry.getKey().topic(), Uuid.ZERO_UUID))
                     .setPartitions(partitionResponses));
             }
+        });
+
+        // ID errors will be empty unless topic IDs are supported and there are topic ID errors.
+        topicIdErrors.forEach(topicIdError -> {
+            List<FetchResponseData.PartitionData> partitionResponses = new ArrayList<>(topicIdError.errorData());
+            topicResponseList.add(new FetchResponseData.FetchableTopicResponse()
+                    .setTopicId(topicIdError.id())
+                    .setPartitions(partitionResponses));
         });
 
         return new FetchResponseData()
@@ -624,6 +392,5 @@
             .setErrorCode(error.code())
             .setSessionId(sessionId)
             .setResponses(topicResponseList);
->>>>>>> 8d6ae33a
     }
 }