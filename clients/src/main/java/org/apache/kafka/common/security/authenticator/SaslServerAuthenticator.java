/*
 * Licensed to the Apache Software Foundation (ASF) under one or more
 * contributor license agreements. See the NOTICE file distributed with
 * this work for additional information regarding copyright ownership.
 * The ASF licenses this file to You under the Apache License, Version 2.0
 * (the "License"); you may not use this file except in compliance with
 * the License. You may obtain a copy of the License at
 *
 *    http://www.apache.org/licenses/LICENSE-2.0
 *
 * Unless required by applicable law or agreed to in writing, software
 * distributed under the License is distributed on an "AS IS" BASIS,
 * WITHOUT WARRANTIES OR CONDITIONS OF ANY KIND, either express or implied.
 * See the License for the specific language governing permissions and
 * limitations under the License.
 */
package org.apache.kafka.common.security.authenticator;

import org.apache.kafka.common.KafkaException;
import org.apache.kafka.common.config.SaslConfigs;
import org.apache.kafka.common.config.internals.BrokerSecurityConfigs;
import org.apache.kafka.common.errors.AuthenticationException;
import org.apache.kafka.common.errors.IllegalSaslStateException;
import org.apache.kafka.common.errors.InvalidRequestException;
import org.apache.kafka.common.errors.SaslAuthenticationException;
import org.apache.kafka.common.errors.UnsupportedSaslMechanismException;
import org.apache.kafka.common.errors.UnsupportedVersionException;
import org.apache.kafka.common.message.SaslAuthenticateResponseData;
import org.apache.kafka.common.message.SaslHandshakeResponseData;
import org.apache.kafka.common.network.Authenticator;
import org.apache.kafka.common.network.ChannelBuilders;
import org.apache.kafka.common.network.ChannelMetadataRegistry;
import org.apache.kafka.common.network.ClientInformation;
import org.apache.kafka.common.network.ListenerName;
import org.apache.kafka.common.network.NetworkReceive;
import org.apache.kafka.common.network.NetworkSend;
import org.apache.kafka.common.network.ReauthenticationContext;
import org.apache.kafka.common.network.Send;
import org.apache.kafka.common.network.TransportLayer;
import org.apache.kafka.common.protocol.ApiKeys;
import org.apache.kafka.common.protocol.Errors;
import org.apache.kafka.common.requests.AbstractResponse;
import org.apache.kafka.common.requests.ApiVersionsRequest;
import org.apache.kafka.common.requests.ApiVersionsResponse;
import org.apache.kafka.common.requests.RequestAndSize;
import org.apache.kafka.common.requests.RequestContext;
import org.apache.kafka.common.requests.RequestHeader;
import org.apache.kafka.common.requests.SaslAuthenticateRequest;
import org.apache.kafka.common.requests.SaslAuthenticateResponse;
import org.apache.kafka.common.requests.SaslHandshakeRequest;
import org.apache.kafka.common.requests.SaslHandshakeResponse;
import org.apache.kafka.common.security.auth.AuthenticateCallbackHandler;
import org.apache.kafka.common.security.auth.KafkaPrincipal;
import org.apache.kafka.common.security.auth.KafkaPrincipalBuilder;
import org.apache.kafka.common.security.auth.SaslAuthenticationContext;
import org.apache.kafka.common.security.auth.SecurityProtocol;
import org.apache.kafka.common.security.kerberos.KerberosError;
import org.apache.kafka.common.security.kerberos.KerberosName;
import org.apache.kafka.common.security.kerberos.KerberosShortNamer;
import org.apache.kafka.common.security.scram.ScramLoginModule;
import org.apache.kafka.common.security.scram.internals.ScramMechanism;
import org.apache.kafka.common.utils.Time;
import org.apache.kafka.common.utils.Utils;
import org.slf4j.Logger;
import org.slf4j.LoggerFactory;

import javax.security.auth.Subject;
import javax.security.sasl.Sasl;
import javax.security.sasl.SaslException;
import javax.security.sasl.SaslServer;
import java.io.Closeable;
import java.io.IOException;
import java.net.InetAddress;
import java.nio.ByteBuffer;
import java.nio.channels.SelectionKey;
import java.security.PrivilegedActionException;
import java.security.PrivilegedExceptionAction;
import java.util.ArrayList;
import java.util.Date;
import java.util.HashSet;
import java.util.List;
import java.util.Map;
import java.util.Objects;

public class SaslServerAuthenticator implements Authenticator {
    // GSSAPI limits requests to 64K, but we allow a bit extra for custom SASL mechanisms
    static final int MAX_RECEIVE_SIZE = 524288;
    private static final Logger LOG = LoggerFactory.getLogger(SaslServerAuthenticator.class);

    /**
     * The internal state transitions for initial authentication of a channel on the
     * server side are declared in order, starting with {@link #INITIAL_REQUEST} and
     * ending in either {@link #COMPLETE} or {@link #FAILED}.
     * <p>
     * Re-authentication of a channel on the server side starts with the state
     * {@link #REAUTH_PROCESS_HANDSHAKE}. It may then flow to
     * {@link #REAUTH_BAD_MECHANISM} before a transition to {@link #FAILED} if
     * re-authentication is attempted with a mechanism different than the original
     * one; otherwise it joins the authentication flow at the {@link #AUTHENTICATE}
     * state and likewise ends at either {@link #COMPLETE} or {@link #FAILED}.
     */
    private enum SaslState {
        INITIAL_REQUEST,               // May be GSSAPI token, SaslHandshake or ApiVersions for authentication
        HANDSHAKE_OR_VERSIONS_REQUEST, // May be SaslHandshake or ApiVersions
        HANDSHAKE_REQUEST,             // After an ApiVersions request, next request must be SaslHandshake
        AUTHENTICATE,                  // Authentication tokens (SaslHandshake v1 and above indicate SaslAuthenticate headers)
        COMPLETE,                      // Authentication completed successfully
        FAILED,                        // Authentication failed
        REAUTH_PROCESS_HANDSHAKE,      // Initial state for re-authentication, processes SASL handshake request
        REAUTH_BAD_MECHANISM,          // When re-authentication requested with wrong mechanism, generate exception
    }

    private final SecurityProtocol securityProtocol;
    private final ListenerName listenerName;
    private final String connectionId;
    private final Map<String, Subject> subjects;
    private final TransportLayer transportLayer;
    private final List<String> enabledMechanisms;
    private final Map<String, ?> configs;
    private final KafkaPrincipalBuilder principalBuilder;
    private final Map<String, AuthenticateCallbackHandler> callbackHandlers;
    private final Map<String, Long> connectionsMaxReauthMsByMechanism;
    private final Time time;
    private final ReauthInfo reauthInfo;
    private final ChannelMetadataRegistry metadataRegistry;

    // Current SASL state
    private SaslState saslState = SaslState.INITIAL_REQUEST;
    // Next SASL state to be set when outgoing writes associated with the current SASL state complete
    private SaslState pendingSaslState = null;
    // Exception that will be thrown by `authenticate()` when SaslState is set to FAILED after outbound writes complete
    private AuthenticationException pendingException = null;
    private SaslServer saslServer;
    private String saslMechanism;

    // buffers used in `authenticate`
    private NetworkReceive netInBuffer;
    private Send netOutBuffer;
    private Send authenticationFailureSend = null;
    // flag indicating if sasl tokens are sent as Kafka SaslAuthenticate request/responses
    private boolean enableKafkaSaslAuthenticateHeaders;

    public SaslServerAuthenticator(Map<String, ?> configs,
                                   Map<String, AuthenticateCallbackHandler> callbackHandlers,
                                   String connectionId,
                                   Map<String, Subject> subjects,
                                   KerberosShortNamer kerberosNameParser,
                                   ListenerName listenerName,
                                   SecurityProtocol securityProtocol,
                                   TransportLayer transportLayer,
                                   Map<String, Long> connectionsMaxReauthMsByMechanism,
                                   ChannelMetadataRegistry metadataRegistry,
                                   Time time) {
        this.callbackHandlers = callbackHandlers;
        this.connectionId = connectionId;
        this.subjects = subjects;
        this.listenerName = listenerName;
        this.securityProtocol = securityProtocol;
        this.enableKafkaSaslAuthenticateHeaders = false;
        this.transportLayer = transportLayer;
        this.connectionsMaxReauthMsByMechanism = connectionsMaxReauthMsByMechanism;
        this.time = time;
        this.reauthInfo = new ReauthInfo();
        this.metadataRegistry = metadataRegistry;

        this.configs = configs;
        @SuppressWarnings("unchecked")
        List<String> enabledMechanisms = (List<String>) this.configs.get(BrokerSecurityConfigs.SASL_ENABLED_MECHANISMS_CONFIG);
        if (enabledMechanisms == null || enabledMechanisms.isEmpty())
            throw new IllegalArgumentException("No SASL mechanisms are enabled");
        this.enabledMechanisms = new ArrayList<>(new HashSet<>(enabledMechanisms));
        for (String mechanism : this.enabledMechanisms) {
            if (!callbackHandlers.containsKey(mechanism))
                throw new IllegalArgumentException("Callback handler not specified for SASL mechanism " + mechanism);
            if (!subjects.containsKey(mechanism))
                throw new IllegalArgumentException("Subject cannot be null for SASL mechanism " + mechanism);
            LOG.debug("{} for mechanism={}: {}", BrokerSecurityConfigs.CONNECTIONS_MAX_REAUTH_MS, mechanism,
                    connectionsMaxReauthMsByMechanism.get(mechanism));
        }

        // Note that the old principal builder does not support SASL, so we do not need to pass the
        // authenticator or the transport layer
        this.principalBuilder = ChannelBuilders.createPrincipalBuilder(configs, null, null, kerberosNameParser, null);
    }

    private void createSaslServer(String mechanism) throws IOException {
        this.saslMechanism = mechanism;
        Subject subject = subjects.get(mechanism);
        final AuthenticateCallbackHandler callbackHandler = callbackHandlers.get(mechanism);
        if (mechanism.equals(SaslConfigs.GSSAPI_MECHANISM)) {
            saslServer = createSaslKerberosServer(callbackHandler, configs, subject);
        } else {
            try {
                saslServer = Subject.doAs(subject, (PrivilegedExceptionAction<SaslServer>) () ->
                    Sasl.createSaslServer(saslMechanism, "kafka", serverAddress().getHostName(), configs, callbackHandler));
            } catch (PrivilegedActionException e) {
                throw new SaslException("Kafka Server failed to create a SaslServer to interact with a client during session authentication", e.getCause());
            }
        }
    }

    private SaslServer createSaslKerberosServer(final AuthenticateCallbackHandler saslServerCallbackHandler, final Map<String, ?> configs, Subject subject) throws IOException {
        // server is using a JAAS-authenticated subject: determine service principal name and hostname from kafka server's subject.
        final String servicePrincipal = SaslClientAuthenticator.firstPrincipal(subject);
        KerberosName kerberosName;
        try {
            kerberosName = KerberosName.parse(servicePrincipal);
        } catch (IllegalArgumentException e) {
            throw new KafkaException("Principal has name with unexpected format " + servicePrincipal);
        }
        final String servicePrincipalName = kerberosName.serviceName();
        final String serviceHostname = kerberosName.hostName();

        LOG.debug("Creating SaslServer for {} with mechanism {}", kerberosName, saslMechanism);

        try {
            return Subject.doAs(subject, (PrivilegedExceptionAction<SaslServer>) () ->
                    Sasl.createSaslServer(saslMechanism, servicePrincipalName, serviceHostname, configs, saslServerCallbackHandler));
        } catch (PrivilegedActionException e) {
            throw new SaslException("Kafka Server failed to create a SaslServer to interact with a client during session authentication", e.getCause());
        }
    }

    /**
     * Evaluates client responses via `SaslServer.evaluateResponse` and returns the issued challenge to the client until
     * authentication succeeds or fails.
     *
     * The messages are sent and received as size delimited bytes that consists of a 4 byte network-ordered size N
     * followed by N bytes representing the opaque payload.
     */
    @SuppressWarnings("fallthrough")
    @Override
    public void authenticate() throws IOException {
        if (saslState != SaslState.REAUTH_PROCESS_HANDSHAKE) {
            if (netOutBuffer != null && !flushNetOutBufferAndUpdateInterestOps())
                return;
    
            if (saslServer != null && saslServer.isComplete()) {
                setSaslState(SaslState.COMPLETE);
                return;
            }
    
            // allocate on heap (as opposed to any socket server memory pool)
            if (netInBuffer == null) netInBuffer = new NetworkReceive(MAX_RECEIVE_SIZE, connectionId);
    
            netInBuffer.readFrom(transportLayer);
            if (!netInBuffer.complete())
                return;
            netInBuffer.payload().rewind();
        }
        byte[] clientToken = new byte[netInBuffer.payload().remaining()];
        netInBuffer.payload().get(clientToken, 0, clientToken.length);
        netInBuffer = null; // reset the networkReceive as we read all the data.
        try {
            switch (saslState) {
                case REAUTH_PROCESS_HANDSHAKE:
                case HANDSHAKE_OR_VERSIONS_REQUEST:
                case HANDSHAKE_REQUEST:
                    handleKafkaRequest(clientToken);
                    break;
                case REAUTH_BAD_MECHANISM:
                    throw new SaslAuthenticationException(reauthInfo.badMechanismErrorMessage);
                case INITIAL_REQUEST:
                    if (handleKafkaRequest(clientToken))
                        break;
                    // For default GSSAPI, fall through to authenticate using the client token as the first GSSAPI packet.
                    // This is required for interoperability with 0.9.0.x clients which do not send handshake request
                case AUTHENTICATE:
                    handleSaslToken(clientToken);
                    // When the authentication exchange is complete and no more tokens are expected from the client,
                    // update SASL state. Current SASL state will be updated when outgoing writes to the client complete.
                    if (saslServer.isComplete())
                        setSaslState(SaslState.COMPLETE);
                    break;
                default:
                    break;
            }
        } catch (AuthenticationException e) {
            // Exception will be propagated after response is sent to client
            setSaslState(SaslState.FAILED, e);
        } catch (Exception e) {
            // In the case of IOExceptions and other unexpected exceptions, fail immediately
            saslState = SaslState.FAILED;
            LOG.debug("Failed during {}: {}", reauthInfo.authenticationOrReauthenticationText(), e.getMessage());
            throw e;
        }
    }

    @Override
    public KafkaPrincipal principal() {
        SaslAuthenticationContext context = new SaslAuthenticationContext(saslServer, securityProtocol, clientAddress(), listenerName.value());
        KafkaPrincipal principal = principalBuilder.build(context);
        if (ScramMechanism.isScram(saslMechanism) && Boolean.parseBoolean((String) saslServer.getNegotiatedProperty(ScramLoginModule.TOKEN_AUTH_CONFIG))) {
            principal.tokenAuthenticated(true);
        }
        return principal;
    }

    @Override
    public boolean complete() {
        return saslState == SaslState.COMPLETE;
    }

    @Override
    public void handleAuthenticationFailure() throws IOException {
        sendAuthenticationFailureResponse();
    }

    @Override
    public void close() throws IOException {
        if (principalBuilder instanceof Closeable)
            Utils.closeQuietly((Closeable) principalBuilder, "principal builder");
        if (saslServer != null)
            saslServer.dispose();
    }

    @Override
    public void reauthenticate(ReauthenticationContext reauthenticationContext) throws IOException {
        NetworkReceive saslHandshakeReceive = reauthenticationContext.networkReceive();
        if (saslHandshakeReceive == null)
            throw new IllegalArgumentException(
                    "Invalid saslHandshakeReceive in server-side re-authentication context: null");
        SaslServerAuthenticator previousSaslServerAuthenticator = (SaslServerAuthenticator) reauthenticationContext.previousAuthenticator();
        reauthInfo.reauthenticating(previousSaslServerAuthenticator.saslMechanism,
                previousSaslServerAuthenticator.principal(), reauthenticationContext.reauthenticationBeginNanos());
        previousSaslServerAuthenticator.close();
        netInBuffer = saslHandshakeReceive;
        LOG.debug("Beginning re-authentication: {}", this);
        netInBuffer.payload().rewind();
        setSaslState(SaslState.REAUTH_PROCESS_HANDSHAKE);
        authenticate();
    }

    @Override
    public Long serverSessionExpirationTimeNanos() {
        return reauthInfo.sessionExpirationTimeNanos;
    }

    @Override
    public Long reauthenticationLatencyMs() {
        return reauthInfo.reauthenticationLatencyMs();
    }

    @Override
    public boolean connectedClientSupportsReauthentication() {
        return reauthInfo.connectedClientSupportsReauthentication;
    }
    
    private void setSaslState(SaslState saslState) {
        setSaslState(saslState, null);
    }

    private void setSaslState(SaslState saslState, AuthenticationException exception) {
        if (netOutBuffer != null && !netOutBuffer.completed()) {
            pendingSaslState = saslState;
            pendingException = exception;
        } else {
            this.saslState = saslState;
            LOG.debug("Set SASL server state to {} during {}", saslState, reauthInfo.authenticationOrReauthenticationText());
            this.pendingSaslState = null;
            this.pendingException = null;
            if (exception != null)
                throw exception;
        }
    }

    private boolean flushNetOutBufferAndUpdateInterestOps() throws IOException {
        boolean flushedCompletely = flushNetOutBuffer();
        if (flushedCompletely) {
            transportLayer.removeInterestOps(SelectionKey.OP_WRITE);
            if (pendingSaslState != null)
                setSaslState(pendingSaslState, pendingException);
        } else
            transportLayer.addInterestOps(SelectionKey.OP_WRITE);
        return flushedCompletely;
    }

    private boolean flushNetOutBuffer() throws IOException {
        if (!netOutBuffer.completed())
            netOutBuffer.writeTo(transportLayer);
        return netOutBuffer.completed();
    }

    private InetAddress serverAddress() {
        return transportLayer.socketChannel().socket().getLocalAddress();
    }

    private InetAddress clientAddress() {
        return transportLayer.socketChannel().socket().getInetAddress();
    }

    private void handleSaslToken(byte[] clientToken) throws IOException {
        if (!enableKafkaSaslAuthenticateHeaders) {
            byte[] response = saslServer.evaluateResponse(clientToken);
            if (saslServer.isComplete()) {
                reauthInfo.calcCompletionTimesAndReturnSessionLifetimeMs();
                if (reauthInfo.reauthenticating())
                    reauthInfo.ensurePrincipalUnchanged(principal());
            }
            if (response != null) {
                netOutBuffer = new NetworkSend(connectionId, ByteBuffer.wrap(response));
                flushNetOutBufferAndUpdateInterestOps();
            }
        } else {
            ByteBuffer requestBuffer = ByteBuffer.wrap(clientToken);
            RequestHeader header = RequestHeader.parse(requestBuffer);
            ApiKeys apiKey = header.apiKey();
            short version = header.apiVersion();
            RequestContext requestContext = new RequestContext(header, connectionId, clientAddress(),
                    KafkaPrincipal.ANONYMOUS, listenerName, securityProtocol, ClientInformation.EMPTY);
            RequestAndSize requestAndSize = requestContext.parseRequest(requestBuffer);
            if (apiKey != ApiKeys.SASL_AUTHENTICATE) {
                IllegalSaslStateException e = new IllegalSaslStateException("Unexpected Kafka request of type " + apiKey + " during SASL authentication.");
                buildResponseOnAuthenticateFailure(requestContext, requestAndSize.request.getErrorResponse(e));
                throw e;
            }
            if (!apiKey.isVersionSupported(version)) {
                // We cannot create an error response if the request version of SaslAuthenticate is not supported
                // This should not normally occur since clients typically check supported versions using ApiVersionsRequest
                throw new UnsupportedVersionException("Version " + version + " is not supported for apiKey " + apiKey);
            }
            /*
             * The client sends multiple SASL_AUTHENTICATE requests, and the client is known
             * to support the required version if any one of them indicates it supports that
             * version.
             */
            if (!reauthInfo.connectedClientSupportsReauthentication)
                reauthInfo.connectedClientSupportsReauthentication = version > 0;
            SaslAuthenticateRequest saslAuthenticateRequest = (SaslAuthenticateRequest) requestAndSize.request;

            try {
                byte[] responseToken = saslServer.evaluateResponse(
                        Utils.copyArray(saslAuthenticateRequest.data().authBytes()));
                if (reauthInfo.reauthenticating() && saslServer.isComplete())
                    reauthInfo.ensurePrincipalUnchanged(principal());
                // For versions with SASL_AUTHENTICATE header, send a response to SASL_AUTHENTICATE request even if token is empty.
                byte[] responseBytes = responseToken == null ? new byte[0] : responseToken;
                long sessionLifetimeMs = !saslServer.isComplete() ? 0L
                        : reauthInfo.calcCompletionTimesAndReturnSessionLifetimeMs();
                sendKafkaResponse(requestContext, new SaslAuthenticateResponse(
                        new SaslAuthenticateResponseData()
                        .setErrorCode(Errors.NONE.code())
                        .setAuthBytes(responseBytes)
                        .setSessionLifetimeMs(sessionLifetimeMs)));
            } catch (SaslAuthenticationException e) {
                buildResponseOnAuthenticateFailure(requestContext,
                        new SaslAuthenticateResponse(
                                new SaslAuthenticateResponseData()
                                .setErrorCode(Errors.SASL_AUTHENTICATION_FAILED.code())
                                .setErrorMessage(e.getMessage())));
                throw e;
            } catch (SaslException e) {
                KerberosError kerberosError = KerberosError.fromException(e);
                if (kerberosError != null && kerberosError.retriable()) {
                    // Handle retriable Kerberos exceptions as I/O exceptions rather than authentication exceptions
                    throw e;
                } else {
                    // DO NOT include error message from the `SaslException` in the client response since it may
                    // contain sensitive data like the existence of the user.
                    String errorMessage = "Authentication failed during "
                            + reauthInfo.authenticationOrReauthenticationText()
                            + " due to invalid credentials with SASL mechanism " + saslMechanism;
                    sendKafkaResponse(requestContext, new SaslAuthenticateResponse(
                            new SaslAuthenticateResponseData()
                            .setErrorCode(Errors.SASL_AUTHENTICATION_FAILED.code())
                            .setErrorMessage(errorMessage)));
                    throw new SaslAuthenticationException(errorMessage, e);
                }
            }
        }
    }

    private boolean handleKafkaRequest(byte[] requestBytes) throws IOException, AuthenticationException {
        boolean isKafkaRequest = false;
        String clientMechanism = null;
        try {
            ByteBuffer requestBuffer = ByteBuffer.wrap(requestBytes);
            RequestHeader header = RequestHeader.parse(requestBuffer);
            ApiKeys apiKey = header.apiKey();

            // A valid Kafka request header was received. SASL authentication tokens are now expected only
            // following a SaslHandshakeRequest since this is not a GSSAPI client token from a Kafka 0.9.0.x client.
            if (saslState == SaslState.INITIAL_REQUEST)
                setSaslState(SaslState.HANDSHAKE_OR_VERSIONS_REQUEST);
            isKafkaRequest = true;

            // Raise an error prior to parsing if the api cannot be handled at this layer. This avoids
            // unnecessary exposure to some of the more complex schema types.
            if (apiKey != ApiKeys.API_VERSIONS && apiKey != ApiKeys.SASL_HANDSHAKE)
                throw new IllegalSaslStateException("Unexpected Kafka request of type " + apiKey + " during SASL handshake.");

            LOG.debug("Handling Kafka request {} during {}", apiKey, reauthInfo.authenticationOrReauthenticationText());


            RequestContext requestContext = new RequestContext(header, connectionId, clientAddress(),
                    KafkaPrincipal.ANONYMOUS, listenerName, securityProtocol, ClientInformation.EMPTY);
            RequestAndSize requestAndSize = requestContext.parseRequest(requestBuffer);
            if (apiKey == ApiKeys.API_VERSIONS)
                handleApiVersionsRequest(requestContext, (ApiVersionsRequest) requestAndSize.request);
            else
                clientMechanism = handleHandshakeRequest(requestContext, (SaslHandshakeRequest) requestAndSize.request);
        } catch (InvalidRequestException e) {
            if (saslState == SaslState.INITIAL_REQUEST) {
                // InvalidRequestException is thrown if the request is not in Kafka format or if the API key
                // is invalid. For compatibility with 0.9.0.x where the first packet is a GSSAPI token
                // starting with 0x60, revert to GSSAPI for both these exceptions.
                if (LOG.isDebugEnabled()) {
                    StringBuilder tokenBuilder = new StringBuilder();
                    for (byte b : requestBytes) {
                        tokenBuilder.append(String.format("%02x", b));
                        if (tokenBuilder.length() >= 20)
                             break;
                    }
                    LOG.debug("Received client packet of length {} starting with bytes 0x{}, process as GSSAPI packet", requestBytes.length, tokenBuilder);
                }
                if (enabledMechanisms.contains(SaslConfigs.GSSAPI_MECHANISM)) {
                    LOG.debug("First client packet is not a SASL mechanism request, using default mechanism GSSAPI");
                    clientMechanism = SaslConfigs.GSSAPI_MECHANISM;
                } else
                    throw new UnsupportedSaslMechanismException("Exception handling first SASL packet from client, GSSAPI is not supported by server", e);
            } else
                throw e;
        }
        if (clientMechanism != null && (!reauthInfo.reauthenticating()
                || reauthInfo.saslMechanismUnchanged(clientMechanism))) {
            createSaslServer(clientMechanism);
            setSaslState(SaslState.AUTHENTICATE);
        }
        return isKafkaRequest;
    }

    private String handleHandshakeRequest(RequestContext context, SaslHandshakeRequest handshakeRequest) throws IOException, UnsupportedSaslMechanismException {
        String clientMechanism = handshakeRequest.data().mechanism();
        short version = context.header.apiVersion();
        if (version >= 1)
            this.enableKafkaSaslAuthenticateHeaders(true);
        if (enabledMechanisms.contains(clientMechanism)) {
            LOG.debug("Using SASL mechanism '{}' provided by client", clientMechanism);
            sendKafkaResponse(context, new SaslHandshakeResponse(
                    new SaslHandshakeResponseData().setErrorCode(Errors.NONE.code()).setMechanisms(enabledMechanisms)));
            return clientMechanism;
        } else {
            LOG.debug("SASL mechanism '{}' requested by client is not supported", clientMechanism);
            buildResponseOnAuthenticateFailure(context, new SaslHandshakeResponse(
                    new SaslHandshakeResponseData().setErrorCode(Errors.UNSUPPORTED_SASL_MECHANISM.code()).setMechanisms(enabledMechanisms)));
            throw new UnsupportedSaslMechanismException("Unsupported SASL mechanism " + clientMechanism);
        }
    }

    // Visible to override for testing
    protected ApiVersionsResponse apiVersionsResponse() {
        return ApiVersionsResponse.DEFAULT_API_VERSIONS_RESPONSE;
    }

    // Visible to override for testing
    protected void enableKafkaSaslAuthenticateHeaders(boolean flag) {
        this.enableKafkaSaslAuthenticateHeaders = flag;
    }

    private void handleApiVersionsRequest(RequestContext context, ApiVersionsRequest apiVersionsRequest) throws IOException {
        if (saslState != SaslState.HANDSHAKE_OR_VERSIONS_REQUEST)
            throw new IllegalStateException("Unexpected ApiVersions request received during SASL authentication state " + saslState);

        if (apiVersionsRequest.hasUnsupportedRequestVersion())
            sendKafkaResponse(context, apiVersionsRequest.getErrorResponse(0, Errors.UNSUPPORTED_VERSION.exception()));
        else if (!apiVersionsRequest.isValid())
            sendKafkaResponse(context, apiVersionsRequest.getErrorResponse(0, Errors.INVALID_REQUEST.exception()));
        else {
            metadataRegistry.registerClientInformation(new ClientInformation(apiVersionsRequest.data.clientSoftwareName(),
                apiVersionsRequest.data.clientSoftwareVersion()));
            sendKafkaResponse(context, apiVersionsResponse());
            setSaslState(SaslState.HANDSHAKE_REQUEST);
        }
    }

    /**
     * Build a {@link Send} response on {@link #authenticate()} failure. The actual response is sent out when
     * {@link #sendAuthenticationFailureResponse()} is called.
     */
    private void buildResponseOnAuthenticateFailure(RequestContext context, AbstractResponse response) {
        authenticationFailureSend = context.buildResponse(response);
    }

    /**
     * Send any authentication failure response that may have been previously built.
     */
    private void sendAuthenticationFailureResponse() throws IOException {
        if (authenticationFailureSend == null)
            return;
        sendKafkaResponse(authenticationFailureSend);
        authenticationFailureSend = null;
    }

    private void sendKafkaResponse(RequestContext context, AbstractResponse response) throws IOException {
        sendKafkaResponse(context.buildResponse(response));
    }

    private void sendKafkaResponse(Send send) throws IOException {
        netOutBuffer = send;
        flushNetOutBufferAndUpdateInterestOps();
    }

    /**
     * Information related to re-authentication
     */
    private class ReauthInfo {
        public String previousSaslMechanism;
        public KafkaPrincipal previousKafkaPrincipal;
        public long reauthenticationBeginNanos;
        public Long sessionExpirationTimeNanos;
        public boolean connectedClientSupportsReauthentication;
        public long authenticationEndNanos;
        public String badMechanismErrorMessage;

        public void reauthenticating(String previousSaslMechanism, KafkaPrincipal previousKafkaPrincipal,
                long reauthenticationBeginNanos) {
            this.previousSaslMechanism = Objects.requireNonNull(previousSaslMechanism);
            this.previousKafkaPrincipal = Objects.requireNonNull(previousKafkaPrincipal);
            this.reauthenticationBeginNanos = reauthenticationBeginNanos;
        }

        public boolean reauthenticating() {
            return previousSaslMechanism != null;
        }

        public String authenticationOrReauthenticationText() {
            return reauthenticating() ? "re-authentication" : "authentication";
        }

        public void ensurePrincipalUnchanged(KafkaPrincipal reauthenticatedKafkaPrincipal) throws SaslAuthenticationException {
            if (!previousKafkaPrincipal.equals(reauthenticatedKafkaPrincipal)) {
                throw new SaslAuthenticationException(String.format(
                        "Cannot change principals during re-authentication from %s.%s: %s.%s",
                        previousKafkaPrincipal.getPrincipalType(), previousKafkaPrincipal.getName(),
                        reauthenticatedKafkaPrincipal.getPrincipalType(), reauthenticatedKafkaPrincipal.getName()));
            }
        }

        /*
         * We define the REAUTH_BAD_MECHANISM state because the failed re-authentication
         * metric does not get updated if we send back an error immediately upon the
         * start of re-authentication.
         */
        public boolean saslMechanismUnchanged(String clientMechanism) {
            if (previousSaslMechanism.equals(clientMechanism))
                return true;
            badMechanismErrorMessage = String.format(
                    "SASL mechanism '%s' requested by client is not supported for re-authentication of mechanism '%s'",
                    clientMechanism, previousSaslMechanism);
            LOG.debug(badMechanismErrorMessage);
            setSaslState(SaslState.REAUTH_BAD_MECHANISM);
            return false;
        }

        private long calcCompletionTimesAndReturnSessionLifetimeMs() {
            long retvalSessionLifetimeMs = 0L;
            long authenticationEndMs = time.milliseconds();
            authenticationEndNanos = time.nanoseconds();
            Long credentialExpirationMs = (Long) saslServer
                    .getNegotiatedProperty(SaslInternalConfigs.CREDENTIAL_LIFETIME_MS_SASL_NEGOTIATED_PROPERTY_KEY);
            Long connectionsMaxReauthMs = connectionsMaxReauthMsByMechanism.get(saslMechanism);
            if (credentialExpirationMs != null || connectionsMaxReauthMs != null) {
                if (credentialExpirationMs == null)
                    retvalSessionLifetimeMs = zeroIfNegative(connectionsMaxReauthMs);
                else if (connectionsMaxReauthMs == null)
                    retvalSessionLifetimeMs = zeroIfNegative(credentialExpirationMs - authenticationEndMs);
                else
                    retvalSessionLifetimeMs = zeroIfNegative(
<<<<<<< HEAD
                            Math.min(credentialExpirationMs - authenticationEndMs, connectionsMaxReauthMs));
=======
                            Math.min(credentialExpirationMs - authenticationEndMs,
                                    connectionsMaxReauthMs));
>>>>>>> 342f13a8
                if (retvalSessionLifetimeMs > 0L)
                    sessionExpirationTimeNanos = authenticationEndNanos + 1000 * 1000 * retvalSessionLifetimeMs;
            }
            if (credentialExpirationMs != null) {
                if (sessionExpirationTimeNanos != null)
                    LOG.debug(
                            "Authentication complete; session max lifetime from broker config={} ms, credential expiration={} ({} ms); session expiration = {} ({} ms), sending {} ms to client",
                            connectionsMaxReauthMs, new Date(credentialExpirationMs),
                            credentialExpirationMs - authenticationEndMs,
                            new Date(authenticationEndMs + retvalSessionLifetimeMs), retvalSessionLifetimeMs,
                            retvalSessionLifetimeMs);
                else
                    LOG.debug(
                            "Authentication complete; session max lifetime from broker config={} ms, credential expiration={} ({} ms); no session expiration, sending 0 ms to client",
                            connectionsMaxReauthMs, new Date(credentialExpirationMs),
                            credentialExpirationMs - authenticationEndMs);
            } else {
                if (sessionExpirationTimeNanos != null)
                    LOG.debug(
                            "Authentication complete; session max lifetime from broker config={} ms, no credential expiration; session expiration = {} ({} ms), sending {} ms to client",
                            connectionsMaxReauthMs, new Date(authenticationEndMs + retvalSessionLifetimeMs),
                            retvalSessionLifetimeMs, retvalSessionLifetimeMs);
                else
                    LOG.debug(
                            "Authentication complete; session max lifetime from broker config={} ms, no credential expiration; no session expiration, sending 0 ms to client",
                            connectionsMaxReauthMs);
            }
            return retvalSessionLifetimeMs;
        }

        public Long reauthenticationLatencyMs() {
            if (!reauthenticating())
                return null;
            // record at least 1 ms if there is some latency
            long latencyNanos = authenticationEndNanos - reauthenticationBeginNanos;
            return latencyNanos == 0L ? 0L : Math.max(1L, Math.round(latencyNanos / 1000.0 / 1000.0));
        }

        private long zeroIfNegative(long value) {
            return Math.max(0L, value);
        }        
    }
}<|MERGE_RESOLUTION|>--- conflicted
+++ resolved
@@ -666,12 +666,7 @@
                     retvalSessionLifetimeMs = zeroIfNegative(credentialExpirationMs - authenticationEndMs);
                 else
                     retvalSessionLifetimeMs = zeroIfNegative(
-<<<<<<< HEAD
                             Math.min(credentialExpirationMs - authenticationEndMs, connectionsMaxReauthMs));
-=======
-                            Math.min(credentialExpirationMs - authenticationEndMs,
-                                    connectionsMaxReauthMs));
->>>>>>> 342f13a8
                 if (retvalSessionLifetimeMs > 0L)
                     sessionExpirationTimeNanos = authenticationEndNanos + 1000 * 1000 * retvalSessionLifetimeMs;
             }
