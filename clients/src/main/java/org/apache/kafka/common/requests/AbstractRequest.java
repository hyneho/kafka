/*
 * Licensed to the Apache Software Foundation (ASF) under one or more
 * contributor license agreements. See the NOTICE file distributed with
 * this work for additional information regarding copyright ownership.
 * The ASF licenses this file to You under the Apache License, Version 2.0
 * (the "License"); you may not use this file except in compliance with
 * the License. You may obtain a copy of the License at
 *
 *    http://www.apache.org/licenses/LICENSE-2.0
 *
 * Unless required by applicable law or agreed to in writing, software
 * distributed under the License is distributed on an "AS IS" BASIS,
 * WITHOUT WARRANTIES OR CONDITIONS OF ANY KIND, either express or implied.
 * See the License for the specific language governing permissions and
 * limitations under the License.
 */
package org.apache.kafka.common.requests;

import org.apache.kafka.common.errors.UnsupportedVersionException;
import org.apache.kafka.common.network.Send;
import org.apache.kafka.common.protocol.ApiKeys;
import org.apache.kafka.common.protocol.Errors;
import org.apache.kafka.common.protocol.MessageUtil;
import org.apache.kafka.common.protocol.ObjectSerializationCache;
import org.apache.kafka.common.protocol.SendBuilder;

import java.nio.ByteBuffer;
import java.util.Map;

public abstract class AbstractRequest implements AbstractRequestResponse {

    public abstract static class Builder<T extends AbstractRequest> {
        private final ApiKeys apiKey;
        private final short oldestAllowedVersion;
        private final short latestAllowedVersion;

        /**
         * Construct a new builder which allows any supported version
         */
        public Builder(ApiKeys apiKey, boolean enableUnstableLastVersion) {
            this(apiKey, apiKey.oldestVersion(), apiKey.latestVersion(enableUnstableLastVersion));
        }

        /**
         * Construct a new builder which allows any supported and released version
         */
        public Builder(ApiKeys apiKey) {
            this(apiKey, false);
        }

        /**
         * Construct a new builder which allows only a specific version
         */
        public Builder(ApiKeys apiKey, short allowedVersion) {
            this(apiKey, allowedVersion, allowedVersion);
        }

        /**
         * Construct a new builder which allows an inclusive range of versions
         */
        public Builder(ApiKeys apiKey, short oldestAllowedVersion, short latestAllowedVersion) {
            this.apiKey = apiKey;
            this.oldestAllowedVersion = oldestAllowedVersion;
            this.latestAllowedVersion = latestAllowedVersion;
        }

        public ApiKeys apiKey() {
            return apiKey;
        }

        public short oldestAllowedVersion() {
            return oldestAllowedVersion;
        }

        public short latestAllowedVersion() {
            return latestAllowedVersion;
        }

        public T build() {
            return build(latestAllowedVersion());
        }

        public abstract T build(short version);
    }

    private final short version;
    private final ApiKeys apiKey;

    public AbstractRequest(ApiKeys apiKey, short version) {
        if (!apiKey.isVersionSupported(version))
            throw new UnsupportedVersionException("The " + apiKey + " protocol does not support version " + version);
        this.version = version;
        this.apiKey = apiKey;
    }

    /**
     * Get the version of this AbstractRequest object.
     */
    public short version() {
        return version;
    }

    public ApiKeys apiKey() {
        return apiKey;
    }

    public final Send toSend(RequestHeader header) {
        return SendBuilder.buildRequestSend(header, data());
    }

    /**
     * Serializes header and body without prefixing with size (unlike `toSend`, which does include a size prefix).
     */
    public final ByteBuffer serializeWithHeader(RequestHeader header) {
        if (header.apiKey() != apiKey) {
            throw new IllegalArgumentException("Could not build request " + apiKey + " with header api key " + header.apiKey());
        }
        if (header.apiVersion() != version) {
            throw new IllegalArgumentException("Could not build request version " + version + " with header version " + header.apiVersion());
        }
        return RequestUtils.serialize(header.data(), header.headerVersion(), data(), version);
    }

    // Visible for testing
    public final ByteBuffer serialize() {
        return MessageUtil.toByteBuffer(data(), version);
    }

    // Visible for testing
    final int sizeInBytes() {
        return data().size(new ObjectSerializationCache(), version);
    }

    public String toString(boolean verbose) {
        return data().toString();
    }

    @Override
    public final String toString() {
        return toString(true);
    }

    /**
     * Get an error response for a request
     */
    public AbstractResponse getErrorResponse(Throwable e) {
        return getErrorResponse(AbstractResponse.DEFAULT_THROTTLE_TIME, e);
    }

    /**
     * Get an error response for a request with specified throttle time in the response if applicable
     */
    public abstract AbstractResponse getErrorResponse(int throttleTimeMs, Throwable e);

    /**
     * Get the error counts corresponding to an error response. This is overridden for requests
     * where response may be null (e.g produce with acks=0).
     */
    public Map<Errors, Integer> errorCounts(Throwable e) {
        AbstractResponse response = getErrorResponse(0, e);
        if (response == null)
            throw new IllegalStateException("Error counts could not be obtained for request " + this);
        else
            return response.errorCounts();
    }

    /**
     * Factory method for getting a request object based on ApiKey ID and a version
     */
    public static RequestAndSize parseRequest(ApiKeys apiKey, short apiVersion, ByteBuffer buffer) {
        int bufferSize = buffer.remaining();
        return new RequestAndSize(doParseRequest(apiKey, apiVersion, buffer), bufferSize);
    }

    private static AbstractRequest doParseRequest(ApiKeys apiKey, short apiVersion, ByteBuffer buffer) {
        switch (apiKey) {
            case PRODUCE:
                return ProduceRequest.parse(buffer, apiVersion);
            case FETCH:
                return FetchRequest.parse(buffer, apiVersion);
            case LIST_OFFSETS:
                return ListOffsetsRequest.parse(buffer, apiVersion);
            case METADATA:
                return MetadataRequest.parse(buffer, apiVersion);
            case OFFSET_COMMIT:
                return OffsetCommitRequest.parse(buffer, apiVersion);
            case OFFSET_FETCH:
                return OffsetFetchRequest.parse(buffer, apiVersion);
            case FIND_COORDINATOR:
                return FindCoordinatorRequest.parse(buffer, apiVersion);
            case JOIN_GROUP:
                return JoinGroupRequest.parse(buffer, apiVersion);
            case HEARTBEAT:
                return HeartbeatRequest.parse(buffer, apiVersion);
            case LEAVE_GROUP:
                return LeaveGroupRequest.parse(buffer, apiVersion);
            case SYNC_GROUP:
                return SyncGroupRequest.parse(buffer, apiVersion);
            case STOP_REPLICA:
                return StopReplicaRequest.parse(buffer, apiVersion);
            case CONTROLLED_SHUTDOWN:
                return ControlledShutdownRequest.parse(buffer, apiVersion);
            case UPDATE_METADATA:
                return UpdateMetadataRequest.parse(buffer, apiVersion);
            case LEADER_AND_ISR:
                return LeaderAndIsrRequest.parse(buffer, apiVersion);
            case DESCRIBE_GROUPS:
                return DescribeGroupsRequest.parse(buffer, apiVersion);
            case LIST_GROUPS:
                return ListGroupsRequest.parse(buffer, apiVersion);
            case SASL_HANDSHAKE:
                return SaslHandshakeRequest.parse(buffer, apiVersion);
            case API_VERSIONS:
                return ApiVersionsRequest.parse(buffer, apiVersion);
            case CREATE_TOPICS:
                return CreateTopicsRequest.parse(buffer, apiVersion);
            case DELETE_TOPICS:
                return DeleteTopicsRequest.parse(buffer, apiVersion);
            case DELETE_RECORDS:
                return DeleteRecordsRequest.parse(buffer, apiVersion);
            case INIT_PRODUCER_ID:
                return InitProducerIdRequest.parse(buffer, apiVersion);
            case OFFSET_FOR_LEADER_EPOCH:
                return OffsetsForLeaderEpochRequest.parse(buffer, apiVersion);
            case ADD_PARTITIONS_TO_TXN:
                return AddPartitionsToTxnRequest.parse(buffer, apiVersion);
            case ADD_OFFSETS_TO_TXN:
                return AddOffsetsToTxnRequest.parse(buffer, apiVersion);
            case END_TXN:
                return EndTxnRequest.parse(buffer, apiVersion);
            case WRITE_TXN_MARKERS:
                return WriteTxnMarkersRequest.parse(buffer, apiVersion);
            case TXN_OFFSET_COMMIT:
                return TxnOffsetCommitRequest.parse(buffer, apiVersion);
            case DESCRIBE_ACLS:
                return DescribeAclsRequest.parse(buffer, apiVersion);
            case CREATE_ACLS:
                return CreateAclsRequest.parse(buffer, apiVersion);
            case DELETE_ACLS:
                return DeleteAclsRequest.parse(buffer, apiVersion);
            case DESCRIBE_CONFIGS:
                return DescribeConfigsRequest.parse(buffer, apiVersion);
            case ALTER_CONFIGS:
                return AlterConfigsRequest.parse(buffer, apiVersion);
            case ALTER_REPLICA_LOG_DIRS:
                return AlterReplicaLogDirsRequest.parse(buffer, apiVersion);
            case DESCRIBE_LOG_DIRS:
                return DescribeLogDirsRequest.parse(buffer, apiVersion);
            case SASL_AUTHENTICATE:
                return SaslAuthenticateRequest.parse(buffer, apiVersion);
            case CREATE_PARTITIONS:
                return CreatePartitionsRequest.parse(buffer, apiVersion);
            case CREATE_DELEGATION_TOKEN:
                return CreateDelegationTokenRequest.parse(buffer, apiVersion);
            case RENEW_DELEGATION_TOKEN:
                return RenewDelegationTokenRequest.parse(buffer, apiVersion);
            case EXPIRE_DELEGATION_TOKEN:
                return ExpireDelegationTokenRequest.parse(buffer, apiVersion);
            case DESCRIBE_DELEGATION_TOKEN:
                return DescribeDelegationTokenRequest.parse(buffer, apiVersion);
            case DELETE_GROUPS:
                return DeleteGroupsRequest.parse(buffer, apiVersion);
            case ELECT_LEADERS:
                return ElectLeadersRequest.parse(buffer, apiVersion);
            case INCREMENTAL_ALTER_CONFIGS:
                return IncrementalAlterConfigsRequest.parse(buffer, apiVersion);
            case ALTER_PARTITION_REASSIGNMENTS:
                return AlterPartitionReassignmentsRequest.parse(buffer, apiVersion);
            case LIST_PARTITION_REASSIGNMENTS:
                return ListPartitionReassignmentsRequest.parse(buffer, apiVersion);
            case OFFSET_DELETE:
                return OffsetDeleteRequest.parse(buffer, apiVersion);
            case DESCRIBE_CLIENT_QUOTAS:
                return DescribeClientQuotasRequest.parse(buffer, apiVersion);
            case ALTER_CLIENT_QUOTAS:
                return AlterClientQuotasRequest.parse(buffer, apiVersion);
            case DESCRIBE_USER_SCRAM_CREDENTIALS:
                return DescribeUserScramCredentialsRequest.parse(buffer, apiVersion);
            case ALTER_USER_SCRAM_CREDENTIALS:
                return AlterUserScramCredentialsRequest.parse(buffer, apiVersion);
            case VOTE:
                return VoteRequest.parse(buffer, apiVersion);
            case BEGIN_QUORUM_EPOCH:
                return BeginQuorumEpochRequest.parse(buffer, apiVersion);
            case END_QUORUM_EPOCH:
                return EndQuorumEpochRequest.parse(buffer, apiVersion);
            case DESCRIBE_QUORUM:
                return DescribeQuorumRequest.parse(buffer, apiVersion);
            case ALTER_PARTITION:
                return AlterPartitionRequest.parse(buffer, apiVersion);
            case UPDATE_FEATURES:
                return UpdateFeaturesRequest.parse(buffer, apiVersion);
            case ENVELOPE:
                return EnvelopeRequest.parse(buffer, apiVersion);
            case FETCH_SNAPSHOT:
                return FetchSnapshotRequest.parse(buffer, apiVersion);
            case DESCRIBE_CLUSTER:
                return DescribeClusterRequest.parse(buffer, apiVersion);
            case DESCRIBE_PRODUCERS:
                return DescribeProducersRequest.parse(buffer, apiVersion);
            case BROKER_REGISTRATION:
                return BrokerRegistrationRequest.parse(buffer, apiVersion);
            case BROKER_HEARTBEAT:
                return BrokerHeartbeatRequest.parse(buffer, apiVersion);
            case UNREGISTER_BROKER:
                return UnregisterBrokerRequest.parse(buffer, apiVersion);
            case DESCRIBE_TRANSACTIONS:
                return DescribeTransactionsRequest.parse(buffer, apiVersion);
            case LIST_TRANSACTIONS:
                return ListTransactionsRequest.parse(buffer, apiVersion);
            case ALLOCATE_PRODUCER_IDS:
                return AllocateProducerIdsRequest.parse(buffer, apiVersion);
            case CONSUMER_GROUP_HEARTBEAT:
                return ConsumerGroupHeartbeatRequest.parse(buffer, apiVersion);
            case CONSUMER_GROUP_DESCRIBE:
                return ConsumerGroupDescribeRequest.parse(buffer, apiVersion);
            case CONTROLLER_REGISTRATION:
                return ControllerRegistrationRequest.parse(buffer, apiVersion);
            case GET_TELEMETRY_SUBSCRIPTIONS:
                return GetTelemetrySubscriptionsRequest.parse(buffer, apiVersion);
            case PUSH_TELEMETRY:
                return PushTelemetryRequest.parse(buffer, apiVersion);
            case ASSIGN_REPLICAS_TO_DIRS:
                return AssignReplicasToDirsRequest.parse(buffer, apiVersion);
            case LIST_CLIENT_METRICS_RESOURCES:
                return ListClientMetricsResourcesRequest.parse(buffer, apiVersion);
            case DESCRIBE_TOPIC_PARTITIONS:
                return DescribeTopicPartitionsRequest.parse(buffer, apiVersion);
<<<<<<< HEAD
=======
            case SHARE_GROUP_HEARTBEAT:
                return ShareGroupHeartbeatRequest.parse(buffer, apiVersion);
            case SHARE_GROUP_DESCRIBE:
                return ShareGroupDescribeRequest.parse(buffer, apiVersion);
            case SHARE_FETCH:
                return ShareFetchRequest.parse(buffer, apiVersion);
            case SHARE_ACKNOWLEDGE:
                return ShareAcknowledgeRequest.parse(buffer, apiVersion);
            case ADD_RAFT_VOTER:
                return AddRaftVoterRequest.parse(buffer, apiVersion);
            case REMOVE_RAFT_VOTER:
                return RemoveRaftVoterRequest.parse(buffer, apiVersion);
            case UPDATE_RAFT_VOTER:
                return UpdateRaftVoterRequest.parse(buffer, apiVersion);
            case INITIALIZE_SHARE_GROUP_STATE:
                return InitializeShareGroupStateRequest.parse(buffer, apiVersion);
            case READ_SHARE_GROUP_STATE:
                return ReadShareGroupStateRequest.parse(buffer, apiVersion);
            case WRITE_SHARE_GROUP_STATE:
                return WriteShareGroupStateRequest.parse(buffer, apiVersion);
            case DELETE_SHARE_GROUP_STATE:
                return DeleteShareGroupStateRequest.parse(buffer, apiVersion);
            case READ_SHARE_GROUP_STATE_SUMMARY:
                return ReadShareGroupStateSummaryRequest.parse(buffer, apiVersion);
>>>>>>> eecb3461
            default:
                throw new AssertionError(String.format("ApiKey %s is not currently handled in `parseRequest`, the " +
                        "code should be updated to do so.", apiKey));
        }
    }
}<|MERGE_RESOLUTION|>--- conflicted
+++ resolved
@@ -326,8 +326,6 @@
                 return ListClientMetricsResourcesRequest.parse(buffer, apiVersion);
             case DESCRIBE_TOPIC_PARTITIONS:
                 return DescribeTopicPartitionsRequest.parse(buffer, apiVersion);
-<<<<<<< HEAD
-=======
             case SHARE_GROUP_HEARTBEAT:
                 return ShareGroupHeartbeatRequest.parse(buffer, apiVersion);
             case SHARE_GROUP_DESCRIBE:
@@ -352,7 +350,6 @@
                 return DeleteShareGroupStateRequest.parse(buffer, apiVersion);
             case READ_SHARE_GROUP_STATE_SUMMARY:
                 return ReadShareGroupStateSummaryRequest.parse(buffer, apiVersion);
->>>>>>> eecb3461
             default:
                 throw new AssertionError(String.format("ApiKey %s is not currently handled in `parseRequest`, the " +
                         "code should be updated to do so.", apiKey));
