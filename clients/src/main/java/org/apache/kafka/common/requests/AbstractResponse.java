--- conflicted
+++ resolved
@@ -249,13 +249,10 @@
                 return AllocateProducerIdsResponse.parse(responseBuffer, version);
             case CONSUMER_GROUP_HEARTBEAT:
                 return ConsumerGroupHeartbeatResponse.parse(responseBuffer, version);
-<<<<<<< HEAD
+            case CONSUMER_GROUP_DESCRIBE:
+                return ConsumerGroupDescribeResponse.parse(responseBuffer, version);
             case CONTROLLER_REGISTRATION:
                 return ControllerRegistrationResponse.parse(responseBuffer, version);
-=======
-            case CONSUMER_GROUP_DESCRIBE:
-                return ConsumerGroupDescribeResponse.parse(responseBuffer, version);
->>>>>>> 88b554fd
             default:
                 throw new AssertionError(String.format("ApiKey %s is not currently handled in `parseResponse`, the " +
                         "code should be updated to do so.", apiKey));
