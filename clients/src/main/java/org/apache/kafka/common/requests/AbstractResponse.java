/*
 * Licensed to the Apache Software Foundation (ASF) under one or more
 * contributor license agreements. See the NOTICE file distributed with
 * this work for additional information regarding copyright ownership.
 * The ASF licenses this file to You under the Apache License, Version 2.0
 * (the "License"); you may not use this file except in compliance with
 * the License. You may obtain a copy of the License at
 *
 *    http://www.apache.org/licenses/LICENSE-2.0
 *
 * Unless required by applicable law or agreed to in writing, software
 * distributed under the License is distributed on an "AS IS" BASIS,
 * WITHOUT WARRANTIES OR CONDITIONS OF ANY KIND, either express or implied.
 * See the License for the specific language governing permissions and
 * limitations under the License.
 */
package org.apache.kafka.common.requests;

import org.apache.kafka.common.network.Send;
import org.apache.kafka.common.protocol.ApiKeys;
import org.apache.kafka.common.protocol.Errors;
import org.apache.kafka.common.protocol.MessageUtil;
import org.apache.kafka.common.protocol.SendBuilder;

import java.nio.ByteBuffer;
import java.util.Collection;
import java.util.Collections;
import java.util.HashMap;
import java.util.Map;
import java.util.stream.Collectors;
import java.util.stream.Stream;

public abstract class AbstractResponse implements AbstractRequestResponse {
    public static final int DEFAULT_THROTTLE_TIME = 0;

    private final ApiKeys apiKey;

    protected AbstractResponse(ApiKeys apiKey) {
        this.apiKey = apiKey;
    }

    public final Send toSend(ResponseHeader header, short version) {
        return SendBuilder.buildResponseSend(header, data(), version);
    }

    /**
     * Serializes header and body without prefixing with size (unlike `toSend`, which does include a size prefix).
     */
    final ByteBuffer serializeWithHeader(ResponseHeader header, short version) {
        return RequestUtils.serialize(header.data(), header.headerVersion(), data(), version);
    }

    // Visible for testing
    final ByteBuffer serialize(short version) {
        return MessageUtil.toByteBuffer(data(), version);
    }

    /**
     * The number of each type of error in the response, including {@link Errors#NONE} and top-level errors as well as
     * more specifically scoped errors (such as topic or partition-level errors).
     * @return A count of errors.
     */
    public abstract Map<Errors, Integer> errorCounts();

    protected Map<Errors, Integer> errorCounts(Errors error) {
        return Collections.singletonMap(error, 1);
    }

    protected Map<Errors, Integer> errorCounts(Stream<Errors> errors) {
        return errors.collect(Collectors.groupingBy(e -> e, Collectors.summingInt(e -> 1)));
    }

    protected Map<Errors, Integer> errorCounts(Collection<Errors> errors) {
        Map<Errors, Integer> errorCounts = new HashMap<>();
        for (Errors error : errors)
            updateErrorCounts(errorCounts, error);
        return errorCounts;
    }

    protected Map<Errors, Integer> apiErrorCounts(Map<?, ApiError> errors) {
        Map<Errors, Integer> errorCounts = new HashMap<>();
        for (ApiError apiError : errors.values())
            updateErrorCounts(errorCounts, apiError.error());
        return errorCounts;
    }

    protected void updateErrorCounts(Map<Errors, Integer> errorCounts, Errors error) {
        Integer count = errorCounts.getOrDefault(error, 0);
        errorCounts.put(error, count + 1);
    }

    /**
     * Parse a response from the provided buffer. The buffer is expected to hold both
     * the {@link ResponseHeader} as well as the response payload.
     */
    public static AbstractResponse parseResponse(ByteBuffer buffer, RequestHeader requestHeader) {
        ApiKeys apiKey = requestHeader.apiKey();
        short apiVersion = requestHeader.apiVersion();

        ResponseHeader responseHeader = ResponseHeader.parse(buffer, apiKey.responseHeaderVersion(apiVersion));

        if (requestHeader.correlationId() != responseHeader.correlationId()) {
            throw new CorrelationIdMismatchException("Correlation id for response ("
                + responseHeader.correlationId() + ") does not match request ("
                + requestHeader.correlationId() + "), request header: " + requestHeader,
                requestHeader.correlationId(), responseHeader.correlationId());
        }

        return AbstractResponse.parseResponse(apiKey, buffer, apiVersion);
    }

    public static AbstractResponse parseResponse(ApiKeys apiKey, ByteBuffer responseBuffer, short version) {
        switch (apiKey) {
            case PRODUCE:
                return ProduceResponse.parse(responseBuffer, version);
            case FETCH:
                return FetchResponse.parse(responseBuffer, version);
            case LIST_OFFSETS:
                return ListOffsetsResponse.parse(responseBuffer, version);
            case METADATA:
                return MetadataResponse.parse(responseBuffer, version);
            case OFFSET_COMMIT:
                return OffsetCommitResponse.parse(responseBuffer, version);
            case OFFSET_FETCH:
                return OffsetFetchResponse.parse(responseBuffer, version);
            case FIND_COORDINATOR:
                return FindCoordinatorResponse.parse(responseBuffer, version);
            case JOIN_GROUP:
                return JoinGroupResponse.parse(responseBuffer, version);
            case HEARTBEAT:
                return HeartbeatResponse.parse(responseBuffer, version);
            case LEAVE_GROUP:
                return LeaveGroupResponse.parse(responseBuffer, version);
            case SYNC_GROUP:
                return SyncGroupResponse.parse(responseBuffer, version);
            case STOP_REPLICA:
                return StopReplicaResponse.parse(responseBuffer, version);
            case CONTROLLED_SHUTDOWN:
                return ControlledShutdownResponse.parse(responseBuffer, version);
            case UPDATE_METADATA:
                return UpdateMetadataResponse.parse(responseBuffer, version);
            case LEADER_AND_ISR:
                return LeaderAndIsrResponse.parse(responseBuffer, version);
            case DESCRIBE_GROUPS:
                return DescribeGroupsResponse.parse(responseBuffer, version);
            case LIST_GROUPS:
                return ListGroupsResponse.parse(responseBuffer, version);
            case SASL_HANDSHAKE:
                return SaslHandshakeResponse.parse(responseBuffer, version);
            case API_VERSIONS:
                return ApiVersionsResponse.parse(responseBuffer, version);
            case CREATE_TOPICS:
                return CreateTopicsResponse.parse(responseBuffer, version);
            case DELETE_TOPICS:
                return DeleteTopicsResponse.parse(responseBuffer, version);
            case DELETE_RECORDS:
                return DeleteRecordsResponse.parse(responseBuffer, version);
            case INIT_PRODUCER_ID:
                return InitProducerIdResponse.parse(responseBuffer, version);
            case OFFSET_FOR_LEADER_EPOCH:
                return OffsetsForLeaderEpochResponse.parse(responseBuffer, version);
            case ADD_PARTITIONS_TO_TXN:
                return AddPartitionsToTxnResponse.parse(responseBuffer, version);
            case ADD_OFFSETS_TO_TXN:
                return AddOffsetsToTxnResponse.parse(responseBuffer, version);
            case END_TXN:
                return EndTxnResponse.parse(responseBuffer, version);
            case WRITE_TXN_MARKERS:
                return WriteTxnMarkersResponse.parse(responseBuffer, version);
            case TXN_OFFSET_COMMIT:
                return TxnOffsetCommitResponse.parse(responseBuffer, version);
            case DESCRIBE_ACLS:
                return DescribeAclsResponse.parse(responseBuffer, version);
            case CREATE_ACLS:
                return CreateAclsResponse.parse(responseBuffer, version);
            case DELETE_ACLS:
                return DeleteAclsResponse.parse(responseBuffer, version);
            case DESCRIBE_CONFIGS:
                return DescribeConfigsResponse.parse(responseBuffer, version);
            case ALTER_CONFIGS:
                return AlterConfigsResponse.parse(responseBuffer, version);
            case ALTER_REPLICA_LOG_DIRS:
                return AlterReplicaLogDirsResponse.parse(responseBuffer, version);
            case DESCRIBE_LOG_DIRS:
                return DescribeLogDirsResponse.parse(responseBuffer, version);
            case SASL_AUTHENTICATE:
                return SaslAuthenticateResponse.parse(responseBuffer, version);
            case CREATE_PARTITIONS:
                return CreatePartitionsResponse.parse(responseBuffer, version);
            case CREATE_DELEGATION_TOKEN:
                return CreateDelegationTokenResponse.parse(responseBuffer, version);
            case RENEW_DELEGATION_TOKEN:
                return RenewDelegationTokenResponse.parse(responseBuffer, version);
            case EXPIRE_DELEGATION_TOKEN:
                return ExpireDelegationTokenResponse.parse(responseBuffer, version);
            case DESCRIBE_DELEGATION_TOKEN:
                return DescribeDelegationTokenResponse.parse(responseBuffer, version);
            case DELETE_GROUPS:
                return DeleteGroupsResponse.parse(responseBuffer, version);
            case ELECT_LEADERS:
                return ElectLeadersResponse.parse(responseBuffer, version);
            case INCREMENTAL_ALTER_CONFIGS:
                return IncrementalAlterConfigsResponse.parse(responseBuffer, version);
            case ALTER_PARTITION_REASSIGNMENTS:
                return AlterPartitionReassignmentsResponse.parse(responseBuffer, version);
            case LIST_PARTITION_REASSIGNMENTS:
                return ListPartitionReassignmentsResponse.parse(responseBuffer, version);
            case OFFSET_DELETE:
                return OffsetDeleteResponse.parse(responseBuffer, version);
            case DESCRIBE_CLIENT_QUOTAS:
                return DescribeClientQuotasResponse.parse(responseBuffer, version);
            case ALTER_CLIENT_QUOTAS:
                return AlterClientQuotasResponse.parse(responseBuffer, version);
            case DESCRIBE_USER_SCRAM_CREDENTIALS:
                return DescribeUserScramCredentialsResponse.parse(responseBuffer, version);
            case ALTER_USER_SCRAM_CREDENTIALS:
                return AlterUserScramCredentialsResponse.parse(responseBuffer, version);
            case VOTE:
                return VoteResponse.parse(responseBuffer, version);
            case BEGIN_QUORUM_EPOCH:
                return BeginQuorumEpochResponse.parse(responseBuffer, version);
            case END_QUORUM_EPOCH:
                return EndQuorumEpochResponse.parse(responseBuffer, version);
            case DESCRIBE_QUORUM:
                return DescribeQuorumResponse.parse(responseBuffer, version);
            case ALTER_ISR:
                return AlterIsrResponse.parse(responseBuffer, version);
            case UPDATE_FEATURES:
                return UpdateFeaturesResponse.parse(responseBuffer, version);
            case ENVELOPE:
                return EnvelopeResponse.parse(responseBuffer, version);
            case FETCH_SNAPSHOT:
                return FetchSnapshotResponse.parse(responseBuffer, version);
            case DESCRIBE_CLUSTER:
                return DescribeClusterResponse.parse(responseBuffer, version);
<<<<<<< HEAD
            case BROKER_REGISTRATION:
                return BrokerRegistrationResponse.parse(responseBuffer, version);
            case BROKER_HEARTBEAT:
                return BrokerHeartbeatResponse.parse(responseBuffer, version);
=======
            case DESCRIBE_PRODUCERS:
                return DescribeProducersResponse.parse(responseBuffer, version);
>>>>>>> 7feb5573
            default:
                throw new AssertionError(String.format("ApiKey %s is not currently handled in `parseResponse`, the " +
                        "code should be updated to do so.", apiKey));
        }
    }

    /**
     * Returns whether or not client should throttle upon receiving a response of the specified version with a non-zero
     * throttle time. Client-side throttling is needed when communicating with a newer version of broker which, on
     * quota violation, sends out responses before throttling.
     */
    public boolean shouldClientThrottle(short version) {
        return false;
    }

    public ApiKeys apiKey() {
        return apiKey;
    }

    public abstract int throttleTimeMs();

    public String toString() {
        return data().toString();
    }
}<|MERGE_RESOLUTION|>--- conflicted
+++ resolved
@@ -233,15 +233,12 @@
                 return FetchSnapshotResponse.parse(responseBuffer, version);
             case DESCRIBE_CLUSTER:
                 return DescribeClusterResponse.parse(responseBuffer, version);
-<<<<<<< HEAD
+            case DESCRIBE_PRODUCERS:
+                return DescribeProducersResponse.parse(responseBuffer, version);
             case BROKER_REGISTRATION:
                 return BrokerRegistrationResponse.parse(responseBuffer, version);
             case BROKER_HEARTBEAT:
                 return BrokerHeartbeatResponse.parse(responseBuffer, version);
-=======
-            case DESCRIBE_PRODUCERS:
-                return DescribeProducersResponse.parse(responseBuffer, version);
->>>>>>> 7feb5573
             default:
                 throw new AssertionError(String.format("ApiKey %s is not currently handled in `parseResponse`, the " +
                         "code should be updated to do so.", apiKey));
