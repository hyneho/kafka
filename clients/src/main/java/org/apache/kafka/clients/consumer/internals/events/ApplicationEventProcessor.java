--- conflicted
+++ resolved
@@ -155,15 +155,15 @@
         return true;
     }
 
-<<<<<<< HEAD
+    private boolean process(final TopicMetadataApplicationEvent event) {
+        final CompletableFuture<Map<String, List<PartitionInfo>>> future =
+                this.requestManagers.topicMetadataRequestManager.requestTopicMetadata(Optional.of(event.topic()));
+        event.chain(future);
+        return true;
+    }
+
     private boolean process(final RebalanceListenerInvocationCompletedEvent event) {
         // TODO: callback into the HeartbeatRequestManager and/or AssignmentReconciler
-=======
-    private boolean process(final TopicMetadataApplicationEvent event) {
-        final CompletableFuture<Map<String, List<PartitionInfo>>> future =
-            this.requestManagers.topicMetadataRequestManager.requestTopicMetadata(Optional.of(event.topic()));
-        event.chain(future);
->>>>>>> 13b2edd9
         return true;
     }
 }