--- conflicted
+++ resolved
@@ -157,13 +157,13 @@
     public static final String VALUE_DESERIALIZER_CLASS_CONFIG = "value.deserializer";
     private static final String VALUE_DESERIALIZER_CLASS_DOC = "Deserializer class for value that implements the <code>Deserializer</code> interface.";
 
-<<<<<<< HEAD
-=======
     /** <code>connections.max.idle.ms</code> */
     public static final String CONNECTIONS_MAX_IDLE_MS_CONFIG = CommonClientConfigs.CONNECTIONS_MAX_IDLE_MS_CONFIG;
 
-
->>>>>>> ca6d01bc
+    /** <code>connections.max.idle.ms</code> */
+    public static final String CONNECTIONS_MAX_IDLE_MS_CONFIG = CommonClientConfigs.CONNECTIONS_MAX_IDLE_MS_CONFIG;
+
+
     static {
         CONFIG = new ConfigDef().define(BOOTSTRAP_SERVERS_CONFIG,
                                         Type.LIST,
@@ -285,7 +285,6 @@
                                         Type.CLASS,
                                         Importance.HIGH,
                                         VALUE_DESERIALIZER_CLASS_DOC)
-<<<<<<< HEAD
                                 .define(CommonClientConfigs.SECURITY_PROTOCOL_CONFIG, Type.STRING, CommonClientConfigs.DEFAULT_SECURITY_PROTOCOL, Importance.MEDIUM, CommonClientConfigs.SECURITY_PROTOCOL_DOC)
                                 .define(SecurityConfigs.PRINCIPAL_BUILDER_CLASS_CONFIG, Type.CLASS, SecurityConfigs.DEFAULT_PRINCIPAL_BUILDER_CLASS, Importance.LOW, SecurityConfigs.PRINCIPAL_BUILDER_CLASS_DOC)
                                 .define(SecurityConfigs.SSL_PROTOCOL_CONFIG, Type.STRING, SecurityConfigs.DEFAULT_SSL_PROTOCOL, Importance.MEDIUM, SecurityConfigs.SSL_PROTOCOL_DOC)
@@ -301,16 +300,14 @@
                                 .define(SecurityConfigs.SSL_TRUSTSTORE_PASSWORD_CONFIG, Type.STRING, SecurityConfigs.DEFAULT_TRUSTSTORE_PASSWORD, Importance.HIGH, SecurityConfigs.SSL_TRUSTSTORE_PASSWORD_DOC)
                                 .define(SecurityConfigs.SSL_KEYMANAGER_ALGORITHM_CONFIG, Type.STRING, SecurityConfigs.DEFAULT_SSL_KEYMANGER_ALGORITHM, Importance.LOW, SecurityConfigs.SSL_KEYMANAGER_ALGORITHM_DOC)
                                 .define(SecurityConfigs.SSL_TRUSTMANAGER_ALGORITHM_CONFIG, Type.STRING, SecurityConfigs.DEFAULT_SSL_TRUSTMANAGER_ALGORITHM, Importance.LOW, SecurityConfigs.SSL_TRUSTMANAGER_ALGORITHM_DOC)
-                                .define(SecurityConfigs.SSL_ENDPOINT_IDENTIFICATION_ALGORITHM_CONFIG, Type.STRING, Importance.LOW, SecurityConfigs.SSL_ENDPOINT_IDENTIFICATION_ALGORITHM_DOC, false);
-
-=======
+                                .define(SecurityConfigs.SSL_ENDPOINT_IDENTIFICATION_ALGORITHM_CONFIG, Type.STRING, Importance.LOW, SecurityConfigs.SSL_ENDPOINT_IDENTIFICATION_ALGORITHM_DOC, false)
                                 /* default is set to be a bit lower than the server default (10 min), to avoid both client and server closing connection at same time */
                                 .define(CONNECTIONS_MAX_IDLE_MS_CONFIG,
                                         Type.LONG,
                                         9 * 60 * 1000,
                                         Importance.MEDIUM,
                                         CommonClientConfigs.CONNECTIONS_MAX_IDLE_MS_DOC);
->>>>>>> ca6d01bc
+
     }
 
     public static Map<String, Object> addDeserializerToConfig(Map<String, Object> configs,
