--- conflicted
+++ resolved
@@ -38,7 +38,6 @@
 import org.apache.kafka.common.telemetry.internals.ClientTelemetryReporter;
 import org.apache.kafka.common.utils.LogContext;
 import org.apache.kafka.common.utils.Time;
-import org.apache.kafka.common.utils.Timer;
 import org.apache.kafka.common.utils.Utils;
 import org.slf4j.Logger;
 
@@ -203,7 +202,7 @@
      * requests in cases where a currently assigned topic is in the target assignment (new
      * partition assigned, or revoked), but it is not present the Metadata cache at that moment.
      * The cache is cleared when the subscription changes ({@link #transitionToJoining()}, the
-     * member fails ({@link #transitionToFatal()} or leaves the group ({@link #leaveGroup(Timer)}).
+     * member fails ({@link #transitionToFatal()} or leaves the group ({@link #leaveGroup()}).
      */
     private final Map<Uuid, String> assignedTopicNamesCache;
 
@@ -230,7 +229,7 @@
     private int memberEpochOnReconciliationStart;
 
     /**
-     * If the member is currently leaving the group after a call to {@link #leaveGroup(Timer)}}, this
+     * If the member is currently leaving the group after a call to {@link #leaveGroup()}}, this
      * will have a future that will complete when the ongoing leave operation completes
      * (callbacks executed and heartbeat request to leave is sent out). This will be empty is the
      * member is not leaving.
@@ -564,7 +563,7 @@
      * {@inheritDoc}
      */
     @Override
-    public CompletableFuture<Void> leaveGroup(Timer timer) {
+    public CompletableFuture<Void> leaveGroup() {
         if (state == MemberState.UNSUBSCRIBED || state == MemberState.FATAL) {
             // Member is not part of the group. No-op and return completed future to avoid
             // unnecessary transitions.
@@ -581,7 +580,7 @@
         CompletableFuture<Void> leaveResult = new CompletableFuture<>();
         leaveGroupInProgress = Optional.of(leaveResult);
 
-        CompletableFuture<Void> callbackResult = invokeOnPartitionsRevokedOrLostToReleaseAssignment(timer);
+        CompletableFuture<Void> callbackResult = invokeOnPartitionsRevokedOrLostToReleaseAssignment();
         callbackResult.whenComplete((result, error) -> {
             // Clear the subscription, no matter if the callback execution failed or succeeded.
             updateSubscription(new TreeSet<>(TOPIC_ID_PARTITION_COMPARATOR), true);
@@ -611,7 +610,7 @@
      *
      * @return Future that will complete when the callback execution completes.
      */
-    private CompletableFuture<Void> invokeOnPartitionsRevokedOrLostToReleaseAssignment(Timer timer) {
+    private CompletableFuture<Void> invokeOnPartitionsRevokedOrLostToReleaseAssignment() {
         SortedSet<TopicPartition> droppedPartitions = new TreeSet<>(TOPIC_PARTITION_COMPARATOR);
         droppedPartitions.addAll(subscriptions.assignedPartitions());
 
@@ -838,14 +837,7 @@
         // best effort to commit the offsets in the case where the epoch might have changed while
         // the current reconciliation is in process. Note this is using the rebalance timeout as
         // it is the limit enforced by the broker to complete the reconciliation process.
-<<<<<<< HEAD
-        Timer timer = time.timer(rebalanceTimeoutMs);
-        commitResult = commitRequestManager.maybeAutoCommitAllConsumedNow(
-            Optional.of(time.timer(rebalanceTimeoutMs)),
-            true);
-=======
         commitResult = commitRequestManager.maybeAutoCommitSyncNow(getExpirationTimeForTimeout(rebalanceTimeoutMs));
->>>>>>> 02ebfc61
 
         // Execute commit -> onPartitionsRevoked -> onPartitionsAssigned.
         commitResult.whenComplete((__, commitReqError) -> {
@@ -861,6 +853,14 @@
 
             revokeAndAssign(assignedTopicIdPartitions, revokedPartitions, addedPartitions);
         });
+    }
+
+    long getExpirationTimeForTimeout(final long timeoutMs) {
+        long expiration = time.milliseconds() + timeoutMs;
+        if (expiration < 0) {
+            return Long.MAX_VALUE;
+        }
+        return expiration;
     }
 
     /**
