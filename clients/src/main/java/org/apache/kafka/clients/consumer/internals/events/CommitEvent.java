/*
 * Licensed to the Apache Software Foundation (ASF) under one or more
 * contributor license agreements. See the NOTICE file distributed with
 * this work for additional information regarding copyright ownership.
 * The ASF licenses this file to You under the Apache License, Version 2.0
 * (the "License"); you may not use this file except in compliance with
 * the License. You may obtain a copy of the License at
 *
 *    http://www.apache.org/licenses/LICENSE-2.0
 *
 * Unless required by applicable law or agreed to in writing, software
 * distributed under the License is distributed on an "AS IS" BASIS,
 * WITHOUT WARRANTIES OR CONDITIONS OF ANY KIND, either express or implied.
 * See the License for the specific language governing permissions and
 * limitations under the License.
 */
package org.apache.kafka.clients.consumer.internals.events;

import org.apache.kafka.clients.consumer.OffsetAndMetadata;
import org.apache.kafka.common.TopicPartition;

import java.util.Collections;
import java.util.Map;

public abstract class CommitEvent extends CompletableApplicationEvent<Void> {

    /**
     * Offsets to commit per partition.
     */
    private final Map<TopicPartition, OffsetAndMetadata> offsets;

<<<<<<< HEAD
    protected CommitEvent(final Type type, final Map<TopicPartition, OffsetAndMetadata> offsets, final Timer timer) {
        this(type, offsets, CompletableEvent.calculateDeadlineMs(timer));
    }

    public CommitEvent(final Type type, Map<TopicPartition, OffsetAndMetadata> offsets, final long deadlineMs) {
=======
    protected CommitEvent(final Type type, final Map<TopicPartition, OffsetAndMetadata> offsets, final long deadlineMs) {
>>>>>>> a753172a
        super(type, deadlineMs);
        this.offsets = validate(offsets);
    }

    /**
     * Validates the offsets are not negative and then returns the given offset map as
     * {@link Collections#unmodifiableMap(Map) as unmodifiable}.
     */
    private static Map<TopicPartition, OffsetAndMetadata> validate(final Map<TopicPartition, OffsetAndMetadata> offsets) {
        for (OffsetAndMetadata offsetAndMetadata : offsets.values()) {
            if (offsetAndMetadata.offset() < 0) {
                throw new IllegalArgumentException("Invalid offset: " + offsetAndMetadata.offset());
            }
        }

        return Collections.unmodifiableMap(offsets);
    }

    public Map<TopicPartition, OffsetAndMetadata> offsets() {
        return offsets;
    }

    @Override
    protected String toStringBase() {
        return super.toStringBase() + ", offsets=" + offsets;
    }
}<|MERGE_RESOLUTION|>--- conflicted
+++ resolved
@@ -29,15 +29,7 @@
      */
     private final Map<TopicPartition, OffsetAndMetadata> offsets;
 
-<<<<<<< HEAD
-    protected CommitEvent(final Type type, final Map<TopicPartition, OffsetAndMetadata> offsets, final Timer timer) {
-        this(type, offsets, CompletableEvent.calculateDeadlineMs(timer));
-    }
-
-    public CommitEvent(final Type type, Map<TopicPartition, OffsetAndMetadata> offsets, final long deadlineMs) {
-=======
     protected CommitEvent(final Type type, final Map<TopicPartition, OffsetAndMetadata> offsets, final long deadlineMs) {
->>>>>>> a753172a
         super(type, deadlineMs);
         this.offsets = validate(offsets);
     }
