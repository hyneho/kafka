/*
 * Licensed to the Apache Software Foundation (ASF) under one or more
 * contributor license agreements. See the NOTICE file distributed with
 * this work for additional information regarding copyright ownership.
 * The ASF licenses this file to You under the Apache License, Version 2.0
 * (the "License"); you may not use this file except in compliance with
 * the License. You may obtain a copy of the License at
 *
 *    http://www.apache.org/licenses/LICENSE-2.0
 *
 * Unless required by applicable law or agreed to in writing, software
 * distributed under the License is distributed on an "AS IS" BASIS,
 * WITHOUT WARRANTIES OR CONDITIONS OF ANY KIND, either express or implied.
 * See the License for the specific language governing permissions and
 * limitations under the License.
 */
package org.apache.kafka.clients.consumer.internals.events;

import org.apache.kafka.clients.consumer.ConsumerRebalanceListener;
import org.apache.kafka.clients.consumer.internals.ConsumerRebalanceListenerMethodName;
import org.apache.kafka.common.KafkaException;

import java.util.Objects;
import java.util.Optional;
import java.util.concurrent.CompletableFuture;

import static org.apache.kafka.clients.consumer.internals.events.ApplicationEvent.Type.CONSUMER_REBALANCE_LISTENER_CALLBACK_COMPLETED;

/**
 * Event that signifies that the application thread has executed the {@link ConsumerRebalanceListener} callback. If
 * the callback execution threw an error, it is included in the event should any event listener want to know.
 */
public class ConsumerRebalanceListenerCallbackCompletedEvent extends ApplicationEvent {

    private final ConsumerRebalanceListenerMethodName methodName;
    private final CompletableFuture<Void> future;
    private final Optional<KafkaException> error;

<<<<<<< HEAD
    public ConsumerRebalanceListenerCallbackCompletedEvent(ConsumerRebalanceListenerMethodName methodName,
                                                           CompletableFuture<Void> future,
                                                           Optional<KafkaException> error) {
        super(CONSUMER_REBALANCE_LISTENER_CALLBACK_COMPLETED);
=======
    public ConsumerRebalanceListenerCallbackCompletedEvent(final ConsumerRebalanceListenerMethodName methodName,
                                                           final CompletableFuture<Void> future,
                                                           final Optional<KafkaException> error) {
        super(Type.CONSUMER_REBALANCE_LISTENER_CALLBACK_COMPLETED);
>>>>>>> d066b94c
        this.methodName = Objects.requireNonNull(methodName);
        this.future = Objects.requireNonNull(future);
        this.error = Objects.requireNonNull(error);
    }

    public ConsumerRebalanceListenerMethodName methodName() {
        return methodName;
    }

    public CompletableFuture<Void> future() {
        return future;
    }

    public Optional<KafkaException> error() {
        return error;
    }

    @Override
    protected String toStringBase() {
        return super.toStringBase() +
                ", methodName=" + methodName +
                ", future=" + future +
                ", error=" + error;
    }
}<|MERGE_RESOLUTION|>--- conflicted
+++ resolved
@@ -24,8 +24,6 @@
 import java.util.Optional;
 import java.util.concurrent.CompletableFuture;
 
-import static org.apache.kafka.clients.consumer.internals.events.ApplicationEvent.Type.CONSUMER_REBALANCE_LISTENER_CALLBACK_COMPLETED;
-
 /**
  * Event that signifies that the application thread has executed the {@link ConsumerRebalanceListener} callback. If
  * the callback execution threw an error, it is included in the event should any event listener want to know.
@@ -36,17 +34,10 @@
     private final CompletableFuture<Void> future;
     private final Optional<KafkaException> error;
 
-<<<<<<< HEAD
-    public ConsumerRebalanceListenerCallbackCompletedEvent(ConsumerRebalanceListenerMethodName methodName,
-                                                           CompletableFuture<Void> future,
-                                                           Optional<KafkaException> error) {
-        super(CONSUMER_REBALANCE_LISTENER_CALLBACK_COMPLETED);
-=======
     public ConsumerRebalanceListenerCallbackCompletedEvent(final ConsumerRebalanceListenerMethodName methodName,
                                                            final CompletableFuture<Void> future,
                                                            final Optional<KafkaException> error) {
         super(Type.CONSUMER_REBALANCE_LISTENER_CALLBACK_COMPLETED);
->>>>>>> d066b94c
         this.methodName = Objects.requireNonNull(methodName);
         this.future = Objects.requireNonNull(future);
         this.error = Objects.requireNonNull(error);
