/*
 * Licensed to the Apache Software Foundation (ASF) under one or more
 * contributor license agreements. See the NOTICE file distributed with
 * this work for additional information regarding copyright ownership.
 * The ASF licenses this file to You under the Apache License, Version 2.0
 * (the "License"); you may not use this file except in compliance with
 * the License. You may obtain a copy of the License at
 *
 *    http://www.apache.org/licenses/LICENSE-2.0
 *
 * Unless required by applicable law or agreed to in writing, software
 * distributed under the License is distributed on an "AS IS" BASIS,
 * WITHOUT WARRANTIES OR CONDITIONS OF ANY KIND, either express or implied.
 * See the License for the specific language governing permissions and
 * limitations under the License.
 */

package org.apache.kafka.clients.consumer.internals;

import org.apache.kafka.common.protocol.Errors;
import java.util.ArrayList;
import java.util.Arrays;
import java.util.List;

public enum MemberState {

    /**
<<<<<<< HEAD
     * Member has left or does not intend to join a group.
     */
    NOT_IN_GROUP,


    /**
     * Member has not joined a consumer group yet, or has been fenced and needs to re-join.
=======
     * Member has a group id, but it is not subscribed to any topic to receive automatic
     * assignments. This will be the state when the member has never subscribed, or when it has
     * unsubscribed from all topics. While in this state the member can commit offsets but won't
     * be an active member of the consumer group (no heartbeats sent).
>>>>>>> 768a458b
     */
    UNSUBSCRIBED,

    /**
     * Member is attempting to join a consumer group. While in this state, the member will send
     * heartbeat requests on the interval, with epoch 0, until it gets a response with an epoch > 0
     * or a fatal failure. A member transitions to this state when it tries to join the group for
     * the first time with a call to subscribe, or when it has been fenced and tries to re-join.
     */
    JOINING,

    /**
     * Member has received a new target assignment (partitions could have been assigned or
     * revoked), and it is processing it. While in this state, the member will continue to send
     * heartbeat on the interval, and reconcile the assignment (it will commit offsets if
     * needed, invoke the user callbacks for onPartitionsAssigned or onPartitionsRevoked, and make
     * the new assignment effective). Note that while in this state the member may be trying to
     * resolve metadata for the target assignment, or triggering commits/callbacks if topic names
     * already resolved.
     */
    RECONCILING,

    /**
     * Member has completed reconciling an assignment received, and stays in this state only until
     * the next heartbeat request is sent out to acknowledge the assignment to the server. This
     * state indicates that the next heartbeat request must be sent without waiting for the
     * heartbeat interval to expire. Note that once the ack is sent, the member could go back to
     * {@link #RECONCILING} if it still has assignment waiting to be reconciled (assignments
     * waiting for metadata, assignments for which metadata was resolved, or new assignments
     * received from the broker)
     */
    ACKNOWLEDGING,

    /**
     * Member is active in a group and has processed all assignments received. While in this
     * state, the member will send heartbeats on the interval.
     */
    STABLE,

    /**
     * Member transitions to this state when it receives a {@link Errors#UNKNOWN_MEMBER_ID} or
     * {@link Errors#FENCED_MEMBER_EPOCH} error from the broker, indicating that it has been
     * left out of the group. While in this state, the member will stop sending heartbeats, it
     * will give up its partitions by invoking the user callbacks for onPartitionsLost, and then
     * transition to {@link #JOINING} to re-join the group as a new member.
     */
    FENCED,

    /**
     * The member transitions to this state after a call to unsubscribe. While in this state, the
     * member will stop sending heartbeats, will commit offsets if needed and release its
     * assignment (calling user's callback for partitions revoked or lost). When all these
     * actions complete, the member will transition out of this state into {@link #LEAVING} to
     * effectively leave the group.
     */
    PREPARE_LEAVING,

    /**
     * Member has committed offsets and releases its assignment, so it stays in this state until
     * the next heartbeat request is sent out with epoch -1 or -2 to effectively leave the group.
     * This state indicates that the next heartbeat request must be sent without waiting for the
     * heartbeat interval to expire.
     */
    LEAVING,

    /**
     * The member failed with an unrecoverable error received in a heartbeat response. This in an
     * unrecoverable state where the member won't send any requests to the broker and cannot
     * perform any other transition.
     */
    FATAL;

    // Valid state transitions
    static {
<<<<<<< HEAD
        // Valid state transitions

        NOT_IN_GROUP.previousValidStates = Arrays.asList(UNJOINED, RECONCILING, STABLE, FENCED);

        STABLE.previousValidStates = Arrays.asList(UNJOINED, RECONCILING);
=======
>>>>>>> 768a458b

        STABLE.previousValidStates = Arrays.asList(JOINING, ACKNOWLEDGING);

        RECONCILING.previousValidStates = Arrays.asList(STABLE, JOINING, ACKNOWLEDGING);

        ACKNOWLEDGING.previousValidStates = Arrays.asList(RECONCILING);

        FATAL.previousValidStates = Arrays.asList(JOINING, STABLE, RECONCILING, ACKNOWLEDGING);

        FENCED.previousValidStates = Arrays.asList(JOINING, STABLE, RECONCILING, ACKNOWLEDGING);

        JOINING.previousValidStates = Arrays.asList(FENCED, UNSUBSCRIBED);

        PREPARE_LEAVING.previousValidStates = Arrays.asList(JOINING, STABLE, RECONCILING,
                ACKNOWLEDGING, UNSUBSCRIBED, FENCED);

        LEAVING.previousValidStates = Arrays.asList(PREPARE_LEAVING);

        UNSUBSCRIBED.previousValidStates = Arrays.asList(LEAVING);
    }

    private List<MemberState> previousValidStates;

    MemberState() {
        this.previousValidStates = new ArrayList<>();
    }

    public List<MemberState> getPreviousValidStates() {
        return this.previousValidStates;
    }
}<|MERGE_RESOLUTION|>--- conflicted
+++ resolved
@@ -25,20 +25,10 @@
 public enum MemberState {
 
     /**
-<<<<<<< HEAD
-     * Member has left or does not intend to join a group.
-     */
-    NOT_IN_GROUP,
-
-
-    /**
-     * Member has not joined a consumer group yet, or has been fenced and needs to re-join.
-=======
      * Member has a group id, but it is not subscribed to any topic to receive automatic
      * assignments. This will be the state when the member has never subscribed, or when it has
      * unsubscribed from all topics. While in this state the member can commit offsets but won't
      * be an active member of the consumer group (no heartbeats sent).
->>>>>>> 768a458b
      */
     UNSUBSCRIBED,
 
@@ -113,14 +103,6 @@
 
     // Valid state transitions
     static {
-<<<<<<< HEAD
-        // Valid state transitions
-
-        NOT_IN_GROUP.previousValidStates = Arrays.asList(UNJOINED, RECONCILING, STABLE, FENCED);
-
-        STABLE.previousValidStates = Arrays.asList(UNJOINED, RECONCILING);
-=======
->>>>>>> 768a458b
 
         STABLE.previousValidStates = Arrays.asList(JOINING, ACKNOWLEDGING);
 
