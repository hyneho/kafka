/*
 * Licensed to the Apache Software Foundation (ASF) under one or more
 * contributor license agreements. See the NOTICE file distributed with
 * this work for additional information regarding copyright ownership.
 * The ASF licenses this file to You under the Apache License, Version 2.0
 * (the "License"); you may not use this file except in compliance with
 * the License. You may obtain a copy of the License at
 *
 *    http://www.apache.org/licenses/LICENSE-2.0
 *
 * Unless required by applicable law or agreed to in writing, software
 * distributed under the License is distributed on an "AS IS" BASIS,
 * WITHOUT WARRANTIES OR CONDITIONS OF ANY KIND, either express or implied.
 * See the License for the specific language governing permissions and
 * limitations under the License.
 */

package org.apache.kafka.clients.consumer.internals;

import java.util.ArrayList;
import java.util.Arrays;
import java.util.List;

public enum MemberState {

    /**
     * Member has left or does not intend to join a group.
     */
    NOT_IN_GROUP,


    /**
     * Member has not joined a consumer group yet, or has been fenced and needs to re-join.
     */
    UNJOINED,

    /**
     * Member has received a new target assignment (partitions could have been assigned or
     * revoked), and it is processing it. While in this state, the member will
     * invoke the user callbacks for onPartitionsAssigned or onPartitionsRevoked, and then make
     * the new assignment effective.
     */
    // TODO: determine if separate state will be needed for assign/revoke (not for now)
    RECONCILING,

    /**
     * Member is active in a group (heartbeating) and has processed all assignments received.
     */
    STABLE,

    /**
     * Member transitions to this state when it receives a
     * {@link org.apache.kafka.common.protocol.Errors#UNKNOWN_MEMBER_ID} or
     * {@link org.apache.kafka.common.protocol.Errors#FENCED_MEMBER_EPOCH} error from the
     * broker. This is a recoverable state, where the member
     * gives up its partitions by invoking the user callbacks for onPartitionsLost, and then
     * transitions to {@link #UNJOINED} to rejoin the group as a new member.
     */
    FENCED,

    /**
     * The member failed with an unrecoverable error
     */
    FAILED;

    static {
        // Valid state transitions

        NOT_IN_GROUP.previousValidStates = Arrays.asList(UNJOINED, RECONCILING, STABLE, FENCED);

        STABLE.previousValidStates = Arrays.asList(UNJOINED, RECONCILING);

        RECONCILING.previousValidStates = Arrays.asList(STABLE, UNJOINED);

<<<<<<< HEAD
        FAILED.previousValidStates = Arrays.asList(STABLE, RECONCILING, UNJOINED);
=======
        FAILED.previousValidStates = Arrays.asList(UNJOINED, STABLE, RECONCILING);
>>>>>>> b559942c

        FENCED.previousValidStates = Arrays.asList(STABLE, RECONCILING);

        UNJOINED.previousValidStates = Arrays.asList(FENCED);
    }

    private List<MemberState> previousValidStates;

    MemberState() {
        this.previousValidStates = new ArrayList<>();
    }

    public List<MemberState> getPreviousValidStates() {
        return this.previousValidStates;
    }
}<|MERGE_RESOLUTION|>--- conflicted
+++ resolved
@@ -72,11 +72,7 @@
 
         RECONCILING.previousValidStates = Arrays.asList(STABLE, UNJOINED);
 
-<<<<<<< HEAD
-        FAILED.previousValidStates = Arrays.asList(STABLE, RECONCILING, UNJOINED);
-=======
         FAILED.previousValidStates = Arrays.asList(UNJOINED, STABLE, RECONCILING);
->>>>>>> b559942c
 
         FENCED.previousValidStates = Arrays.asList(STABLE, RECONCILING);
 
