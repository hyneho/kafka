/*
 * Licensed to the Apache Software Foundation (ASF) under one or more
 * contributor license agreements. See the NOTICE file distributed with
 * this work for additional information regarding copyright ownership.
 * The ASF licenses this file to You under the Apache License, Version 2.0
 * (the "License"); you may not use this file except in compliance with
 * the License. You may obtain a copy of the License at
 *
 *    http://www.apache.org/licenses/LICENSE-2.0
 *
 * Unless required by applicable law or agreed to in writing, software
 * distributed under the License is distributed on an "AS IS" BASIS,
 * WITHOUT WARRANTIES OR CONDITIONS OF ANY KIND, either express or implied.
 * See the License for the specific language governing permissions and
 * limitations under the License.
 */
package org.apache.kafka.clients.consumer.internals;

import org.apache.kafka.clients.ApiVersions;
import org.apache.kafka.clients.ClientUtils;
import org.apache.kafka.clients.CommonClientConfigs;
import org.apache.kafka.clients.GroupRebalanceConfig;
import org.apache.kafka.clients.KafkaClient;
import org.apache.kafka.clients.Metadata;
import org.apache.kafka.clients.consumer.Consumer;
import org.apache.kafka.clients.consumer.ConsumerConfig;
import org.apache.kafka.clients.consumer.ConsumerGroupMetadata;
import org.apache.kafka.clients.consumer.ConsumerInterceptor;
import org.apache.kafka.clients.consumer.ConsumerPartitionAssignor;
import org.apache.kafka.clients.consumer.ConsumerRebalanceListener;
import org.apache.kafka.clients.consumer.ConsumerRecords;
import org.apache.kafka.clients.consumer.GroupProtocol;
import org.apache.kafka.clients.consumer.KafkaConsumer;
import org.apache.kafka.clients.consumer.NoOffsetForPartitionException;
import org.apache.kafka.clients.consumer.OffsetAndMetadata;
import org.apache.kafka.clients.consumer.OffsetAndTimestamp;
import org.apache.kafka.clients.consumer.OffsetCommitCallback;
import org.apache.kafka.clients.consumer.OffsetResetStrategy;
import org.apache.kafka.clients.consumer.internals.events.AllTopicsMetadataEvent;
import org.apache.kafka.clients.consumer.internals.events.ApplicationEvent;
import org.apache.kafka.clients.consumer.internals.events.ApplicationEventHandler;
import org.apache.kafka.clients.consumer.internals.events.ApplicationEventProcessor;
import org.apache.kafka.clients.consumer.internals.events.AssignmentChangeEvent;
import org.apache.kafka.clients.consumer.internals.events.AsyncCommitEvent;
import org.apache.kafka.clients.consumer.internals.events.BackgroundEvent;
import org.apache.kafka.clients.consumer.internals.events.BackgroundEventHandler;
import org.apache.kafka.clients.consumer.internals.events.CommitEvent;
import org.apache.kafka.clients.consumer.internals.events.CommitOnCloseEvent;
import org.apache.kafka.clients.consumer.internals.events.CompletableApplicationEvent;
<<<<<<< HEAD
import org.apache.kafka.clients.consumer.internals.events.CompletableBackgroundEvent;
=======
import org.apache.kafka.clients.consumer.internals.events.CompletableEvent;
>>>>>>> a753172a
import org.apache.kafka.clients.consumer.internals.events.CompletableEventReaper;
import org.apache.kafka.clients.consumer.internals.events.ConsumerRebalanceListenerCallbackCompletedEvent;
import org.apache.kafka.clients.consumer.internals.events.ConsumerRebalanceListenerCallbackNeededEvent;
import org.apache.kafka.clients.consumer.internals.events.ErrorEvent;
import org.apache.kafka.clients.consumer.internals.events.EventProcessor;
import org.apache.kafka.clients.consumer.internals.events.FetchCommittedOffsetsEvent;
import org.apache.kafka.clients.consumer.internals.events.LeaveOnCloseEvent;
import org.apache.kafka.clients.consumer.internals.events.ListOffsetsEvent;
import org.apache.kafka.clients.consumer.internals.events.NewTopicsMetadataUpdateRequestEvent;
import org.apache.kafka.clients.consumer.internals.events.PollEvent;
import org.apache.kafka.clients.consumer.internals.events.ResetPositionsEvent;
import org.apache.kafka.clients.consumer.internals.events.SubscriptionChangeEvent;
import org.apache.kafka.clients.consumer.internals.events.SyncCommitEvent;
import org.apache.kafka.clients.consumer.internals.events.TopicMetadataEvent;
import org.apache.kafka.clients.consumer.internals.events.UnsubscribeEvent;
import org.apache.kafka.clients.consumer.internals.events.ValidatePositionsEvent;
import org.apache.kafka.clients.consumer.internals.metrics.KafkaConsumerMetrics;
import org.apache.kafka.clients.consumer.internals.metrics.RebalanceCallbackMetricsManager;
import org.apache.kafka.common.Cluster;
import org.apache.kafka.common.IsolationLevel;
import org.apache.kafka.common.KafkaException;
import org.apache.kafka.common.Metric;
import org.apache.kafka.common.MetricName;
import org.apache.kafka.common.PartitionInfo;
import org.apache.kafka.common.TopicPartition;
import org.apache.kafka.common.Uuid;
import org.apache.kafka.common.errors.FencedInstanceIdException;
import org.apache.kafka.common.errors.InterruptException;
import org.apache.kafka.common.errors.InvalidGroupIdException;
import org.apache.kafka.common.errors.TimeoutException;
import org.apache.kafka.common.errors.AuthenticationException;
import org.apache.kafka.common.internals.ClusterResourceListeners;
import org.apache.kafka.common.metrics.Metrics;
import org.apache.kafka.common.metrics.MetricsReporter;
import org.apache.kafka.common.requests.JoinGroupRequest;
import org.apache.kafka.common.requests.ListOffsetsRequest;
import org.apache.kafka.common.serialization.Deserializer;
import org.apache.kafka.common.telemetry.internals.ClientTelemetryReporter;
import org.apache.kafka.common.telemetry.internals.ClientTelemetryUtils;
import org.apache.kafka.common.utils.AppInfoParser;
import org.apache.kafka.common.utils.LogContext;
import org.apache.kafka.common.utils.Time;
import org.apache.kafka.common.utils.Timer;
import org.apache.kafka.common.utils.Utils;
import org.slf4j.Logger;
import org.slf4j.event.Level;

import java.net.InetSocketAddress;
import java.time.Duration;
import java.util.Arrays;
import java.util.Collection;
import java.util.Collections;
import java.util.ConcurrentModificationException;
import java.util.HashSet;
import java.util.LinkedList;
import java.util.List;
import java.util.Map;
import java.util.Objects;
import java.util.Optional;
import java.util.OptionalLong;
import java.util.Set;
import java.util.SortedSet;
import java.util.TreeSet;
import java.util.concurrent.BlockingQueue;
import java.util.concurrent.CompletableFuture;
import java.util.concurrent.Future;
import java.util.concurrent.LinkedBlockingQueue;
import java.util.concurrent.atomic.AtomicBoolean;
import java.util.concurrent.atomic.AtomicInteger;
import java.util.concurrent.atomic.AtomicLong;
import java.util.concurrent.atomic.AtomicReference;
import java.util.function.Function;
import java.util.function.Supplier;
import java.util.regex.Pattern;
import java.util.stream.Collectors;

import static java.util.Objects.requireNonNull;
import static org.apache.kafka.clients.consumer.internals.ConsumerUtils.CONSUMER_JMX_PREFIX;
import static org.apache.kafka.clients.consumer.internals.ConsumerUtils.CONSUMER_METRIC_GROUP_PREFIX;
import static org.apache.kafka.clients.consumer.internals.ConsumerUtils.DEFAULT_CLOSE_TIMEOUT_MS;
import static org.apache.kafka.clients.consumer.internals.ConsumerUtils.THROW_ON_FETCH_STABLE_OFFSET_UNSUPPORTED;
import static org.apache.kafka.clients.consumer.internals.ConsumerUtils.configuredConsumerInterceptors;
import static org.apache.kafka.clients.consumer.internals.ConsumerUtils.createFetchMetricsManager;
import static org.apache.kafka.clients.consumer.internals.ConsumerUtils.createLogContext;
import static org.apache.kafka.clients.consumer.internals.ConsumerUtils.createMetrics;
import static org.apache.kafka.clients.consumer.internals.ConsumerUtils.createSubscriptionState;
import static org.apache.kafka.clients.consumer.internals.ConsumerUtils.refreshCommittedOffsets;
import static org.apache.kafka.clients.consumer.internals.events.CompletableEvent.calculateDeadlineMs;
import static org.apache.kafka.common.utils.Utils.closeQuietly;
import static org.apache.kafka.common.utils.Utils.isBlank;
import static org.apache.kafka.common.utils.Utils.swallow;

/**
 * This {@link Consumer} implementation uses an {@link ApplicationEventHandler event handler} to process
 * {@link ApplicationEvent application events} so that the network I/O can be processed in a dedicated
 * {@link ConsumerNetworkThread network thread}. Visit
 * <a href="https://cwiki.apache.org/confluence/display/KAFKA/Consumer+threading+refactor+design">this document</a>
 * for implementation detail.
 *
 * <p/>
 *
 * <em>Note:</em> this {@link Consumer} implementation is part of the revised consumer group protocol from KIP-848.
 * This class should not be invoked directly; users should instead create a {@link KafkaConsumer} as before.
 * This consumer implements the new consumer group protocol and is intended to be the default in coming releases.
 */
public class AsyncKafkaConsumer<K, V> implements ConsumerDelegate<K, V> {

    private static final long NO_CURRENT_THREAD = -1L;

    /**
     * An {@link org.apache.kafka.clients.consumer.internals.events.EventProcessor} that is created and executes in the
     * application thread for the purpose of processing {@link BackgroundEvent background events} generated by the
     * {@link ConsumerNetworkThread network thread}.
     * Those events are generally of two types:
     *
     * <ul>
     *     <li>Errors that occur in the network thread that need to be propagated to the application thread</li>
     *     <li>{@link ConsumerRebalanceListener} callbacks that are to be executed on the application thread</li>
     * </ul>
     */
    private class BackgroundEventProcessor implements EventProcessor<BackgroundEvent> {

        private final ConsumerRebalanceListenerInvoker rebalanceListenerInvoker;

        public BackgroundEventProcessor(final ConsumerRebalanceListenerInvoker rebalanceListenerInvoker) {
            this.rebalanceListenerInvoker = rebalanceListenerInvoker;
        }

        @Override
        public void process(final BackgroundEvent event) {
            switch (event.type()) {
                case ERROR:
                    process((ErrorEvent) event);
                    break;

                case CONSUMER_REBALANCE_LISTENER_CALLBACK_NEEDED:
                    process((ConsumerRebalanceListenerCallbackNeededEvent) event);
                    break;

                default:
                    throw new IllegalArgumentException("Background event type " + event.type() + " was not expected");

            }
        }

        private void process(final ErrorEvent event) {
            throw event.error();
        }

        private void process(final ConsumerRebalanceListenerCallbackNeededEvent event) {
            ConsumerRebalanceListenerCallbackCompletedEvent invokedEvent = invokeRebalanceCallbacks(
                rebalanceListenerInvoker,
                event.methodName(),
                event.partitions(),
                event.future()
            );
            applicationEventHandler.add(invokedEvent);
            if (invokedEvent.error().isPresent()) {
                throw invokedEvent.error().get();
            }
        }
    }

    private final ApplicationEventHandler applicationEventHandler;
    private final Time time;
    private final AtomicReference<Optional<ConsumerGroupMetadata>> groupMetadata = new AtomicReference<>(Optional.empty());
    private final KafkaConsumerMetrics kafkaConsumerMetrics;
    private Logger log;
    private final String clientId;
    private final BlockingQueue<BackgroundEvent> backgroundEventQueue;
    private final BackgroundEventProcessor backgroundEventProcessor;
<<<<<<< HEAD
    private final CompletableEventReaper<CompletableBackgroundEvent<?>> backgroundEventReaper;
=======
    private final CompletableEventReaper backgroundEventReaper;
>>>>>>> a753172a
    private final Deserializers<K, V> deserializers;

    /**
     * A thread-safe {@link FetchBuffer fetch buffer} for the results that are populated in the
     * {@link ConsumerNetworkThread network thread} when the results are available. Because of the interaction
     * of the fetch buffer in the application thread and the network I/O thread, this is shared between the
     * two threads and is thus designed to be thread-safe.
     */
    private final FetchBuffer fetchBuffer;
    private final FetchCollector<K, V> fetchCollector;
    private final ConsumerInterceptors<K, V> interceptors;
    private final IsolationLevel isolationLevel;

    private final SubscriptionState subscriptions;
    private final ConsumerMetadata metadata;
    private final Metrics metrics;
    private final long retryBackoffMs;
    private final int defaultApiTimeoutMs;
    private final boolean autoCommitEnabled;
    private volatile boolean closed = false;
    private final List<ConsumerPartitionAssignor> assignors;
    private final Optional<ClientTelemetryReporter> clientTelemetryReporter;

    // to keep from repeatedly scanning subscriptions in poll(), cache the result during metadata updates
    private boolean cachedSubscriptionHasAllFetchPositions;
    private final WakeupTrigger wakeupTrigger = new WakeupTrigger();
    private final OffsetCommitCallbackInvoker offsetCommitCallbackInvoker;
    private final AtomicBoolean asyncCommitFenced;
    // Last triggered async commit future. Used to wait until all previous async commits are completed.
    // We only need to keep track of the last one, since they are guaranteed to complete in order.
    private CompletableFuture<Void> lastPendingAsyncCommit = null;

    // currentThread holds the threadId of the current thread accessing the AsyncKafkaConsumer
    // and is used to prevent multithreaded access
    private final AtomicLong currentThread = new AtomicLong(NO_CURRENT_THREAD);
    private final AtomicInteger refCount = new AtomicInteger(0);

    AsyncKafkaConsumer(final ConsumerConfig config,
                       final Deserializer<K> keyDeserializer,
                       final Deserializer<V> valueDeserializer) {
        this(
            config,
            keyDeserializer,
            valueDeserializer,
            Time.SYSTEM,
            ApplicationEventHandler::new,
            CompletableEventReaper::new,
            FetchCollector::new,
            ConsumerMetadata::new,
            new LinkedBlockingQueue<>()
        );
    }

    // Visible for testing
    AsyncKafkaConsumer(final ConsumerConfig config,
                       final Deserializer<K> keyDeserializer,
                       final Deserializer<V> valueDeserializer,
                       final Time time,
                       final ApplicationEventHandlerFactory applicationEventHandlerFactory,
                       final CompletableEventReaperFactory backgroundEventReaperFactory,
                       final FetchCollectorFactory<K, V> fetchCollectorFactory,
                       final ConsumerMetadataFactory metadataFactory,
                       final LinkedBlockingQueue<BackgroundEvent> backgroundEventQueue) {
        try {
            GroupRebalanceConfig groupRebalanceConfig = new GroupRebalanceConfig(
                config,
                GroupRebalanceConfig.ProtocolType.CONSUMER
            );
            this.clientId = config.getString(CommonClientConfigs.CLIENT_ID_CONFIG);
            this.autoCommitEnabled = config.getBoolean(ConsumerConfig.ENABLE_AUTO_COMMIT_CONFIG);
            LogContext logContext = createLogContext(config, groupRebalanceConfig);
            this.backgroundEventQueue = backgroundEventQueue;
            this.log = logContext.logger(getClass());

            log.debug("Initializing the Kafka consumer");
            this.defaultApiTimeoutMs = config.getInt(ConsumerConfig.DEFAULT_API_TIMEOUT_MS_CONFIG);
            this.time = time;
            List<MetricsReporter> reporters = CommonClientConfigs.metricsReporters(clientId, config);
            this.clientTelemetryReporter = CommonClientConfigs.telemetryReporter(clientId, config);
            this.clientTelemetryReporter.ifPresent(reporters::add);
            this.metrics = createMetrics(config, time, reporters);
            this.retryBackoffMs = config.getLong(ConsumerConfig.RETRY_BACKOFF_MS_CONFIG);

            List<ConsumerInterceptor<K, V>> interceptorList = configuredConsumerInterceptors(config);
            this.interceptors = new ConsumerInterceptors<>(interceptorList);
            this.deserializers = new Deserializers<>(config, keyDeserializer, valueDeserializer);
            this.subscriptions = createSubscriptionState(config, logContext);
            ClusterResourceListeners clusterResourceListeners = ClientUtils.configureClusterResourceListeners(metrics.reporters(),
                    interceptorList,
                    Arrays.asList(deserializers.keyDeserializer, deserializers.valueDeserializer));
            this.metadata = metadataFactory.build(config, subscriptions, logContext, clusterResourceListeners);
            final List<InetSocketAddress> addresses = ClientUtils.parseAndValidateAddresses(config);
            metadata.bootstrap(addresses);

            FetchMetricsManager fetchMetricsManager = createFetchMetricsManager(metrics);
            FetchConfig fetchConfig = new FetchConfig(config);
            this.isolationLevel = fetchConfig.isolationLevel;

            ApiVersions apiVersions = new ApiVersions();
            final BlockingQueue<ApplicationEvent> applicationEventQueue = new LinkedBlockingQueue<>();
            final BackgroundEventHandler backgroundEventHandler = new BackgroundEventHandler(backgroundEventQueue);

            // This FetchBuffer is shared between the application and network threads.
            this.fetchBuffer = new FetchBuffer(logContext);
            final Supplier<NetworkClientDelegate> networkClientDelegateSupplier = NetworkClientDelegate.supplier(time,
                    logContext,
                    metadata,
                    config,
                    apiVersions,
                    metrics,
                    fetchMetricsManager,
                    clientTelemetryReporter.map(ClientTelemetryReporter::telemetrySender).orElse(null));
            this.offsetCommitCallbackInvoker = new OffsetCommitCallbackInvoker(interceptors);
            this.asyncCommitFenced = new AtomicBoolean(false);
            this.groupMetadata.set(initializeGroupMetadata(config, groupRebalanceConfig));
            final Supplier<RequestManagers> requestManagersSupplier = RequestManagers.supplier(time,
                    logContext,
                    backgroundEventHandler,
                    metadata,
                    subscriptions,
                    fetchBuffer,
                    config,
                    groupRebalanceConfig,
                    apiVersions,
                    fetchMetricsManager,
                    networkClientDelegateSupplier,
                    clientTelemetryReporter,
                    metrics,
                    offsetCommitCallbackInvoker,
                    this::updateGroupMetadata
            );
            final Supplier<ApplicationEventProcessor> applicationEventProcessorSupplier = ApplicationEventProcessor.supplier(logContext,
                    metadata,
<<<<<<< HEAD
                    requestManagersSupplier,
                    time);
=======
                    requestManagersSupplier);
>>>>>>> a753172a
            this.applicationEventHandler = applicationEventHandlerFactory.build(
                    logContext,
                    time,
                    applicationEventQueue,
                    new CompletableEventReaper(logContext),
                    applicationEventProcessorSupplier,
                    networkClientDelegateSupplier,
                    requestManagersSupplier);

            ConsumerRebalanceListenerInvoker rebalanceListenerInvoker = new ConsumerRebalanceListenerInvoker(
                    logContext,
                    subscriptions,
                    time,
                    new RebalanceCallbackMetricsManager(metrics)
            );
            this.backgroundEventProcessor = new BackgroundEventProcessor(
                    rebalanceListenerInvoker
            );
<<<<<<< HEAD
            this.backgroundEventReaper = new CompletableEventReaper<>(logContext);
=======
            this.backgroundEventReaper = backgroundEventReaperFactory.build(logContext);
>>>>>>> a753172a
            this.assignors = ConsumerPartitionAssignor.getAssignorInstances(
                    config.getList(ConsumerConfig.PARTITION_ASSIGNMENT_STRATEGY_CONFIG),
                    config.originals(Collections.singletonMap(ConsumerConfig.CLIENT_ID_CONFIG, clientId))
            );

            // The FetchCollector is only used on the application thread.
            this.fetchCollector = fetchCollectorFactory.build(logContext,
                    metadata,
                    subscriptions,
                    fetchConfig,
                    deserializers,
                    fetchMetricsManager,
                    time);

            this.kafkaConsumerMetrics = new KafkaConsumerMetrics(metrics, CONSUMER_METRIC_GROUP_PREFIX);

            if (groupMetadata.get().isPresent() &&
                GroupProtocol.of(config.getString(ConsumerConfig.GROUP_PROTOCOL_CONFIG)) == GroupProtocol.CONSUMER) {
                config.ignore(ConsumerConfig.GROUP_REMOTE_ASSIGNOR_CONFIG); // Used by background thread
            }
            config.logUnused();
            AppInfoParser.registerAppInfo(CONSUMER_JMX_PREFIX, clientId, metrics, time.milliseconds());
            log.debug("Kafka consumer initialized");
        } catch (Throwable t) {
            // call close methods if internal objects are already constructed; this is to prevent resource leak. see KAFKA-2121
            // we do not need to call `close` at all when `log` is null, which means no internal objects were initialized.
            if (this.log != null) {
                close(Duration.ZERO, true);
            }
            // now propagate the exception
            throw new KafkaException("Failed to construct kafka consumer", t);
        }
    }

    // Visible for testing
    AsyncKafkaConsumer(LogContext logContext,
                       String clientId,
                       Deserializers<K, V> deserializers,
                       FetchBuffer fetchBuffer,
                       FetchCollector<K, V> fetchCollector,
                       ConsumerInterceptors<K, V> interceptors,
                       Time time,
                       ApplicationEventHandler applicationEventHandler,
                       BlockingQueue<BackgroundEvent> backgroundEventQueue,
                       CompletableEventReaper backgroundEventReaper,
                       ConsumerRebalanceListenerInvoker rebalanceListenerInvoker,
                       Metrics metrics,
                       SubscriptionState subscriptions,
                       ConsumerMetadata metadata,
                       long retryBackoffMs,
                       int defaultApiTimeoutMs,
                       List<ConsumerPartitionAssignor> assignors,
                       String groupId,
                       boolean autoCommitEnabled) {
        this.log = logContext.logger(getClass());
        this.subscriptions = subscriptions;
        this.clientId = clientId;
        this.fetchBuffer = fetchBuffer;
        this.fetchCollector = fetchCollector;
        this.isolationLevel = IsolationLevel.READ_UNCOMMITTED;
        this.interceptors = Objects.requireNonNull(interceptors);
        this.time = time;
        this.backgroundEventQueue = backgroundEventQueue;
        this.backgroundEventProcessor = new BackgroundEventProcessor(rebalanceListenerInvoker);
<<<<<<< HEAD
        this.backgroundEventReaper = new CompletableEventReaper<>(logContext);
=======
        this.backgroundEventReaper = backgroundEventReaper;
>>>>>>> a753172a
        this.metrics = metrics;
        this.groupMetadata.set(initializeGroupMetadata(groupId, Optional.empty()));
        this.metadata = metadata;
        this.retryBackoffMs = retryBackoffMs;
        this.defaultApiTimeoutMs = defaultApiTimeoutMs;
        this.deserializers = deserializers;
        this.applicationEventHandler = applicationEventHandler;
        this.assignors = assignors;
        this.kafkaConsumerMetrics = new KafkaConsumerMetrics(metrics, "consumer");
        this.clientTelemetryReporter = Optional.empty();
        this.autoCommitEnabled = autoCommitEnabled;
        this.offsetCommitCallbackInvoker = new OffsetCommitCallbackInvoker(interceptors);
        this.asyncCommitFenced = new AtomicBoolean(false);
    }

    AsyncKafkaConsumer(LogContext logContext,
                       Time time,
                       ConsumerConfig config,
                       Deserializer<K> keyDeserializer,
                       Deserializer<V> valueDeserializer,
                       KafkaClient client,
                       SubscriptionState subscriptions,
                       ConsumerMetadata metadata,
                       List<ConsumerPartitionAssignor> assignors) {
        this.log = logContext.logger(getClass());
        this.subscriptions = subscriptions;
        this.clientId = config.getString(ConsumerConfig.CLIENT_ID_CONFIG);
        this.autoCommitEnabled = config.getBoolean(ConsumerConfig.ENABLE_AUTO_COMMIT_CONFIG);
        this.fetchBuffer = new FetchBuffer(logContext);
        this.isolationLevel = IsolationLevel.READ_UNCOMMITTED;
        this.interceptors = new ConsumerInterceptors<>(Collections.emptyList());
        this.time = time;
        this.metrics = new Metrics(time);
        this.metadata = metadata;
        this.retryBackoffMs = config.getLong(ConsumerConfig.RETRY_BACKOFF_MS_CONFIG);
        this.defaultApiTimeoutMs = config.getInt(ConsumerConfig.DEFAULT_API_TIMEOUT_MS_CONFIG);
        this.deserializers = new Deserializers<>(keyDeserializer, valueDeserializer);
        this.assignors = assignors;
        this.clientTelemetryReporter = Optional.empty();

        ConsumerMetrics metricsRegistry = new ConsumerMetrics(CONSUMER_METRIC_GROUP_PREFIX);
        FetchMetricsManager fetchMetricsManager = new FetchMetricsManager(metrics, metricsRegistry.fetcherMetrics);
        this.fetchCollector = new FetchCollector<>(logContext,
                metadata,
                subscriptions,
                new FetchConfig(config),
                deserializers,
                fetchMetricsManager,
                time);
        this.kafkaConsumerMetrics = new KafkaConsumerMetrics(metrics, "consumer");

        GroupRebalanceConfig groupRebalanceConfig = new GroupRebalanceConfig(
            config,
            GroupRebalanceConfig.ProtocolType.CONSUMER
        );

        this.groupMetadata.set(initializeGroupMetadata(config, groupRebalanceConfig));

        BlockingQueue<ApplicationEvent> applicationEventQueue = new LinkedBlockingQueue<>();
        this.backgroundEventQueue = new LinkedBlockingQueue<>();
<<<<<<< HEAD
        BackgroundEventHandler backgroundEventHandler = new BackgroundEventHandler(
            logContext,
            backgroundEventQueue
        );
=======
        BackgroundEventHandler backgroundEventHandler = new BackgroundEventHandler(backgroundEventQueue);
>>>>>>> a753172a
        ConsumerRebalanceListenerInvoker rebalanceListenerInvoker = new ConsumerRebalanceListenerInvoker(
            logContext,
            subscriptions,
            time,
            new RebalanceCallbackMetricsManager(metrics)
        );
        ApiVersions apiVersions = new ApiVersions();
        Supplier<NetworkClientDelegate> networkClientDelegateSupplier = () -> new NetworkClientDelegate(
            time,
            config,
            logContext,
            client
        );
        this.offsetCommitCallbackInvoker = new OffsetCommitCallbackInvoker(interceptors);
        this.asyncCommitFenced = new AtomicBoolean(false);
        Supplier<RequestManagers> requestManagersSupplier = RequestManagers.supplier(
            time,
            logContext,
            backgroundEventHandler,
            metadata,
            subscriptions,
            fetchBuffer,
            config,
            groupRebalanceConfig,
            apiVersions,
            fetchMetricsManager,
            networkClientDelegateSupplier,
            clientTelemetryReporter,
            metrics,
            offsetCommitCallbackInvoker,
            this::updateGroupMetadata
        );
        Supplier<ApplicationEventProcessor> applicationEventProcessorSupplier = ApplicationEventProcessor.supplier(
                logContext,
                metadata,
<<<<<<< HEAD
                requestManagersSupplier,
                time
=======
                requestManagersSupplier
>>>>>>> a753172a
        );
        this.applicationEventHandler = new ApplicationEventHandler(logContext,
                time,
                applicationEventQueue,
                new CompletableEventReaper(logContext),
                applicationEventProcessorSupplier,
                networkClientDelegateSupplier,
                requestManagersSupplier);
        this.backgroundEventProcessor = new BackgroundEventProcessor(rebalanceListenerInvoker);
<<<<<<< HEAD
        this.backgroundEventReaper = new CompletableEventReaper<>(logContext);
=======
        this.backgroundEventReaper = new CompletableEventReaper(logContext);
>>>>>>> a753172a
    }

    // auxiliary interface for testing
    interface ApplicationEventHandlerFactory {

        ApplicationEventHandler build(
            final LogContext logContext,
            final Time time,
            final BlockingQueue<ApplicationEvent> applicationEventQueue,
            final CompletableEventReaper applicationEventReaper,
            final Supplier<ApplicationEventProcessor> applicationEventProcessorSupplier,
            final Supplier<NetworkClientDelegate> networkClientDelegateSupplier,
            final Supplier<RequestManagers> requestManagersSupplier
        );

    }

    // auxiliary interface for testing
    interface CompletableEventReaperFactory {

        CompletableEventReaper build(final LogContext logContext);

    }

    // auxiliary interface for testing
    interface FetchCollectorFactory<K, V> {

        FetchCollector<K, V> build(
            final LogContext logContext,
            final ConsumerMetadata metadata,
            final SubscriptionState subscriptions,
            final FetchConfig fetchConfig,
            final Deserializers<K, V> deserializers,
            final FetchMetricsManager metricsManager,
            final Time time
        );

    }

    // auxiliary interface for testing
    interface ConsumerMetadataFactory {

        ConsumerMetadata build(
            final ConsumerConfig config,
            final SubscriptionState subscriptions,
            final LogContext logContext,
            final ClusterResourceListeners clusterResourceListeners
        );

    }

    private Optional<ConsumerGroupMetadata> initializeGroupMetadata(final ConsumerConfig config,
                                                                    final GroupRebalanceConfig groupRebalanceConfig) {
        final Optional<ConsumerGroupMetadata> groupMetadata = initializeGroupMetadata(
            groupRebalanceConfig.groupId,
            groupRebalanceConfig.groupInstanceId
        );
        if (!groupMetadata.isPresent()) {
            config.ignore(ConsumerConfig.AUTO_COMMIT_INTERVAL_MS_CONFIG);
            config.ignore(THROW_ON_FETCH_STABLE_OFFSET_UNSUPPORTED);
        }
        return groupMetadata;
    }

    private Optional<ConsumerGroupMetadata> initializeGroupMetadata(final String groupId,
                                                                    final Optional<String> groupInstanceId) {
        if (groupId != null) {
            if (groupId.isEmpty()) {
                throw new InvalidGroupIdException("The configured " + ConsumerConfig.GROUP_ID_CONFIG
                    + " should not be an empty string or whitespace.");
            } else {
                return Optional.of(initializeConsumerGroupMetadata(groupId, groupInstanceId));
            }
        }
        return Optional.empty();
    }

    private ConsumerGroupMetadata initializeConsumerGroupMetadata(final String groupId,
                                                                  final Optional<String> groupInstanceId) {
        return new ConsumerGroupMetadata(
            groupId,
            JoinGroupRequest.UNKNOWN_GENERATION_ID,
            JoinGroupRequest.UNKNOWN_MEMBER_ID,
            groupInstanceId
        );
    }

    private void updateGroupMetadata(final Optional<Integer> memberEpoch, final Optional<String> memberId) {
        groupMetadata.updateAndGet(
            oldGroupMetadataOptional -> oldGroupMetadataOptional.map(
                oldGroupMetadata -> new ConsumerGroupMetadata(
                    oldGroupMetadata.groupId(),
                    memberEpoch.orElse(oldGroupMetadata.generationId()),
                    memberId.orElse(oldGroupMetadata.memberId()),
                    oldGroupMetadata.groupInstanceId()
                )
            )
        );
    }

    /**
     * poll implementation using {@link ApplicationEventHandler}.
     *  1. Poll for background events. If there's a fetch response event, process the record and return it. If it is
     *  another type of event, process it.
     *  2. Send fetches if needed.
     *  If the timeout expires, return an empty ConsumerRecord.
     *
     * @param timeout timeout of the poll loop
     * @return ConsumerRecord.  It can be empty if time timeout expires.
     *
     * @throws org.apache.kafka.common.errors.WakeupException if {@link #wakeup()} is called before or while this
     *             function is called
     * @throws org.apache.kafka.common.errors.InterruptException if the calling thread is interrupted before or while
     *             this function is called
     * @throws org.apache.kafka.common.errors.RecordTooLargeException if the fetched record is larger than the maximum
     *             allowable size
     * @throws org.apache.kafka.common.KafkaException for any other unrecoverable errors
     * @throws java.lang.IllegalStateException if the consumer is not subscribed to any topics or manually assigned any
     *             partitions to consume from or an unexpected error occurred
     * @throws org.apache.kafka.clients.consumer.OffsetOutOfRangeException if the fetch position of the consumer is
     *             out of range and no offset reset policy is configured.
     * @throws org.apache.kafka.common.errors.TopicAuthorizationException if the consumer is not authorized to read
     *             from a partition
     * @throws org.apache.kafka.common.errors.SerializationException if the fetched records cannot be deserialized
     * @throws org.apache.kafka.common.errors.UnsupportedAssignorException if the `group.remote.assignor` configuration
     *             is set to an assignor that is not available on the broker.
     */
    @Override
    public ConsumerRecords<K, V> poll(final Duration timeout) {
        Timer timer = time.timer(timeout);

        acquireAndEnsureOpen();
        try {
            kafkaConsumerMetrics.recordPollStart(timer.currentTimeMs());

            if (subscriptions.hasNoSubscriptionOrUserAssignment()) {
                throw new IllegalStateException("Consumer is not subscribed to any topics or assigned any partitions");
            }

            do {

                // Make sure to let the background thread know that we are still polling.
                applicationEventHandler.add(new PollEvent(timer.currentTimeMs()));

                // We must not allow wake-ups between polling for fetches and returning the records.
                // If the polled fetches are not empty the consumed position has already been updated in the polling
                // of the fetches. A wakeup between returned fetches and returning records would lead to never
                // returning the records in the fetches. Thus, we trigger a possible wake-up before we poll fetches.
                wakeupTrigger.maybeTriggerWakeup();

                updateAssignmentMetadataIfNeeded(timer);
                final Fetch<K, V> fetch = pollForFetches(timer);
                if (!fetch.isEmpty()) {
                    if (fetch.records().isEmpty()) {
                        log.trace("Returning empty records from `poll()` "
                            + "since the consumer's position has advanced for at least one topic partition");
                    }

                    return interceptors.onConsume(new ConsumerRecords<>(fetch.records()));
                }
                // We will wait for retryBackoffMs
            } while (timer.notExpired());

            return ConsumerRecords.empty();
        } finally {
            kafkaConsumerMetrics.recordPollEnd(timer.currentTimeMs());
            release();
        }
    }

    /**
     * Commit offsets returned on the last {@link #poll(Duration) poll()} for all the subscribed list of topics and
     * partitions.
     */
    @Override
    public void commitSync() {
        commitSync(Duration.ofMillis(defaultApiTimeoutMs));
    }

    /**
     * This method sends a commit event to the EventHandler and return.
     */
    @Override
    public void commitAsync() {
        commitAsync(null);
    }

    @Override
    public void commitAsync(OffsetCommitCallback callback) {
        commitAsync(subscriptions.allConsumed(), callback);
    }

    @Override
    public void commitAsync(Map<TopicPartition, OffsetAndMetadata> offsets, OffsetCommitCallback callback) {
        acquireAndEnsureOpen();
        try {
            AsyncCommitEvent asyncCommitEvent = new AsyncCommitEvent(offsets);
            lastPendingAsyncCommit = commit(asyncCommitEvent).whenComplete((r, t) -> {

                if (t == null) {
                    offsetCommitCallbackInvoker.enqueueInterceptorInvocation(offsets);
                }

                if (t instanceof FencedInstanceIdException) {
                    asyncCommitFenced.set(true);
                }

                if (callback == null) {
                    if (t != null) {
                        log.error("Offset commit with offsets {} failed", offsets, t);
                    }
                    return;
                }

                offsetCommitCallbackInvoker.enqueueUserCallbackInvocation(callback, offsets, (Exception) t);
            });
        } finally {
            release();
        }
    }

    private CompletableFuture<Void> commit(final CommitEvent commitEvent) {
        maybeThrowInvalidGroupIdException();
        maybeThrowFencedInstanceException();
        offsetCommitCallbackInvoker.executeCallbacks();

        Map<TopicPartition, OffsetAndMetadata> offsets = commitEvent.offsets();
        log.debug("Committing offsets: {}", offsets);
        offsets.forEach(this::updateLastSeenEpochIfNewer);

        if (offsets.isEmpty()) {
            return CompletableFuture.completedFuture(null);
        }

        applicationEventHandler.add(commitEvent);
        return commitEvent.future();
    }

    @Override
    public void seek(TopicPartition partition, long offset) {
        if (offset < 0)
            throw new IllegalArgumentException("seek offset must not be a negative number");

        acquireAndEnsureOpen();
        try {
            log.info("Seeking to offset {} for partition {}", offset, partition);
            SubscriptionState.FetchPosition newPosition = new SubscriptionState.FetchPosition(
                offset,
                Optional.empty(), // This will ensure we skip validation
                metadata.currentLeader(partition));
            subscriptions.seekUnvalidated(partition, newPosition);
        } finally {
            release();
        }
    }

    @Override
    public void seek(TopicPartition partition, OffsetAndMetadata offsetAndMetadata) {
        long offset = offsetAndMetadata.offset();
        if (offset < 0) {
            throw new IllegalArgumentException("seek offset must not be a negative number");
        }

        acquireAndEnsureOpen();
        try {
            if (offsetAndMetadata.leaderEpoch().isPresent()) {
                log.info("Seeking to offset {} for partition {} with epoch {}",
                    offset, partition, offsetAndMetadata.leaderEpoch().get());
            } else {
                log.info("Seeking to offset {} for partition {}", offset, partition);
            }
            Metadata.LeaderAndEpoch currentLeaderAndEpoch = metadata.currentLeader(partition);
            SubscriptionState.FetchPosition newPosition = new SubscriptionState.FetchPosition(
                offsetAndMetadata.offset(),
                offsetAndMetadata.leaderEpoch(),
                currentLeaderAndEpoch);
            updateLastSeenEpochIfNewer(partition, offsetAndMetadata);
            subscriptions.seekUnvalidated(partition, newPosition);
        } finally {
            release();
        }
    }

    @Override
    public void seekToBeginning(Collection<TopicPartition> partitions) {
        if (partitions == null)
            throw new IllegalArgumentException("Partitions collection cannot be null");

        acquireAndEnsureOpen();
        try {
            Collection<TopicPartition> parts = partitions.isEmpty() ? subscriptions.assignedPartitions() : partitions;
            subscriptions.requestOffsetReset(parts, OffsetResetStrategy.EARLIEST);
        } finally {
            release();
        }
    }

    @Override
    public void seekToEnd(Collection<TopicPartition> partitions) {
        if (partitions == null)
            throw new IllegalArgumentException("Partitions collection cannot be null");

        acquireAndEnsureOpen();
        try {
            Collection<TopicPartition> parts = partitions.isEmpty() ? subscriptions.assignedPartitions() : partitions;
            subscriptions.requestOffsetReset(parts, OffsetResetStrategy.LATEST);
        } finally {
            release();
        }
    }

    @Override
    public long position(TopicPartition partition) {
        return position(partition, Duration.ofMillis(defaultApiTimeoutMs));
    }

    @Override
    public long position(TopicPartition partition, Duration timeout) {
        acquireAndEnsureOpen();
        try {
            if (!subscriptions.isAssigned(partition))
                throw new IllegalStateException("You can only check the position for partitions assigned to this consumer.");

            Timer timer = time.timer(timeout);
            do {
                SubscriptionState.FetchPosition position = subscriptions.validPosition(partition);
                if (position != null)
                    return position.offset;

                updateFetchPositions(timer);
                timer.update();
                wakeupTrigger.maybeTriggerWakeup();
            } while (timer.notExpired());

            throw new TimeoutException("Timeout of " + timeout.toMillis() + "ms expired before the position " +
                "for partition " + partition + " could be determined");
        } finally {
            release();
        }
    }

    @Override
    @Deprecated
    public OffsetAndMetadata committed(TopicPartition partition) {
        return committed(partition, Duration.ofMillis(defaultApiTimeoutMs));
    }

    @Override
    @Deprecated
    public OffsetAndMetadata committed(TopicPartition partition, Duration timeout) {
        return committed(Collections.singleton(partition), timeout).get(partition);
    }

    @Override
    public Map<TopicPartition, OffsetAndMetadata> committed(final Set<TopicPartition> partitions) {
        return committed(partitions, Duration.ofMillis(defaultApiTimeoutMs));
    }

    @Override
    public Map<TopicPartition, OffsetAndMetadata> committed(final Set<TopicPartition> partitions,
                                                            final Duration timeout) {
        acquireAndEnsureOpen();
        long start = time.nanoseconds();
        try {
            maybeThrowInvalidGroupIdException();
            if (partitions.isEmpty()) {
                return Collections.emptyMap();
            }

            final FetchCommittedOffsetsEvent event = new FetchCommittedOffsetsEvent(
                partitions,
                calculateDeadlineMs(time, timeout));
            wakeupTrigger.setActiveTask(event.future());
            try {
                final Map<TopicPartition, OffsetAndMetadata> committedOffsets = applicationEventHandler.addAndGet(event);
                committedOffsets.forEach(this::updateLastSeenEpochIfNewer);
                return committedOffsets;
            } catch (TimeoutException e) {
                throw new TimeoutException("Timeout of " + timeout.toMillis() + "ms expired before the last " +
                    "committed offset for partitions " + partitions + " could be determined. Try tuning " +
                    ConsumerConfig.DEFAULT_API_TIMEOUT_MS_CONFIG + " larger to relax the threshold.");
            } finally {
                wakeupTrigger.clearTask();
            }
        } finally {
            kafkaConsumerMetrics.recordCommitted(time.nanoseconds() - start);
            release();
        }
    }

    private void maybeThrowInvalidGroupIdException() {
        if (!groupMetadata.get().isPresent()) {
            throw new InvalidGroupIdException("To use the group management or offset commit APIs, you must " +
                "provide a valid " + ConsumerConfig.GROUP_ID_CONFIG + " in the consumer configuration.");
        }
    }

    @Override
    public Map<MetricName, ? extends Metric> metrics() {
        return Collections.unmodifiableMap(metrics.metrics());
    }

    @Override
    public List<PartitionInfo> partitionsFor(String topic) {
        return partitionsFor(topic, Duration.ofMillis(defaultApiTimeoutMs));
    }

    @Override
    public List<PartitionInfo> partitionsFor(String topic, Duration timeout) {
        acquireAndEnsureOpen();
        try {
            Cluster cluster = this.metadata.fetch();
            List<PartitionInfo> parts = cluster.partitionsForTopic(topic);
            if (!parts.isEmpty())
                return parts;

            if (timeout.toMillis() == 0L) {
                throw new TimeoutException();
            }

            final TopicMetadataEvent topicMetadataEvent = new TopicMetadataEvent(topic, calculateDeadlineMs(time, timeout));
            wakeupTrigger.setActiveTask(topicMetadataEvent.future());
            try {
                Map<String, List<PartitionInfo>> topicMetadata =
                        applicationEventHandler.addAndGet(topicMetadataEvent);

                return topicMetadata.getOrDefault(topic, Collections.emptyList());
            } finally {
                wakeupTrigger.clearTask();
            }
        } finally {
            release();
        }
    }

    @Override
    public Map<String, List<PartitionInfo>> listTopics() {
        return listTopics(Duration.ofMillis(defaultApiTimeoutMs));
    }

    @Override
    public Map<String, List<PartitionInfo>> listTopics(Duration timeout) {
        acquireAndEnsureOpen();
        try {
            if (timeout.toMillis() == 0L) {
                throw new TimeoutException();
            }

            final AllTopicsMetadataEvent topicMetadataEvent = new AllTopicsMetadataEvent(calculateDeadlineMs(time, timeout));
            wakeupTrigger.setActiveTask(topicMetadataEvent.future());
            try {
                return applicationEventHandler.addAndGet(topicMetadataEvent);
            } finally {
                wakeupTrigger.clearTask();
            }
        } finally {
            release();
        }
    }

    @Override
    public Set<TopicPartition> paused() {
        acquireAndEnsureOpen();
        try {
            return Collections.unmodifiableSet(subscriptions.pausedPartitions());
        } finally {
            release();
        }
    }

    @Override
    public void pause(Collection<TopicPartition> partitions) {
        acquireAndEnsureOpen();
        try {
            log.debug("Pausing partitions {}", partitions);
            for (TopicPartition partition : partitions) {
                subscriptions.pause(partition);
            }
        } finally {
            release();
        }
    }

    @Override
    public void resume(Collection<TopicPartition> partitions) {
        acquireAndEnsureOpen();
        try {
            log.debug("Resuming partitions {}", partitions);
            for (TopicPartition partition : partitions) {
                subscriptions.resume(partition);
            }
        } finally {
            release();
        }
    }

    @Override
    public Map<TopicPartition, OffsetAndTimestamp> offsetsForTimes(Map<TopicPartition, Long> timestampsToSearch) {
        return offsetsForTimes(timestampsToSearch, Duration.ofMillis(defaultApiTimeoutMs));
    }

    @Override
    public Map<TopicPartition, OffsetAndTimestamp> offsetsForTimes(Map<TopicPartition, Long> timestampsToSearch, Duration timeout) {
        acquireAndEnsureOpen();
        try {
            // Keeping same argument validation error thrown by the current consumer implementation
            // to avoid API level changes.
            requireNonNull(timestampsToSearch, "Timestamps to search cannot be null");
            for (Map.Entry<TopicPartition, Long> entry : timestampsToSearch.entrySet()) {
                // Exclude the earliest and latest offset here so the timestamp in the returned
                // OffsetAndTimestamp is always positive.
                if (entry.getValue() < 0)
                    throw new IllegalArgumentException("The target time for partition " + entry.getKey() + " is " +
                        entry.getValue() + ". The target time cannot be negative.");
            }

            if (timestampsToSearch.isEmpty()) {
                return Collections.emptyMap();
            }
            ListOffsetsEvent listOffsetsEvent = new ListOffsetsEvent(
                    timestampsToSearch,
                    calculateDeadlineMs(time, timeout),
                    true);

            // If timeout is set to zero return empty immediately; otherwise try to get the results
            // and throw timeout exception if it cannot complete in time.
            if (timeout.toMillis() == 0L) {
                applicationEventHandler.add(listOffsetsEvent);
                return listOffsetsEvent.emptyResults();
            }

            return applicationEventHandler.addAndGet(listOffsetsEvent)
                    .entrySet()
                    .stream()
                    .collect(Collectors.toMap(
                            Map.Entry::getKey,
                            entry -> entry.getValue().buildOffsetAndTimestamp()));
        } finally {
            release();
        }
    }

    @Override
    public Map<TopicPartition, Long> beginningOffsets(Collection<TopicPartition> partitions) {
        return beginningOffsets(partitions, Duration.ofMillis(defaultApiTimeoutMs));
    }

    @Override
    public Map<TopicPartition, Long> beginningOffsets(Collection<TopicPartition> partitions, Duration timeout) {
        return beginningOrEndOffset(partitions, ListOffsetsRequest.EARLIEST_TIMESTAMP, timeout);
    }

    @Override
    public Map<TopicPartition, Long> endOffsets(Collection<TopicPartition> partitions) {
        return endOffsets(partitions, Duration.ofMillis(defaultApiTimeoutMs));
    }

    @Override
    public Map<TopicPartition, Long> endOffsets(Collection<TopicPartition> partitions, Duration timeout) {
        return beginningOrEndOffset(partitions, ListOffsetsRequest.LATEST_TIMESTAMP, timeout);
    }

    private Map<TopicPartition, Long> beginningOrEndOffset(Collection<TopicPartition> partitions,
                                                           long timestamp,
                                                           Duration timeout) {
        acquireAndEnsureOpen();
        try {
            // Keeping same argument validation error thrown by the current consumer implementation
            // to avoid API level changes.
            requireNonNull(partitions, "Partitions cannot be null");

            if (partitions.isEmpty()) {
                return Collections.emptyMap();
            }

            Map<TopicPartition, Long> timestampToSearch = partitions
                    .stream()
                    .collect(Collectors.toMap(Function.identity(), tp -> timestamp));
            ListOffsetsEvent listOffsetsEvent = new ListOffsetsEvent(
                    timestampToSearch,
                    calculateDeadlineMs(time, timeout),
                    false);

            // If timeout is set to zero return empty immediately; otherwise try to get the results
            // and throw timeout exception if it cannot complete in time.
            if (timeout.isZero()) {
                applicationEventHandler.add(listOffsetsEvent);
                return listOffsetsEvent.emptyResults();
            }

            Map<TopicPartition, OffsetAndTimestampInternal> offsetAndTimestampMap;
<<<<<<< HEAD
            offsetAndTimestampMap = applicationEventHandler.addAndGet(
                    listOffsetsEvent);
=======
            offsetAndTimestampMap = applicationEventHandler.addAndGet(listOffsetsEvent);
>>>>>>> a753172a
            return offsetAndTimestampMap.entrySet()
                    .stream()
                    .collect(Collectors.toMap(
                            Map.Entry::getKey,
                            entry -> entry.getValue().offset()));
        } finally {
            release();
        }
    }

    @Override
    public OptionalLong currentLag(TopicPartition topicPartition) {
        acquireAndEnsureOpen();
        try {
            final Long lag = subscriptions.partitionLag(topicPartition, isolationLevel);

            // if the log end offset is not known and hence cannot return lag and there is
            // no in-flight list offset requested yet,
            // issue a list offset request for that partition so that next time
            // we may get the answer; we do not need to wait for the return value
            // since we would not try to poll the network client synchronously
            if (lag == null) {
                if (subscriptions.partitionEndOffset(topicPartition, isolationLevel) == null &&
                    !subscriptions.partitionEndOffsetRequested(topicPartition)) {
                    log.info("Requesting the log end offset for {} in order to compute lag", topicPartition);
                    subscriptions.requestPartitionEndOffset(topicPartition);
                    endOffsets(Collections.singleton(topicPartition), Duration.ofMillis(0));
                }

                return OptionalLong.empty();
            }

            return OptionalLong.of(lag);
        } finally {
            release();
        }
    }

    @Override
    public ConsumerGroupMetadata groupMetadata() {
        acquireAndEnsureOpen();
        try {
            maybeThrowInvalidGroupIdException();
            return groupMetadata.get().get();
        } finally {
            release();
        }
    }

    @Override
    public void enforceRebalance() {
        log.warn("Operation not supported in new consumer group protocol");
    }

    @Override
    public void enforceRebalance(String reason) {
        log.warn("Operation not supported in new consumer group protocol");
    }

    @Override
    public void close() {
        close(Duration.ofMillis(DEFAULT_CLOSE_TIMEOUT_MS));
    }

    @Override
    public void close(Duration timeout) {
        if (timeout.toMillis() < 0)
            throw new IllegalArgumentException("The timeout cannot be negative.");
        acquire();
        try {
            if (!closed) {
                // need to close before setting the flag since the close function
                // itself may trigger rebalance callback that needs the consumer to be open still
                close(timeout, false);
            }
        } finally {
            closed = true;
            release();
        }
    }

    private void close(Duration timeout, boolean swallowException) {
        log.trace("Closing the Kafka consumer");
        AtomicReference<Throwable> firstException = new AtomicReference<>();

        // We are already closing with a timeout, don't allow wake-ups from here on.
        wakeupTrigger.disableWakeups();

        final Timer closeTimer = time.timer(timeout);
        clientTelemetryReporter.ifPresent(reporter -> reporter.initiateClose(timeout.toMillis()));
        closeTimer.update();
        // Prepare shutting down the network thread
        prepareShutdown(closeTimer, firstException);
        closeTimer.update();
        swallow(log, Level.ERROR, "Failed invoking asynchronous commit callback.",
            () -> awaitPendingAsyncCommitsAndExecuteCommitCallbacks(closeTimer, false), firstException);
        if (applicationEventHandler != null)
            closeQuietly(() -> applicationEventHandler.close(Duration.ofMillis(closeTimer.remainingMs())), "Failed shutting down network thread", firstException);
        closeTimer.update();

        // close() can be called from inside one of the constructors. In that case, it's possible that neither
        // the reaper nor the background event queue were constructed, so check them first to avoid NPE.
<<<<<<< HEAD
        if (backgroundEventReaper != null && backgroundEventQueue != null) {
            // Copy over the completable events to a separate list, then reap any incomplete
            // events on that list.
            LinkedList<BackgroundEvent> allEvents = new LinkedList<>();
            backgroundEventQueue.drainTo(allEvents);
            List<CompletableBackgroundEvent<?>> completableEvents = allEvents
                    .stream()
                    .filter(e -> e instanceof CompletableBackgroundEvent<?>)
                    .map(e -> (CompletableBackgroundEvent<?>) e)
                    .collect(Collectors.toList());
            backgroundEventReaper.reapIncomplete(completableEvents);
        }
=======
        if (backgroundEventReaper != null && backgroundEventQueue != null)
            backgroundEventReaper.reap(backgroundEventQueue);
>>>>>>> a753172a

        closeQuietly(interceptors, "consumer interceptors", firstException);
        closeQuietly(kafkaConsumerMetrics, "kafka consumer metrics", firstException);
        closeQuietly(metrics, "consumer metrics", firstException);
        closeQuietly(deserializers, "consumer deserializers", firstException);
        clientTelemetryReporter.ifPresent(reporter -> closeQuietly(reporter, "async consumer telemetry reporter", firstException));

        AppInfoParser.unregisterAppInfo(CONSUMER_JMX_PREFIX, clientId, metrics);
        log.debug("Kafka consumer has been closed");
        Throwable exception = firstException.get();
        if (exception != null && !swallowException) {
            if (exception instanceof InterruptException) {
                throw (InterruptException) exception;
            }
            throw new KafkaException("Failed to close kafka consumer", exception);
        }
    }

    /**
     * Prior to closing the network thread, we need to make sure the following operations happen in the right sequence:
     * 1. autocommit offsets
     * 2. revoke all partitions
     * 3. if partition revocation completes successfully, send leave group
     */
    void prepareShutdown(final Timer timer, final AtomicReference<Throwable> firstException) {
        if (!groupMetadata.get().isPresent())
            return;

        if (autoCommitEnabled)
<<<<<<< HEAD
            maybeAutoCommitSync(timer);

        completeQuietly(
                () -> applicationEventHandler.add(new CommitOnCloseEvent(timer)),
                "Failed to send commit on close event with a timeout(ms)=" + timer.timeoutMs(), firstException);
        completeQuietly(
            () -> {
                maybeRevokePartitions();
                applicationEventHandler.addAndGet(new LeaveOnCloseEvent(timer));
=======
            autoCommitSync(timer);

        applicationEventHandler.add(new CommitOnCloseEvent());
        completeQuietly(
            () -> {
                maybeRevokePartitions();
                applicationEventHandler.addAndGet(new LeaveOnCloseEvent(calculateDeadlineMs(timer)));
>>>>>>> a753172a
            },
            "Failed to send leaveGroup heartbeat with a timeout(ms)=" + timer.timeoutMs(), firstException);
    }

    // Visible for testing
<<<<<<< HEAD
    void maybeAutoCommitSync(final Timer timer) {
=======
    void autoCommitSync(final Timer timer) {
>>>>>>> a753172a
        Map<TopicPartition, OffsetAndMetadata> allConsumed = subscriptions.allConsumed();
        log.debug("Sending synchronous auto-commit of offsets {} on closing", allConsumed);
        try {
            commitSync(allConsumed, Duration.ofMillis(timer.remainingMs()));
        } catch (Exception e) {
            // consistent with async auto-commit failures, we do not propagate the exception
            log.warn("Synchronous auto-commit of offsets {} failed: {}", allConsumed, e.getMessage());
        }
        timer.update();
    }

    // Visible for testing
    void maybeRevokePartitions() {
        if (!subscriptions.hasAutoAssignedPartitions() || subscriptions.assignedPartitions().isEmpty())
            return;
        try {
            SortedSet<TopicPartition> droppedPartitions = new TreeSet<>(MembershipManagerImpl.TOPIC_PARTITION_COMPARATOR);
            droppedPartitions.addAll(subscriptions.assignedPartitions());
            if (subscriptions.rebalanceListener().isPresent())
                subscriptions.rebalanceListener().get().onPartitionsRevoked(droppedPartitions);
        } catch (Exception e) {
            throw new KafkaException(e);
        } finally {
            subscriptions.assignFromSubscribed(Collections.emptySet());
        }
    }

    // Visible for testing
    void completeQuietly(final Utils.ThrowingRunnable function,
                         final String msg,
                         final AtomicReference<Throwable> firstException) {
        try {
            function.run();
        } catch (TimeoutException e) {
            log.debug("Timeout expired before the {} operation could complete.", msg);
        } catch (Exception e) {
            firstException.compareAndSet(null, e);
        }
    }

    @Override
    public void wakeup() {
        wakeupTrigger.wakeup();
    }

    /**
     * This method sends a commit event to the EventHandler and waits for
     * the event to finish.
     *
     * @param timeout max wait time for the blocking operation.
     */
    @Override
    public void commitSync(final Duration timeout) {
        commitSync(subscriptions.allConsumed(), timeout);
    }

    @Override
    public void commitSync(Map<TopicPartition, OffsetAndMetadata> offsets) {
        commitSync(offsets, Duration.ofMillis(defaultApiTimeoutMs));
    }

    @Override
    public void commitSync(Map<TopicPartition, OffsetAndMetadata> offsets, Duration timeout) {
        acquireAndEnsureOpen();
        long commitStart = time.nanoseconds();
        try {
            SyncCommitEvent syncCommitEvent = new SyncCommitEvent(offsets, calculateDeadlineMs(time, timeout));
            CompletableFuture<Void> commitFuture = commit(syncCommitEvent);

            Timer requestTimer = time.timer(timeout.toMillis());
            awaitPendingAsyncCommitsAndExecuteCommitCallbacks(requestTimer, true);

            wakeupTrigger.setActiveTask(commitFuture);
            ConsumerUtils.getResult(commitFuture, requestTimer);
            interceptors.onCommit(offsets);
        } finally {
            wakeupTrigger.clearTask();
            kafkaConsumerMetrics.recordCommitSync(time.nanoseconds() - commitStart);
            release();
        }
    }

    private void awaitPendingAsyncCommitsAndExecuteCommitCallbacks(Timer timer, boolean enableWakeup) {
        if (lastPendingAsyncCommit == null) {
            return;
        }

        try {
            final CompletableFuture<Void> futureToAwait = new CompletableFuture<>();
            // We don't want the wake-up trigger to complete our pending async commit future,
            // so create new future here. Any errors in the pending async commit will be handled
            // by the async commit future / the commit callback - here, we just want to wait for it to complete.
            lastPendingAsyncCommit.whenComplete((v, t) -> futureToAwait.complete(null));
            if (enableWakeup) {
                wakeupTrigger.setActiveTask(futureToAwait);
            }
            ConsumerUtils.getResult(futureToAwait, timer);
            lastPendingAsyncCommit = null;
        } finally {
            if (enableWakeup) {
                wakeupTrigger.clearTask();
            }
            timer.update();
        }
        offsetCommitCallbackInvoker.executeCallbacks();
    }

    @Override
    public Uuid clientInstanceId(Duration timeout) {
        if (!clientTelemetryReporter.isPresent()) {
            throw new IllegalStateException("Telemetry is not enabled. Set config `" + ConsumerConfig.ENABLE_METRICS_PUSH_CONFIG + "` to `true`.");
        }

        return ClientTelemetryUtils.fetchClientInstanceId(clientTelemetryReporter.get(), timeout);
    }

    @Override
    public Set<TopicPartition> assignment() {
        acquireAndEnsureOpen();
        try {
            return Collections.unmodifiableSet(subscriptions.assignedPartitions());
        } finally {
            release();
        }
    }

    /**
     * Get the current subscription.  or an empty set if no such call has
     * been made.
     * @return The set of topics currently subscribed to
     */
    @Override
    public Set<String> subscription() {
        acquireAndEnsureOpen();
        try {
            return Collections.unmodifiableSet(subscriptions.subscription());
        } finally {
            release();
        }
    }

    @Override
    public void assign(Collection<TopicPartition> partitions) {
        acquireAndEnsureOpen();
        try {
            if (partitions == null) {
                throw new IllegalArgumentException("Topic partitions collection to assign to cannot be null");
            }

            if (partitions.isEmpty()) {
                unsubscribe();
                return;
            }

            for (TopicPartition tp : partitions) {
                String topic = (tp != null) ? tp.topic() : null;
                if (isBlank(topic))
                    throw new IllegalArgumentException("Topic partitions to assign to cannot have null or empty topic");
            }

            // Clear the buffered data which are not a part of newly assigned topics
            final Set<TopicPartition> currentTopicPartitions = new HashSet<>();

            for (TopicPartition tp : subscriptions.assignedPartitions()) {
                if (partitions.contains(tp))
                    currentTopicPartitions.add(tp);
            }

            fetchBuffer.retainAll(currentTopicPartitions);

            // assignment change event will trigger autocommit if it is configured and the group id is specified. This is
            // to make sure offsets of topic partitions the consumer is unsubscribing from are committed since there will
            // be no following rebalance.
            //
            // See the ApplicationEventProcessor.process() method that handles this event for more detail.
            applicationEventHandler.add(new AssignmentChangeEvent(subscriptions.allConsumed(), time.milliseconds()));

            log.info("Assigned to partition(s): {}", partitions.stream().map(TopicPartition::toString).collect(Collectors.joining(", ")));

            if (subscriptions.assignFromUser(new HashSet<>(partitions)))
                applicationEventHandler.add(new NewTopicsMetadataUpdateRequestEvent());
        } finally {
            release();
        }
    }

    /**
     * TODO: remove this when we implement the KIP-848 protocol.
     *
     * <p>
     * The contents of this method are shamelessly stolen from
     * {@link ConsumerCoordinator#updatePatternSubscription(Cluster)} and are used here because we won't have access
     * to a {@link ConsumerCoordinator} in this code. Perhaps it could be moved to a ConsumerUtils class?
     *
     * @param cluster Cluster from which we get the topics
     */
    private void updatePatternSubscription(Cluster cluster) {
        final Set<String> topicsToSubscribe = cluster.topics().stream()
                .filter(subscriptions::matchesSubscribedPattern)
                .collect(Collectors.toSet());
        if (subscriptions.subscribeFromPattern(topicsToSubscribe)) {
            applicationEventHandler.add(new SubscriptionChangeEvent());
            metadata.requestUpdateForNewTopics();
        }
    }

    @Override
    public void unsubscribe() {
        acquireAndEnsureOpen();
        try {
            fetchBuffer.retainAll(Collections.emptySet());
            if (groupMetadata.get().isPresent()) {
                Timer timer = time.timer(Long.MAX_VALUE);
                UnsubscribeEvent unsubscribeEvent = new UnsubscribeEvent(calculateDeadlineMs(timer));
                applicationEventHandler.add(unsubscribeEvent);
                log.info("Unsubscribing all topics or patterns and assigned partitions");

                try {
                    processBackgroundEvents(unsubscribeEvent.future(), timer);
                    log.info("Unsubscribed all topics or patterns and assigned partitions");
                } catch (TimeoutException e) {
                    log.error("Failed while waiting for the unsubscribe event to complete");
                }
                resetGroupMetadata();
            }
            subscriptions.unsubscribe();
        } finally {
            release();
        }
    }

    private void resetGroupMetadata() {
        groupMetadata.updateAndGet(
            oldGroupMetadataOptional -> oldGroupMetadataOptional
                .map(oldGroupMetadata -> initializeConsumerGroupMetadata(
                    oldGroupMetadata.groupId(),
                    oldGroupMetadata.groupInstanceId()
                ))
        );
    }

    @Override
    @Deprecated
    public ConsumerRecords<K, V> poll(final long timeoutMs) {
        throw new UnsupportedOperationException("Consumer.poll(long) is not supported when \"group.protocol\" is \"consumer\". " +
             "This method is deprecated and will be removed in the next major release.");
    }

    // Visible for testing
    WakeupTrigger wakeupTrigger() {
        return wakeupTrigger;
    }

    private Fetch<K, V> pollForFetches(Timer timer) {
        long pollTimeout = isCommittedOffsetsManagementEnabled()
                ? Math.min(applicationEventHandler.maximumTimeToWait(), timer.remainingMs())
                : timer.remainingMs();

        // if data is available already, return it immediately
        final Fetch<K, V> fetch = collectFetch();
        if (!fetch.isEmpty()) {
            return fetch;
        }

        // We do not want to be stuck blocking in poll if we are missing some positions
        // since the offset lookup may be backing off after a failure

        // NOTE: the use of cachedSubscriptionHasAllFetchPositions means we MUST call
        // updateAssignmentMetadataIfNeeded before this method.
        if (!cachedSubscriptionHasAllFetchPositions && pollTimeout > retryBackoffMs) {
            pollTimeout = retryBackoffMs;
        }

        log.trace("Polling for fetches with timeout {}", pollTimeout);

        Timer pollTimer = time.timer(pollTimeout);
        wakeupTrigger.setFetchAction(fetchBuffer);

        // Wait a bit for some fetched data to arrive, as there may not be anything immediately available. Note the
        // use of a shorter, dedicated "pollTimer" here which updates "timer" so that calling method (poll) will
        // correctly handle the overall timeout.
        try {
            fetchBuffer.awaitNotEmpty(pollTimer);
        } catch (InterruptException e) {
            log.trace("Interrupt during fetch", e);
            throw e;
        } finally {
            timer.update(pollTimer.currentTimeMs());
            wakeupTrigger.clearTask();
        }

        return collectFetch();
    }

    /**
     * Perform the "{@link FetchCollector#collectFetch(FetchBuffer) fetch collection}" step by reading raw data out
     * of the {@link #fetchBuffer}, converting it to a well-formed {@link CompletedFetch}, validating that it and
     * the internal {@link SubscriptionState state} are correct, and then converting it all into a {@link Fetch}
     * for returning.
     *
     * <p/>
     *
     * This method will {@link ConsumerNetworkThread#wakeup() wake up the network thread} before returning. This is
     * done as an optimization so that the <em>next round of data can be pre-fetched</em>.
     */
    private Fetch<K, V> collectFetch() {
        final Fetch<K, V> fetch = fetchCollector.collectFetch(fetchBuffer);

        // Notify the network thread to wake up and start the next round of fetching.
        applicationEventHandler.wakeupNetworkThread();

        return fetch;
    }
    /**
     * Set the fetch position to the committed position (if there is one)
     * or reset it using the offset reset policy the user has configured.
     *
     * @throws AuthenticationException If authentication fails. See the exception for more details
     * @throws NoOffsetForPartitionException If no offset is stored for a given partition and no offset reset policy is
     *             defined
     * @return true iff the operation completed without timing out
     */
    private boolean updateFetchPositions(final Timer timer) {
        try {
            // Validate positions using the partition leader end offsets, to detect if any partition
            // has been truncated due to a leader change. This will trigger an OffsetForLeaderEpoch
            // request, retrieve the partition end offsets, and validate the current position against it.
<<<<<<< HEAD
            applicationEventHandler.addAndGet(new ValidatePositionsEvent(timer));
=======
            applicationEventHandler.addAndGet(new ValidatePositionsEvent(calculateDeadlineMs(timer)));
>>>>>>> a753172a

            cachedSubscriptionHasAllFetchPositions = subscriptions.hasAllFetchPositions();
            if (cachedSubscriptionHasAllFetchPositions) return true;

            // Reset positions using committed offsets retrieved from the group coordinator, for any
            // partitions which do not have a valid position and are not awaiting reset. This will
            // trigger an OffsetFetch request and update positions with the offsets retrieved. This
            // will only do a coordinator lookup if there are partitions which have missing
            // positions, so a consumer with manually assigned partitions can avoid a coordinator
            // dependence by always ensuring that assigned partitions have an initial position.
            if (isCommittedOffsetsManagementEnabled() && !initWithCommittedOffsetsIfNeeded(timer))
                return false;

            // If there are partitions still needing a position and a reset policy is defined,
            // request reset using the default policy. If no reset strategy is defined and there
            // are partitions with a missing position, then we will raise a NoOffsetForPartitionException exception.
            subscriptions.resetInitializingPositions();

            // Reset positions using partition offsets retrieved from the leader, for any partitions
            // which are awaiting reset. This will trigger a ListOffset request, retrieve the
            // partition offsets according to the strategy (ex. earliest, latest), and update the
            // positions.
<<<<<<< HEAD
            applicationEventHandler.addAndGet(new ResetPositionsEvent(timer));
=======
            applicationEventHandler.addAndGet(new ResetPositionsEvent(calculateDeadlineMs(timer)));
>>>>>>> a753172a
            return true;
        } catch (TimeoutException e) {
            return false;
        }
    }

    /**
     *
     * Indicates if the consumer is using the Kafka-based offset management strategy,
     * according to config {@link CommonClientConfigs#GROUP_ID_CONFIG}
     */
    private boolean isCommittedOffsetsManagementEnabled() {
        return groupMetadata.get().isPresent();
    }

    /**
     * Refresh the committed offsets for partitions that require initialization.
     *
     * @param timer Timer bounding how long this method can block
     * @return true iff the operation completed within the timeout
     */
    private boolean initWithCommittedOffsetsIfNeeded(Timer timer) {
        final Set<TopicPartition> initializingPartitions = subscriptions.initializingPartitions();

        if (initializingPartitions.isEmpty())
            return true;

        log.debug("Refreshing committed offsets for partitions {}", initializingPartitions);
        try {
            final FetchCommittedOffsetsEvent event =
                new FetchCommittedOffsetsEvent(
                    initializingPartitions,
<<<<<<< HEAD
                    timer);
=======
                    calculateDeadlineMs(timer));
            wakeupTrigger.setActiveTask(event.future());
>>>>>>> a753172a
            final Map<TopicPartition, OffsetAndMetadata> offsets = applicationEventHandler.addAndGet(event);
            refreshCommittedOffsets(offsets, metadata, subscriptions);
            return true;
        } catch (TimeoutException e) {
            log.error("Couldn't refresh committed offsets before timeout expired");
            return false;
        } finally {
            wakeupTrigger.clearTask();
        }
    }

    private void throwIfNoAssignorsConfigured() {
        if (assignors.isEmpty())
            throw new IllegalStateException("Must configure at least one partition assigner class name to " +
                    ConsumerConfig.PARTITION_ASSIGNMENT_STRATEGY_CONFIG + " configuration property");
    }

    private void updateLastSeenEpochIfNewer(TopicPartition topicPartition, OffsetAndMetadata offsetAndMetadata) {
        if (offsetAndMetadata != null)
            offsetAndMetadata.leaderEpoch().ifPresent(epoch -> metadata.updateLastSeenEpochIfNewer(topicPartition, epoch));
    }

    @Override
    public boolean updateAssignmentMetadataIfNeeded(Timer timer) {
        maybeThrowFencedInstanceException();
        offsetCommitCallbackInvoker.executeCallbacks();
        maybeUpdateSubscriptionMetadata();
<<<<<<< HEAD
        process(backgroundEventProcessor);
=======
        processBackgroundEvents();
>>>>>>> a753172a

        return updateFetchPositions(timer);
    }

    @Override
    public void subscribe(Collection<String> topics) {
        subscribeInternal(topics, Optional.empty());
    }

    @Override
    public void subscribe(Collection<String> topics, ConsumerRebalanceListener listener) {
        if (listener == null)
            throw new IllegalArgumentException("RebalanceListener cannot be null");

        subscribeInternal(topics, Optional.of(listener));
    }

    @Override
    public void subscribe(Pattern pattern) {
        subscribeInternal(pattern, Optional.empty());
    }

    @Override
    public void subscribe(Pattern pattern, ConsumerRebalanceListener listener) {
        if (listener == null)
            throw new IllegalArgumentException("RebalanceListener cannot be null");

        subscribeInternal(pattern, Optional.of(listener));
    }

    /**
     * Acquire the light lock and ensure that the consumer hasn't been closed.
     *
     * @throws IllegalStateException If the consumer has been closed
     */
    private void acquireAndEnsureOpen() {
        acquire();
        if (this.closed) {
            release();
            throw new IllegalStateException("This consumer has already been closed.");
        }
    }

    /**
     * Acquire the light lock protecting this consumer from multithreaded access. Instead of blocking
     * when the lock is not available, however, we just throw an exception (since multithreaded usage is not
     * supported).
     *
     * @throws ConcurrentModificationException if another thread already has the lock
     */
    private void acquire() {
        final Thread thread = Thread.currentThread();
        final long threadId = thread.getId();
        if (threadId != currentThread.get() && !currentThread.compareAndSet(NO_CURRENT_THREAD, threadId))
            throw new ConcurrentModificationException("KafkaConsumer is not safe for multi-threaded access. " +
                "currentThread(name: " + thread.getName() + ", id: " + threadId + ")" +
                " otherThread(id: " + currentThread.get() + ")"
            );
        refCount.incrementAndGet();
    }

    /**
     * Release the light lock protecting the consumer from multithreaded access.
     */
    private void release() {
        if (refCount.decrementAndGet() == 0)
            currentThread.set(NO_CURRENT_THREAD);
    }

    private void subscribeInternal(Pattern pattern, Optional<ConsumerRebalanceListener> listener) {
        acquireAndEnsureOpen();
        try {
            maybeThrowInvalidGroupIdException();
            if (pattern == null || pattern.toString().isEmpty())
                throw new IllegalArgumentException("Topic pattern to subscribe to cannot be " + (pattern == null ?
                    "null" : "empty"));
            throwIfNoAssignorsConfigured();
            log.info("Subscribed to pattern: '{}'", pattern);
            subscriptions.subscribe(pattern, listener);
            metadata.requestUpdateForNewTopics();
            updatePatternSubscription(metadata.fetch());
        } finally {
            release();
        }
    }

    private void subscribeInternal(Collection<String> topics, Optional<ConsumerRebalanceListener> listener) {
        acquireAndEnsureOpen();
        try {
            maybeThrowInvalidGroupIdException();
            if (topics == null)
                throw new IllegalArgumentException("Topic collection to subscribe to cannot be null");
            if (topics.isEmpty()) {
                // treat subscribing to empty topic list as the same as unsubscribing
                unsubscribe();
            } else {
                for (String topic : topics) {
                    if (isBlank(topic))
                        throw new IllegalArgumentException("Topic collection to subscribe to cannot contain null or empty topic");
                }

                throwIfNoAssignorsConfigured();

                // Clear the buffered data which are not a part of newly assigned topics
                final Set<TopicPartition> currentTopicPartitions = new HashSet<>();

                for (TopicPartition tp : subscriptions.assignedPartitions()) {
                    if (topics.contains(tp.topic()))
                        currentTopicPartitions.add(tp);
                }

                fetchBuffer.retainAll(currentTopicPartitions);
                log.info("Subscribed to topic(s): {}", String.join(", ", topics));
                if (subscriptions.subscribe(new HashSet<>(topics), listener))
                    metadata.requestUpdateForNewTopics();

                // Trigger subscribe event to effectively join the group if not already part of it,
                // or just send the new subscription to the broker.
                applicationEventHandler.add(new SubscriptionChangeEvent());
            }
        } finally {
            release();
        }
    }

    /**
     * Process the events—if any—that were produced by the {@link ConsumerNetworkThread network thread}.
     * It is possible that {@link ErrorEvent an error}
     * could occur when processing the events. In such cases, the processor will take a reference to the first
     * error, continue to process the remaining events, and then throw the first error that occurred.
     */
<<<<<<< HEAD
    private boolean process(EventProcessor<BackgroundEvent> processor) {
=======
    private boolean processBackgroundEvents() {
>>>>>>> a753172a
        AtomicReference<KafkaException> firstError = new AtomicReference<>();

        LinkedList<BackgroundEvent> events = new LinkedList<>();
        backgroundEventQueue.drainTo(events);

        for (BackgroundEvent event : events) {
            try {
<<<<<<< HEAD
                if (event instanceof CompletableBackgroundEvent)
                    backgroundEventReaper.add((CompletableBackgroundEvent<?>) event);

                processor.process(event);
=======
                if (event instanceof CompletableEvent)
                    backgroundEventReaper.add((CompletableEvent<?>) event);

                backgroundEventProcessor.process(event);
>>>>>>> a753172a
            } catch (Throwable t) {
                KafkaException e = ConsumerUtils.maybeWrapAsKafkaException(t);

                if (!firstError.compareAndSet(null, e))
                    log.warn("An error occurred when processing the background event: {}", e.getMessage(), e);
            }
        }

<<<<<<< HEAD
        backgroundEventReaper.reapExpiredAndCompleted(time.milliseconds());
=======
        backgroundEventReaper.reap(time.milliseconds());
>>>>>>> a753172a

        if (firstError.get() != null)
            throw firstError.get();

        return !events.isEmpty();
    }

    /**
     * This method can be used by cases where the caller has an event that needs to both block for completion but
     * also process background events. For some events, in order to fully process the associated logic, the
     * {@link ConsumerNetworkThread background thread} needs assistance from the application thread to complete.
     * If the application thread simply blocked on the event after submitting it, the processing would deadlock.
     * The logic herein is basically a loop that performs two tasks in each iteration:
     *
     * <ol>
     *     <li>Process background events, if any</li>
     *     <li><em>Briefly</em> wait for {@link CompletableApplicationEvent an event} to complete</li>
     * </ol>
     *
     * <p/>
     *
     * Each iteration gives the application thread an opportunity to process background events, which may be
     * necessary to complete the overall processing.
     *
     * <p/>
     *
     * As an example, take {@link #unsubscribe()}. To start unsubscribing, the application thread enqueues an
     * {@link UnsubscribeEvent} on the application event queue. That event will eventually trigger the
     * rebalancing logic in the background thread. Critically, as part of this rebalancing work, the
     * {@link ConsumerRebalanceListener#onPartitionsRevoked(Collection)} callback needs to be invoked for any
     * partitions the consumer owns. However,
     * this callback must be executed on the application thread. To achieve this, the background thread enqueues a
     * {@link ConsumerRebalanceListenerCallbackNeededEvent} on its background event queue. That event queue is
     * periodically queried by the application thread to see if there's work to be done. When the application thread
     * sees {@link ConsumerRebalanceListenerCallbackNeededEvent}, it is processed, and then a
     * {@link ConsumerRebalanceListenerCallbackCompletedEvent} is then enqueued by the application thread on the
     * application event queue. Moments later, the background thread will see that event, process it, and continue
     * execution of the rebalancing logic. The rebalancing logic cannot complete until the
     * {@link ConsumerRebalanceListener} callback is performed.
     *
     * @param future         Event that contains a {@link CompletableFuture}; it is on this future that the
     *                       application thread will wait for completion
     * @param timer          Overall timer that bounds how long to wait for the event to complete
     * @return {@code true} if the event completed within the timeout, {@code false} otherwise
     */
    // Visible for testing
<<<<<<< HEAD
    <T> T processBackgroundEvents(EventProcessor<BackgroundEvent> eventProcessor,
                                  Future<T> future,
                                  Timer timer) {
        log.trace("Will wait up to {} ms for future {} to complete", timer.remainingMs(), future);

        do {
            boolean hadEvents = process(eventProcessor);
=======
    <T> T processBackgroundEvents(Future<T> future, Timer timer) {
        do {
            boolean hadEvents = processBackgroundEvents();
>>>>>>> a753172a

            try {
                if (future.isDone()) {
                    // If the event is done (either successfully or otherwise), go ahead and attempt to return
                    // without waiting. We use the ConsumerUtils.getResult() method here to handle the conversion
                    // of the exception types.
                    return ConsumerUtils.getResult(future);
                } else if (!hadEvents) {
                    // If the above processing yielded no events, then let's sit tight for a bit to allow the
                    // background thread to either finish the task, or populate the background event
                    // queue with things to process in our next loop.
                    Timer pollInterval = time.timer(100L);
                    return ConsumerUtils.getResult(future, pollInterval);
                }
            } catch (TimeoutException e) {
                // Ignore this as we will retry the event until the timeout expires.
            } finally {
                timer.update();
            }
        } while (timer.notExpired());

        throw new TimeoutException("Operation timed out before completion");
    }

    static ConsumerRebalanceListenerCallbackCompletedEvent invokeRebalanceCallbacks(ConsumerRebalanceListenerInvoker rebalanceListenerInvoker,
                                                                                    ConsumerRebalanceListenerMethodName methodName,
                                                                                    SortedSet<TopicPartition> partitions,
                                                                                    CompletableFuture<Void> future) {
        final Exception e;

        switch (methodName) {
            case ON_PARTITIONS_REVOKED:
                e = rebalanceListenerInvoker.invokePartitionsRevoked(partitions);
                break;

            case ON_PARTITIONS_ASSIGNED:
                e = rebalanceListenerInvoker.invokePartitionsAssigned(partitions);
                break;

            case ON_PARTITIONS_LOST:
                e = rebalanceListenerInvoker.invokePartitionsLost(partitions);
                break;

            default:
                throw new IllegalArgumentException("The method " + methodName.fullyQualifiedMethodName() + " to invoke was not expected");
        }

        final Optional<KafkaException> error;

        if (e != null)
            error = Optional.of(ConsumerUtils.maybeWrapAsKafkaException(e, "User rebalance callback throws an error"));
        else
            error = Optional.empty();

        return new ConsumerRebalanceListenerCallbackCompletedEvent(methodName, future, error);
    }

    @Override
    public String clientId() {
        return clientId;
    }

    @Override
    public Metrics metricsRegistry() {
        return metrics;
    }

    @Override
    public KafkaConsumerMetrics kafkaConsumerMetrics() {
        return kafkaConsumerMetrics;
    }

    private void maybeThrowFencedInstanceException() {
        if (asyncCommitFenced.get()) {
            String groupInstanceId = "unknown";
            if (!groupMetadata.get().isPresent()) {
                log.error("No group metadata found although a group ID was provided. This is a bug!");
            } else if (!groupMetadata.get().get().groupInstanceId().isPresent()) {
                log.error("No group instance ID found although the consumer is fenced. This is a bug!");
            } else {
                groupInstanceId = groupMetadata.get().get().groupInstanceId().get();
            }
            throw new FencedInstanceIdException("Get fenced exception for group.instance.id " + groupInstanceId);
        }
    }

    // Visible for testing
    SubscriptionState subscriptions() {
        return subscriptions;
    }

    private void maybeUpdateSubscriptionMetadata() {
        if (subscriptions.hasPatternSubscription()) {
            updatePatternSubscription(metadata.fetch());
        }
    }

}<|MERGE_RESOLUTION|>--- conflicted
+++ resolved
@@ -47,11 +47,7 @@
 import org.apache.kafka.clients.consumer.internals.events.CommitEvent;
 import org.apache.kafka.clients.consumer.internals.events.CommitOnCloseEvent;
 import org.apache.kafka.clients.consumer.internals.events.CompletableApplicationEvent;
-<<<<<<< HEAD
-import org.apache.kafka.clients.consumer.internals.events.CompletableBackgroundEvent;
-=======
 import org.apache.kafka.clients.consumer.internals.events.CompletableEvent;
->>>>>>> a753172a
 import org.apache.kafka.clients.consumer.internals.events.CompletableEventReaper;
 import org.apache.kafka.clients.consumer.internals.events.ConsumerRebalanceListenerCallbackCompletedEvent;
 import org.apache.kafka.clients.consumer.internals.events.ConsumerRebalanceListenerCallbackNeededEvent;
@@ -223,11 +219,7 @@
     private final String clientId;
     private final BlockingQueue<BackgroundEvent> backgroundEventQueue;
     private final BackgroundEventProcessor backgroundEventProcessor;
-<<<<<<< HEAD
-    private final CompletableEventReaper<CompletableBackgroundEvent<?>> backgroundEventReaper;
-=======
     private final CompletableEventReaper backgroundEventReaper;
->>>>>>> a753172a
     private final Deserializers<K, V> deserializers;
 
     /**
@@ -361,12 +353,8 @@
             );
             final Supplier<ApplicationEventProcessor> applicationEventProcessorSupplier = ApplicationEventProcessor.supplier(logContext,
                     metadata,
-<<<<<<< HEAD
                     requestManagersSupplier,
                     time);
-=======
-                    requestManagersSupplier);
->>>>>>> a753172a
             this.applicationEventHandler = applicationEventHandlerFactory.build(
                     logContext,
                     time,
@@ -385,11 +373,7 @@
             this.backgroundEventProcessor = new BackgroundEventProcessor(
                     rebalanceListenerInvoker
             );
-<<<<<<< HEAD
-            this.backgroundEventReaper = new CompletableEventReaper<>(logContext);
-=======
             this.backgroundEventReaper = backgroundEventReaperFactory.build(logContext);
->>>>>>> a753172a
             this.assignors = ConsumerPartitionAssignor.getAssignorInstances(
                     config.getList(ConsumerConfig.PARTITION_ASSIGNMENT_STRATEGY_CONFIG),
                     config.originals(Collections.singletonMap(ConsumerConfig.CLIENT_ID_CONFIG, clientId))
@@ -454,11 +438,7 @@
         this.time = time;
         this.backgroundEventQueue = backgroundEventQueue;
         this.backgroundEventProcessor = new BackgroundEventProcessor(rebalanceListenerInvoker);
-<<<<<<< HEAD
-        this.backgroundEventReaper = new CompletableEventReaper<>(logContext);
-=======
         this.backgroundEventReaper = backgroundEventReaper;
->>>>>>> a753172a
         this.metrics = metrics;
         this.groupMetadata.set(initializeGroupMetadata(groupId, Optional.empty()));
         this.metadata = metadata;
@@ -519,14 +499,7 @@
 
         BlockingQueue<ApplicationEvent> applicationEventQueue = new LinkedBlockingQueue<>();
         this.backgroundEventQueue = new LinkedBlockingQueue<>();
-<<<<<<< HEAD
-        BackgroundEventHandler backgroundEventHandler = new BackgroundEventHandler(
-            logContext,
-            backgroundEventQueue
-        );
-=======
         BackgroundEventHandler backgroundEventHandler = new BackgroundEventHandler(backgroundEventQueue);
->>>>>>> a753172a
         ConsumerRebalanceListenerInvoker rebalanceListenerInvoker = new ConsumerRebalanceListenerInvoker(
             logContext,
             subscriptions,
@@ -562,12 +535,8 @@
         Supplier<ApplicationEventProcessor> applicationEventProcessorSupplier = ApplicationEventProcessor.supplier(
                 logContext,
                 metadata,
-<<<<<<< HEAD
                 requestManagersSupplier,
                 time
-=======
-                requestManagersSupplier
->>>>>>> a753172a
         );
         this.applicationEventHandler = new ApplicationEventHandler(logContext,
                 time,
@@ -577,11 +546,7 @@
                 networkClientDelegateSupplier,
                 requestManagersSupplier);
         this.backgroundEventProcessor = new BackgroundEventProcessor(rebalanceListenerInvoker);
-<<<<<<< HEAD
-        this.backgroundEventReaper = new CompletableEventReaper<>(logContext);
-=======
         this.backgroundEventReaper = new CompletableEventReaper(logContext);
->>>>>>> a753172a
     }
 
     // auxiliary interface for testing
@@ -1173,12 +1138,7 @@
             }
 
             Map<TopicPartition, OffsetAndTimestampInternal> offsetAndTimestampMap;
-<<<<<<< HEAD
-            offsetAndTimestampMap = applicationEventHandler.addAndGet(
-                    listOffsetsEvent);
-=======
             offsetAndTimestampMap = applicationEventHandler.addAndGet(listOffsetsEvent);
->>>>>>> a753172a
             return offsetAndTimestampMap.entrySet()
                     .stream()
                     .collect(Collectors.toMap(
@@ -1281,23 +1241,8 @@
 
         // close() can be called from inside one of the constructors. In that case, it's possible that neither
         // the reaper nor the background event queue were constructed, so check them first to avoid NPE.
-<<<<<<< HEAD
-        if (backgroundEventReaper != null && backgroundEventQueue != null) {
-            // Copy over the completable events to a separate list, then reap any incomplete
-            // events on that list.
-            LinkedList<BackgroundEvent> allEvents = new LinkedList<>();
-            backgroundEventQueue.drainTo(allEvents);
-            List<CompletableBackgroundEvent<?>> completableEvents = allEvents
-                    .stream()
-                    .filter(e -> e instanceof CompletableBackgroundEvent<?>)
-                    .map(e -> (CompletableBackgroundEvent<?>) e)
-                    .collect(Collectors.toList());
-            backgroundEventReaper.reapIncomplete(completableEvents);
-        }
-=======
         if (backgroundEventReaper != null && backgroundEventQueue != null)
             backgroundEventReaper.reap(backgroundEventQueue);
->>>>>>> a753172a
 
         closeQuietly(interceptors, "consumer interceptors", firstException);
         closeQuietly(kafkaConsumerMetrics, "kafka consumer metrics", firstException);
@@ -1327,35 +1272,19 @@
             return;
 
         if (autoCommitEnabled)
-<<<<<<< HEAD
-            maybeAutoCommitSync(timer);
-
-        completeQuietly(
-                () -> applicationEventHandler.add(new CommitOnCloseEvent(timer)),
-                "Failed to send commit on close event with a timeout(ms)=" + timer.timeoutMs(), firstException);
-        completeQuietly(
-            () -> {
-                maybeRevokePartitions();
-                applicationEventHandler.addAndGet(new LeaveOnCloseEvent(timer));
-=======
             autoCommitSync(timer);
 
-        applicationEventHandler.add(new CommitOnCloseEvent());
+        applicationEventHandler.add(new CommitOnCloseEvent(calculateDeadlineMs(timer)));
         completeQuietly(
             () -> {
                 maybeRevokePartitions();
                 applicationEventHandler.addAndGet(new LeaveOnCloseEvent(calculateDeadlineMs(timer)));
->>>>>>> a753172a
             },
             "Failed to send leaveGroup heartbeat with a timeout(ms)=" + timer.timeoutMs(), firstException);
     }
 
     // Visible for testing
-<<<<<<< HEAD
-    void maybeAutoCommitSync(final Timer timer) {
-=======
     void autoCommitSync(final Timer timer) {
->>>>>>> a753172a
         Map<TopicPartition, OffsetAndMetadata> allConsumed = subscriptions.allConsumed();
         log.debug("Sending synchronous auto-commit of offsets {} on closing", allConsumed);
         try {
@@ -1683,11 +1612,7 @@
             // Validate positions using the partition leader end offsets, to detect if any partition
             // has been truncated due to a leader change. This will trigger an OffsetForLeaderEpoch
             // request, retrieve the partition end offsets, and validate the current position against it.
-<<<<<<< HEAD
-            applicationEventHandler.addAndGet(new ValidatePositionsEvent(timer));
-=======
             applicationEventHandler.addAndGet(new ValidatePositionsEvent(calculateDeadlineMs(timer)));
->>>>>>> a753172a
 
             cachedSubscriptionHasAllFetchPositions = subscriptions.hasAllFetchPositions();
             if (cachedSubscriptionHasAllFetchPositions) return true;
@@ -1710,11 +1635,7 @@
             // which are awaiting reset. This will trigger a ListOffset request, retrieve the
             // partition offsets according to the strategy (ex. earliest, latest), and update the
             // positions.
-<<<<<<< HEAD
-            applicationEventHandler.addAndGet(new ResetPositionsEvent(timer));
-=======
             applicationEventHandler.addAndGet(new ResetPositionsEvent(calculateDeadlineMs(timer)));
->>>>>>> a753172a
             return true;
         } catch (TimeoutException e) {
             return false;
@@ -1747,12 +1668,8 @@
             final FetchCommittedOffsetsEvent event =
                 new FetchCommittedOffsetsEvent(
                     initializingPartitions,
-<<<<<<< HEAD
-                    timer);
-=======
                     calculateDeadlineMs(timer));
             wakeupTrigger.setActiveTask(event.future());
->>>>>>> a753172a
             final Map<TopicPartition, OffsetAndMetadata> offsets = applicationEventHandler.addAndGet(event);
             refreshCommittedOffsets(offsets, metadata, subscriptions);
             return true;
@@ -1780,11 +1697,7 @@
         maybeThrowFencedInstanceException();
         offsetCommitCallbackInvoker.executeCallbacks();
         maybeUpdateSubscriptionMetadata();
-<<<<<<< HEAD
-        process(backgroundEventProcessor);
-=======
         processBackgroundEvents();
->>>>>>> a753172a
 
         return updateFetchPositions(timer);
     }
@@ -1916,11 +1829,7 @@
      * could occur when processing the events. In such cases, the processor will take a reference to the first
      * error, continue to process the remaining events, and then throw the first error that occurred.
      */
-<<<<<<< HEAD
-    private boolean process(EventProcessor<BackgroundEvent> processor) {
-=======
     private boolean processBackgroundEvents() {
->>>>>>> a753172a
         AtomicReference<KafkaException> firstError = new AtomicReference<>();
 
         LinkedList<BackgroundEvent> events = new LinkedList<>();
@@ -1928,17 +1837,10 @@
 
         for (BackgroundEvent event : events) {
             try {
-<<<<<<< HEAD
-                if (event instanceof CompletableBackgroundEvent)
-                    backgroundEventReaper.add((CompletableBackgroundEvent<?>) event);
-
-                processor.process(event);
-=======
                 if (event instanceof CompletableEvent)
                     backgroundEventReaper.add((CompletableEvent<?>) event);
 
                 backgroundEventProcessor.process(event);
->>>>>>> a753172a
             } catch (Throwable t) {
                 KafkaException e = ConsumerUtils.maybeWrapAsKafkaException(t);
 
@@ -1947,11 +1849,7 @@
             }
         }
 
-<<<<<<< HEAD
-        backgroundEventReaper.reapExpiredAndCompleted(time.milliseconds());
-=======
         backgroundEventReaper.reap(time.milliseconds());
->>>>>>> a753172a
 
         if (firstError.get() != null)
             throw firstError.get();
@@ -1998,19 +1896,9 @@
      * @return {@code true} if the event completed within the timeout, {@code false} otherwise
      */
     // Visible for testing
-<<<<<<< HEAD
-    <T> T processBackgroundEvents(EventProcessor<BackgroundEvent> eventProcessor,
-                                  Future<T> future,
-                                  Timer timer) {
-        log.trace("Will wait up to {} ms for future {} to complete", timer.remainingMs(), future);
-
-        do {
-            boolean hadEvents = process(eventProcessor);
-=======
     <T> T processBackgroundEvents(Future<T> future, Timer timer) {
         do {
             boolean hadEvents = processBackgroundEvents();
->>>>>>> a753172a
 
             try {
                 if (future.isDone()) {
