--- conflicted
+++ resolved
@@ -709,9 +709,6 @@
                 updateAssignmentMetadataIfNeeded(timer);
                 final Fetch<K, V> fetch = pollForFetches(timer);
                 if (!fetch.isEmpty()) {
-<<<<<<< HEAD
-                    sendFetches(timer);
-=======
                     // before returning the fetched records, we can send off the next round of fetches
                     // and avoid block waiting for their responses to enable pipelining while the user
                     // is handling the fetched records.
@@ -719,7 +716,6 @@
                     // NOTE: since the consumed position has already been updated, we must not allow
                     // wakeups or any other errors to be triggered prior to returning the fetched records.
                     sendPrefetches(timer);
->>>>>>> 5ec9dffa
 
                     if (fetch.records().isEmpty()) {
                         log.trace("Returning empty records from `poll()` "
@@ -1598,10 +1594,6 @@
             offsetAndMetadata.leaderEpoch().ifPresent(epoch -> metadata.updateLastSeenEpochIfNewer(topicPartition, epoch));
     }
 
-<<<<<<< HEAD
-    private void sendFetches(Timer timer) {
-        applicationEventHandler.addAndGet(new CreateFetchRequestsEvent(calculateDeadlineMs(timer)));
-=======
     /**
      * This method signals the background thread to {@link CreateFetchRequestsEvent create fetch requests}.
      *
@@ -1657,7 +1649,6 @@
             // Any unexpected errors will be logged for troubleshooting, but not thrown.
             log.warn("An unexpected error occurred while pre-fetching data in Consumer.poll(), but was suppressed", t);
         }
->>>>>>> 5ec9dffa
     }
 
     @Override
