--- conflicted
+++ resolved
@@ -19,14 +19,10 @@
 import java.util.Locale;
 
 public enum OffsetResetStrategy {
-<<<<<<< HEAD
-    LATEST, EARLIEST, NONE, NEAREST, LATEST_ON_START, EARLIEST_ON_START, SAFE_LATEST
-=======
-    LATEST, EARLIEST, NONE;
+    LATEST, EARLIEST, NONE, NEAREST, LATEST_ON_START, EARLIEST_ON_START, SAFE_LATEST;
 
     @Override
     public String toString() {
         return super.toString().toLowerCase(Locale.ROOT);
     }
->>>>>>> b4f35c9c
 }