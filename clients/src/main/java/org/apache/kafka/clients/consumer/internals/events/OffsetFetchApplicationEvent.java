/*
 * Licensed to the Apache Software Foundation (ASF) under one or more
 * contributor license agreements. See the NOTICE file distributed with
 * this work for additional information regarding copyright ownership.
 * The ASF licenses this file to You under the Apache License, Version 2.0
 * (the "License"); you may not use this file except in compliance with
 * the License. You may obtain a copy of the License at
 *
 *    http://www.apache.org/licenses/LICENSE-2.0
 *
 * Unless required by applicable law or agreed to in writing, software
 * distributed under the License is distributed on an "AS IS" BASIS,
 * WITHOUT WARRANTIES OR CONDITIONS OF ANY KIND, either express or implied.
 * See the License for the specific language governing permissions and
 * limitations under the License.
 */
package org.apache.kafka.clients.consumer.internals.events;

import org.apache.kafka.clients.consumer.OffsetAndMetadata;
import org.apache.kafka.common.TopicPartition;

import java.util.Collections;
import java.util.Map;
import java.util.Set;

public class OffsetFetchApplicationEvent extends CompletableApplicationEvent<Map<TopicPartition, OffsetAndMetadata>> {

    private final Set<TopicPartition> partitions;

    public OffsetFetchApplicationEvent(final Set<TopicPartition> partitions) {
        super(Type.FETCH_COMMITTED_OFFSET);
        this.partitions = Collections.unmodifiableSet(partitions);
    }

    public Set<TopicPartition> partitions() {
        return partitions;
    }

    @Override
    public boolean equals(Object o) {
        if (this == o) return true;
        if (o == null || getClass() != o.getClass()) return false;
        if (!super.equals(o)) return false;

        OffsetFetchApplicationEvent that = (OffsetFetchApplicationEvent) o;

        return partitions.equals(that.partitions);
    }

    @Override
    public int hashCode() {
        int result = super.hashCode();
        result = 31 * result + partitions.hashCode();
        return result;
    }

    @Override
    public String toString() {
<<<<<<< HEAD
        return "OffsetFetchApplicationEvent{" +
                toStringBase() +
                ", partitions=" + partitions +
=======
        return getClass().getSimpleName() + "{" +
                "partitions=" + partitions +
                ", future=" + future +
                ", type=" + type +
>>>>>>> a7e865c0
                '}';
    }
}<|MERGE_RESOLUTION|>--- conflicted
+++ resolved
@@ -56,16 +56,9 @@
 
     @Override
     public String toString() {
-<<<<<<< HEAD
-        return "OffsetFetchApplicationEvent{" +
+        return getClass().getSimpleName() + "{" +
                 toStringBase() +
                 ", partitions=" + partitions +
-=======
-        return getClass().getSimpleName() + "{" +
-                "partitions=" + partitions +
-                ", future=" + future +
-                ", type=" + type +
->>>>>>> a7e865c0
                 '}';
     }
 }