/*
 * Licensed to the Apache Software Foundation (ASF) under one or more
 * contributor license agreements. See the NOTICE file distributed with
 * this work for additional information regarding copyright ownership.
 * The ASF licenses this file to You under the Apache License, Version 2.0
 * (the "License"); you may not use this file except in compliance with
 * the License. You may obtain a copy of the License at
 *
 *    http://www.apache.org/licenses/LICENSE-2.0
 *
 * Unless required by applicable law or agreed to in writing, software
 * distributed under the License is distributed on an "AS IS" BASIS,
 * WITHOUT WARRANTIES OR CONDITIONS OF ANY KIND, either express or implied.
 * See the License for the specific language governing permissions and
 * limitations under the License.
 */
package org.apache.kafka.clients.consumer.internals.events;

import java.util.Objects;

/**
 * This is the abstract definition of the events created by the KafkaConsumer API
 */
public abstract class ApplicationEvent {

    public enum Type {
        COMMIT, POLL, FETCH_COMMITTED_OFFSET, METADATA_UPDATE, ASSIGNMENT_CHANGE,
<<<<<<< HEAD
        LIST_OFFSETS, RESET_POSITIONS, VALIDATE_POSITIONS, TOPIC_METADATA,
        PARTITION_RECONCILIATION_COMPLETE, PARTITION_LOST_COMPLETE
=======
        LIST_OFFSETS, RESET_POSITIONS, VALIDATE_POSITIONS, TOPIC_METADATA, SUBSCRIPTION_CHANGE,
        UNSUBSCRIBE
>>>>>>> e905ef1e
    }

    private final Type type;

    protected ApplicationEvent(Type type) {
        this.type = Objects.requireNonNull(type);
    }

    public Type type() {
        return type;
    }

    @Override
    public boolean equals(Object o) {
        if (this == o) return true;
        if (o == null || getClass() != o.getClass()) return false;

        ApplicationEvent that = (ApplicationEvent) o;

        return type == that.type;
    }

    @Override
    public int hashCode() {
        return type.hashCode();
    }

    protected String toStringBase() {
        return "type=" + type;
    }

    @Override
    public String toString() {
        return "ApplicationEvent{" +
                toStringBase() +
                '}';
    }
}<|MERGE_RESOLUTION|>--- conflicted
+++ resolved
@@ -25,13 +25,8 @@
 
     public enum Type {
         COMMIT, POLL, FETCH_COMMITTED_OFFSET, METADATA_UPDATE, ASSIGNMENT_CHANGE,
-<<<<<<< HEAD
-        LIST_OFFSETS, RESET_POSITIONS, VALIDATE_POSITIONS, TOPIC_METADATA,
-        PARTITION_RECONCILIATION_COMPLETE, PARTITION_LOST_COMPLETE
-=======
         LIST_OFFSETS, RESET_POSITIONS, VALIDATE_POSITIONS, TOPIC_METADATA, SUBSCRIPTION_CHANGE,
-        UNSUBSCRIBE
->>>>>>> e905ef1e
+        UNSUBSCRIBE, PARTITION_RECONCILIATION_COMPLETE, PARTITION_LOST_COMPLETE
     }
 
     private final Type type;
