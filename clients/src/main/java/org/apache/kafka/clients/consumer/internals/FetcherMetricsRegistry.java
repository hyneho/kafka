--- conflicted
+++ resolved
@@ -37,7 +37,6 @@
     public MetricNameTemplate fetchRequestRate;
     public MetricNameTemplate fetchRequestTotal;
     public MetricNameTemplate recordsLagMax;
-    public MetricNameTemplate recordsLeadMin;
     public MetricNameTemplate fetchThrottleTimeAvg;
     public MetricNameTemplate fetchThrottleTimeMax;
     public MetricNameTemplate topicFetchSizeAvg;
@@ -50,16 +49,10 @@
     public MetricNameTemplate partitionRecordsLag;
     public MetricNameTemplate partitionRecordsLagMax;
     public MetricNameTemplate partitionRecordsLagAvg;
-<<<<<<< HEAD
-    public MetricNameTemplate partitionRecordsLead;
-    public MetricNameTemplate partitionRecordsLeadMin;
-    public MetricNameTemplate partitionRecordsLeadAvg;
-=======
     // To remove in 2.0
     public MetricNameTemplate partitionRecordsLagDeprecated;
     public MetricNameTemplate partitionRecordsLagMaxDeprecated;
     public MetricNameTemplate partitionRecordsLagAvgDeprecated;
->>>>>>> b5da5f8b
 
     public FetcherMetricsRegistry() {
         this(new HashSet<String>(), "");
@@ -103,9 +96,6 @@
         this.recordsLagMax = new MetricNameTemplate("records-lag-max", groupName, 
                 "The maximum lag in terms of number of records for any partition in this window", tags);
 
-        this.recordsLeadMin = new MetricNameTemplate("records-lead-min", groupName,
-                "The minimum lead in terms of number of records for any partition in this window", tags);
-
         this.fetchThrottleTimeAvg = new MetricNameTemplate("fetch-throttle-time-avg", groupName, 
                 "The average throttle time in ms", tags);
         this.fetchThrottleTimeMax = new MetricNameTemplate("fetch-throttle-time-max", groupName, 
@@ -141,21 +131,6 @@
         /***** Partition level *****/
         Set<String> partitionTags = new HashSet<>(topicTags);
         partitionTags.add("partition");
-<<<<<<< HEAD
-        this.partitionRecordsLag = new MetricNameTemplate("{topic}-{partition}.records-lag", groupName, 
-                "The latest lag of the partition", tags);
-        this.partitionRecordsLagMax = new MetricNameTemplate("{topic}-{partition}.records-lag-max", groupName, 
-                "The max lag of the partition", tags);
-        this.partitionRecordsLagAvg = new MetricNameTemplate("{topic}-{partition}.records-lag-avg", groupName, 
-                "The average lag of the partition", tags);
-        this.partitionRecordsLead = new MetricNameTemplate("records-lead", groupName,
-                "The latest lead of the partition", partitionTags);
-        this.partitionRecordsLeadMin = new MetricNameTemplate("records-lead-min", groupName,
-                "The min lead of the partition", partitionTags);
-        this.partitionRecordsLeadAvg = new MetricNameTemplate("records-lead-avg", groupName,
-                "The average lead of the partition", partitionTags);
-
-=======
         this.partitionRecordsLag = new MetricNameTemplate("records-lag", groupName,
                 "The latest lag of the partition", partitionTags);
         this.partitionRecordsLagMax = new MetricNameTemplate("records-lag-max", groupName,
@@ -164,7 +139,6 @@
                 "The average lag of the partition", partitionTags);
         
     
->>>>>>> b5da5f8b
     }
     
     public List<MetricNameTemplate> getAllTemplates() {
@@ -181,7 +155,6 @@
             fetchRequestRate,
             fetchRequestTotal,
             recordsLagMax,
-            recordsLeadMin,
             fetchThrottleTimeAvg,
             fetchThrottleTimeMax,
             topicFetchSizeAvg,
@@ -196,10 +169,7 @@
             partitionRecordsLagMaxDeprecated,
             partitionRecordsLag,
             partitionRecordsLagAvg,
-            partitionRecordsLagMax,
-            partitionRecordsLead,
-            partitionRecordsLeadMin,
-            partitionRecordsLeadAvg
+            partitionRecordsLagMax
         );
     }
 
