/*
 * Licensed to the Apache Software Foundation (ASF) under one or more
 * contributor license agreements. See the NOTICE file distributed with
 * this work for additional information regarding copyright ownership.
 * The ASF licenses this file to You under the Apache License, Version 2.0
 * (the "License"); you may not use this file except in compliance with
 * the License. You may obtain a copy of the License at
 *
 *    http://www.apache.org/licenses/LICENSE-2.0
 *
 * Unless required by applicable law or agreed to in writing, software
 * distributed under the License is distributed on an "AS IS" BASIS,
 * WITHOUT WARRANTIES OR CONDITIONS OF ANY KIND, either express or implied.
 * See the License for the specific language governing permissions and
 * limitations under the License.
 */
package org.apache.kafka.clients.consumer.internals;

import org.apache.kafka.clients.consumer.ConsumerConfig;
import org.apache.kafka.clients.consumer.OffsetAndMetadata;
import org.apache.kafka.clients.consumer.RetriableCommitFailedException;
import org.apache.kafka.common.KafkaException;
import org.apache.kafka.common.TopicPartition;
import org.apache.kafka.common.errors.GroupAuthorizationException;
import org.apache.kafka.common.errors.TopicAuthorizationException;
import org.apache.kafka.common.message.OffsetCommitRequestData;
import org.apache.kafka.common.protocol.Errors;
import org.apache.kafka.common.record.RecordBatch;
import org.apache.kafka.common.requests.OffsetCommitRequest;
import org.apache.kafka.common.requests.OffsetFetchRequest;
import org.apache.kafka.common.requests.OffsetFetchResponse;
import org.apache.kafka.common.utils.LogContext;
import org.apache.kafka.common.utils.Time;
import org.apache.kafka.common.utils.Timer;
import org.slf4j.Logger;

import java.util.ArrayList;
import java.util.Collections;
import java.util.HashMap;
import java.util.HashSet;
import java.util.LinkedList;
import java.util.List;
import java.util.Map;
import java.util.Objects;
import java.util.Optional;
import java.util.Queue;
import java.util.Set;
import java.util.concurrent.CompletableFuture;
import java.util.stream.Collectors;

import static org.apache.kafka.clients.consumer.internals.NetworkClientDelegate.PollResult.EMPTY;

public class CommitRequestManager implements RequestManager {

    // TODO: current in ConsumerConfig but inaccessible in the internal package.
    private static final String THROW_ON_FETCH_STABLE_OFFSET_UNSUPPORTED = "internal.throw.on.fetch.stable.offset.unsupported";
    private final SubscriptionState subscriptions;
    private final LogContext logContext;
    private final Logger log;
    private final Optional<AutoCommitState> autoCommitState;
    private final CoordinatorRequestManager coordinatorRequestManager;
    private final GroupState groupState;
    private final MembershipManager membershipManager;
    private final long retryBackoffMs;
    private final long retryBackoffMaxMs;
    private final boolean throwOnFetchStableOffsetUnsupported;
    final PendingRequests pendingRequests;

    public CommitRequestManager(
            final Time time,
            final LogContext logContext,
            final SubscriptionState subscriptions,
            final ConsumerConfig config,
            final CoordinatorRequestManager coordinatorRequestManager,
            final GroupState groupState,
            final MembershipManager membershipManager) {
        Objects.requireNonNull(coordinatorRequestManager, "Coordinator is needed upon committing offsets");
        this.logContext = logContext;
        this.log = logContext.logger(getClass());
        this.pendingRequests = new PendingRequests();
        if (config.getBoolean(ConsumerConfig.ENABLE_AUTO_COMMIT_CONFIG)) {
            final long autoCommitInterval =
                    Integer.toUnsignedLong(config.getInt(ConsumerConfig.AUTO_COMMIT_INTERVAL_MS_CONFIG));
            this.autoCommitState = Optional.of(new AutoCommitState(time, autoCommitInterval));
        } else {
            this.autoCommitState = Optional.empty();
        }
        this.coordinatorRequestManager = coordinatorRequestManager;
        this.groupState = groupState;
        this.subscriptions = subscriptions;
        this.retryBackoffMs = config.getLong(ConsumerConfig.RETRY_BACKOFF_MS_CONFIG);
        this.retryBackoffMaxMs = config.getLong(ConsumerConfig.RETRY_BACKOFF_MAX_MS_CONFIG);
        this.throwOnFetchStableOffsetUnsupported = config.getBoolean(THROW_ON_FETCH_STABLE_OFFSET_UNSUPPORTED);
        this.membershipManager = membershipManager;
    }

    /**
     * Poll for the {@link OffsetFetchRequest} and {@link OffsetCommitRequest} request if there's any. The function will
     * also try to autocommit the offsets, if feature is enabled.
     */
    @Override
    public NetworkClientDelegate.PollResult poll(final long currentTimeMs) {
        // poll only when the coordinator node is known.
        if (!coordinatorRequestManager.coordinator().isPresent())
            return EMPTY;

        maybeAutoCommit(this.subscriptions.allConsumed());
        if (!pendingRequests.hasUnsentRequests())
            return EMPTY;

        return new NetworkClientDelegate.PollResult(pendingRequests.drain(currentTimeMs));
    }

    public void maybeAutoCommit(final Map<TopicPartition, OffsetAndMetadata> offsets) {
        if (!autoCommitState.isPresent()) {
            return;
        }

        AutoCommitState autocommit = autoCommitState.get();
        if (!autocommit.canSendAutocommit()) {
            return;
        }

        sendAutoCommit(offsets);
        autocommit.resetTimer();
        autocommit.setInflightCommitStatus(true);
    }

    /**
     * Handles {@link org.apache.kafka.clients.consumer.internals.events.CommitApplicationEvent}. It creates an
     * {@link OffsetCommitRequestState} and enqueue it to send later.
     */
    public CompletableFuture<Void> addOffsetCommitRequest(final Map<TopicPartition, OffsetAndMetadata> offsets) {
        return pendingRequests.addOffsetCommitRequest(offsets);
    }

    /**
     * Handles {@link org.apache.kafka.clients.consumer.internals.events.OffsetFetchApplicationEvent}. It creates an
     * {@link OffsetFetchRequestState} and enqueue it to send later.
     */
    public CompletableFuture<Map<TopicPartition, OffsetAndMetadata>> addOffsetFetchRequest(final Set<TopicPartition> partitions) {
        return pendingRequests.addOffsetFetchRequest(partitions);
    }

    public void updateAutoCommitTimer(final long currentTimeMs) {
        this.autoCommitState.ifPresent(t -> t.ack(currentTimeMs));
    }

    // Visible for testing
    Queue<OffsetCommitRequestState> unsentOffsetCommitRequests() {
        return pendingRequests.unsentOffsetCommits;
    }

    // Visible for testing
    CompletableFuture<Void> sendAutoCommit(final Map<TopicPartition, OffsetAndMetadata> allConsumedOffsets) {
        log.debug("Enqueuing autocommit offsets: {}", allConsumedOffsets);
        return this.addOffsetCommitRequest(allConsumedOffsets)
                .whenComplete((response, throwable) -> {
                    this.autoCommitState.ifPresent(autoCommitState -> autoCommitState.setInflightCommitStatus(false));

                    if (throwable == null) {
                        log.debug("Completed asynchronous auto-commit of offsets {}", allConsumedOffsets);
                    }
                })
                .exceptionally(t -> {
                    if (t instanceof RetriableCommitFailedException) {
                        log.debug("Asynchronous auto-commit of offsets {} failed due to retriable error: {}", allConsumedOffsets, t.getMessage());
                    } else {
                        log.warn("Asynchronous auto-commit of offsets {} failed", allConsumedOffsets, t);
                    }
                    return null;
                });
    }

    private class OffsetCommitRequestState {
        private final Map<TopicPartition, OffsetAndMetadata> offsets;
        private final String groupId;
        private final GroupState.Generation generation;
        private final String groupInstanceId;
        private final CompletableFuture<Void> future;

        public OffsetCommitRequestState(final Map<TopicPartition, OffsetAndMetadata> offsets,
                                        final String groupId,
                                        final String groupInstanceId,
                                        final GroupState.Generation generation) {
            this.offsets = offsets;
            this.future = new CompletableFuture<>();
            this.groupId = groupId;
            this.generation = generation;
            this.groupInstanceId = groupInstanceId;
        }

        public NetworkClientDelegate.UnsentRequest toUnsentRequest() {
            Map<String, OffsetCommitRequestData.OffsetCommitRequestTopic> requestTopicDataMap = new HashMap<>();
            for (Map.Entry<TopicPartition, OffsetAndMetadata> entry : offsets.entrySet()) {
                TopicPartition topicPartition = entry.getKey();
                OffsetAndMetadata offsetAndMetadata = entry.getValue();

                OffsetCommitRequestData.OffsetCommitRequestTopic topic = requestTopicDataMap
                    .getOrDefault(topicPartition.topic(),
                        new OffsetCommitRequestData.OffsetCommitRequestTopic()
                            .setName(topicPartition.topic())
                    );

                topic.partitions().add(new OffsetCommitRequestData.OffsetCommitRequestPartition()
                    .setPartitionIndex(topicPartition.partition())
                    .setCommittedOffset(offsetAndMetadata.offset())
                    .setCommittedLeaderEpoch(offsetAndMetadata.leaderEpoch().orElse(RecordBatch.NO_PARTITION_LEADER_EPOCH))
                    .setCommittedMetadata(offsetAndMetadata.metadata())
                );
                requestTopicDataMap.put(topicPartition.topic(), topic);
            }

            OffsetCommitRequest.Builder builder = new OffsetCommitRequest.Builder(
                new OffsetCommitRequestData()
                    .setGroupId(this.groupId)
                    .setGenerationIdOrMemberEpoch(generation.generationId)
                    .setMemberId(generation.memberId)
                    .setGroupInstanceId(groupInstanceId)
                    .setTopics(new ArrayList<>(requestTopicDataMap.values())));
            return new NetworkClientDelegate.UnsentRequest(
                builder,
                coordinatorRequestManager.coordinator(),
                (response, throwable) -> {
                    if (throwable == null) {
                        future.complete(null);
                    } else {
                        future.completeExceptionally(throwable);
                    }
                });
        }
    }

<<<<<<< HEAD
    private class OffsetFetchRequestState extends RequestState {

        /**
         * Partitions to get committed offsets for.
         */
=======
    class OffsetFetchRequestState extends RequestState {
>>>>>>> b559942c
        public final Set<TopicPartition> requestedPartitions;

        /**
         * Member epoch to be included in the OffsetFetch request if present.
         */
        private Optional<Integer> memberEpoch;

        /**
         * Member ID to be included in the OffsetFetch request if present.
         */
        private Optional<String> memberId;

        /**
         * Future containing the result of the OffsetFetch request.
         */
        private final CompletableFuture<Map<TopicPartition, OffsetAndMetadata>> future;

        public OffsetFetchRequestState(final Set<TopicPartition> partitions,
                                       final long retryBackoffMs,
                                       final long retryBackoffMaxMs) {
            super(logContext, CommitRequestManager.class.getSimpleName(), retryBackoffMs, retryBackoffMaxMs);
            this.requestedPartitions = partitions;
            this.future = new CompletableFuture<>();
        }

        public OffsetFetchRequestState(final Set<TopicPartition> partitions,
                                       final String memberId,
                                       final int memberEpoch,
                                       final long retryBackoffMs,
                                       final long retryBackoffMaxMs) {
            this(partitions, retryBackoffMs, retryBackoffMaxMs);
            this.memberId = Optional.ofNullable(memberId);
            this.memberEpoch = Optional.of(memberEpoch);
        }

        public boolean sameRequest(final OffsetFetchRequestState request) {
            return Objects.equals(memberId, request.memberId) &&
                    Objects.equals(memberEpoch, request.memberEpoch) &&
                    requestedPartitions.equals(request.requestedPartitions);
        }

        public NetworkClientDelegate.UnsentRequest toUnsentRequest() {
            OffsetFetchRequest.Builder builder;
            if (memberId.isPresent() && memberEpoch.isPresent()) {
                builder = new OffsetFetchRequest.Builder(
                        groupState.groupId,
                        memberId.get(),
                        memberEpoch.get(),
                        true,
                        new ArrayList<>(this.requestedPartitions),
                        throwOnFetchStableOffsetUnsupported);
            } else {
                builder = new OffsetFetchRequest.Builder(
                        groupState.groupId,
                        true,
                        new ArrayList<>(this.requestedPartitions),
                        throwOnFetchStableOffsetUnsupported);
            }
            return new NetworkClientDelegate.UnsentRequest(
                builder,
                coordinatorRequestManager.coordinator(),
                (r, t) -> onResponse(r.receivedTimeMs(), (OffsetFetchResponse) r.responseBody()));
        }

        /**
         * Handle request responses, including successful and failed.
         */
        public void onResponse(
            final long currentTimeMs,
            final OffsetFetchResponse response) {
            Errors responseError = response.groupLevelError(groupState.groupId);
            if (responseError != Errors.NONE) {
                onFailure(currentTimeMs, responseError);
                return;
            }
            onSuccess(currentTimeMs, response);
        }

        /**
         * Handle failed responses. This will retry if the error is retriable, or complete the
         * result future exceptionally in the case of non-recoverable or unexpected errors.
         */
        private void onFailure(final long currentTimeMs,
                               final Errors responseError) {
            log.debug("Offset fetch failed: {}", responseError.message());

            // TODO: should we retry on COORDINATOR_NOT_AVAILABLE as well ?
            if (responseError == Errors.COORDINATOR_LOAD_IN_PROGRESS) {
                retry(currentTimeMs);
            } else if (responseError == Errors.NOT_COORDINATOR) {
                // re-discover the coordinator and retry
                coordinatorRequestManager.markCoordinatorUnknown(responseError.message(), currentTimeMs);
                retry(currentTimeMs);
            } else if (responseError == Errors.GROUP_AUTHORIZATION_FAILED) {
                future.completeExceptionally(GroupAuthorizationException.forGroupId(groupState.groupId));
            } else if (responseError == Errors.STALE_MEMBER_EPOCH) {
                if (membershipManager.state() == MemberState.NOT_IN_GROUP) {
                    log.debug("OffsetFetch failed with {} but member already left the group. " +
                            "Retrying without waiting for new member epoch.", Errors.STALE_MEMBER_EPOCH);
                    retryWithoutBackoff();
                } else {
                    log.debug("OffsetFetch failed with {}. The request will be retried after " +
                            "receiving a new member epoch.", Errors.STALE_MEMBER_EPOCH);
                    CompletableFuture<Void> memberIdOrEpochUpdate = membershipManager.registerForMemberEpochUpdate();
                    retryWhenMemberIdOrEpochUpdated(memberIdOrEpochUpdate, responseError);
                }
            } else if (responseError == Errors.UNKNOWN_MEMBER_ID) {
                if (membershipManager.state() == MemberState.NOT_IN_GROUP) {
                    log.debug("OffsetFetch failed with {} but member already left the group. " +
                            "Retrying the request without waiting for new member ID/epoch.", Errors.UNKNOWN_MEMBER_ID);
                    retryWithoutBackoff();
                } else {
                    log.debug("OffsetFetch failed with {}. The request will be retried after " +
                            "receiving a new member ID is the heartbeat response.", Errors.UNKNOWN_MEMBER_ID);
                    CompletableFuture<Void> memberIdOrEpochUpdate = membershipManager.registerForMemberIdUpdate();
                    retryWhenMemberIdOrEpochUpdated(memberIdOrEpochUpdate, responseError);
                }
            } else {
                future.completeExceptionally(new KafkaException("Unexpected error in fetch offset response: " + responseError.message()));
            }
        }

        /**
         * Non-blocking logic to retry an OffsetFetch request that failed with UNKNOWN_MEMBER_ID or
         * STALE_MEMBER_EPOCH, but only when new member ID or epoch is received in a heartbeat
         * response. This will remove the failed request from the inflight requests buffer, and
         * add a new request with the new member ID/epoch when they are received in the heartbeat
         * response. If no new member ID/epoch are received (member failed or left the group), the
         * following logic is applied:
         * <ul>
         *     <li>If the member leaves the group permanently while an OffsetFetch request is
         *     waiting for new member ID/epoch, the request will be retried without member
         *     ID/epoch information.</li>
         *
         *     <li>If the member fails while an OffsetFetch request is waiting for new member
         *     ID/epoch, the OffsetFetch request will be completed with a failure. </li>
         * </ul>
         * <p>
         * Note that when a new member ID/epoch is received in a Heartbeat response, the requests
         * are retried without applying any other backoff.
         */
        private void retryWhenMemberIdOrEpochUpdated(final CompletableFuture<Void> memberIdOrEpochUpdateWatcher,
                                                     final Errors cause) {
            // Remove the inflight request with old member ID/epoch from the outbound buffer.
            // This is required here because the in-flights requests are only removed when the
            // result future is completed, which is not the case here.
            pendingRequests.removeInflightRequest(this);

            memberIdOrEpochUpdateWatcher.whenComplete((res, error) -> {
                if (error != null) {
                    if (membershipManager.state() == MemberState.NOT_IN_GROUP) {
                        // The member left the group while we were waiting for a new member
                        // ID/epoch to retry the OffsetFetch request. Retry it now without any
                        // member ID/epoch information in it.
                        this.memberId = Optional.empty();
                        this.memberEpoch = Optional.empty();
                        retryWithoutBackoff();
                    } else {
                        future.completeExceptionally(new KafkaException("Offset fetch failed due to " + cause +
                                " and won't be retried because the member is in an unrecoverable state."));
                    }
                } else {
                    log.debug("Retrying OffsetFetch request that initially failed with {}, now using new member ID {} and epoch {}",
                            cause,
                            membershipManager.memberId(),
                            membershipManager.memberEpoch());

                    // Retry the request with the new member ID/epoch
                    this.memberId = Optional.of(membershipManager.memberId());
                    this.memberEpoch = Optional.of(membershipManager.memberEpoch());
                    retryWithoutBackoff();
                }
            });
        }

        private void retry(final long currentTimeMs) {
            onFailedAttempt(currentTimeMs);
            pendingRequests.addOffsetFetchRequest(this);
        }

        /**
         * Reset timers and add request to the list of pending requests, to make sure it is sent
         * out on the next poll iteration, without applying any backoff.
         */
        private void retryWithoutBackoff() {
            this.reset();
            pendingRequests.addOffsetFetchRequest(this);
        }

        private void onSuccess(final long currentTimeMs,
                               final OffsetFetchResponse response) {
            Set<String> unauthorizedTopics = null;
            Map<TopicPartition, OffsetFetchResponse.PartitionData> responseData =
                    response.partitionDataMap(groupState.groupId);
            Map<TopicPartition, OffsetAndMetadata> offsets = new HashMap<>(responseData.size());
            Set<TopicPartition> unstableTxnOffsetTopicPartitions = new HashSet<>();
            for (Map.Entry<TopicPartition, OffsetFetchResponse.PartitionData> entry : responseData.entrySet()) {
                TopicPartition tp = entry.getKey();
                OffsetFetchResponse.PartitionData partitionData = entry.getValue();
                if (partitionData.hasError()) {
                    Errors error = partitionData.error;
                    log.debug("Failed to fetch offset for partition {}: {}", tp, error.message());

                    if (error == Errors.UNKNOWN_TOPIC_OR_PARTITION) {
                        future.completeExceptionally(new KafkaException("Topic or Partition " + tp + " does " +
                                "not " +
                                "exist"));
                        return;
                    } else if (error == Errors.TOPIC_AUTHORIZATION_FAILED) {
                        if (unauthorizedTopics == null) {
                            unauthorizedTopics = new HashSet<>();
                        }
                        unauthorizedTopics.add(tp.topic());
                    } else if (error == Errors.UNSTABLE_OFFSET_COMMIT) {
                        unstableTxnOffsetTopicPartitions.add(tp);
                    } else {
                        future.completeExceptionally(new KafkaException("Unexpected error in fetch offset " +
                                "response for partition " + tp + ": " + error.message()));
                        return;
                    }
                } else if (partitionData.offset >= 0) {
                    // record the position with the offset (-1 indicates no committed offset to fetch);
                    // if there's no committed offset, record as null
                    offsets.put(tp, new OffsetAndMetadata(partitionData.offset, partitionData.leaderEpoch, partitionData.metadata));
                } else {
                    log.info("Found no committed offset for partition {}", tp);
                    offsets.put(tp, null);
                }
            }

            if (unauthorizedTopics != null) {
                future.completeExceptionally(new TopicAuthorizationException(unauthorizedTopics));
            } else if (!unstableTxnOffsetTopicPartitions.isEmpty()) {
                // TODO: Optimization question: Do we need to retry all partitions upon a single partition error?
                log.info("The following partitions still have unstable offsets " +
                        "which are not cleared on the broker side: {}" +
                        ", this could be either " +
                        "transactional offsets waiting for completion, or " +
                        "normal offsets waiting for replication after appending to local log", unstableTxnOffsetTopicPartitions);
                retry(currentTimeMs);
            } else {
                future.complete(offsets);
            }
        }

        private CompletableFuture<Map<TopicPartition, OffsetAndMetadata>> chainFuture(final CompletableFuture<Map<TopicPartition, OffsetAndMetadata>> otherFuture) {
            return this.future.whenComplete((r, t) -> {
                if (t != null) {
                    otherFuture.completeExceptionally(t);
                } else {
                    otherFuture.complete(r);
                }
            });
        }

        @Override
        public String toString() {
            return "OffsetFetchRequestState{" +
                    "requestedPartitions=" + requestedPartitions +
                    ", memberId=" + memberId.orElse("undefined") +
                    ", memberEpoch=" + (memberEpoch.isPresent() ? memberEpoch.get() : "undefined") +
                    ", future=" + future +
                    ", " + toStringBase() +
                    '}';
        }
    }

    /**
     * <p>This is used to stage the unsent {@link OffsetCommitRequestState} and {@link OffsetFetchRequestState}.
     * <li>unsentOffsetCommits holds the offset commit requests that have not been sent out</>
     * <li>unsentOffsetFetches holds the offset fetch requests that have not been sent out</li>
     * <li>inflightOffsetFetches holds the offset fetch requests that have been sent out but not completed</>.
     * <p>
     * {@code addOffsetFetchRequest} dedupes the requests to avoid sending the same requests.
     */

    class PendingRequests {
        // Queue is used to ensure the sequence of commit
        Queue<OffsetCommitRequestState> unsentOffsetCommits = new LinkedList<>();
        List<OffsetFetchRequestState> unsentOffsetFetches = new ArrayList<>();
        List<OffsetFetchRequestState> inflightOffsetFetches = new ArrayList<>();

        // Visible for testing
        boolean hasUnsentRequests() {
            return !unsentOffsetCommits.isEmpty() || !unsentOffsetFetches.isEmpty();
        }

        CompletableFuture<Void> addOffsetCommitRequest(final Map<TopicPartition, OffsetAndMetadata> offsets) {
            // TODO: Dedupe committing the same offsets to the same partitions
            OffsetCommitRequestState request = new OffsetCommitRequestState(
                    offsets,
                    groupState.groupId,
                    groupState.groupInstanceId.orElse(null),
                    groupState.generation);
            unsentOffsetCommits.add(request);
            return request.future;
        }

        /**
         * <p>Adding an offset fetch request to the outgoing buffer.  If the same request was made, we chain the future
         * to the existing one.
         *
         * <p>If the request is new, it invokes a callback to remove itself from the {@code inflightOffsetFetches}
         * upon completion.
         */
        private CompletableFuture<Map<TopicPartition, OffsetAndMetadata>> addOffsetFetchRequest(final OffsetFetchRequestState request) {
            Optional<OffsetFetchRequestState> dupe =
                    unsentOffsetFetches.stream().filter(r -> r.sameRequest(request)).findAny();
            Optional<OffsetFetchRequestState> inflight =
                    inflightOffsetFetches.stream().filter(r -> r.sameRequest(request)).findAny();

            if (dupe.isPresent() || inflight.isPresent()) {
                log.info("Duplicated OffsetFetchRequest: " + request.requestedPartitions);
                dupe.orElseGet(() -> inflight.get()).chainFuture(request.future);
            } else {
                // remove the request from the outbound buffer: inflightOffsetFetches
                request.future.whenComplete((r, t) -> {
                    if (!inflightOffsetFetches.remove(request)) {
                        log.warn("A duplicated, inflight, request was identified, but unable to find it in the " +
                                "outbound buffer:" + request);
                    }
                });
                this.unsentOffsetFetches.add(request);
            }
            return request.future;
        }

        private CompletableFuture<Map<TopicPartition, OffsetAndMetadata>> addOffsetFetchRequest(final Set<TopicPartition> partitions) {
            OffsetFetchRequestState request = new OffsetFetchRequestState(
                    partitions,
                    membershipManager.memberId(),
                    membershipManager.memberEpoch(),
                    retryBackoffMs,
                    retryBackoffMaxMs);
            return addOffsetFetchRequest(request);
        }

        private void removeInflightRequest(OffsetFetchRequestState request) {
            boolean deleted = inflightOffsetFetches.remove(request);
            log.debug("Attempt to delete request {} from outbound buffer. Result: {}", request,
                    deleted ? "deleted" : "not found");
        }

        /**
         * Clear {@code unsentOffsetCommits} and moves all the sendable request in {@code unsentOffsetFetches} to the
         * {@code inflightOffsetFetches} to bookkeep all the inflight requests.
         * Note: Sendable requests are determined by their timer as we are expecting backoff on failed attempt. See
         * {@link RequestState}.
         */
        List<NetworkClientDelegate.UnsentRequest> drain(final long currentTimeMs) {
            List<NetworkClientDelegate.UnsentRequest> unsentRequests = new ArrayList<>();

            // Add all unsent offset commit requests to the unsentRequests list
            unsentRequests.addAll(
                    unsentOffsetCommits.stream()
                            .map(OffsetCommitRequestState::toUnsentRequest)
                            .collect(Collectors.toList()));

            // Partition the unsent offset fetch requests into sendable and non-sendable lists
            Map<Boolean, List<OffsetFetchRequestState>> partitionedBySendability =
                    unsentOffsetFetches.stream()
                            .collect(Collectors.partitioningBy(request -> request.canSendRequest(currentTimeMs)));

            // Add all sendable offset fetch requests to the unsentRequests list and to the inflightOffsetFetches list
            for (OffsetFetchRequestState request : partitionedBySendability.get(true)) {
                request.onSendAttempt(currentTimeMs);
                unsentRequests.add(request.toUnsentRequest());
                inflightOffsetFetches.add(request);
            }

            // Clear the unsent offset commit and fetch lists and add all non-sendable offset fetch requests to the unsentOffsetFetches list
            unsentOffsetCommits.clear();
            unsentOffsetFetches.clear();
            unsentOffsetFetches.addAll(partitionedBySendability.get(false));

            return Collections.unmodifiableList(unsentRequests);
        }
    }

    /**
     * Encapsulates the state of auto-committing and manages the auto-commit timer.
     */
    private static class AutoCommitState {
        private final Timer timer;
        private final long autoCommitInterval;
        private boolean hasInflightCommit;

        public AutoCommitState(
                final Time time,
                final long autoCommitInterval) {
            this.autoCommitInterval = autoCommitInterval;
            this.timer = time.timer(autoCommitInterval);
            this.hasInflightCommit = false;
        }

        public boolean canSendAutocommit() {
            return !this.hasInflightCommit && this.timer.isExpired();
        }

        public void resetTimer() {
            this.timer.reset(autoCommitInterval);
        }

        public void ack(final long currentTimeMs) {
            this.timer.update(currentTimeMs);
        }

        public void setInflightCommitStatus(final boolean inflightCommitStatus) {
            this.hasInflightCommit = inflightCommitStatus;
        }
    }
}<|MERGE_RESOLUTION|>--- conflicted
+++ resolved
@@ -231,15 +231,11 @@
         }
     }
 
-<<<<<<< HEAD
-    private class OffsetFetchRequestState extends RequestState {
+    class OffsetFetchRequestState extends RequestState {
 
         /**
          * Partitions to get committed offsets for.
          */
-=======
-    class OffsetFetchRequestState extends RequestState {
->>>>>>> b559942c
         public final Set<TopicPartition> requestedPartitions;
 
         /**
@@ -588,7 +584,7 @@
          * {@code inflightOffsetFetches} to bookkeep all the inflight requests.
          * Note: Sendable requests are determined by their timer as we are expecting backoff on failed attempt. See
          * {@link RequestState}.
-         */
+         **/
         List<NetworkClientDelegate.UnsentRequest> drain(final long currentTimeMs) {
             List<NetworkClientDelegate.UnsentRequest> unsentRequests = new ArrayList<>();
 
