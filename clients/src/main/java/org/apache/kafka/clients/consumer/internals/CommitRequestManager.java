/*
 * Licensed to the Apache Software Foundation (ASF) under one or more
 * contributor license agreements. See the NOTICE file distributed with
 * this work for additional information regarding copyright ownership.
 * The ASF licenses this file to You under the Apache License, Version 2.0
 * (the "License"); you may not use this file except in compliance with
 * the License. You may obtain a copy of the License at
 *
 *    http://www.apache.org/licenses/LICENSE-2.0
 *
 * Unless required by applicable law or agreed to in writing, software
 * distributed under the License is distributed on an "AS IS" BASIS,
 * WITHOUT WARRANTIES OR CONDITIONS OF ANY KIND, either express or implied.
 * See the License for the specific language governing permissions and
 * limitations under the License.
 */
package org.apache.kafka.clients.consumer.internals;

import org.apache.kafka.clients.ClientResponse;
import org.apache.kafka.clients.consumer.CommitFailedException;
import org.apache.kafka.clients.consumer.ConsumerConfig;
import org.apache.kafka.clients.consumer.OffsetAndMetadata;
import org.apache.kafka.clients.consumer.RetriableCommitFailedException;
import org.apache.kafka.clients.consumer.internals.metrics.OffsetCommitMetricsManager;
import org.apache.kafka.common.KafkaException;
import org.apache.kafka.common.TopicPartition;
import org.apache.kafka.common.errors.DisconnectException;
import org.apache.kafka.common.errors.GroupAuthorizationException;
import org.apache.kafka.common.errors.RetriableException;
import org.apache.kafka.common.errors.StaleMemberEpochException;
import org.apache.kafka.common.errors.TimeoutException;
import org.apache.kafka.common.errors.TopicAuthorizationException;
import org.apache.kafka.common.errors.UnstableOffsetCommitException;
import org.apache.kafka.common.message.OffsetCommitRequestData;
import org.apache.kafka.common.message.OffsetCommitResponseData;
import org.apache.kafka.common.metrics.Metrics;
import org.apache.kafka.common.protocol.Errors;
import org.apache.kafka.common.record.RecordBatch;
import org.apache.kafka.common.requests.AbstractRequest;
import org.apache.kafka.common.requests.OffsetCommitRequest;
import org.apache.kafka.common.requests.OffsetCommitResponse;
import org.apache.kafka.common.requests.OffsetFetchRequest;
import org.apache.kafka.common.requests.OffsetFetchResponse;
import org.apache.kafka.common.utils.LogContext;
import org.apache.kafka.common.utils.Time;
import org.apache.kafka.common.utils.Timer;
import org.slf4j.Logger;

import java.util.ArrayList;
import java.util.Collection;
import java.util.Collections;
import java.util.HashMap;
import java.util.HashSet;
import java.util.LinkedList;
import java.util.List;
import java.util.Map;
import java.util.Objects;
import java.util.Optional;
import java.util.OptionalDouble;
import java.util.Queue;
import java.util.Set;
import java.util.concurrent.CompletableFuture;
import java.util.function.BiConsumer;
import java.util.stream.Collectors;

import static org.apache.kafka.clients.consumer.internals.ConsumerUtils.THROW_ON_FETCH_STABLE_OFFSET_UNSUPPORTED;
import static org.apache.kafka.clients.consumer.internals.NetworkClientDelegate.PollResult.EMPTY;
import static org.apache.kafka.common.protocol.Errors.COORDINATOR_LOAD_IN_PROGRESS;

public class CommitRequestManager implements RequestManager, MemberStateListener {
    private final Time time;
    private final SubscriptionState subscriptions;
    private final LogContext logContext;
    private final Logger log;
    private final Optional<AutoCommitState> autoCommitState;
    private final CoordinatorRequestManager coordinatorRequestManager;
    private final OffsetCommitCallbackInvoker offsetCommitCallbackInvoker;
    private final OffsetCommitMetricsManager metricsManager;
    private final long retryBackoffMs;
    private final String groupId;
    private final Optional<String> groupInstanceId;
    private final long retryBackoffMaxMs;
    // For testing only
    private final OptionalDouble jitter;
    private final int defaultApiTimeoutMs;
    private final boolean throwOnFetchStableOffsetUnsupported;
    final PendingRequests pendingRequests;
    private boolean closing = false;

    /**
     *  Latest member ID and epoch received via the {@link #onMemberEpochUpdated(Optional, Optional)},
     *  to be included in the OffsetFetch and OffsetCommit requests if present. This will have
     *  the latest values received from the broker, or empty of the member is not part of the
     *  group anymore.
     */
    private final MemberInfo memberInfo;

    public CommitRequestManager(
            final Time time,
            final LogContext logContext,
            final SubscriptionState subscriptions,
            final ConsumerConfig config,
            final CoordinatorRequestManager coordinatorRequestManager,
            final OffsetCommitCallbackInvoker offsetCommitCallbackInvoker,
            final String groupId,
            final Optional<String> groupInstanceId,
            final Metrics metrics) {
        this(time,
            logContext,
            subscriptions,
            config,
            coordinatorRequestManager,
            offsetCommitCallbackInvoker,
            groupId,
            groupInstanceId,
            config.getLong(ConsumerConfig.RETRY_BACKOFF_MS_CONFIG),
            config.getLong(ConsumerConfig.RETRY_BACKOFF_MAX_MS_CONFIG),
            OptionalDouble.empty(),
<<<<<<< HEAD
            config.getInt(ConsumerConfig.DEFAULT_API_TIMEOUT_MS_CONFIG),
            CONSUMER_METRIC_GROUP_PREFIX,
=======
>>>>>>> 02ebfc61
            metrics);
    }

    // Visible for testing
    CommitRequestManager(
        final Time time,
        final LogContext logContext,
        final SubscriptionState subscriptions,
        final ConsumerConfig config,
        final CoordinatorRequestManager coordinatorRequestManager,
        final OffsetCommitCallbackInvoker offsetCommitCallbackInvoker,
        final String groupId,
        final Optional<String> groupInstanceId,
        final long retryBackoffMs,
        final long retryBackoffMaxMs,
        final OptionalDouble jitter,
<<<<<<< HEAD
        final int defaultApiTimeoutMs,
        final String metricGroupPrefix,
=======
>>>>>>> 02ebfc61
        final Metrics metrics) {
        this.time = time;
        Objects.requireNonNull(coordinatorRequestManager, "Coordinator is needed upon committing offsets");
        this.logContext = logContext;
        this.log = logContext.logger(getClass());
        this.pendingRequests = new PendingRequests();
        if (config.getBoolean(ConsumerConfig.ENABLE_AUTO_COMMIT_CONFIG)) {
            final long autoCommitInterval =
                Integer.toUnsignedLong(config.getInt(ConsumerConfig.AUTO_COMMIT_INTERVAL_MS_CONFIG));
            this.autoCommitState = Optional.of(new AutoCommitState(time, autoCommitInterval));
        } else {
            this.autoCommitState = Optional.empty();
        }
        this.coordinatorRequestManager = coordinatorRequestManager;
        this.groupId = groupId;
        this.groupInstanceId = groupInstanceId;
        this.subscriptions = subscriptions;
        this.retryBackoffMs = retryBackoffMs;
        this.retryBackoffMaxMs = retryBackoffMaxMs;
        this.jitter = jitter;
        this.defaultApiTimeoutMs = defaultApiTimeoutMs;
        this.throwOnFetchStableOffsetUnsupported = config.getBoolean(THROW_ON_FETCH_STABLE_OFFSET_UNSUPPORTED);
        this.memberInfo = new MemberInfo();
        this.metricsManager = new OffsetCommitMetricsManager(metrics);
        this.offsetCommitCallbackInvoker = offsetCommitCallbackInvoker;
    }

    /**
     * Poll for the {@link OffsetFetchRequest} and {@link OffsetCommitRequest} request if there's any. The function will
     * also try to autocommit the offsets, if feature is enabled.
     */
    @Override
    public NetworkClientDelegate.PollResult poll(final long currentTimeMs) {
        // poll only when the coordinator node is known.
        if (!coordinatorRequestManager.coordinator().isPresent())
            return EMPTY;

        if (closing) {
            return drainPendingOffsetCommitRequests();
        }

        maybeAutoCommitAsync();
        if (!pendingRequests.hasUnsentRequests())
            return EMPTY;

        List<NetworkClientDelegate.UnsentRequest> requests = pendingRequests.drain(currentTimeMs);
        // min of the remainingBackoffMs of all the request that are still backing off
        final long timeUntilNextPoll = Math.min(
            findMinTime(unsentOffsetCommitRequests(), currentTimeMs),
            findMinTime(unsentOffsetFetchRequests(), currentTimeMs));
        return new NetworkClientDelegate.PollResult(timeUntilNextPoll, requests);
    }

    @Override
    public void signalClose() {
        closing = true;
    }

    /**
     * Returns the delay for which the application thread can safely wait before it should be responsive
     * to results from the request managers. For example, the subscription state can change when heartbeats
     * are sent, so blocking for longer than the heartbeat interval might mean the application thread is not
     * responsive to changes.
     */
    @Override
    public long maximumTimeToWait(long currentTimeMs) {
        return autoCommitState.map(ac -> ac.remainingMs(currentTimeMs)).orElse(Long.MAX_VALUE);
    }

    private static long findMinTime(final Collection<? extends RequestState> requests, final long currentTimeMs) {
        return requests.stream()
            .mapToLong(request -> request.remainingBackoffMs(currentTimeMs))
            .min()
            .orElse(Long.MAX_VALUE);
    }

    /**
     * Generate a request to commit consumed offsets. Add the request to the queue of pending
     * requests to be sent out on the next call to {@link #poll(long)}. If there are empty
     * offsets to commit, no request will be generated and a completed future will be returned.
     *
<<<<<<< HEAD
     * @param offsets           Offsets to commit
     * @param timer             Timer that defines how long to continue to retry the request if it
     *                          fails with a retriable error. If not present, the request will be
     *                          sent but not retried.
     * @param checkInterval     True if the auto-commit interval expiration should be checked for
     *                          sending a request. If true, the request will be sent only if the
     *                          auto-commit interval has expired. Pass false to
     *                          send the auto-commit request regardless of the interval (ex.
     *                          auto-commit before rebalance).
     * @param retryOnStaleEpoch True if the request should be retried in case it fails with
     *                          {@link Errors#STALE_MEMBER_EPOCH}.
     * @return Future that will complete when a response is received for the request, or a
     * completed future if no request is generated.
     */
    private CompletableFuture<Void> maybeAutoCommit(final Map<TopicPartition, OffsetAndMetadata> offsets,
                                                    final Optional<Timer> timer,
                                                    boolean checkInterval,
                                                    boolean retryOnStaleEpoch) {
        if (!autoCommitEnabled()) {
            log.debug("Skipping auto-commit because auto-commit config is not enabled.");
            return CompletableFuture.completedFuture(null);
        }

=======
     * @param requestState Commit request
     * @return Future containing the offsets that were committed, or an error if the request
     * failed.
     */
    private CompletableFuture<Map<TopicPartition, OffsetAndMetadata>> requestAutoCommit(final OffsetCommitRequestState requestState) {
>>>>>>> 02ebfc61
        AutoCommitState autocommit = autoCommitState.get();
        CompletableFuture<Map<TopicPartition, OffsetAndMetadata>> result;
        if (requestState.offsets.isEmpty()) {
            result = CompletableFuture.completedFuture(Collections.emptyMap());
        } else {
            autocommit.setInflightCommitStatus(true);
            OffsetCommitRequestState request = pendingRequests.addOffsetCommitRequest(requestState);
            result = request.future;
            result.whenComplete(autoCommitCallback(request.offsets));
        }
<<<<<<< HEAD

        CompletableFuture<Void> result = addOffsetCommitRequest(offsets, timer, retryOnStaleEpoch)
            .whenComplete(autoCommitCallback(offsets));
        autocommit.resetTimer();
        autocommit.setInflightCommitStatus(true);
=======
>>>>>>> 02ebfc61
        return result;
    }

    /**
     * If auto-commit is enabled, and the auto-commit interval has expired, this will generate and
     * enqueue a request to commit all consumed offsets, and will reset the auto-commit timer to the
     * interval. The request will be sent on the next call to {@link #poll(long)}.
     * <p/>
     * If the request completes with a retriable error, this will reset the auto-commit timer with
     * the exponential backoff. If it fails with a non-retriable error, no action is taken, so
     * the next commit will be generated when the interval expires.
     */
    public void maybeAutoCommitAsync() {
        if (autoCommitEnabled() && autoCommitState.get().shouldAutoCommit()) {
            OffsetCommitRequestState requestState = createOffsetCommitRequest(
                subscriptions.allConsumed(),
                Optional.empty());
            CompletableFuture<Map<TopicPartition, OffsetAndMetadata>> result = requestAutoCommit(requestState);
            // Reset timer to the interval (even if no request was generated), but ensure that if
            // the request completes with a retriable error, the timer is reset to send the next
            // auto-commit after the backoff expires.
            resetAutoCommitTimer();
            maybeResetTimerWithBackoff(result);
        }
    }

    /**
     * Reset auto-commit timer to retry with backoff if the future failed with a RetriableCommitFailedException.
     */
    private void maybeResetTimerWithBackoff(final CompletableFuture<Map<TopicPartition, OffsetAndMetadata>> result) {
        result.whenComplete((offsets, error) -> {
            if (error != null) {
                if (error instanceof RetriableCommitFailedException) {
                    log.debug("Asynchronous auto-commit of offsets {} failed due to retriable error.", offsets, error);
                    resetAutoCommitTimer(retryBackoffMs);
                } else {
                    log.debug("Asynchronous auto-commit of offsets {} failed: {}", offsets, error.getMessage());
                }
            } else {
                log.debug("Completed asynchronous auto-commit of offsets {}", offsets);
            }
        });
    }

    /**
     * Commit consumed offsets if auto-commit is enabled, regardless of the auto-commit interval.
     * This is used for committing offsets before revoking partitions. This will retry committing
     * the latest offsets until the request succeeds, fails with a fatal error, or the timeout
     * expires. Note that this considers {@link Errors#STALE_MEMBER_EPOCH} as a retriable error,
     * and will retry it including the latest member ID and epoch received from the broker.
     *
     * @return Future that will complete when the offsets are successfully committed. It will
     * complete exceptionally if the commit fails with a non-retriable error, or if the retry
     * timeout expires.
     */
<<<<<<< HEAD
    public CompletableFuture<Void> maybeAutoCommitAllConsumedNow(
        final Optional<Timer> timer,
        final boolean retryOnStaleEpoch) {
        return maybeAutoCommit(subscriptions.allConsumed(), timer, false, retryOnStaleEpoch);
=======
    public CompletableFuture<Void> maybeAutoCommitSyncNow(final long retryExpirationTimeMs) {
        if (!autoCommitEnabled()) {
            return CompletableFuture.completedFuture(null);
        }

        CompletableFuture<Void> result = new CompletableFuture<>();
        OffsetCommitRequestState requestState =
            createOffsetCommitRequest(subscriptions.allConsumed(), Optional.of(retryExpirationTimeMs));
        autoCommitSyncNowWithRetries(requestState, result);
        return result;
    }

    private void autoCommitSyncNowWithRetries(OffsetCommitRequestState requestAttempt,
                                              CompletableFuture<Void> result) {
        CompletableFuture<Map<TopicPartition, OffsetAndMetadata>> commitAttempt = requestAutoCommit(requestAttempt);
        commitAttempt.whenComplete((committedOffsets, error) -> {
            if (error == null) {
                result.complete(null);
            } else {
                if (error instanceof RetriableException || isStaleEpochErrorAndValidEpochAvailable(error)) {
                    if (error instanceof TimeoutException && requestAttempt.isExpired) {
                        log.debug("Auto-commit sync timed out and won't be retried anymore");
                        result.completeExceptionally(error);
                    } else {
                        // Make sure the auto-commit is retries with the latest offsets
                        requestAttempt.offsets = subscriptions.allConsumed();
                        requestAttempt.resetFuture();
                        autoCommitSyncNowWithRetries(requestAttempt, result);
                    }
                } else {
                    log.debug("Auto-commit sync failed with non-retriable error", error);
                    result.completeExceptionally(error);
                }
            }
        });
>>>>>>> 02ebfc61
    }

    /**
     * Clear the inflight auto-commit flag and log auto-commit completion status.
     */
    private BiConsumer<? super Map<TopicPartition, OffsetAndMetadata>, ? super Throwable> autoCommitCallback(final Map<TopicPartition, OffsetAndMetadata> allConsumedOffsets) {
        return (response, throwable) -> {
            autoCommitState.ifPresent(autoCommitState -> autoCommitState.setInflightCommitStatus(false));
            if (throwable == null) {
                offsetCommitCallbackInvoker.enqueueInterceptorInvocation(allConsumedOffsets);
                log.debug("Completed auto-commit of offsets {}", allConsumedOffsets);
            } else if (throwable instanceof RetriableCommitFailedException) {
                log.debug("Auto-commit of offsets {} failed due to retriable error: {}",
                        allConsumedOffsets, throwable.getMessage());
            } else {
                log.warn("Auto-commit of offsets {} failed", allConsumedOffsets, throwable);
            }
        };
    }

    /**
     * Generate a request to commit offsets without retrying, even if it fails with a retriable
     * error. The generated request will be added to the queue to be sent on the next call to
     * {@link #poll(long)}.
     *
     * @param offsets Offsets to commit per partition.
     * @return Future that will complete when a response is received, successfully or
     * exceptionally depending on the response. If the request fails with a retriable error, the
     * future will be completed with a {@link RetriableCommitFailedException}.
     */
<<<<<<< HEAD
    public CompletableFuture<Void> addOffsetCommitRequest(final Map<TopicPartition, OffsetAndMetadata> offsets,
                                                          final Optional<Timer> timer,
                                                          final boolean retryOnStaleEpoch) {
=======
    public CompletableFuture<Void> commitAsync(final Map<TopicPartition, OffsetAndMetadata> offsets) {
>>>>>>> 02ebfc61
        if (offsets.isEmpty()) {
            log.debug("Skipping commit of empty offsets");
            return CompletableFuture.completedFuture(null);
        }
<<<<<<< HEAD
        return pendingRequests.addOffsetCommitRequest(offsets, timer, retryOnStaleEpoch).future;
=======
        OffsetCommitRequestState commitRequest = createOffsetCommitRequest(offsets, Optional.empty());
        pendingRequests.addOffsetCommitRequest(commitRequest);

        CompletableFuture<Void> asyncCommitResult = new CompletableFuture<>();
        commitRequest.future.whenComplete((committedOffsets, error) -> {
            if (error != null) {
                asyncCommitResult.completeExceptionally(commitAsyncExceptionForError(error));
            } else {
                asyncCommitResult.complete(null);
            }
        });
        return asyncCommitResult;
    }

    /**
     * Commit offsets, retrying on expected retriable errors while the retry timeout hasn't expired.
     *
     * @param offsets               Offsets to commit
     * @param retryExpirationTimeMs Time until which the request will be retried if it fails with
     *                              an expected retriable error.
     * @return Future that will complete when a successful response
     */
    public CompletableFuture<Void> commitSync(final Map<TopicPartition, OffsetAndMetadata> offsets,
                                              final long retryExpirationTimeMs) {
        CompletableFuture<Void> result = new CompletableFuture<>();
        OffsetCommitRequestState requestState = createOffsetCommitRequest(
            offsets,
            Optional.of(retryExpirationTimeMs));
        commitSyncWithRetries(requestState, result);
        return result;
    }

    private OffsetCommitRequestState createOffsetCommitRequest(final Map<TopicPartition, OffsetAndMetadata> offsets,
                                                               final Optional<Long> expirationTimeMs) {
        return jitter.isPresent() ?
            new OffsetCommitRequestState(
                offsets,
                groupId,
                groupInstanceId,
                expirationTimeMs,
                retryBackoffMs,
                retryBackoffMaxMs,
                jitter.getAsDouble(),
                memberInfo) :
            new OffsetCommitRequestState(
                offsets,
                groupId,
                groupInstanceId,
                expirationTimeMs,
                retryBackoffMs,
                retryBackoffMaxMs,
                memberInfo);
    }

    private void commitSyncWithRetries(OffsetCommitRequestState requestAttempt,
                                       CompletableFuture<Void> result) {
        pendingRequests.addOffsetCommitRequest(requestAttempt);

        // Retry the same commit request while it fails with RetriableException and the retry
        // timeout hasn't expired.
        requestAttempt.future.whenComplete((res, error) -> {
            if (error == null) {
                result.complete(null);
            } else {
                if (error instanceof RetriableException) {
                    if (error instanceof TimeoutException && requestAttempt.isExpired) {
                        log.info("OffsetCommit timeout expired so it won't be retried anymore");
                        result.completeExceptionally(error);
                    } else {
                        requestAttempt.resetFuture();
                        commitSyncWithRetries(requestAttempt, result);
                    }
                } else {
                    result.completeExceptionally(commitSyncExceptionForError(error));
                }
            }
        });
    }

    private Throwable commitSyncExceptionForError(Throwable error) {
        if (error instanceof StaleMemberEpochException) {
            return new CommitFailedException("OffsetCommit failed with stale member epoch."
                + Errors.STALE_MEMBER_EPOCH.message());
        }
        return error;
    }

    private Throwable commitAsyncExceptionForError(Throwable error) {
        if (error instanceof RetriableException) {
            return new RetriableCommitFailedException(error.getMessage());
        }
        return error;
>>>>>>> 02ebfc61
    }

    /**
     * Enqueue a request to fetch committed offsets, that will be sent on the next call to {@link #poll(long)}.
     *
     * @param partitions       Partitions to fetch offsets for.
     * @param expirationTimeMs Time until which the request should be retried if it fails
     *                         with expected retriable errors.
     * @return Future that will complete when a successful response is received, or the request
     * fails and cannot be retried. Note that the request is retried whenever it fails with
     * retriable expected error and the retry time hasn't expired.
     */
    public CompletableFuture<Map<TopicPartition, OffsetAndMetadata>> fetchOffsets(
        final Set<TopicPartition> partitions,
<<<<<<< HEAD
        final Timer timer) {
        return pendingRequests.addOffsetFetchRequest(partitions, timer);
=======
        final long expirationTimeMs) {
        if (partitions.isEmpty()) {
            return CompletableFuture.completedFuture(Collections.emptyMap());
        }
        CompletableFuture<Map<TopicPartition, OffsetAndMetadata>> result = new CompletableFuture<>();
        OffsetFetchRequestState request = createOffsetFetchRequest(partitions, expirationTimeMs);
        fetchOffsetsWithRetries(request, result);
        return result;
    }

    private OffsetFetchRequestState createOffsetFetchRequest(final Set<TopicPartition> partitions,
                                                             final long expirationTimeMs) {
        return jitter.isPresent() ?
            new OffsetFetchRequestState(
                partitions,
                retryBackoffMs,
                retryBackoffMaxMs,
                expirationTimeMs,
                jitter.getAsDouble(),
                memberInfo) :
            new OffsetFetchRequestState(
                partitions,
                retryBackoffMs,
                retryBackoffMaxMs,
                expirationTimeMs,
                memberInfo);
    }

    private void fetchOffsetsWithRetries(final OffsetFetchRequestState fetchRequest,
                                         final CompletableFuture<Map<TopicPartition, OffsetAndMetadata>> result) {
        CompletableFuture<Map<TopicPartition, OffsetAndMetadata>> currentResult = pendingRequests.addOffsetFetchRequest(fetchRequest);

        // Retry the same fetch request while it fails with RetriableException and the retry timeout hasn't expired.
        currentResult.whenComplete((res, error) -> {
            boolean inflightRemoved = pendingRequests.inflightOffsetFetches.remove(fetchRequest);
            if (!inflightRemoved) {
                log.warn("A duplicated, inflight, request was identified, but unable to find it in the " +
                    "outbound buffer:" + fetchRequest);
            }
            if (error == null) {
                result.complete(res);
            } else {
                if (error instanceof RetriableException || isStaleEpochErrorAndValidEpochAvailable(error)) {
                    if (error instanceof TimeoutException && fetchRequest.isExpired) {
                        result.completeExceptionally(error);
                    } else {
                        fetchRequest.resetFuture();
                        fetchOffsetsWithRetries(fetchRequest, result);
                    }
                } else
                    result.completeExceptionally(error);
            }
        });
    }

    private boolean isStaleEpochErrorAndValidEpochAvailable(Throwable error) {
        return error instanceof StaleMemberEpochException && memberInfo.memberEpoch.isPresent();
>>>>>>> 02ebfc61
    }

    public void updateAutoCommitTimer(final long currentTimeMs) {
        this.autoCommitState.ifPresent(t -> t.updateTimer(currentTimeMs));
    }

    // Visible for testing
    Queue<OffsetCommitRequestState> unsentOffsetCommitRequests() {
        return pendingRequests.unsentOffsetCommits;
    }

    private List<OffsetFetchRequestState> unsentOffsetFetchRequests() {
        return pendingRequests.unsentOffsetFetches;
    }

    private void handleCoordinatorDisconnect(Throwable exception, long currentTimeMs) {
        if (exception instanceof DisconnectException) {
            coordinatorRequestManager.markCoordinatorUnknown(exception.getMessage(), currentTimeMs);
        }
    }

    /**
     * Update latest member ID and epoch used by the member.
     *
     * @param memberEpoch New member epoch received. To be included in the new request.
     * @param memberId Current member ID. To be included in the new request.
     */
    @Override
    public void onMemberEpochUpdated(Optional<Integer> memberEpoch, Optional<String> memberId) {
        memberInfo.memberId = memberId;
        memberInfo.memberEpoch = memberEpoch;
    }

    /**
     * @return True if auto-commit is enabled as defined in the config {@link ConsumerConfig#ENABLE_AUTO_COMMIT_CONFIG}
     */
    public boolean autoCommitEnabled() {
        return autoCommitState.isPresent();
    }

    /**
     * Reset the auto-commit timer to the auto-commit interval, so that the next auto-commit is
     * sent out on the interval starting from now. If auto-commit is not enabled this will
     * perform no action.
     */
    public void resetAutoCommitTimer() {
        autoCommitState.ifPresent(AutoCommitState::resetTimer);
    }

    /**
     * Reset the auto-commit timer to the provided time (backoff), so that the next auto-commit is
     * sent out then. If auto-commit is not enabled this will perform no action.
     */
    public void resetAutoCommitTimer(long retryBackoffMs) {
        autoCommitState.ifPresent(s -> s.resetTimer(retryBackoffMs));
    }

    /**
     * Drains the inflight offsetCommits during shutdown because we want to make sure all pending commits are sent
     * before closing.
     */
    public NetworkClientDelegate.PollResult drainPendingOffsetCommitRequests() {
        if (pendingRequests.unsentOffsetCommits.isEmpty())
            return EMPTY;
        List<NetworkClientDelegate.UnsentRequest> requests = pendingRequests.drainPendingCommits();
        return new NetworkClientDelegate.PollResult(Long.MAX_VALUE, requests);
    }

    private class OffsetCommitRequestState extends RetriableRequestState {
        private Map<TopicPartition, OffsetAndMetadata> offsets;
        private final String groupId;
        private final Optional<String> groupInstanceId;

        /**
<<<<<<< HEAD
         * Timer that determines the time until which the request should be retried if it fails with retriable
         * errors. If not present, the request is triggered without waiting for a response or
         * retrying.
         */
        private final Optional<Timer> timer;
=======
         * Future containing the offsets that were committed. It completes when a response is
         * received for the commit request.
         */
        private CompletableFuture<Map<TopicPartition, OffsetAndMetadata>> future;
>>>>>>> 02ebfc61

        OffsetCommitRequestState(final Map<TopicPartition, OffsetAndMetadata> offsets,
                                 final String groupId,
                                 final Optional<String> groupInstanceId,
                                 final Optional<Timer> timer,
                                 final long retryBackoffMs,
                                 final long retryBackoffMaxMs,
                                 final MemberInfo memberInfo) {
            super(logContext, CommitRequestManager.class.getSimpleName(), retryBackoffMs,
                retryBackoffMaxMs, memberInfo, expirationTimeMs);
            this.offsets = offsets;
            this.groupId = groupId;
            this.groupInstanceId = groupInstanceId;
            this.future = new CompletableFuture<>();
<<<<<<< HEAD
            this.timer = timer;
=======
>>>>>>> 02ebfc61
        }

        // Visible for testing
        OffsetCommitRequestState(final Map<TopicPartition, OffsetAndMetadata> offsets,
                                 final String groupId,
                                 final Optional<String> groupInstanceId,
                                 final Optional<Timer> timer,
                                 final long retryBackoffMs,
                                 final long retryBackoffMaxMs,
                                 final double jitter,
                                 final MemberInfo memberInfo) {
            super(logContext, CommitRequestManager.class.getSimpleName(), retryBackoffMs, 2,
                retryBackoffMaxMs, jitter, memberInfo, expirationTimeMs);
            this.offsets = offsets;
            this.groupId = groupId;
            this.groupInstanceId = groupInstanceId;
            this.future = new CompletableFuture<>();
<<<<<<< HEAD
            this.timer = timer;
=======
>>>>>>> 02ebfc61
        }

        public NetworkClientDelegate.UnsentRequest toUnsentRequest() {
            Map<String, OffsetCommitRequestData.OffsetCommitRequestTopic> requestTopicDataMap = new HashMap<>();
            for (Map.Entry<TopicPartition, OffsetAndMetadata> entry : offsets.entrySet()) {
                TopicPartition topicPartition = entry.getKey();
                OffsetAndMetadata offsetAndMetadata = entry.getValue();

                OffsetCommitRequestData.OffsetCommitRequestTopic topic = requestTopicDataMap
                    .getOrDefault(topicPartition.topic(),
                        new OffsetCommitRequestData.OffsetCommitRequestTopic()
                            .setName(topicPartition.topic())
                    );

                topic.partitions().add(new OffsetCommitRequestData.OffsetCommitRequestPartition()
                    .setPartitionIndex(topicPartition.partition())
                    .setCommittedOffset(offsetAndMetadata.offset())
                    .setCommittedLeaderEpoch(offsetAndMetadata.leaderEpoch().orElse(RecordBatch.NO_PARTITION_LEADER_EPOCH))
                    .setCommittedMetadata(offsetAndMetadata.metadata())
                );
                requestTopicDataMap.put(topicPartition.topic(), topic);
            }

            OffsetCommitRequestData data = new OffsetCommitRequestData()
                    .setGroupId(this.groupId)
                    .setGroupInstanceId(groupInstanceId.orElse(null))
                    .setTopics(new ArrayList<>(requestTopicDataMap.values()));
            if (memberInfo.memberId.isPresent()) {
                data = data.setMemberId(memberInfo.memberId.get());
            }
            if (memberInfo.memberEpoch.isPresent()) {
                data = data.setGenerationIdOrMemberEpoch(memberInfo.memberEpoch.get());
            }

            OffsetCommitRequest.Builder builder = new OffsetCommitRequest.Builder(data);

<<<<<<< HEAD
            // Timer will be "empty" for async/auto-commit, so use default.api.timeout.ms for the timeout.
            Timer requestTimer = timer.orElseGet(() -> time.timer(defaultApiTimeoutMs));
            NetworkClientDelegate.UnsentRequest resp = new NetworkClientDelegate.UnsentRequest(
                builder,
                coordinatorRequestManager.coordinator(),
                requestTimer
            );
            resp.whenComplete(
                (response, throwable) -> {
                    try {
                        if (throwable == null) {
                            log.debug("OffsetCommit response received for offsets {} ", offsets);
                            onResponse(response);
                        } else {
                            log.debug("OffsetCommit completed with error for offsets {}", offsets, throwable);
                            long currentTimeMs = resp.handler().completionTimeMs();
                            handleCoordinatorDisconnect(throwable, currentTimeMs);
                            if (throwable instanceof RetriableException) {
                                maybeRetry(currentTimeMs, throwable);
                            } else {
                                future.completeExceptionally(throwable);
                            }
                        }
                    } catch (Throwable t) {
                        log.error("Unexpected error when completing offset commit: {}", this, t);
                        future.completeExceptionally(t);
                    }
                });
            return resp;
=======
            return buildRequestWithResponseHandling(builder);
>>>>>>> 02ebfc61
        }

        /**
         * Handle OffsetCommitResponse. This will complete the request future successfully if no
         * errors are found in the response. If the response contains errors, this will:
         *   - handle expected errors and fail the future with specific exceptions depending on the error
         *   - fail the future with a non-recoverable KafkaException for all unexpected errors (even if retriable)
         */
        @Override
        public void onResponse(final ClientResponse response) {
            metricsManager.recordRequestLatency(response.requestLatencyMs());
            long currentTimeMs = response.receivedTimeMs();
            OffsetCommitResponse commitResponse = (OffsetCommitResponse) response.responseBody();
            Set<String> unauthorizedTopics = new HashSet<>();
            for (OffsetCommitResponseData.OffsetCommitResponseTopic topic : commitResponse.data().topics()) {
                for (OffsetCommitResponseData.OffsetCommitResponsePartition partition : topic.partitions()) {
                    TopicPartition tp = new TopicPartition(topic.name(), partition.partitionIndex());

                    Errors error = Errors.forCode(partition.errorCode());
                    if (error == Errors.NONE) {
                        OffsetAndMetadata offsetAndMetadata = offsets.get(tp);
                        long offset = offsetAndMetadata.offset();
                        log.debug("OffsetCommit completed successfully for offset {} partition {}", offset, tp);
                        continue;
                    }

                    onFailedAttempt(currentTimeMs);
                    if (error == Errors.GROUP_AUTHORIZATION_FAILED) {
                        future.completeExceptionally(GroupAuthorizationException.forGroupId(groupId));
                        return;
                    } else if (error == Errors.COORDINATOR_NOT_AVAILABLE ||
                        error == Errors.NOT_COORDINATOR ||
                        error == Errors.REQUEST_TIMED_OUT) {
                        coordinatorRequestManager.markCoordinatorUnknown(error.message(), currentTimeMs);
                        future.completeExceptionally(error.exception());
                        return;
                    } else if (error == Errors.FENCED_INSTANCE_ID) {
                        String fencedError = "OffsetCommit failed due to group instance id fenced: " + groupInstanceId;
                        log.error(fencedError);
                        future.completeExceptionally(new CommitFailedException(fencedError));
                        return;
                    } else if (error == Errors.OFFSET_METADATA_TOO_LARGE ||
                        error == Errors.INVALID_COMMIT_OFFSET_SIZE) {
                        future.completeExceptionally(error.exception());
                        return;
                    } else if (error == Errors.COORDINATOR_LOAD_IN_PROGRESS ||
                        error == Errors.UNKNOWN_TOPIC_OR_PARTITION) {
                        // just retry
                        future.completeExceptionally(error.exception());
                        return;
                    } else if (error == Errors.UNKNOWN_MEMBER_ID) {
                        log.error("OffsetCommit failed with {}", error);
                        future.completeExceptionally(new CommitFailedException("OffsetCommit " +
                            "failed with unknown member ID. " + error.message()));
                        return;
                    } else if (error == Errors.STALE_MEMBER_EPOCH) {
                        future.completeExceptionally(error.exception());
                        return;
                    } else if (error == Errors.TOPIC_AUTHORIZATION_FAILED) {
                        // Collect all unauthorized topics before failing
                        unauthorizedTopics.add(tp.topic());
                    } else {
                        // Fail with a non-retriable KafkaException for all unexpected errors
                        // (even if they are retriable)
                        future.completeExceptionally(new KafkaException("Unexpected error in commit: " + error.message()));
                        return;
                    }
                }
            }

            if (!unauthorizedTopics.isEmpty()) {
                log.error("OffsetCommit failed due to not authorized to commit to topics {}", unauthorizedTopics);
                future.completeExceptionally(new TopicAuthorizationException(unauthorizedTopics));
            } else {
                future.complete(null);
            }
        }

        @Override
<<<<<<< HEAD
        void maybeRetry(long currentTimeMs, Throwable throwable) {
            if (!allowsRetries()) {
                // Fail requests that do not allow retries (async requests), making sure to
                // propagate a RetriableCommitException if the failure is retriable.
                future.completeExceptionally(commitExceptionForRetriableError(throwable));
                return;
            }
            if (isExpired()) {
                // Fail requests that allowed retries (sync requests), but expired.
                future.completeExceptionally(throwable);
                return;
            }

            // Enqueue request to be retried with backoff. Note that this maintains the same
            // timer of the initial request, so all the retries are time-bounded.
            onFailedAttempt(currentTimeMs);
            pendingRequests.addOffsetCommitRequest(this);
        }

        private boolean isExpired() {
            return timer.isPresent() && timer.get().isExpired();
        }

        /**
         * @return True if the requests allows to be retried (sync requests that provide an
         * expiration time to bound the retries). False if the request does not allow to be
         * retried on RetriableErrors (async requests that does not provide an expiration time
         * for retries)
         */
        private boolean allowsRetries() {
            return timer.isPresent();
        }

        /**
         * Complete the request future with a TimeoutException if the request expired. No action
         * taken if the request is still active.
         *
         * @return True if the request expired.
         */
        private boolean maybeExpire() {
            if (isExpired()) {
                future.completeExceptionally(new TimeoutException("OffsetCommit could not complete " +
                    "before timeout expired."));
                return true;
=======
        String requestDescription() {
            return "OffsetCommit request for offsets " + offsets;
        }

        @Override
        CompletableFuture<?> future() {
            return future;
        }

        void resetFuture() {
            future = new CompletableFuture<>();
        }

        @Override
        void removeRequest() {
            if (!unsentOffsetCommitRequests().remove(this)) {
                log.warn("OffsetCommit request to remove not found in the outbound buffer: {}", this);
>>>>>>> 02ebfc61
            }
        }
    }

    /**
     * Represents a request that can be retried or aborted, based on member ID and epoch
     * information.
     */
    abstract class RetriableRequestState extends RequestState {

        /**
         * Member info (ID and epoch) to be included in the request if present.
         */
        final MemberInfo memberInfo;

        /**
         * Time until which the request should be retried if it fails with retriable
         * errors. If not present, the request is triggered without waiting for a response or
         * retrying.
         */
        private final Optional<Long> expirationTimeMs;

        /**
         * True if the request expiration time has been reached. This is set when validating the
         * request expiration on {@link #poll(long)} before sending it. It is used to know if a
         * request should be retried on TimeoutException.
         */
        boolean isExpired;

        RetriableRequestState(LogContext logContext, String owner, long retryBackoffMs,
                              long retryBackoffMaxMs, MemberInfo memberInfo, Optional<Long> expirationTimeMs) {
            super(logContext, owner, retryBackoffMs, retryBackoffMaxMs);
            this.memberInfo = memberInfo;
            this.expirationTimeMs = expirationTimeMs;
        }

        // Visible for testing
        RetriableRequestState(LogContext logContext, String owner, long retryBackoffMs, int retryBackoffExpBase,
                              long retryBackoffMaxMs, double jitter, MemberInfo memberInfo, Optional<Long> expirationTimeMs) {
            super(logContext, owner, retryBackoffMs, retryBackoffExpBase, retryBackoffMaxMs, jitter);
            this.memberInfo = memberInfo;
            this.expirationTimeMs = expirationTimeMs;
        }

        /**
         * @return String containing the request name and arguments, to be used for logging
         * purposes.
         */
        abstract String requestDescription();

        /**
         * @return Future that will complete with the request response or failure.
         */
        abstract CompletableFuture<?> future();

        /**
         * Complete the request future with a TimeoutException if the request timeout has been
         * reached, based on the provided current time.
         */
        void maybeExpire(long currentTimeMs) {
            if (retryTimeoutExpired(currentTimeMs)) {
                removeRequest();
                isExpired = true;
                future().completeExceptionally(new TimeoutException(requestDescription() +
                    " could not complete before timeout expired."));
            }
        }

        /**
         * Build request with the given builder, including response handling logic.
         */
        NetworkClientDelegate.UnsentRequest buildRequestWithResponseHandling(final AbstractRequest.Builder<?> builder) {
            NetworkClientDelegate.UnsentRequest request = new NetworkClientDelegate.UnsentRequest(
                builder,
                coordinatorRequestManager.coordinator());
            request.whenComplete(
                (response, throwable) -> {
                    long currentTimeMs = request.handler().completionTimeMs();
                    handleClientResponse(response, throwable, currentTimeMs);
                });
            return request;
        }

        private void handleClientResponse(final ClientResponse response,
                                          final Throwable error,
                                          final long requestCompletionTimeMs) {
            try {
                if (error == null) {
                    onResponse(response);
                } else {
                    log.debug("{} completed with error", requestDescription(), error);
                    onFailedAttempt(requestCompletionTimeMs);
                    handleCoordinatorDisconnect(error, requestCompletionTimeMs);
                    future().completeExceptionally(error);
                }
            } catch (Throwable t) {
                log.error("Unexpected error handling response for {}", requestDescription(), t);
                future().completeExceptionally(t);
            }
        }

        abstract void onResponse(final ClientResponse response);

        boolean retryTimeoutExpired(long currentTimeMs) {
            return expirationTimeMs.isPresent() && expirationTimeMs.get() <= currentTimeMs;
        }

        abstract void removeRequest();
    }

    class OffsetFetchRequestState extends RetriableRequestState {

        /**
         * Partitions to get committed offsets for.
         */
        public final Set<TopicPartition> requestedPartitions;

        /**
<<<<<<< HEAD
         * Used to determine the time until which the request should be retried if it fails with retriable errors.
         */
        private final Timer timer;
=======
         * Future with the result of the request. This can be reset using {@link #resetFuture()}
         * to get a new result when the request is retried.
         */
        private CompletableFuture<Map<TopicPartition, OffsetAndMetadata>> future;
>>>>>>> 02ebfc61

        public OffsetFetchRequestState(final Set<TopicPartition> partitions,
                                       final long retryBackoffMs,
                                       final long retryBackoffMaxMs,
                                       final Timer timer,
                                       final MemberInfo memberInfo) {
            super(logContext, CommitRequestManager.class.getSimpleName(), retryBackoffMs,
                retryBackoffMaxMs, memberInfo, Optional.of(expirationTimeMs));
            this.requestedPartitions = partitions;
            this.future = new CompletableFuture<>();
<<<<<<< HEAD
            this.timer = timer;
=======
>>>>>>> 02ebfc61
        }

        public OffsetFetchRequestState(final Set<TopicPartition> partitions,
                                       final long retryBackoffMs,
                                       final long retryBackoffMaxMs,
                                       final Timer timer,
                                       final double jitter,
                                       final MemberInfo memberInfo) {
            super(logContext, CommitRequestManager.class.getSimpleName(), retryBackoffMs, 2,
                retryBackoffMaxMs, jitter, memberInfo, Optional.of(expirationTimeMs));
            this.requestedPartitions = partitions;
            this.future = new CompletableFuture<>();
<<<<<<< HEAD
            this.timer = timer;
=======
>>>>>>> 02ebfc61
        }

        public boolean sameRequest(final OffsetFetchRequestState request) {
            return requestedPartitions.equals(request.requestedPartitions);
        }

        public NetworkClientDelegate.UnsentRequest toUnsentRequest() {

            OffsetFetchRequest.Builder builder;
            if (memberInfo.memberId.isPresent() && memberInfo.memberEpoch.isPresent()) {
                builder = new OffsetFetchRequest.Builder(
                        groupId,
                        memberInfo.memberId.get(),
                        memberInfo.memberEpoch.get(),
                        true,
                        new ArrayList<>(this.requestedPartitions),
                        throwOnFetchStableOffsetUnsupported);
            } else {
                // Building request without passing member ID/epoch to leave the logic to choose
                // default values when not present on the request builder.
                builder = new OffsetFetchRequest.Builder(
                        groupId,
                        true,
                        new ArrayList<>(this.requestedPartitions),
                        throwOnFetchStableOffsetUnsupported);
            }
<<<<<<< HEAD
            return new NetworkClientDelegate.UnsentRequest(
                    builder,
                    coordinatorRequestManager.coordinator(),
                    timer
            )
                    .whenComplete((r, t) -> onResponse(r.receivedTimeMs(), (OffsetFetchResponse) r.responseBody()));
=======
            return buildRequestWithResponseHandling(builder);
>>>>>>> 02ebfc61
        }

        /**
         * Handle OffsetFetch response, including successful and failed.
         */
        @Override
        void onResponse(final ClientResponse response) {
            long currentTimeMs = response.receivedTimeMs();
            OffsetFetchResponse fetchResponse = (OffsetFetchResponse) response.responseBody();
            Errors responseError = fetchResponse.groupLevelError(groupId);
            if (responseError != Errors.NONE) {
                onFailure(currentTimeMs, responseError);
                return;
            }
            onSuccess(currentTimeMs, fetchResponse);
        }

        /**
         * Handle failed responses. This will retry if the error is retriable, or complete the
         * result future exceptionally in the case of non-recoverable or unexpected errors.
         */
        private void onFailure(final long currentTimeMs,
                               final Errors responseError) {
            log.debug("Offset fetch failed: {}", responseError.message());
            onFailedAttempt(currentTimeMs);
            if (responseError == COORDINATOR_LOAD_IN_PROGRESS) {
                future.completeExceptionally(responseError.exception());
            } else if (responseError == Errors.UNKNOWN_MEMBER_ID) {
                log.error("OffsetFetch failed with {} because the member is not part of the group" +
                    " anymore.", responseError);
                future.completeExceptionally(responseError.exception());
            } else if (responseError == Errors.STALE_MEMBER_EPOCH) {
                log.error("OffsetFetch failed with {} and the consumer is not part " +
                    "of the group anymore (it probably left the group, got fenced" +
                    " or failed). The request cannot be retried and will fail.", responseError);
                future.completeExceptionally(responseError.exception());
            } else if (responseError == Errors.NOT_COORDINATOR || responseError == Errors.COORDINATOR_NOT_AVAILABLE) {
                // Re-discover the coordinator and retry
                coordinatorRequestManager.markCoordinatorUnknown("error response " + responseError.name(), currentTimeMs);
                future.completeExceptionally(responseError.exception());
            } else if (responseError == Errors.GROUP_AUTHORIZATION_FAILED) {
                future.completeExceptionally(GroupAuthorizationException.forGroupId(groupId));
            } else {
                // Fail with a non-retriable KafkaException for all unexpected errors (even if
                // they are retriable)
                future.completeExceptionally(new KafkaException("Unexpected error in fetch offset response: " + responseError.message()));
            }
        }

        @Override
<<<<<<< HEAD
        void maybeRetry(long currentTimeMs, Throwable throwable) {
            if (isExpired()) {
                future.completeExceptionally(throwable);
                return;
            }
            onFailedAttempt(currentTimeMs);
            pendingRequests.inflightOffsetFetches.remove(this);
            pendingRequests.addOffsetFetchRequest(this);
        }

        private boolean isExpired() {
            return timer.isExpired();
        }

        /**
         * Complete the request future with a TimeoutException if the request expired. No action
         * taken if the request is still active.
         *
         * @return True if the request expired.
         */
        private boolean maybeExpire() {
            if (isExpired()) {
                future.completeExceptionally(new TimeoutException("OffsetFetch request could not " +
                    "complete before timeout expired."));
                return true;
=======
        String requestDescription() {
            return "OffsetFetch request for partitions " + requestedPartitions;
        }

        @Override
        CompletableFuture<?> future() {
            return future;
        }

        void resetFuture() {
            future = new CompletableFuture<>();
        }

        @Override
        void removeRequest() {
            if (!unsentOffsetFetchRequests().remove(this)) {
                log.warn("OffsetFetch request to remove not found in the outbound buffer: {}", this);
>>>>>>> 02ebfc61
            }
        }

        /**
         * Handle OffsetFetch response that has no group level errors. This will look for
         * partition level errors and fail the future accordingly, also recording a failed request
         * attempt. If no partition level errors are found, this will complete the future with the
         * offsets contained in the response, and record a successful request attempt.
         */
        private void onSuccess(final long currentTimeMs,
                               final OffsetFetchResponse response) {
            Set<String> unauthorizedTopics = null;
            Map<TopicPartition, OffsetFetchResponse.PartitionData> responseData =
                    response.partitionDataMap(groupId);
            Map<TopicPartition, OffsetAndMetadata> offsets = new HashMap<>(responseData.size());
            Set<TopicPartition> unstableTxnOffsetTopicPartitions = new HashSet<>();
            for (Map.Entry<TopicPartition, OffsetFetchResponse.PartitionData> entry : responseData.entrySet()) {
                TopicPartition tp = entry.getKey();
                OffsetFetchResponse.PartitionData partitionData = entry.getValue();
                if (partitionData.hasError()) {
                    onFailedAttempt(currentTimeMs);
                    Errors error = partitionData.error;
                    log.debug("Failed to fetch offset for partition {}: {}", tp, error.message());

                    if (error == Errors.UNKNOWN_TOPIC_OR_PARTITION) {
                        future.completeExceptionally(new KafkaException("Topic or Partition " + tp + " does not exist"));
                        return;
                    } else if (error == Errors.TOPIC_AUTHORIZATION_FAILED) {
                        if (unauthorizedTopics == null) {
                            unauthorizedTopics = new HashSet<>();
                        }
                        unauthorizedTopics.add(tp.topic());
                    } else if (error == Errors.UNSTABLE_OFFSET_COMMIT) {
                        unstableTxnOffsetTopicPartitions.add(tp);
                    } else {
                        // Fail with a non-retriable KafkaException for all unexpected partition
                        // errors (even if they are retriable)
                        future.completeExceptionally(new KafkaException("Unexpected error in fetch offset " +
                                "response for partition " + tp + ": " + error.message()));
                        return;
                    }
                } else if (partitionData.offset >= 0) {
                    // record the position with the offset (-1 indicates no committed offset to fetch);
                    // if there's no committed offset, record as null
                    offsets.put(tp, new OffsetAndMetadata(partitionData.offset, partitionData.leaderEpoch, partitionData.metadata));
                } else {
                    log.info("Found no committed offset for partition {}", tp);
                    offsets.put(tp, null);
                }
            }

            if (unauthorizedTopics != null) {
                future.completeExceptionally(new TopicAuthorizationException(unauthorizedTopics));
            } else if (!unstableTxnOffsetTopicPartitions.isEmpty()) {
                // TODO: Optimization question: Do we need to retry all partitions upon a single partition error?
                log.info("The following partitions still have unstable offsets " +
                        "which are not cleared on the broker side: {}" +
                        ", this could be either " +
                        "transactional offsets waiting for completion, or " +
                        "normal offsets waiting for replication after appending to local log", unstableTxnOffsetTopicPartitions);
                future.completeExceptionally(new UnstableOffsetCommitException("There are " +
                    "unstable offsets for the requested topic partitions"));
            } else {
                onSuccessfulAttempt(currentTimeMs);
                future.complete(offsets);
            }
        }

        private CompletableFuture<Map<TopicPartition, OffsetAndMetadata>> chainFuture(
                final CompletableFuture<Map<TopicPartition, OffsetAndMetadata>> otherFuture) {
            return this.future.whenComplete((r, t) -> {
                if (t != null) {
                    otherFuture.completeExceptionally(t);
                } else {
                    otherFuture.complete(r);
                }
            });
        }

        @Override
        public String toString() {
            return "OffsetFetchRequestState{" +
                    "requestedPartitions=" + requestedPartitions +
                    ", memberId=" + memberInfo.memberId.orElse("undefined") +
                    ", memberEpoch=" + (memberInfo.memberEpoch.isPresent() ? memberInfo.memberEpoch.get() : "undefined") +
                    ", future=" + future +
                    ", " + toStringBase() +
                    '}';
        }
    }

    /**
     * <p>This is used to stage the unsent {@link OffsetCommitRequestState} and {@link OffsetFetchRequestState}.
     * <li>unsentOffsetCommits holds the offset commit requests that have not been sent out</>
     * <li>unsentOffsetFetches holds the offset fetch requests that have not been sent out</li>
     * <li>inflightOffsetFetches holds the offset fetch requests that have been sent out but not completed</>.
     * <p>
     * {@code addOffsetFetchRequest} dedupes the requests to avoid sending the same requests.
     */

    class PendingRequests {
        // Queue is used to ensure the sequence of commit
        Queue<OffsetCommitRequestState> unsentOffsetCommits = new LinkedList<>();
        List<OffsetFetchRequestState> unsentOffsetFetches = new ArrayList<>();
        List<OffsetFetchRequestState> inflightOffsetFetches = new ArrayList<>();

        // Visible for testing
        boolean hasUnsentRequests() {
            return !unsentOffsetCommits.isEmpty() || !unsentOffsetFetches.isEmpty();
        }

<<<<<<< HEAD
        OffsetCommitRequestState addOffsetCommitRequest(
            final Map<TopicPartition, OffsetAndMetadata> offsets,
            final Optional<Timer> timer,
            final boolean retryOnStaleEpoch) {
            // TODO: Dedupe committing the same offsets to the same partitions
            OffsetCommitRequestState requestState = createOffsetCommitRequest(
                offsets,
                jitter,
                timer,
                retryOnStaleEpoch);
            return addOffsetCommitRequest(requestState);
        }

=======
        /**
         * Add a commit request to the queue, so that it's sent out on the next call to
         * {@link #poll(long)}. This is used from all commits (sync, async, auto-commit).
         */
>>>>>>> 02ebfc61
        OffsetCommitRequestState addOffsetCommitRequest(OffsetCommitRequestState request) {
            log.debug("Enqueuing OffsetCommit request for offsets: {}", request.offsets);
            unsentOffsetCommits.add(request);
            return request;
        }

<<<<<<< HEAD
        OffsetCommitRequestState createOffsetCommitRequest(final Map<TopicPartition, OffsetAndMetadata> offsets,
                                                           final OptionalDouble jitter,
                                                           final Optional<Timer> timer,
                                                           final boolean retryOnStaleEpoch) {
            return jitter.isPresent() ?
                new OffsetCommitRequestState(
                    offsets,
                    groupId,
                    groupInstanceId,
                    timer,
                    retryBackoffMs,
                    retryBackoffMaxMs,
                    jitter.getAsDouble(),
                    memberInfo,
                    retryOnStaleEpoch) :
                new OffsetCommitRequestState(
                    offsets,
                    groupId,
                    groupInstanceId,
                    timer,
                    retryBackoffMs,
                    retryBackoffMaxMs,
                    memberInfo,
                    retryOnStaleEpoch);
        }

=======
>>>>>>> 02ebfc61
        /**
         * <p>Adding an offset fetch request to the outgoing buffer.  If the same request was made, we chain the future
         * to the existing one.
         *
         * <p>If the request is new, it invokes a callback to remove itself from the {@code inflightOffsetFetches}
         * upon completion.
         */
        private CompletableFuture<Map<TopicPartition, OffsetAndMetadata>> addOffsetFetchRequest(final OffsetFetchRequestState request) {
            Optional<OffsetFetchRequestState> dupe =
                    unsentOffsetFetches.stream().filter(r -> r.sameRequest(request)).findAny();
            Optional<OffsetFetchRequestState> inflight =
                    inflightOffsetFetches.stream().filter(r -> r.sameRequest(request)).findAny();

            if (dupe.isPresent() || inflight.isPresent()) {
                log.info("Duplicated OffsetFetchRequest: " + request.requestedPartitions);
                dupe.orElseGet(() -> inflight.get()).chainFuture(request.future);
            } else {
                this.unsentOffsetFetches.add(request);
            }
            return request.future;
        }

<<<<<<< HEAD
        private CompletableFuture<Map<TopicPartition, OffsetAndMetadata>> addOffsetFetchRequest(final Set<TopicPartition> partitions,
                                                                                                final Timer timer) {
            OffsetFetchRequestState request = jitter.isPresent() ?
                    new OffsetFetchRequestState(
                            partitions,
                            retryBackoffMs,
                            retryBackoffMaxMs,
                            timer,
                            jitter.getAsDouble(),
                            memberInfo) :
                    new OffsetFetchRequestState(
                            partitions,
                            retryBackoffMs,
                            retryBackoffMaxMs,
                            timer,
                            memberInfo);
            return addOffsetFetchRequest(request);
        }

=======
>>>>>>> 02ebfc61
        /**
         * Clear {@code unsentOffsetCommits} and moves all the sendable request in {@code
         * unsentOffsetFetches} to the {@code inflightOffsetFetches} to bookkeep all the inflight
         * requests. Note: Sendable requests are determined by their timer as we are expecting
         * backoff on failed attempt. See {@link RequestState}.
         */
        List<NetworkClientDelegate.UnsentRequest> drain(final long currentTimeMs) {
            List<NetworkClientDelegate.UnsentRequest> unsentRequests = new ArrayList<>();

            // not ready to sent request
            List<OffsetCommitRequestState> unreadyCommitRequests = unsentOffsetCommits.stream()
                .filter(request -> !request.canSendRequest(currentTimeMs))
                .collect(Collectors.toList());

            failAndRemoveExpiredCommitRequests();

            // Add all unsent offset commit requests to the unsentRequests list
            unsentRequests.addAll(
                    unsentOffsetCommits.stream()
                        .filter(request -> request.canSendRequest(currentTimeMs))
                        .peek(request -> request.onSendAttempt(currentTimeMs))
                        .map(OffsetCommitRequestState::toUnsentRequest)
                        .collect(Collectors.toList()));

            // Partition the unsent offset fetch requests into sendable and non-sendable lists
            Map<Boolean, List<OffsetFetchRequestState>> partitionedBySendability =
                    unsentOffsetFetches.stream()
                            .collect(Collectors.partitioningBy(request -> request.canSendRequest(currentTimeMs)));

            failAndRemoveExpiredFetchRequests();

            // Add all sendable offset fetch requests to the unsentRequests list and to the inflightOffsetFetches list
            for (OffsetFetchRequestState request : partitionedBySendability.get(true)) {
                request.onSendAttempt(currentTimeMs);
                unsentRequests.add(request.toUnsentRequest());
                inflightOffsetFetches.add(request);
            }

            // Clear the unsent offset commit and fetch lists and add all non-sendable offset fetch requests to the unsentOffsetFetches list
            clearAll();
            unsentOffsetFetches.addAll(partitionedBySendability.get(false));
            unsentOffsetCommits.addAll(unreadyCommitRequests);

            return Collections.unmodifiableList(unsentRequests);
        }

        /**
         * Find the unsent commit requests that have expired, remove them and complete their
         * futures with a TimeoutException.
         */
<<<<<<< HEAD
        private void failAndRemoveExpiredCommitRequests() {
            unsentOffsetCommits.removeIf(OffsetCommitRequestState::maybeExpire);
=======
        private void failAndRemoveExpiredCommitRequests(final long currentTimeMs) {
            Queue<OffsetCommitRequestState> requestsToPurge = new LinkedList<>(unsentOffsetCommits);
            requestsToPurge.forEach(req -> req.maybeExpire(currentTimeMs));
>>>>>>> 02ebfc61
        }

        /**
         * Find the unsent fetch requests that have expired, remove them and complete their
         * futures with a TimeoutException.
         */
<<<<<<< HEAD
        private void failAndRemoveExpiredFetchRequests() {
            unsentOffsetFetches.removeIf(OffsetFetchRequestState::maybeExpire);
=======
        private void failAndRemoveExpiredFetchRequests(final long currentTimeMs) {
            Queue<OffsetFetchRequestState> requestsToPurge = new LinkedList<>(unsentOffsetFetches);
            requestsToPurge.forEach(req -> req.maybeExpire(currentTimeMs));
>>>>>>> 02ebfc61
        }

        private void clearAll() {
            unsentOffsetCommits.clear();
            unsentOffsetFetches.clear();
        }

        private List<NetworkClientDelegate.UnsentRequest> drainPendingCommits() {
            ArrayList<NetworkClientDelegate.UnsentRequest> res = new ArrayList<>();
            res.addAll(unsentOffsetCommits.stream().map(OffsetCommitRequestState::toUnsentRequest).collect(Collectors.toList()));
            clearAll();
            return res;
        }
    }

    /**
     * Encapsulates the state of auto-committing and manages the auto-commit timer.
     */
    private static class AutoCommitState {
        private final Timer timer;
        private final long autoCommitInterval;
        private boolean hasInflightCommit;

        public AutoCommitState(
                final Time time,
                final long autoCommitInterval) {
            this.autoCommitInterval = autoCommitInterval;
            this.timer = time.timer(autoCommitInterval);
            this.hasInflightCommit = false;
        }

        public boolean shouldAutoCommit() {
            return !this.hasInflightCommit && this.timer.isExpired();
        }

        public void resetTimer() {
            this.timer.reset(autoCommitInterval);
        }

        public void resetTimer(long retryBackoffMs) {
            this.timer.reset(retryBackoffMs);
        }

        public long remainingMs(final long currentTimeMs) {
            this.timer.update(currentTimeMs);
            return this.timer.remainingMs();
        }

        public void updateTimer(final long currentTimeMs) {
            this.timer.update(currentTimeMs);
        }

        public void setInflightCommitStatus(final boolean inflightCommitStatus) {
            this.hasInflightCommit = inflightCommitStatus;
        }
    }

    static class MemberInfo {
        Optional<String> memberId;
        Optional<Integer> memberEpoch;

        MemberInfo() {
            this.memberId = Optional.empty();
            this.memberEpoch = Optional.empty();
        }
    }
}<|MERGE_RESOLUTION|>--- conflicted
+++ resolved
@@ -68,7 +68,6 @@
 import static org.apache.kafka.common.protocol.Errors.COORDINATOR_LOAD_IN_PROGRESS;
 
 public class CommitRequestManager implements RequestManager, MemberStateListener {
-    private final Time time;
     private final SubscriptionState subscriptions;
     private final LogContext logContext;
     private final Logger log;
@@ -82,7 +81,6 @@
     private final long retryBackoffMaxMs;
     // For testing only
     private final OptionalDouble jitter;
-    private final int defaultApiTimeoutMs;
     private final boolean throwOnFetchStableOffsetUnsupported;
     final PendingRequests pendingRequests;
     private boolean closing = false;
@@ -96,15 +94,15 @@
     private final MemberInfo memberInfo;
 
     public CommitRequestManager(
-            final Time time,
-            final LogContext logContext,
-            final SubscriptionState subscriptions,
-            final ConsumerConfig config,
-            final CoordinatorRequestManager coordinatorRequestManager,
-            final OffsetCommitCallbackInvoker offsetCommitCallbackInvoker,
-            final String groupId,
-            final Optional<String> groupInstanceId,
-            final Metrics metrics) {
+        final Time time,
+        final LogContext logContext,
+        final SubscriptionState subscriptions,
+        final ConsumerConfig config,
+        final CoordinatorRequestManager coordinatorRequestManager,
+        final OffsetCommitCallbackInvoker offsetCommitCallbackInvoker,
+        final String groupId,
+        final Optional<String> groupInstanceId,
+        final Metrics metrics) {
         this(time,
             logContext,
             subscriptions,
@@ -116,11 +114,6 @@
             config.getLong(ConsumerConfig.RETRY_BACKOFF_MS_CONFIG),
             config.getLong(ConsumerConfig.RETRY_BACKOFF_MAX_MS_CONFIG),
             OptionalDouble.empty(),
-<<<<<<< HEAD
-            config.getInt(ConsumerConfig.DEFAULT_API_TIMEOUT_MS_CONFIG),
-            CONSUMER_METRIC_GROUP_PREFIX,
-=======
->>>>>>> 02ebfc61
             metrics);
     }
 
@@ -137,13 +130,7 @@
         final long retryBackoffMs,
         final long retryBackoffMaxMs,
         final OptionalDouble jitter,
-<<<<<<< HEAD
-        final int defaultApiTimeoutMs,
-        final String metricGroupPrefix,
-=======
->>>>>>> 02ebfc61
         final Metrics metrics) {
-        this.time = time;
         Objects.requireNonNull(coordinatorRequestManager, "Coordinator is needed upon committing offsets");
         this.logContext = logContext;
         this.log = logContext.logger(getClass());
@@ -162,7 +149,6 @@
         this.retryBackoffMs = retryBackoffMs;
         this.retryBackoffMaxMs = retryBackoffMaxMs;
         this.jitter = jitter;
-        this.defaultApiTimeoutMs = defaultApiTimeoutMs;
         this.throwOnFetchStableOffsetUnsupported = config.getBoolean(THROW_ON_FETCH_STABLE_OFFSET_UNSUPPORTED);
         this.memberInfo = new MemberInfo();
         this.metricsManager = new OffsetCommitMetricsManager(metrics);
@@ -223,37 +209,11 @@
      * requests to be sent out on the next call to {@link #poll(long)}. If there are empty
      * offsets to commit, no request will be generated and a completed future will be returned.
      *
-<<<<<<< HEAD
-     * @param offsets           Offsets to commit
-     * @param timer             Timer that defines how long to continue to retry the request if it
-     *                          fails with a retriable error. If not present, the request will be
-     *                          sent but not retried.
-     * @param checkInterval     True if the auto-commit interval expiration should be checked for
-     *                          sending a request. If true, the request will be sent only if the
-     *                          auto-commit interval has expired. Pass false to
-     *                          send the auto-commit request regardless of the interval (ex.
-     *                          auto-commit before rebalance).
-     * @param retryOnStaleEpoch True if the request should be retried in case it fails with
-     *                          {@link Errors#STALE_MEMBER_EPOCH}.
-     * @return Future that will complete when a response is received for the request, or a
-     * completed future if no request is generated.
-     */
-    private CompletableFuture<Void> maybeAutoCommit(final Map<TopicPartition, OffsetAndMetadata> offsets,
-                                                    final Optional<Timer> timer,
-                                                    boolean checkInterval,
-                                                    boolean retryOnStaleEpoch) {
-        if (!autoCommitEnabled()) {
-            log.debug("Skipping auto-commit because auto-commit config is not enabled.");
-            return CompletableFuture.completedFuture(null);
-        }
-
-=======
      * @param requestState Commit request
      * @return Future containing the offsets that were committed, or an error if the request
      * failed.
      */
     private CompletableFuture<Map<TopicPartition, OffsetAndMetadata>> requestAutoCommit(final OffsetCommitRequestState requestState) {
->>>>>>> 02ebfc61
         AutoCommitState autocommit = autoCommitState.get();
         CompletableFuture<Map<TopicPartition, OffsetAndMetadata>> result;
         if (requestState.offsets.isEmpty()) {
@@ -264,14 +224,6 @@
             result = request.future;
             result.whenComplete(autoCommitCallback(request.offsets));
         }
-<<<<<<< HEAD
-
-        CompletableFuture<Void> result = addOffsetCommitRequest(offsets, timer, retryOnStaleEpoch)
-            .whenComplete(autoCommitCallback(offsets));
-        autocommit.resetTimer();
-        autocommit.setInflightCommitStatus(true);
-=======
->>>>>>> 02ebfc61
         return result;
     }
 
@@ -327,12 +279,6 @@
      * complete exceptionally if the commit fails with a non-retriable error, or if the retry
      * timeout expires.
      */
-<<<<<<< HEAD
-    public CompletableFuture<Void> maybeAutoCommitAllConsumedNow(
-        final Optional<Timer> timer,
-        final boolean retryOnStaleEpoch) {
-        return maybeAutoCommit(subscriptions.allConsumed(), timer, false, retryOnStaleEpoch);
-=======
     public CompletableFuture<Void> maybeAutoCommitSyncNow(final long retryExpirationTimeMs) {
         if (!autoCommitEnabled()) {
             return CompletableFuture.completedFuture(null);
@@ -368,7 +314,6 @@
                 }
             }
         });
->>>>>>> 02ebfc61
     }
 
     /**
@@ -382,7 +327,7 @@
                 log.debug("Completed auto-commit of offsets {}", allConsumedOffsets);
             } else if (throwable instanceof RetriableCommitFailedException) {
                 log.debug("Auto-commit of offsets {} failed due to retriable error: {}",
-                        allConsumedOffsets, throwable.getMessage());
+                    allConsumedOffsets, throwable.getMessage());
             } else {
                 log.warn("Auto-commit of offsets {} failed", allConsumedOffsets, throwable);
             }
@@ -399,20 +344,11 @@
      * exceptionally depending on the response. If the request fails with a retriable error, the
      * future will be completed with a {@link RetriableCommitFailedException}.
      */
-<<<<<<< HEAD
-    public CompletableFuture<Void> addOffsetCommitRequest(final Map<TopicPartition, OffsetAndMetadata> offsets,
-                                                          final Optional<Timer> timer,
-                                                          final boolean retryOnStaleEpoch) {
-=======
     public CompletableFuture<Void> commitAsync(final Map<TopicPartition, OffsetAndMetadata> offsets) {
->>>>>>> 02ebfc61
         if (offsets.isEmpty()) {
             log.debug("Skipping commit of empty offsets");
             return CompletableFuture.completedFuture(null);
         }
-<<<<<<< HEAD
-        return pendingRequests.addOffsetCommitRequest(offsets, timer, retryOnStaleEpoch).future;
-=======
         OffsetCommitRequestState commitRequest = createOffsetCommitRequest(offsets, Optional.empty());
         pendingRequests.addOffsetCommitRequest(commitRequest);
 
@@ -505,7 +441,6 @@
             return new RetriableCommitFailedException(error.getMessage());
         }
         return error;
->>>>>>> 02ebfc61
     }
 
     /**
@@ -520,10 +455,6 @@
      */
     public CompletableFuture<Map<TopicPartition, OffsetAndMetadata>> fetchOffsets(
         final Set<TopicPartition> partitions,
-<<<<<<< HEAD
-        final Timer timer) {
-        return pendingRequests.addOffsetFetchRequest(partitions, timer);
-=======
         final long expirationTimeMs) {
         if (partitions.isEmpty()) {
             return CompletableFuture.completedFuture(Collections.emptyMap());
@@ -581,7 +512,6 @@
 
     private boolean isStaleEpochErrorAndValidEpochAvailable(Throwable error) {
         return error instanceof StaleMemberEpochException && memberInfo.memberEpoch.isPresent();
->>>>>>> 02ebfc61
     }
 
     public void updateAutoCommitTimer(final long currentTimeMs) {
@@ -656,23 +586,15 @@
         private final Optional<String> groupInstanceId;
 
         /**
-<<<<<<< HEAD
-         * Timer that determines the time until which the request should be retried if it fails with retriable
-         * errors. If not present, the request is triggered without waiting for a response or
-         * retrying.
-         */
-        private final Optional<Timer> timer;
-=======
          * Future containing the offsets that were committed. It completes when a response is
          * received for the commit request.
          */
         private CompletableFuture<Map<TopicPartition, OffsetAndMetadata>> future;
->>>>>>> 02ebfc61
 
         OffsetCommitRequestState(final Map<TopicPartition, OffsetAndMetadata> offsets,
                                  final String groupId,
                                  final Optional<String> groupInstanceId,
-                                 final Optional<Timer> timer,
+                                 final Optional<Long> expirationTimeMs,
                                  final long retryBackoffMs,
                                  final long retryBackoffMaxMs,
                                  final MemberInfo memberInfo) {
@@ -682,17 +604,13 @@
             this.groupId = groupId;
             this.groupInstanceId = groupInstanceId;
             this.future = new CompletableFuture<>();
-<<<<<<< HEAD
-            this.timer = timer;
-=======
->>>>>>> 02ebfc61
         }
 
         // Visible for testing
         OffsetCommitRequestState(final Map<TopicPartition, OffsetAndMetadata> offsets,
                                  final String groupId,
                                  final Optional<String> groupInstanceId,
-                                 final Optional<Timer> timer,
+                                 final Optional<Long> expirationTimeMs,
                                  final long retryBackoffMs,
                                  final long retryBackoffMaxMs,
                                  final double jitter,
@@ -703,10 +621,6 @@
             this.groupId = groupId;
             this.groupInstanceId = groupInstanceId;
             this.future = new CompletableFuture<>();
-<<<<<<< HEAD
-            this.timer = timer;
-=======
->>>>>>> 02ebfc61
         }
 
         public NetworkClientDelegate.UnsentRequest toUnsentRequest() {
@@ -731,9 +645,9 @@
             }
 
             OffsetCommitRequestData data = new OffsetCommitRequestData()
-                    .setGroupId(this.groupId)
-                    .setGroupInstanceId(groupInstanceId.orElse(null))
-                    .setTopics(new ArrayList<>(requestTopicDataMap.values()));
+                .setGroupId(this.groupId)
+                .setGroupInstanceId(groupInstanceId.orElse(null))
+                .setTopics(new ArrayList<>(requestTopicDataMap.values()));
             if (memberInfo.memberId.isPresent()) {
                 data = data.setMemberId(memberInfo.memberId.get());
             }
@@ -743,39 +657,7 @@
 
             OffsetCommitRequest.Builder builder = new OffsetCommitRequest.Builder(data);
 
-<<<<<<< HEAD
-            // Timer will be "empty" for async/auto-commit, so use default.api.timeout.ms for the timeout.
-            Timer requestTimer = timer.orElseGet(() -> time.timer(defaultApiTimeoutMs));
-            NetworkClientDelegate.UnsentRequest resp = new NetworkClientDelegate.UnsentRequest(
-                builder,
-                coordinatorRequestManager.coordinator(),
-                requestTimer
-            );
-            resp.whenComplete(
-                (response, throwable) -> {
-                    try {
-                        if (throwable == null) {
-                            log.debug("OffsetCommit response received for offsets {} ", offsets);
-                            onResponse(response);
-                        } else {
-                            log.debug("OffsetCommit completed with error for offsets {}", offsets, throwable);
-                            long currentTimeMs = resp.handler().completionTimeMs();
-                            handleCoordinatorDisconnect(throwable, currentTimeMs);
-                            if (throwable instanceof RetriableException) {
-                                maybeRetry(currentTimeMs, throwable);
-                            } else {
-                                future.completeExceptionally(throwable);
-                            }
-                        }
-                    } catch (Throwable t) {
-                        log.error("Unexpected error when completing offset commit: {}", this, t);
-                        future.completeExceptionally(t);
-                    }
-                });
-            return resp;
-=======
             return buildRequestWithResponseHandling(builder);
->>>>>>> 02ebfc61
         }
 
         /**
@@ -855,52 +737,6 @@
         }
 
         @Override
-<<<<<<< HEAD
-        void maybeRetry(long currentTimeMs, Throwable throwable) {
-            if (!allowsRetries()) {
-                // Fail requests that do not allow retries (async requests), making sure to
-                // propagate a RetriableCommitException if the failure is retriable.
-                future.completeExceptionally(commitExceptionForRetriableError(throwable));
-                return;
-            }
-            if (isExpired()) {
-                // Fail requests that allowed retries (sync requests), but expired.
-                future.completeExceptionally(throwable);
-                return;
-            }
-
-            // Enqueue request to be retried with backoff. Note that this maintains the same
-            // timer of the initial request, so all the retries are time-bounded.
-            onFailedAttempt(currentTimeMs);
-            pendingRequests.addOffsetCommitRequest(this);
-        }
-
-        private boolean isExpired() {
-            return timer.isPresent() && timer.get().isExpired();
-        }
-
-        /**
-         * @return True if the requests allows to be retried (sync requests that provide an
-         * expiration time to bound the retries). False if the request does not allow to be
-         * retried on RetriableErrors (async requests that does not provide an expiration time
-         * for retries)
-         */
-        private boolean allowsRetries() {
-            return timer.isPresent();
-        }
-
-        /**
-         * Complete the request future with a TimeoutException if the request expired. No action
-         * taken if the request is still active.
-         *
-         * @return True if the request expired.
-         */
-        private boolean maybeExpire() {
-            if (isExpired()) {
-                future.completeExceptionally(new TimeoutException("OffsetCommit could not complete " +
-                    "before timeout expired."));
-                return true;
-=======
         String requestDescription() {
             return "OffsetCommit request for offsets " + offsets;
         }
@@ -918,7 +754,6 @@
         void removeRequest() {
             if (!unsentOffsetCommitRequests().remove(this)) {
                 log.warn("OffsetCommit request to remove not found in the outbound buffer: {}", this);
->>>>>>> 02ebfc61
             }
         }
     }
@@ -1037,46 +872,32 @@
         public final Set<TopicPartition> requestedPartitions;
 
         /**
-<<<<<<< HEAD
-         * Used to determine the time until which the request should be retried if it fails with retriable errors.
-         */
-        private final Timer timer;
-=======
          * Future with the result of the request. This can be reset using {@link #resetFuture()}
          * to get a new result when the request is retried.
          */
         private CompletableFuture<Map<TopicPartition, OffsetAndMetadata>> future;
->>>>>>> 02ebfc61
 
         public OffsetFetchRequestState(final Set<TopicPartition> partitions,
                                        final long retryBackoffMs,
                                        final long retryBackoffMaxMs,
-                                       final Timer timer,
+                                       final long expirationTimeMs,
                                        final MemberInfo memberInfo) {
             super(logContext, CommitRequestManager.class.getSimpleName(), retryBackoffMs,
                 retryBackoffMaxMs, memberInfo, Optional.of(expirationTimeMs));
             this.requestedPartitions = partitions;
             this.future = new CompletableFuture<>();
-<<<<<<< HEAD
-            this.timer = timer;
-=======
->>>>>>> 02ebfc61
         }
 
         public OffsetFetchRequestState(final Set<TopicPartition> partitions,
                                        final long retryBackoffMs,
                                        final long retryBackoffMaxMs,
-                                       final Timer timer,
+                                       final long expirationTimeMs,
                                        final double jitter,
                                        final MemberInfo memberInfo) {
             super(logContext, CommitRequestManager.class.getSimpleName(), retryBackoffMs, 2,
                 retryBackoffMaxMs, jitter, memberInfo, Optional.of(expirationTimeMs));
             this.requestedPartitions = partitions;
             this.future = new CompletableFuture<>();
-<<<<<<< HEAD
-            this.timer = timer;
-=======
->>>>>>> 02ebfc61
         }
 
         public boolean sameRequest(final OffsetFetchRequestState request) {
@@ -1088,31 +909,22 @@
             OffsetFetchRequest.Builder builder;
             if (memberInfo.memberId.isPresent() && memberInfo.memberEpoch.isPresent()) {
                 builder = new OffsetFetchRequest.Builder(
-                        groupId,
-                        memberInfo.memberId.get(),
-                        memberInfo.memberEpoch.get(),
-                        true,
-                        new ArrayList<>(this.requestedPartitions),
-                        throwOnFetchStableOffsetUnsupported);
+                    groupId,
+                    memberInfo.memberId.get(),
+                    memberInfo.memberEpoch.get(),
+                    true,
+                    new ArrayList<>(this.requestedPartitions),
+                    throwOnFetchStableOffsetUnsupported);
             } else {
                 // Building request without passing member ID/epoch to leave the logic to choose
                 // default values when not present on the request builder.
                 builder = new OffsetFetchRequest.Builder(
-                        groupId,
-                        true,
-                        new ArrayList<>(this.requestedPartitions),
-                        throwOnFetchStableOffsetUnsupported);
-            }
-<<<<<<< HEAD
-            return new NetworkClientDelegate.UnsentRequest(
-                    builder,
-                    coordinatorRequestManager.coordinator(),
-                    timer
-            )
-                    .whenComplete((r, t) -> onResponse(r.receivedTimeMs(), (OffsetFetchResponse) r.responseBody()));
-=======
+                    groupId,
+                    true,
+                    new ArrayList<>(this.requestedPartitions),
+                    throwOnFetchStableOffsetUnsupported);
+            }
             return buildRequestWithResponseHandling(builder);
->>>>>>> 02ebfc61
         }
 
         /**
@@ -1163,33 +975,6 @@
         }
 
         @Override
-<<<<<<< HEAD
-        void maybeRetry(long currentTimeMs, Throwable throwable) {
-            if (isExpired()) {
-                future.completeExceptionally(throwable);
-                return;
-            }
-            onFailedAttempt(currentTimeMs);
-            pendingRequests.inflightOffsetFetches.remove(this);
-            pendingRequests.addOffsetFetchRequest(this);
-        }
-
-        private boolean isExpired() {
-            return timer.isExpired();
-        }
-
-        /**
-         * Complete the request future with a TimeoutException if the request expired. No action
-         * taken if the request is still active.
-         *
-         * @return True if the request expired.
-         */
-        private boolean maybeExpire() {
-            if (isExpired()) {
-                future.completeExceptionally(new TimeoutException("OffsetFetch request could not " +
-                    "complete before timeout expired."));
-                return true;
-=======
         String requestDescription() {
             return "OffsetFetch request for partitions " + requestedPartitions;
         }
@@ -1207,7 +992,6 @@
         void removeRequest() {
             if (!unsentOffsetFetchRequests().remove(this)) {
                 log.warn("OffsetFetch request to remove not found in the outbound buffer: {}", this);
->>>>>>> 02ebfc61
             }
         }
 
@@ -1221,7 +1005,7 @@
                                final OffsetFetchResponse response) {
             Set<String> unauthorizedTopics = null;
             Map<TopicPartition, OffsetFetchResponse.PartitionData> responseData =
-                    response.partitionDataMap(groupId);
+                response.partitionDataMap(groupId);
             Map<TopicPartition, OffsetAndMetadata> offsets = new HashMap<>(responseData.size());
             Set<TopicPartition> unstableTxnOffsetTopicPartitions = new HashSet<>();
             for (Map.Entry<TopicPartition, OffsetFetchResponse.PartitionData> entry : responseData.entrySet()) {
@@ -1246,7 +1030,7 @@
                         // Fail with a non-retriable KafkaException for all unexpected partition
                         // errors (even if they are retriable)
                         future.completeExceptionally(new KafkaException("Unexpected error in fetch offset " +
-                                "response for partition " + tp + ": " + error.message()));
+                            "response for partition " + tp + ": " + error.message()));
                         return;
                     }
                 } else if (partitionData.offset >= 0) {
@@ -1264,10 +1048,10 @@
             } else if (!unstableTxnOffsetTopicPartitions.isEmpty()) {
                 // TODO: Optimization question: Do we need to retry all partitions upon a single partition error?
                 log.info("The following partitions still have unstable offsets " +
-                        "which are not cleared on the broker side: {}" +
-                        ", this could be either " +
-                        "transactional offsets waiting for completion, or " +
-                        "normal offsets waiting for replication after appending to local log", unstableTxnOffsetTopicPartitions);
+                    "which are not cleared on the broker side: {}" +
+                    ", this could be either " +
+                    "transactional offsets waiting for completion, or " +
+                    "normal offsets waiting for replication after appending to local log", unstableTxnOffsetTopicPartitions);
                 future.completeExceptionally(new UnstableOffsetCommitException("There are " +
                     "unstable offsets for the requested topic partitions"));
             } else {
@@ -1277,7 +1061,7 @@
         }
 
         private CompletableFuture<Map<TopicPartition, OffsetAndMetadata>> chainFuture(
-                final CompletableFuture<Map<TopicPartition, OffsetAndMetadata>> otherFuture) {
+            final CompletableFuture<Map<TopicPartition, OffsetAndMetadata>> otherFuture) {
             return this.future.whenComplete((r, t) -> {
                 if (t != null) {
                     otherFuture.completeExceptionally(t);
@@ -1290,12 +1074,12 @@
         @Override
         public String toString() {
             return "OffsetFetchRequestState{" +
-                    "requestedPartitions=" + requestedPartitions +
-                    ", memberId=" + memberInfo.memberId.orElse("undefined") +
-                    ", memberEpoch=" + (memberInfo.memberEpoch.isPresent() ? memberInfo.memberEpoch.get() : "undefined") +
-                    ", future=" + future +
-                    ", " + toStringBase() +
-                    '}';
+                "requestedPartitions=" + requestedPartitions +
+                ", memberId=" + memberInfo.memberId.orElse("undefined") +
+                ", memberEpoch=" + (memberInfo.memberEpoch.isPresent() ? memberInfo.memberEpoch.get() : "undefined") +
+                ", future=" + future +
+                ", " + toStringBase() +
+                '}';
         }
     }
 
@@ -1319,61 +1103,16 @@
             return !unsentOffsetCommits.isEmpty() || !unsentOffsetFetches.isEmpty();
         }
 
-<<<<<<< HEAD
-        OffsetCommitRequestState addOffsetCommitRequest(
-            final Map<TopicPartition, OffsetAndMetadata> offsets,
-            final Optional<Timer> timer,
-            final boolean retryOnStaleEpoch) {
-            // TODO: Dedupe committing the same offsets to the same partitions
-            OffsetCommitRequestState requestState = createOffsetCommitRequest(
-                offsets,
-                jitter,
-                timer,
-                retryOnStaleEpoch);
-            return addOffsetCommitRequest(requestState);
-        }
-
-=======
         /**
          * Add a commit request to the queue, so that it's sent out on the next call to
          * {@link #poll(long)}. This is used from all commits (sync, async, auto-commit).
          */
->>>>>>> 02ebfc61
         OffsetCommitRequestState addOffsetCommitRequest(OffsetCommitRequestState request) {
             log.debug("Enqueuing OffsetCommit request for offsets: {}", request.offsets);
             unsentOffsetCommits.add(request);
             return request;
         }
 
-<<<<<<< HEAD
-        OffsetCommitRequestState createOffsetCommitRequest(final Map<TopicPartition, OffsetAndMetadata> offsets,
-                                                           final OptionalDouble jitter,
-                                                           final Optional<Timer> timer,
-                                                           final boolean retryOnStaleEpoch) {
-            return jitter.isPresent() ?
-                new OffsetCommitRequestState(
-                    offsets,
-                    groupId,
-                    groupInstanceId,
-                    timer,
-                    retryBackoffMs,
-                    retryBackoffMaxMs,
-                    jitter.getAsDouble(),
-                    memberInfo,
-                    retryOnStaleEpoch) :
-                new OffsetCommitRequestState(
-                    offsets,
-                    groupId,
-                    groupInstanceId,
-                    timer,
-                    retryBackoffMs,
-                    retryBackoffMaxMs,
-                    memberInfo,
-                    retryOnStaleEpoch);
-        }
-
-=======
->>>>>>> 02ebfc61
         /**
          * <p>Adding an offset fetch request to the outgoing buffer.  If the same request was made, we chain the future
          * to the existing one.
@@ -1383,9 +1122,9 @@
          */
         private CompletableFuture<Map<TopicPartition, OffsetAndMetadata>> addOffsetFetchRequest(final OffsetFetchRequestState request) {
             Optional<OffsetFetchRequestState> dupe =
-                    unsentOffsetFetches.stream().filter(r -> r.sameRequest(request)).findAny();
+                unsentOffsetFetches.stream().filter(r -> r.sameRequest(request)).findAny();
             Optional<OffsetFetchRequestState> inflight =
-                    inflightOffsetFetches.stream().filter(r -> r.sameRequest(request)).findAny();
+                inflightOffsetFetches.stream().filter(r -> r.sameRequest(request)).findAny();
 
             if (dupe.isPresent() || inflight.isPresent()) {
                 log.info("Duplicated OffsetFetchRequest: " + request.requestedPartitions);
@@ -1396,28 +1135,6 @@
             return request.future;
         }
 
-<<<<<<< HEAD
-        private CompletableFuture<Map<TopicPartition, OffsetAndMetadata>> addOffsetFetchRequest(final Set<TopicPartition> partitions,
-                                                                                                final Timer timer) {
-            OffsetFetchRequestState request = jitter.isPresent() ?
-                    new OffsetFetchRequestState(
-                            partitions,
-                            retryBackoffMs,
-                            retryBackoffMaxMs,
-                            timer,
-                            jitter.getAsDouble(),
-                            memberInfo) :
-                    new OffsetFetchRequestState(
-                            partitions,
-                            retryBackoffMs,
-                            retryBackoffMaxMs,
-                            timer,
-                            memberInfo);
-            return addOffsetFetchRequest(request);
-        }
-
-=======
->>>>>>> 02ebfc61
         /**
          * Clear {@code unsentOffsetCommits} and moves all the sendable request in {@code
          * unsentOffsetFetches} to the {@code inflightOffsetFetches} to bookkeep all the inflight
@@ -1432,22 +1149,22 @@
                 .filter(request -> !request.canSendRequest(currentTimeMs))
                 .collect(Collectors.toList());
 
-            failAndRemoveExpiredCommitRequests();
+            failAndRemoveExpiredCommitRequests(currentTimeMs);
 
             // Add all unsent offset commit requests to the unsentRequests list
             unsentRequests.addAll(
-                    unsentOffsetCommits.stream()
-                        .filter(request -> request.canSendRequest(currentTimeMs))
-                        .peek(request -> request.onSendAttempt(currentTimeMs))
-                        .map(OffsetCommitRequestState::toUnsentRequest)
-                        .collect(Collectors.toList()));
+                unsentOffsetCommits.stream()
+                    .filter(request -> request.canSendRequest(currentTimeMs))
+                    .peek(request -> request.onSendAttempt(currentTimeMs))
+                    .map(OffsetCommitRequestState::toUnsentRequest)
+                    .collect(Collectors.toList()));
 
             // Partition the unsent offset fetch requests into sendable and non-sendable lists
             Map<Boolean, List<OffsetFetchRequestState>> partitionedBySendability =
-                    unsentOffsetFetches.stream()
-                            .collect(Collectors.partitioningBy(request -> request.canSendRequest(currentTimeMs)));
-
-            failAndRemoveExpiredFetchRequests();
+                unsentOffsetFetches.stream()
+                    .collect(Collectors.partitioningBy(request -> request.canSendRequest(currentTimeMs)));
+
+            failAndRemoveExpiredFetchRequests(currentTimeMs);
 
             // Add all sendable offset fetch requests to the unsentRequests list and to the inflightOffsetFetches list
             for (OffsetFetchRequestState request : partitionedBySendability.get(true)) {
@@ -1468,28 +1185,18 @@
          * Find the unsent commit requests that have expired, remove them and complete their
          * futures with a TimeoutException.
          */
-<<<<<<< HEAD
-        private void failAndRemoveExpiredCommitRequests() {
-            unsentOffsetCommits.removeIf(OffsetCommitRequestState::maybeExpire);
-=======
         private void failAndRemoveExpiredCommitRequests(final long currentTimeMs) {
             Queue<OffsetCommitRequestState> requestsToPurge = new LinkedList<>(unsentOffsetCommits);
             requestsToPurge.forEach(req -> req.maybeExpire(currentTimeMs));
->>>>>>> 02ebfc61
         }
 
         /**
          * Find the unsent fetch requests that have expired, remove them and complete their
          * futures with a TimeoutException.
          */
-<<<<<<< HEAD
-        private void failAndRemoveExpiredFetchRequests() {
-            unsentOffsetFetches.removeIf(OffsetFetchRequestState::maybeExpire);
-=======
         private void failAndRemoveExpiredFetchRequests(final long currentTimeMs) {
             Queue<OffsetFetchRequestState> requestsToPurge = new LinkedList<>(unsentOffsetFetches);
             requestsToPurge.forEach(req -> req.maybeExpire(currentTimeMs));
->>>>>>> 02ebfc61
         }
 
         private void clearAll() {
@@ -1514,8 +1221,8 @@
         private boolean hasInflightCommit;
 
         public AutoCommitState(
-                final Time time,
-                final long autoCommitInterval) {
+            final Time time,
+            final long autoCommitInterval) {
             this.autoCommitInterval = autoCommitInterval;
             this.timer = time.timer(autoCommitInterval);
             this.hasInflightCommit = false;
