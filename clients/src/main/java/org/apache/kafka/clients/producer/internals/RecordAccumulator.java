--- conflicted
+++ resolved
@@ -34,7 +34,6 @@
 import org.apache.kafka.clients.ApiVersions;
 import org.apache.kafka.clients.ClientTelemetry;
 import org.apache.kafka.clients.producer.Callback;
-import org.apache.kafka.clients.ClientTelemetry;
 import org.apache.kafka.clients.producer.RecordMetadata;
 import org.apache.kafka.common.utils.ProducerIdAndEpoch;
 import org.apache.kafka.common.Cluster;
@@ -297,11 +296,7 @@
                                 partitionInfo.partition(), topic);
                         continue;
                     }
-<<<<<<< HEAD
                     RecordAppendResult appendResult = tryAppend(tp, timestamp, key, value, headers, callbacks, dq, nowMs);
-=======
-                    RecordAppendResult appendResult = tryAppend(topic, effectivePartition, timestamp, key, value, headers, callbacks, dq, nowMs);
->>>>>>> 8cb946f2
                     if (appendResult != null) {
                         topicInfo.builtInPartitioner.updatePartitionInfo(partitionInfo, appendResult.appendedBytes, cluster);
                         return appendResult;
@@ -366,11 +361,7 @@
 
         // Update the current time in case the buffer allocation blocked above.
         long nowMs = time.milliseconds();
-<<<<<<< HEAD
         RecordAppendResult appendResult = tryAppend(tp, timestamp, key, value, headers, callbacks, dq, nowMs);
-=======
-        RecordAppendResult appendResult = tryAppend(topic, partition, timestamp, key, value, headers, callbacks, dq, nowMs);
->>>>>>> 8cb946f2
         if (appendResult != null) {
             // Somebody else found us a batch, return the one we waited for! Hopefully this doesn't happen often...
             return appendResult;
@@ -403,11 +394,7 @@
      *  and memory records built) in one of the following cases (whichever comes first): right before send,
      *  if it is expired, or when the producer is closed.
      */
-<<<<<<< HEAD
     private RecordAppendResult tryAppend(TopicPartition tp, long timestamp, byte[] key, byte[] value, Header[] headers,
-=======
-    private RecordAppendResult tryAppend(String topic, int partition, long timestamp, byte[] key, byte[] value, Header[] headers,
->>>>>>> 8cb946f2
                                          Callback callback, Deque<ProducerBatch> deque, long nowMs) {
         if (closed)
             throw new KafkaException("Producer closed while send in progress");
@@ -428,10 +415,6 @@
                     });
 
                     producerTopicMetricsRegistry.ifPresent(ptmr -> {
-<<<<<<< HEAD
-=======
-                        TopicPartition tp = new TopicPartition(topic, partition);
->>>>>>> 8cb946f2
                         ptmr.gaugeSensor(ptmr.recordQueueBytes(tp)).record(queueBytes);
                         ptmr.gaugeSensor(ptmr.recordQueueCount(tp)).record(queueCount);
                     });
