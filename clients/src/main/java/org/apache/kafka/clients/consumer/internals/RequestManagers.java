/*
 * Licensed to the Apache Software Foundation (ASF) under one or more
 * contributor license agreements. See the NOTICE file distributed with
 * this work for additional information regarding copyright ownership.
 * The ASF licenses this file to You under the Apache License, Version 2.0
 * (the "License"); you may not use this file except in compliance with
 * the License. You may obtain a copy of the License at
 *
 *    http://www.apache.org/licenses/LICENSE-2.0
 *
 * Unless required by applicable law or agreed to in writing, software
 * distributed under the License is distributed on an "AS IS" BASIS,
 * WITHOUT WARRANTIES OR CONDITIONS OF ANY KIND, either express or implied.
 * See the License for the specific language governing permissions and
 * limitations under the License.
 */
package org.apache.kafka.clients.consumer.internals;

import org.apache.kafka.clients.ApiVersions;
import org.apache.kafka.clients.GroupRebalanceConfig;
import org.apache.kafka.clients.consumer.ConsumerConfig;
import org.apache.kafka.clients.consumer.internals.events.BackgroundEventHandler;
import org.apache.kafka.common.internals.IdempotentCloser;
import org.apache.kafka.common.metrics.Metrics;
import org.apache.kafka.common.telemetry.internals.ClientTelemetryReporter;
import org.apache.kafka.common.utils.LogContext;
import org.apache.kafka.common.utils.Time;
import org.slf4j.Logger;

import java.io.Closeable;
import java.util.ArrayList;
import java.util.Collections;
import java.util.List;
import java.util.Optional;
import java.util.function.Supplier;

import static java.util.Objects.requireNonNull;
import static org.apache.kafka.common.utils.Utils.closeQuietly;

/**
 * {@code RequestManagers} provides a means to pass around the set of {@link RequestManager} instances in the system.
 * This allows callers to both use the specific {@link RequestManager} instance, or to iterate over the list via
 * the {@link #entries()} method.
 */
public class RequestManagers implements Closeable {

    private final Logger log;
    public final Optional<CoordinatorRequestManager> coordinatorRequestManager;
    public final Optional<CommitRequestManager> commitRequestManager;
    public final Optional<HeartbeatRequestManager> heartbeatRequestManager;
    public final OffsetsRequestManager offsetsRequestManager;
    public final TopicMetadataRequestManager topicMetadataRequestManager;
    public final FetchRequestManager fetchRequestManager;
    private final List<Optional<? extends RequestManager>> entries;
    private final IdempotentCloser closer = new IdempotentCloser();

    public RequestManagers(LogContext logContext,
                           OffsetsRequestManager offsetsRequestManager,
                           TopicMetadataRequestManager topicMetadataRequestManager,
                           FetchRequestManager fetchRequestManager,
                           Optional<CoordinatorRequestManager> coordinatorRequestManager,
                           Optional<CommitRequestManager> commitRequestManager,
                           Optional<HeartbeatRequestManager> heartbeatRequestManager) {
        this.log = logContext.logger(RequestManagers.class);
        this.offsetsRequestManager = requireNonNull(offsetsRequestManager, "OffsetsRequestManager cannot be null");
        this.coordinatorRequestManager = coordinatorRequestManager;
        this.commitRequestManager = commitRequestManager;
        this.topicMetadataRequestManager = topicMetadataRequestManager;
        this.fetchRequestManager = fetchRequestManager;
        this.heartbeatRequestManager = heartbeatRequestManager;

        List<Optional<? extends RequestManager>> list = new ArrayList<>();
        list.add(coordinatorRequestManager);
        list.add(commitRequestManager);
        list.add(heartbeatRequestManager);
        list.add(Optional.of(offsetsRequestManager));
        list.add(Optional.of(topicMetadataRequestManager));
        list.add(Optional.of(fetchRequestManager));
        entries = Collections.unmodifiableList(list);
    }

    public List<Optional<? extends RequestManager>> entries() {
        return entries;
    }

    @Override
    public void close() {
        closer.close(
                () -> {
                    log.debug("Closing RequestManagers");

                    entries.stream()
                            .filter(Optional::isPresent)
                            .map(Optional::get)
                            .filter(rm -> rm instanceof Closeable)
                            .map(rm -> (Closeable) rm)
                            .forEach(c -> closeQuietly(c, c.getClass().getSimpleName()));
                    log.debug("RequestManagers has been closed");
                },
                () -> log.debug("RequestManagers was already closed")
        );
    }

    /**
     * Creates a {@link Supplier} for deferred creation during invocation by
     * {@link ConsumerNetworkThread}.
     */
    public static Supplier<RequestManagers> supplier(final Time time,
                                                     final LogContext logContext,
                                                     final BackgroundEventHandler backgroundEventHandler,
                                                     final ConsumerMetadata metadata,
                                                     final SubscriptionState subscriptions,
                                                     final FetchBuffer fetchBuffer,
                                                     final ConsumerConfig config,
                                                     final GroupRebalanceConfig groupRebalanceConfig,
                                                     final ApiVersions apiVersions,
                                                     final FetchMetricsManager fetchMetricsManager,
                                                     final Supplier<NetworkClientDelegate> networkClientDelegateSupplier,
                                                     final Optional<ClientTelemetryReporter> clientTelemetryReporter,
<<<<<<< HEAD
                                                     final OffsetCommitCallbackInvoker offsetCommitCallbackInvoker
                                                     ) {
=======
                                                     final Metrics metrics) {
>>>>>>> 7090a523
        return new CachedSupplier<RequestManagers>() {
            @Override
            protected RequestManagers create() {
                final NetworkClientDelegate networkClientDelegate = networkClientDelegateSupplier.get();
                final FetchConfig fetchConfig = new FetchConfig(config);
                long retryBackoffMs = config.getLong(ConsumerConfig.RETRY_BACKOFF_MS_CONFIG);
                long retryBackoffMaxMs = config.getLong(ConsumerConfig.RETRY_BACKOFF_MAX_MS_CONFIG);
                final int requestTimeoutMs = config.getInt(ConsumerConfig.REQUEST_TIMEOUT_MS_CONFIG);
                final OffsetsRequestManager listOffsets = new OffsetsRequestManager(subscriptions,
                        metadata,
                        fetchConfig.isolationLevel,
                        time,
                        retryBackoffMs,
                        requestTimeoutMs,
                        apiVersions,
                        networkClientDelegate,
                        backgroundEventHandler,
                        logContext);
                final FetchRequestManager fetch = new FetchRequestManager(logContext,
                        time,
                        metadata,
                        subscriptions,
                        fetchConfig,
                        fetchBuffer,
                        fetchMetricsManager,
                        networkClientDelegate,
                        apiVersions);
                final TopicMetadataRequestManager topic = new TopicMetadataRequestManager(
                        logContext,
                        config);
                HeartbeatRequestManager heartbeatRequestManager = null;
                MembershipManager membershipManager = null;
                CoordinatorRequestManager coordinator = null;
                CommitRequestManager commit = null;

                if (groupRebalanceConfig != null && groupRebalanceConfig.groupId != null) {
                    Optional<String> serverAssignor = Optional.ofNullable(config.getString(ConsumerConfig.GROUP_REMOTE_ASSIGNOR_CONFIG));
                    coordinator = new CoordinatorRequestManager(time,
                            logContext,
                            retryBackoffMs,
                            retryBackoffMaxMs,
                            backgroundEventHandler,
                            groupRebalanceConfig.groupId);
                    commit = new CommitRequestManager(
                            time,
                            logContext,
                            subscriptions,
                            config,
                            coordinator,
                            offsetCommitCallbackInvoker,
                            groupRebalanceConfig.groupId,
                            groupRebalanceConfig.groupInstanceId,
                            metrics);
                    membershipManager = new MembershipManagerImpl(
                            groupRebalanceConfig.groupId,
                            groupRebalanceConfig.groupInstanceId,
                            groupRebalanceConfig.rebalanceTimeoutMs,
                            serverAssignor,
                            subscriptions,
                            commit,
                            metadata,
                            logContext,
                            clientTelemetryReporter,
                            backgroundEventHandler,
                            time);
                    membershipManager.registerStateListener(commit);
                    heartbeatRequestManager = new HeartbeatRequestManager(
                            logContext,
                            time,
                            config,
                            coordinator,
                            subscriptions,
                            membershipManager,
                            backgroundEventHandler);
                }

                return new RequestManagers(
                        logContext,
                        listOffsets,
                        topic,
                        fetch,
                        Optional.ofNullable(coordinator),
                        Optional.ofNullable(commit),
                        Optional.ofNullable(heartbeatRequestManager)
                );
            }
        };
    }
}<|MERGE_RESOLUTION|>--- conflicted
+++ resolved
@@ -117,12 +117,9 @@
                                                      final FetchMetricsManager fetchMetricsManager,
                                                      final Supplier<NetworkClientDelegate> networkClientDelegateSupplier,
                                                      final Optional<ClientTelemetryReporter> clientTelemetryReporter,
-<<<<<<< HEAD
+                                                     final Metrics metrics,
                                                      final OffsetCommitCallbackInvoker offsetCommitCallbackInvoker
                                                      ) {
-=======
-                                                     final Metrics metrics) {
->>>>>>> 7090a523
         return new CachedSupplier<RequestManagers>() {
             @Override
             protected RequestManagers create() {
