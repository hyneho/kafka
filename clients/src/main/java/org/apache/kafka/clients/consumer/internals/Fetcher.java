/**
 * Licensed to the Apache Software Foundation (ASF) under one or more contributor license agreements. See the NOTICE
 * file distributed with this work for additional information regarding copyright ownership. The ASF licenses this file
 * to You under the Apache License, Version 2.0 (the "License"); you may not use this file except in compliance with the
 * License. You may obtain a copy of the License at
 *
 * http://www.apache.org/licenses/LICENSE-2.0
 *
 * Unless required by applicable law or agreed to in writing, software distributed under the License is distributed on
 * an "AS IS" BASIS, WITHOUT WARRANTIES OR CONDITIONS OF ANY KIND, either express or implied. See the License for the
 * specific language governing permissions and limitations under the License.
 */

package org.apache.kafka.clients.consumer.internals;

import org.apache.kafka.clients.ClientResponse;
import org.apache.kafka.clients.Metadata;
import org.apache.kafka.clients.consumer.ConsumerConfig;
import org.apache.kafka.clients.consumer.ConsumerRecord;
import org.apache.kafka.clients.consumer.NoOffsetForPartitionException;
import org.apache.kafka.clients.consumer.OffsetAndTimestamp;
import org.apache.kafka.clients.consumer.OffsetOutOfRangeException;
import org.apache.kafka.clients.consumer.OffsetResetStrategy;
import org.apache.kafka.common.Cluster;
import org.apache.kafka.common.KafkaException;
import org.apache.kafka.common.Node;
import org.apache.kafka.common.PartitionInfo;
import org.apache.kafka.common.TopicPartition;
import org.apache.kafka.common.errors.InvalidMetadataException;
import org.apache.kafka.common.errors.InvalidTopicException;
import org.apache.kafka.common.errors.RecordTooLargeException;
import org.apache.kafka.common.errors.RetriableException;
import org.apache.kafka.common.errors.SerializationException;
import org.apache.kafka.common.errors.TimeoutException;
import org.apache.kafka.common.errors.TopicAuthorizationException;
import org.apache.kafka.common.metrics.Metrics;
import org.apache.kafka.common.metrics.Sensor;
import org.apache.kafka.common.metrics.stats.Avg;
import org.apache.kafka.common.metrics.stats.Count;
import org.apache.kafka.common.metrics.stats.Max;
import org.apache.kafka.common.metrics.stats.Rate;
import org.apache.kafka.common.metrics.stats.Value;
import org.apache.kafka.common.protocol.Errors;
import org.apache.kafka.common.record.InvalidRecordException;
import org.apache.kafka.common.record.LogEntry;
import org.apache.kafka.common.record.Record;
import org.apache.kafka.common.record.TimestampType;
import org.apache.kafka.common.requests.FetchRequest;
import org.apache.kafka.common.requests.FetchResponse;
import org.apache.kafka.common.requests.ListOffsetRequest;
import org.apache.kafka.common.requests.ListOffsetResponse;
import org.apache.kafka.common.requests.MetadataRequest;
import org.apache.kafka.common.requests.MetadataResponse;
import org.apache.kafka.common.serialization.Deserializer;
import org.apache.kafka.common.utils.Time;
import org.apache.kafka.common.utils.Utils;
import org.slf4j.Logger;
import org.slf4j.LoggerFactory;

import java.nio.ByteBuffer;
import java.util.ArrayList;
import java.util.Collection;
import java.util.Collections;
import java.util.HashMap;
import java.util.HashSet;
import java.util.LinkedHashMap;
import java.util.List;
import java.util.Locale;
import java.util.Map;
import java.util.Set;
import java.util.concurrent.ConcurrentLinkedQueue;
import java.util.concurrent.atomic.AtomicInteger;

/**
 * This class manage the fetching process with the brokers.
 */
public class Fetcher<K, V> implements SubscriptionState.Listener {

    private static final Logger log = LoggerFactory.getLogger(Fetcher.class);

    private final ConsumerNetworkClient client;
    private final Time time;
    private final int minBytes;
    private final int maxBytes;
    private final int maxWaitMs;
    private final int fetchSize;
    private final long retryBackoffMs;
    private final int maxPollRecords;
    private final boolean checkCrcs;
    private final Metadata metadata;
    private final FetchManagerMetrics sensors;
    private final SubscriptionState subscriptions;
    private final ConcurrentLinkedQueue<CompletedFetch> completedFetches;
    private final Deserializer<K> keyDeserializer;
    private final Deserializer<V> valueDeserializer;

    private PartitionRecords<K, V> nextInLineRecords = null;
    private ExceptionMetadata nextInLineExceptionMetadata = null;

    public Fetcher(ConsumerNetworkClient client,
                   int minBytes,
                   int maxBytes,
                   int maxWaitMs,
                   int fetchSize,
                   int maxPollRecords,
                   boolean checkCrcs,
                   Deserializer<K> keyDeserializer,
                   Deserializer<V> valueDeserializer,
                   Metadata metadata,
                   SubscriptionState subscriptions,
                   Metrics metrics,
                   String metricGrpPrefix,
                   Time time,
                   long retryBackoffMs) {
        this.time = time;
        this.client = client;
        this.metadata = metadata;
        this.subscriptions = subscriptions;
        this.minBytes = minBytes;
        this.maxBytes = maxBytes;
        this.maxWaitMs = maxWaitMs;
        this.fetchSize = fetchSize;
        this.maxPollRecords = maxPollRecords;
        this.checkCrcs = checkCrcs;
        this.keyDeserializer = keyDeserializer;
        this.valueDeserializer = valueDeserializer;
        this.completedFetches = new ConcurrentLinkedQueue<>();
        this.sensors = new FetchManagerMetrics(metrics, metricGrpPrefix);
        this.retryBackoffMs = retryBackoffMs;

        subscriptions.addListener(this);
    }

    /**
     * Represents data about an offset returned by a broker.
     */
    private static class OffsetData {
        /**
         * The offset
         */
        final long offset;

        /**
         * The timestamp.
         *
         * Will be null if the broker does not support returning timestamps.
         */
        final Long timestamp;

        OffsetData(long offset, Long timestamp) {
            this.offset = offset;
            this.timestamp = timestamp;
        }
    }

    /**
     * Return whether we have any completed fetches pending return to the user. This method is thread-safe.
     * @return true if there are completed fetches, false otherwise
     */
    public boolean hasCompletedFetches() {
        return !completedFetches.isEmpty();
    }

    private boolean matchesRequestedPartitions(FetchRequest.Builder request, FetchResponse response) {
        Set<TopicPartition> requestedPartitions = request.fetchData().keySet();
        Set<TopicPartition> fetchedPartitions = response.responseData().keySet();
        return fetchedPartitions.equals(requestedPartitions);
    }

    /**
     * Set-up a fetch request for any node that we have assigned partitions for which doesn't already have
     * an in-flight fetch or pending fetch data.
     * @return number of fetches sent
     */
    public int sendFetches() {
        Map<Node, FetchRequest.Builder> fetchRequestMap = createFetchRequests();
        for (Map.Entry<Node, FetchRequest.Builder> fetchEntry : fetchRequestMap.entrySet()) {
            final FetchRequest.Builder request = fetchEntry.getValue();
            final Node fetchTarget = fetchEntry.getKey();

            log.debug("Sending fetch for partitions {} to broker {}", request.fetchData().keySet(), fetchTarget);
            client.send(fetchTarget, request)
                    .addListener(new RequestFutureListener<ClientResponse>() {
                        @Override
                        public void onSuccess(ClientResponse resp) {
                            FetchResponse response = (FetchResponse) resp.responseBody();
                            if (!matchesRequestedPartitions(request, response)) {
                                // obviously we expect the broker to always send us valid responses, so this check
                                // is mainly for test cases where mock fetch responses must be manually crafted.
                                log.warn("Ignoring fetch response containing partitions {} since it does not match " +
                                        "the requested partitions {}", response.responseData().keySet(),
                                        request.fetchData().keySet());
                                return;
                            }

                            Set<TopicPartition> partitions = new HashSet<>(response.responseData().keySet());
                            FetchResponseMetricAggregator metricAggregator = new FetchResponseMetricAggregator(sensors, partitions);

                            for (Map.Entry<TopicPartition, FetchResponse.PartitionData> entry : response.responseData().entrySet()) {
                                TopicPartition partition = entry.getKey();
                                long fetchOffset = request.fetchData().get(partition).offset;
                                FetchResponse.PartitionData fetchData = entry.getValue();
                                completedFetches.add(new CompletedFetch(partition, fetchOffset, fetchData, metricAggregator,
                                        request.version()));
                            }

                            sensors.fetchLatency.record(resp.requestLatencyMs());
                            sensors.fetchThrottleTimeSensor.record(response.getThrottleTime());
                        }

                        @Override
                        public void onFailure(RuntimeException e) {
                            log.debug("Fetch request to {} for partitions {} failed", fetchTarget, request.fetchData().keySet(), e);
                        }
                    });
        }
        return fetchRequestMap.size();
    }

    /**
     * Lookup and set offsets for any partitions which are awaiting an explicit reset.
     * @param partitions the partitions to reset
     */
    public void resetOffsetsIfNeeded(Set<TopicPartition> partitions) {
        for (TopicPartition tp : partitions) {
            // TODO: If there are several offsets to reset, we could submit offset requests in parallel
            if (subscriptions.isAssigned(tp) && subscriptions.isOffsetResetNeeded(tp))
                resetOffset(tp);
        }
    }

    /**
     * Update the fetch positions for the provided partitions.
     * @param partitions the partitions to update positions for
     * @throws NoOffsetForPartitionException If no offset is stored for a given partition and no reset policy is available
     */
    public void updateFetchPositions(Set<TopicPartition> partitions) {
        // reset the fetch position to the committed position
        for (TopicPartition tp : partitions) {
            if (!subscriptions.isAssigned(tp) || subscriptions.hasValidPosition(tp))
                continue;

            if (subscriptions.isOffsetResetNeeded(tp)) {
                resetOffset(tp);
            } else if (subscriptions.committed(tp) == null) {
                // there's no committed position, so we need to reset with the default strategy
                subscriptions.needOffsetReset(tp);
                resetOffset(tp);
            } else {
                long committed = subscriptions.committed(tp).offset();
                log.debug("Resetting offset for partition {} to the committed offset {}", tp, committed);
                subscriptions.seek(tp, committed);
            }
        }
    }

    /**
     * Get topic metadata for all topics in the cluster
     * @param timeout time for which getting topic metadata is attempted
     * @return The map of topics with their partition information
     */
    public Map<String, List<PartitionInfo>> getAllTopicMetadata(long timeout) {
        return getTopicMetadata(MetadataRequest.Builder.allTopics(), timeout);
    }

    /**
     * Get metadata for all topics present in Kafka cluster
     *
     * @param request The MetadataRequest to send
     * @param timeout time for which getting topic metadata is attempted
     * @return The map of topics with their partition information
     */
    public Map<String, List<PartitionInfo>> getTopicMetadata(MetadataRequest.Builder request, long timeout) {
        // Save the round trip if no topics are requested.
        if (!request.isAllTopics() && request.topics().isEmpty())
            return Collections.emptyMap();

        long start = time.milliseconds();
        long remaining = timeout;

        do {
            RequestFuture<ClientResponse> future = sendMetadataRequest(request);
            client.poll(future, remaining);

            if (future.failed() && !future.isRetriable())
                throw future.exception();

            if (future.succeeded()) {
                MetadataResponse response = (MetadataResponse) future.value().responseBody();
                Cluster cluster = response.cluster();

                Set<String> unauthorizedTopics = cluster.unauthorizedTopics();
                if (!unauthorizedTopics.isEmpty())
                    throw new TopicAuthorizationException(unauthorizedTopics);

                boolean shouldRetry = false;
                Map<String, Errors> errors = response.errors();
                if (!errors.isEmpty()) {
                    // if there were errors, we need to check whether they were fatal or whether
                    // we should just retry

                    log.debug("Topic metadata fetch included errors: {}", errors);

                    for (Map.Entry<String, Errors> errorEntry : errors.entrySet()) {
                        String topic = errorEntry.getKey();
                        Errors error = errorEntry.getValue();

                        if (error == Errors.INVALID_TOPIC_EXCEPTION)
                            throw new InvalidTopicException("Topic '" + topic + "' is invalid");
                        else if (error == Errors.UNKNOWN_TOPIC_OR_PARTITION)
                            // if a requested topic is unknown, we just continue and let it be absent
                            // in the returned map
                            continue;
                        else if (error.exception() instanceof RetriableException)
                            shouldRetry = true;
                        else
                            throw new KafkaException("Unexpected error fetching metadata for topic " + topic,
                                    error.exception());
                    }
                }

                if (!shouldRetry) {
                    HashMap<String, List<PartitionInfo>> topicsPartitionInfos = new HashMap<>();
                    for (String topic : cluster.topics())
                        topicsPartitionInfos.put(topic, cluster.availablePartitionsForTopic(topic));
                    return topicsPartitionInfos;
                }
            }

            long elapsed = time.milliseconds() - start;
            remaining = timeout - elapsed;

            if (remaining > 0) {
                long backoff = Math.min(remaining, retryBackoffMs);
                time.sleep(backoff);
                remaining -= backoff;
            }
        } while (remaining > 0);

        throw new TimeoutException("Timeout expired while fetching topic metadata");
    }

    /**
     * Send Metadata Request to least loaded node in Kafka cluster asynchronously
     * @return A future that indicates result of sent metadata request
     */
    private RequestFuture<ClientResponse> sendMetadataRequest(MetadataRequest.Builder request) {
        final Node node = client.leastLoadedNode();
        if (node == null)
            return RequestFuture.noBrokersAvailable();
        else
            return client.send(node, request);
    }

    /**
     * Reset offsets for the given partition using the offset reset strategy.
     *
     * @param partition The given partition that needs reset offset
     * @throws org.apache.kafka.clients.consumer.NoOffsetForPartitionException If no offset reset strategy is defined
     */
    private void resetOffset(TopicPartition partition) {
        OffsetResetStrategy strategy = subscriptions.resetStrategy(partition);
        log.debug("Resetting offset for partition {} to {} offset.", partition, strategy.name().toLowerCase(Locale.ROOT));
        final long timestamp;
        if (strategy == OffsetResetStrategy.EARLIEST)
            timestamp = ListOffsetRequest.EARLIEST_TIMESTAMP;
        else if (strategy == OffsetResetStrategy.LATEST)
            timestamp = ListOffsetRequest.LATEST_TIMESTAMP;
        else
            throw new NoOffsetForPartitionException(partition);
        Map<TopicPartition, OffsetData> offsetsByTimes = retrieveOffsetsByTimes(
                Collections.singletonMap(partition, timestamp), Long.MAX_VALUE, false);
        OffsetData offsetData = offsetsByTimes.get(partition);
        if (offsetData == null)
            throw new NoOffsetForPartitionException(partition);
        long offset = offsetData.offset;
        // we might lose the assignment while fetching the offset, so check it is still active
        if (subscriptions.isAssigned(partition))
            this.subscriptions.seek(partition, offset);
    }

    public Map<TopicPartition, OffsetAndTimestamp> getOffsetsByTimes(Map<TopicPartition, Long> timestampsToSearch,
                                                                     long timeout) {
        Map<TopicPartition, OffsetData> offsetData = retrieveOffsetsByTimes(timestampsToSearch, timeout, true);
        HashMap<TopicPartition, OffsetAndTimestamp> offsetsByTimes = new HashMap<>(offsetData.size());
        for (Map.Entry<TopicPartition, OffsetData> entry : offsetData.entrySet()) {
            OffsetData data = entry.getValue();
            if (data == null)
                offsetsByTimes.put(entry.getKey(), null);
            else
                offsetsByTimes.put(entry.getKey(), new OffsetAndTimestamp(data.offset, data.timestamp));
        }
        return offsetsByTimes;
    }

    private Map<TopicPartition, OffsetData> retrieveOffsetsByTimes(
            Map<TopicPartition, Long> timestampsToSearch, long timeout, boolean requireTimestamps) {
        if (timestampsToSearch.isEmpty())
            return Collections.emptyMap();

        long startMs = time.milliseconds();
        long remaining = timeout;
        do {
            RequestFuture<Map<TopicPartition, OffsetData>> future =
                    sendListOffsetRequests(requireTimestamps, timestampsToSearch);
            client.poll(future, remaining);

            if (!future.isDone())
                break;

            if (future.succeeded())
                return future.value();

            if (!future.isRetriable())
                throw future.exception();

            long elapsed = time.milliseconds() - startMs;
            remaining = timeout - elapsed;
            if (remaining <= 0)
                break;

            if (future.exception() instanceof InvalidMetadataException)
                client.awaitMetadataUpdate(remaining);
            else
                time.sleep(Math.min(remaining, retryBackoffMs));

            elapsed = time.milliseconds() - startMs;
            remaining = timeout - elapsed;
        } while (remaining > 0);
        throw new TimeoutException("Failed to get offsets by times in " + timeout + " ms");
    }

    public Map<TopicPartition, Long> beginningOffsets(Collection<TopicPartition> partitions, long timeout) {
        return beginningOrEndOffset(partitions, ListOffsetRequest.EARLIEST_TIMESTAMP, timeout);
    }

    public Map<TopicPartition, Long> endOffsets(Collection<TopicPartition> partitions, long timeout) {
        return beginningOrEndOffset(partitions, ListOffsetRequest.LATEST_TIMESTAMP, timeout);
    }

    private Map<TopicPartition, Long> beginningOrEndOffset(Collection<TopicPartition> partitions,
                                                           long timestamp,
                                                           long timeout) {
        Map<TopicPartition, Long> timestampsToSearch = new HashMap<>();
        for (TopicPartition tp : partitions)
            timestampsToSearch.put(tp, timestamp);
        Map<TopicPartition, Long> result = new HashMap<>();
        for (Map.Entry<TopicPartition, OffsetData> entry :
                retrieveOffsetsByTimes(timestampsToSearch, timeout, false).entrySet()) {
            result.put(entry.getKey(), entry.getValue().offset);
        }
        return result;
    }

    /**
     * Return the fetched records, empty the record buffer and update the consumed position.
     *
     * NOTE: returning empty records guarantees the consumed position are NOT updated.
     *
     * @return The fetched records per partition
     * @throws OffsetOutOfRangeException If there is OffsetOutOfRange error in fetchResponse and
     *         the defaultResetPolicy is NONE
     */
    public Map<TopicPartition, List<ConsumerRecord<K, V>>> fetchedRecords() {
        if (nextInLineExceptionMetadata != null) {
            ExceptionMetadata exceptionMetadata = nextInLineExceptionMetadata;
            nextInLineExceptionMetadata = null;
            TopicPartition tp = exceptionMetadata.partition;
            if (subscriptions.isFetchable(tp) && subscriptions.position(tp) == exceptionMetadata.fetchedOffset)
                throw exceptionMetadata.exception;
        }

        Map<TopicPartition, List<ConsumerRecord<K, V>>> drained = new HashMap<>();
        int recordsRemaining = maxPollRecords;
        while (recordsRemaining > 0) {
            if (nextInLineRecords == null || nextInLineRecords.isDrained()) {
                CompletedFetch completedFetch = completedFetches.poll();
                if (completedFetch == null) break;
                try {
                    nextInLineRecords = parseCompletedFetch(completedFetch);
<<<<<<< HEAD
                } else {
                    TopicPartition partition = nextInLineRecords.partition;
                    fetchedPartition = partition;
                    if (subscriptions.isAssigned(partition)) {
                        fetchedOffsets = subscriptions.position(partition);
                    } else {
                        // this can happen when a rebalance happened before fetched records are returned to the consumer's poll call
                        log.debug("Not positioning for partition {} since it is no longer assigned", partition);
                    }
                    List<ConsumerRecord<K, V>> records = drainRecords(nextInLineRecords, recordsRemaining);
                    if (!records.isEmpty()) {
                        List<ConsumerRecord<K, V>> currentRecords = drained.get(partition);
                        if (currentRecords == null) {
                            drained.put(partition, records);
                        } else {
                            // this case shouldn't usually happen because we only send one fetch at a time per partition,
                            // but it might conceivably happen in some rare cases (such as partition leader changes).
                            // we have to copy to a new list because the old one may be immutable
                            List<ConsumerRecord<K, V>> newRecords = new ArrayList<>(records.size() + currentRecords.size());
                            newRecords.addAll(currentRecords);
                            newRecords.addAll(records);
                            drained.put(partition, newRecords);
                        }
                        recordsRemaining -= records.size();
=======
                } catch (KafkaException e) {
                    if (drained.isEmpty())
                        throw e;
                    nextInLineExceptionMetadata = new ExceptionMetadata(completedFetch.partition, completedFetch.fetchedOffset, e);
                }
            } else {
                TopicPartition partition = nextInLineRecords.partition;
                List<ConsumerRecord<K, V>> records = drainRecords(nextInLineRecords, recordsRemaining);
                if (!records.isEmpty()) {
                    List<ConsumerRecord<K, V>> currentRecords = drained.get(partition);
                    if (currentRecords == null) {
                        drained.put(partition, records);
                    } else {
                        // this case shouldn't usually happen because we only send one fetch at a time per partition,
                        // but it might conceivably happen in some rare cases (such as partition leader changes).
                        // we have to copy to a new list because the old one may be immutable
                        List<ConsumerRecord<K, V>> newRecords = new ArrayList<>(records.size() + currentRecords.size());
                        newRecords.addAll(currentRecords);
                        newRecords.addAll(records);
                        drained.put(partition, newRecords);
>>>>>>> b9dadae9
                    }
                    recordsRemaining -= records.size();
                }
            }
        }


        return drained;
    }

    private List<ConsumerRecord<K, V>> drainRecords(PartitionRecords<K, V> partitionRecords, int maxRecords) {
        if (!subscriptions.isAssigned(partitionRecords.partition)) {
            // this can happen when a rebalance happened before fetched records are returned to the consumer's poll call
            log.debug("Not returning fetched records for partition {} since it is no longer assigned", partitionRecords.partition);
        } else {
            // note that the consumed position should always be available as long as the partition is still assigned
            long position = subscriptions.position(partitionRecords.partition);
            if (!subscriptions.isFetchable(partitionRecords.partition)) {
                // this can happen when a partition is paused before fetched records are returned to the consumer's poll call
                log.debug("Not returning fetched records for assigned partition {} since it is no longer fetchable", partitionRecords.partition);
            } else if (partitionRecords.fetchOffset == position) {
                List<ConsumerRecord<K, V>> partRecords = partitionRecords.drainRecords(maxRecords);
                if (!partRecords.isEmpty()) {
                    long nextOffset = partRecords.get(partRecords.size() - 1).offset() + 1;
                    log.trace("Returning fetched records at offset {} for assigned partition {} and update " +
                            "position to {}", position, partitionRecords.partition, nextOffset);

                    subscriptions.position(partitionRecords.partition, nextOffset);
                }

                Long partitionLag = subscriptions.partitionLag(partitionRecords.partition);
                if (partitionLag != null)
                    this.sensors.recordPartitionLag(partitionRecords.partition, partitionLag);

                return partRecords;
            } else {
                // these records aren't next in line based on the last consumed position, ignore them
                // they must be from an obsolete request
                log.debug("Ignoring fetched records for {} at offset {} since the current position is {}",
                        partitionRecords.partition, partitionRecords.fetchOffset, position);
            }
        }

        partitionRecords.drain();
        return Collections.emptyList();
    }

    /**
     * Search the offsets by target times for the specified partitions.
     *
     * @param requireTimestamps true if we should fail with an UnsupportedVersionException if the broker does
     *                         not support fetching precise timestamps for offsets
     * @param timestampsToSearch the mapping between partitions and target time
     * @return A response which can be polled to obtain the corresponding timestamps and offsets.
     */
    private RequestFuture<Map<TopicPartition, OffsetData>> sendListOffsetRequests(
            final boolean requireTimestamps,
            final Map<TopicPartition, Long> timestampsToSearch) {
        // Group the partitions by node.
        final Map<Node, Map<TopicPartition, Long>> timestampsToSearchByNode = new HashMap<>();
        for (Map.Entry<TopicPartition, Long> entry: timestampsToSearch.entrySet()) {
            TopicPartition tp  = entry.getKey();
            PartitionInfo info = metadata.fetch().partition(tp);
            if (info == null) {
                metadata.add(tp.topic());
                log.debug("Partition {} is unknown for fetching offset, wait for metadata refresh", tp);
                return RequestFuture.staleMetadata();
            } else if (info.leader() == null) {
                log.debug("Leader for partition {} unavailable for fetching offset, wait for metadata refresh", tp);
                return RequestFuture.leaderNotAvailable();
            } else {
                Node node = info.leader();
                Map<TopicPartition, Long> topicData = timestampsToSearchByNode.get(node);
                if (topicData == null) {
                    topicData = new HashMap<>();
                    timestampsToSearchByNode.put(node, topicData);
                }
                topicData.put(entry.getKey(), entry.getValue());
            }
        }

        final RequestFuture<Map<TopicPartition, OffsetData>> listOffsetRequestsFuture = new RequestFuture<>();
        final Map<TopicPartition, OffsetData> fetchedTimestampOffsets = new HashMap<>();
        final AtomicInteger remainingResponses = new AtomicInteger(timestampsToSearchByNode.size());
        for (Map.Entry<Node, Map<TopicPartition, Long>> entry : timestampsToSearchByNode.entrySet()) {
            sendListOffsetRequest(entry.getKey(), entry.getValue(), requireTimestamps)
                    .addListener(new RequestFutureListener<Map<TopicPartition, OffsetData>>() {
                        @Override
                        public void onSuccess(Map<TopicPartition, OffsetData> value) {
                            synchronized (listOffsetRequestsFuture) {
                                fetchedTimestampOffsets.putAll(value);
                                if (remainingResponses.decrementAndGet() == 0 && !listOffsetRequestsFuture.isDone())
                                    listOffsetRequestsFuture.complete(fetchedTimestampOffsets);
                            }
                        }

                        @Override
                        public void onFailure(RuntimeException e) {
                            synchronized (listOffsetRequestsFuture) {
                                // This may cause all the requests to be retried, but should be rare.
                                if (!listOffsetRequestsFuture.isDone())
                                    listOffsetRequestsFuture.raise(e);
                            }
                        }
                    });
        }
        return listOffsetRequestsFuture;
    }

    /**
     * Send the ListOffsetRequest to a specific broker for the partitions and target timestamps.
     *
     * @param node The node to send the ListOffsetRequest to.
     * @param timestampsToSearch The mapping from partitions to the target timestamps.
     * @param requireTimestamp  True if we require a timestamp in the response.
     * @return A response which can be polled to obtain the corresponding timestamps and offsets.
     */
    private RequestFuture<Map<TopicPartition, OffsetData>> sendListOffsetRequest(final Node node,
                                                                                         final Map<TopicPartition, Long> timestampsToSearch,
                                                                                         boolean requireTimestamp) {
        ListOffsetRequest.Builder builder = new ListOffsetRequest.Builder().setTargetTimes(timestampsToSearch);

        // If we need a timestamp in the response, the minimum RPC version we can send is v1.
        // Otherwise, v0 is OK.
        builder.setMinVersion(requireTimestamp ? (short) 1 : (short) 0);

        log.trace("Sending ListOffsetRequest {} to broker {}", builder, node);
        return client.send(node, builder)
                .compose(new RequestFutureAdapter<ClientResponse, Map<TopicPartition, OffsetData>>() {
                    @Override
                    public void onSuccess(ClientResponse response, RequestFuture<Map<TopicPartition, OffsetData>> future) {
                        ListOffsetResponse lor = (ListOffsetResponse) response.responseBody();
                        log.trace("Received ListOffsetResponse {} from broker {}", lor, node);
                        handleListOffsetResponse(timestampsToSearch, lor, future);
                    }
                });
    }

    /**
     * Callback for the response of the list offset call above.
     * @param timestampsToSearch The mapping from partitions to target timestamps
     * @param listOffsetResponse The response from the server.
     * @param future The future to be completed by the response.
     */
    @SuppressWarnings("deprecation")
    private void handleListOffsetResponse(Map<TopicPartition, Long> timestampsToSearch,
                                          ListOffsetResponse listOffsetResponse,
                                          RequestFuture<Map<TopicPartition, OffsetData>> future) {
        Map<TopicPartition, OffsetData> timestampOffsetMap = new HashMap<>();
        for (Map.Entry<TopicPartition, Long> entry : timestampsToSearch.entrySet()) {
            TopicPartition topicPartition = entry.getKey();
            ListOffsetResponse.PartitionData partitionData = listOffsetResponse.responseData().get(topicPartition);
            Errors error = Errors.forCode(partitionData.errorCode);
            if (error == Errors.NONE) {
                if (partitionData.offsets != null) {
                    // Handle v0 response
                    long offset;
                    if (partitionData.offsets.size() > 1) {
                        future.raise(new IllegalStateException("Unexpected partitionData response of length " +
                                partitionData.offsets.size()));
                        return;
                    } else if (partitionData.offsets.isEmpty()) {
                        offset = ListOffsetResponse.UNKNOWN_OFFSET;
                    } else {
                        offset = partitionData.offsets.get(0);
                    }
                    log.debug("Handling v0 ListOffsetResponse response for {}. Fetched offset {}",
                            topicPartition, offset);
                    if (offset != ListOffsetResponse.UNKNOWN_OFFSET) {
                        OffsetData offsetData = new OffsetData(offset, null);
                        timestampOffsetMap.put(topicPartition, offsetData);
                    }
                } else {
                    // Handle v1 and later response
                    log.debug("Handling ListOffsetResponse response for {}. Fetched offset {}, timestamp {}",
                            topicPartition, partitionData.offset, partitionData.timestamp);
                    if (partitionData.offset != ListOffsetResponse.UNKNOWN_OFFSET) {
                        OffsetData offsetData = new OffsetData(partitionData.offset, partitionData.timestamp);
                        timestampOffsetMap.put(topicPartition, offsetData);
                    }
                }
            } else if (error == Errors.UNSUPPORTED_FOR_MESSAGE_FORMAT) {
                // The message format on the broker side is before 0.10.0, we simply put null in the response.
                log.debug("Cannot search by timestamp for partition {} because the message format version " +
                        "is before 0.10.0", topicPartition);
                timestampOffsetMap.put(topicPartition, null);
            } else if (error == Errors.NOT_LEADER_FOR_PARTITION) {
                log.debug("Attempt to fetch offsets for partition {} failed due to obsolete leadership information, retrying.",
                        topicPartition);
                future.raise(error);
            } else if (error == Errors.UNKNOWN_TOPIC_OR_PARTITION) {
                log.warn("Received unknown topic or partition error in ListOffset request for partition {}. The topic/partition " +
                        "may not exist or the user may not have Describe access to it", topicPartition);
                future.raise(error);
            } else {
                log.warn("Attempt to fetch offsets for partition {} failed due to: {}", topicPartition, error.message());
                future.raise(new StaleMetadataException());
            }
        }
        if (!future.isDone())
            future.complete(timestampOffsetMap);
    }

    private List<TopicPartition> fetchablePartitions() {
        Set<TopicPartition> exclude = new HashSet<>();
        List<TopicPartition> fetchable = subscriptions.fetchablePartitions();
        if (nextInLineRecords != null && !nextInLineRecords.isDrained()) {
            exclude.add(nextInLineRecords.partition);
        }
        for (CompletedFetch completedFetch : completedFetches) {
            exclude.add(completedFetch.partition);
        }
        fetchable.removeAll(exclude);
        return fetchable;
    }

    /**
     * Create fetch requests for all nodes for which we have assigned partitions
     * that have no existing requests in flight.
     */
    private Map<Node, FetchRequest.Builder> createFetchRequests() {
        // create the fetch info
        Cluster cluster = metadata.fetch();
        Map<Node, LinkedHashMap<TopicPartition, FetchRequest.PartitionData>> fetchable = new LinkedHashMap<>();
        for (TopicPartition partition : fetchablePartitions()) {
            Node node = cluster.leaderFor(partition);
            if (node == null) {
                metadata.requestUpdate();
            } else if (this.client.pendingRequestCount(node) == 0) {
                // if there is a leader and no in-flight requests, issue a new fetch
                LinkedHashMap<TopicPartition, FetchRequest.PartitionData> fetch = fetchable.get(node);
                if (fetch == null) {
                    fetch = new LinkedHashMap<>();
                    fetchable.put(node, fetch);
                }

                long position = this.subscriptions.position(partition);
                fetch.put(partition, new FetchRequest.PartitionData(position, this.fetchSize));
                log.trace("Added fetch request for partition {} at offset {} to node {}", partition, position, node);
            } else {
                log.trace("Skipping fetch for partition {} because there is an in-flight request to {}", partition, node);
            }
        }

        // create the fetches
        Map<Node, FetchRequest.Builder> requests = new HashMap<>();
        for (Map.Entry<Node, LinkedHashMap<TopicPartition, FetchRequest.PartitionData>> entry : fetchable.entrySet()) {
            Node node = entry.getKey();
            FetchRequest.Builder fetch = new FetchRequest.Builder(this.maxWaitMs, this.minBytes, entry.getValue()).
                    setMaxBytes(this.maxBytes);
            requests.put(node, fetch);
        }
        return requests;
    }

    /**
     * The callback for fetch completion
     */
    private PartitionRecords<K, V> parseCompletedFetch(CompletedFetch completedFetch) {
        TopicPartition tp = completedFetch.partition;
        FetchResponse.PartitionData partition = completedFetch.partitionData;
        long fetchOffset = completedFetch.fetchedOffset;
        int bytes = 0;
        int recordsCount = 0;
        PartitionRecords<K, V> parsedRecords = null;
        Errors error = Errors.forCode(partition.errorCode);

        try {
            if (!subscriptions.isFetchable(tp)) {
                // this can happen when a rebalance happened or a partition consumption paused
                // while fetch is still in-flight
                log.debug("Ignoring fetched records for partition {} since it is no longer fetchable", tp);
            } else if (error == Errors.NONE) {
                // we are interested in this fetch only if the beginning offset matches the
                // current consumed position
                Long position = subscriptions.position(tp);
                if (position == null || position != fetchOffset) {
                    log.debug("Discarding stale fetch response for partition {} since its offset {} does not match " +
                            "the expected offset {}", tp, fetchOffset, position);
                    return null;
                }

                List<ConsumerRecord<K, V>> parsed = new ArrayList<>();
                boolean skippedRecords = false;
                for (LogEntry logEntry : partition.records.deepEntries()) {
                    // Skip the messages earlier than current position.
                    if (logEntry.offset() >= position) {
                        parsed.add(parseRecord(tp, logEntry));
                        bytes += logEntry.sizeInBytes();
                    } else
                        skippedRecords = true;
                }

                recordsCount = parsed.size();

                log.trace("Adding fetched record for partition {} with offset {} to buffered record list", tp, position);
                parsedRecords = new PartitionRecords<>(fetchOffset, tp, parsed);

                if (parsed.isEmpty() && !skippedRecords && (partition.records.sizeInBytes() > 0)) {
                    if (completedFetch.responseVersion < 3) {
                        // Implement the pre KIP-74 behavior of throwing a RecordTooLargeException.
                        Map<TopicPartition, Long> recordTooLargePartitions = Collections.singletonMap(tp, fetchOffset);
                        throw new RecordTooLargeException("There are some messages at [Partition=Offset]: " +
                                recordTooLargePartitions + " whose size is larger than the fetch size " + this.fetchSize +
                                " and hence cannot be returned. Please considering upgrading your broker to 0.10.1.0 or " +
                                "newer to avoid this issue. Alternately, increase the fetch size on the client (using " +
                                ConsumerConfig.MAX_PARTITION_FETCH_BYTES_CONFIG + ")",
                                recordTooLargePartitions);
                    } else {
                        // This should not happen with brokers that support FetchRequest/Response V3 or higher (i.e. KIP-74)
                        throw new KafkaException("Failed to make progress reading messages at " + tp + "=" +
                            fetchOffset + ". Received a non-empty fetch response from the server, but no " +
                            "complete records were found.");
                    }
                }

                if (partition.highWatermark >= 0) {
                    log.trace("Received {} records in fetch response for partition {} with offset {}", parsed.size(), tp, position);
                    subscriptions.updateHighWatermark(tp, partition.highWatermark);
                }
            } else if (error == Errors.NOT_LEADER_FOR_PARTITION) {
                log.debug("Error in fetch for partition {}: {}", tp, error.exceptionName());
                this.metadata.requestUpdate();
            } else if (error == Errors.UNKNOWN_TOPIC_OR_PARTITION) {
                log.warn("Received unknown topic or partition error in fetch for partition {}. The topic/partition " +
                        "may not exist or the user may not have Describe access to it", tp);
                this.metadata.requestUpdate();
            } else if (error == Errors.OFFSET_OUT_OF_RANGE) {
                if (fetchOffset != subscriptions.position(tp)) {
                    log.debug("Discarding stale fetch response for partition {} since the fetched offset {}" +
                            "does not match the current offset {}", tp, fetchOffset, subscriptions.position(tp));
                } else if (subscriptions.hasDefaultOffsetResetPolicy()) {
                    log.info("Fetch offset {} is out of range for partition {}, resetting offset", fetchOffset, tp);
                    subscriptions.needOffsetReset(tp);
                } else {
                    throw new OffsetOutOfRangeException(Collections.singletonMap(tp, fetchOffset));
                }
            } else if (error == Errors.TOPIC_AUTHORIZATION_FAILED) {
                log.warn("Not authorized to read from topic {}.", tp.topic());
                throw new TopicAuthorizationException(Collections.singleton(tp.topic()));
            } else if (error == Errors.UNKNOWN) {
                log.warn("Unknown error fetching data for topic-partition {}", tp);
            } else {
                throw new IllegalStateException("Unexpected error code " + error.code() + " while fetching data");
            }
        } finally {
            completedFetch.metricAggregator.record(tp, bytes, recordsCount);
        }

        // we move the partition to the end if we received some bytes or if there was an error. This way, it's more
        // likely that partitions for the same topic can remain together (allowing for more efficient serialization).
        if (bytes > 0 || error != Errors.NONE)
            subscriptions.movePartitionToEnd(tp);

        return parsedRecords;
    }

    /**
     * Parse the record entry, deserializing the key / value fields if necessary
     */
    private ConsumerRecord<K, V> parseRecord(TopicPartition partition, LogEntry logEntry) {
        Record record = logEntry.record();

        if (this.checkCrcs) {
            try {
                record.ensureValid();
            } catch (InvalidRecordException e) {
                throw new KafkaException("Record for partition " + partition + " at offset " + logEntry.offset()
                        + " is invalid, cause: " + e.getMessage());
            }
        }

        try {
            long offset = logEntry.offset();
            long timestamp = record.timestamp();
            TimestampType timestampType = record.timestampType();
            ByteBuffer keyBytes = record.key();
            byte[] keyByteArray = keyBytes == null ? null : Utils.toArray(keyBytes);
            K key = keyBytes == null ? null : this.keyDeserializer.deserialize(partition.topic(), keyByteArray);
            ByteBuffer valueBytes = record.value();
            byte[] valueByteArray = valueBytes == null ? null : Utils.toArray(valueBytes);
            V value = valueBytes == null ? null : this.valueDeserializer.deserialize(partition.topic(), valueByteArray);

            return new ConsumerRecord<>(partition.topic(), partition.partition(), offset,
                                        timestamp, timestampType, record.checksum(),
                                        keyByteArray == null ? ConsumerRecord.NULL_SIZE : keyByteArray.length,
                                        valueByteArray == null ? ConsumerRecord.NULL_SIZE : valueByteArray.length,
                                        key, value);
        } catch (RuntimeException e) {
            throw new SerializationException("Error deserializing key/value for partition " + partition +
                    " at offset " + logEntry.offset(), e);
        }
    }

    @Override
    public void onAssignment(Set<TopicPartition> assignment) {
        sensors.updatePartitionLagSensors(assignment);
    }

    private static class PartitionRecords<K, V> {
        private long fetchOffset;
        private TopicPartition partition;
        private List<ConsumerRecord<K, V>> records;
        private int position = 0;

        private PartitionRecords(long fetchOffset, TopicPartition partition, List<ConsumerRecord<K, V>> records) {
            this.fetchOffset = fetchOffset;
            this.partition = partition;
            this.records = records;
        }

        private boolean isDrained() {
            return records == null;
        }

        private void drain() {
            this.records = null;
        }

        private List<ConsumerRecord<K, V>> drainRecords(int n) {
            if (isDrained() || position >= records.size()) {
                drain();
                return Collections.emptyList();
            }

            // using a sublist avoids a potentially expensive list copy (depending on the size of the records
            // and the maximum we can return from poll). The cost is that we cannot mutate the returned sublist.
            int limit = Math.min(records.size(), position + n);
            List<ConsumerRecord<K, V>> res = Collections.unmodifiableList(records.subList(position, limit));

            position = limit;
            if (position < records.size())
                fetchOffset = records.get(position).offset();

            return res;
        }
    }

    private static class CompletedFetch {
        private final TopicPartition partition;
        private final long fetchedOffset;
        private final FetchResponse.PartitionData partitionData;
        private final FetchResponseMetricAggregator metricAggregator;
        private final short responseVersion;

        private CompletedFetch(TopicPartition partition,
                               long fetchedOffset,
                               FetchResponse.PartitionData partitionData,
                               FetchResponseMetricAggregator metricAggregator,
                               short responseVersion) {
            this.partition = partition;
            this.fetchedOffset = fetchedOffset;
            this.partitionData = partitionData;
            this.metricAggregator = metricAggregator;
            this.responseVersion = responseVersion;
        }
    }

    /**
     * Since we parse the message data for each partition from each fetch response lazily, fetch-level
     * metrics need to be aggregated as the messages from each partition are parsed. This class is used
     * to facilitate this incremental aggregation.
     */
    private static class FetchResponseMetricAggregator {
        private final FetchManagerMetrics sensors;
        private final Set<TopicPartition> unrecordedPartitions;

        private final FetchMetrics fetchMetrics = new FetchMetrics();
        private final Map<String, FetchMetrics> topicFetchMetrics = new HashMap<>();

        private FetchResponseMetricAggregator(FetchManagerMetrics sensors,
                                              Set<TopicPartition> partitions) {
            this.sensors = sensors;
            this.unrecordedPartitions = partitions;
        }

        /**
         * After each partition is parsed, we update the current metric totals with the total bytes
         * and number of records parsed. After all partitions have reported, we write the metric.
         */
        public void record(TopicPartition partition, int bytes, int records) {
            this.unrecordedPartitions.remove(partition);
            this.fetchMetrics.increment(bytes, records);

            // collect and aggregate per-topic metrics
            String topic = partition.topic();
            FetchMetrics topicFetchMetric = this.topicFetchMetrics.get(topic);
            if (topicFetchMetric == null) {
                topicFetchMetric = new FetchMetrics();
                this.topicFetchMetrics.put(topic, topicFetchMetric);
            }
            topicFetchMetric.increment(bytes, records);

            if (this.unrecordedPartitions.isEmpty()) {
                // once all expected partitions from the fetch have reported in, record the metrics
                this.sensors.bytesFetched.record(topicFetchMetric.fetchBytes);
                this.sensors.recordsFetched.record(topicFetchMetric.fetchRecords);

                // also record per-topic metrics
                for (Map.Entry<String, FetchMetrics> entry: this.topicFetchMetrics.entrySet()) {
                    FetchMetrics metric = entry.getValue();
                    this.sensors.recordTopicFetchMetrics(entry.getKey(), metric.fetchBytes, metric.fetchRecords);
                }
            }
        }

        private static class FetchMetrics {
            private int fetchBytes;
            private int fetchRecords;

            protected void increment(int bytes, int records) {
                this.fetchBytes += bytes;
                this.fetchRecords += records;
            }
        }
    }

    private static class FetchManagerMetrics {
        private final Metrics metrics;
        private final String metricGrpName;
        private final Sensor bytesFetched;
        private final Sensor recordsFetched;
        private final Sensor fetchLatency;
        private final Sensor recordsFetchLag;
        private final Sensor fetchThrottleTimeSensor;

        private Set<TopicPartition> assignedPartitions;

        private FetchManagerMetrics(Metrics metrics, String metricGrpPrefix) {
            this.metrics = metrics;
            this.metricGrpName = metricGrpPrefix + "-fetch-manager-metrics";

            this.bytesFetched = metrics.sensor("bytes-fetched");
            this.bytesFetched.add(metrics.metricName("fetch-size-avg",
                this.metricGrpName,
                "The average number of bytes fetched per request"), new Avg());
            this.bytesFetched.add(metrics.metricName("fetch-size-max",
                this.metricGrpName,
                "The maximum number of bytes fetched per request"), new Max());
            this.bytesFetched.add(metrics.metricName("bytes-consumed-rate",
                this.metricGrpName,
                "The average number of bytes consumed per second"), new Rate());

            this.recordsFetched = metrics.sensor("records-fetched");
            this.recordsFetched.add(metrics.metricName("records-per-request-avg",
                this.metricGrpName,
                "The average number of records in each request"), new Avg());
            this.recordsFetched.add(metrics.metricName("records-consumed-rate",
                this.metricGrpName,
                "The average number of records consumed per second"), new Rate());

            this.fetchLatency = metrics.sensor("fetch-latency");
            this.fetchLatency.add(metrics.metricName("fetch-latency-avg",
                this.metricGrpName,
                "The average time taken for a fetch request."), new Avg());
            this.fetchLatency.add(metrics.metricName("fetch-latency-max",
                this.metricGrpName,
                "The max time taken for any fetch request."), new Max());
            this.fetchLatency.add(metrics.metricName("fetch-rate",
                this.metricGrpName,
                "The number of fetch requests per second."), new Rate(new Count()));

            this.recordsFetchLag = metrics.sensor("records-lag");
            this.recordsFetchLag.add(metrics.metricName("records-lag-max",
                this.metricGrpName,
                "The maximum lag in terms of number of records for any partition in this window"), new Max());

            this.fetchThrottleTimeSensor = metrics.sensor("fetch-throttle-time");
            this.fetchThrottleTimeSensor.add(metrics.metricName("fetch-throttle-time-avg",
                                                         this.metricGrpName,
                                                         "The average throttle time in ms"), new Avg());

            this.fetchThrottleTimeSensor.add(metrics.metricName("fetch-throttle-time-max",
                                                         this.metricGrpName,
                                                         "The maximum throttle time in ms"), new Max());
        }

        private void recordTopicFetchMetrics(String topic, int bytes, int records) {
            // record bytes fetched
            String name = "topic." + topic + ".bytes-fetched";
            Sensor bytesFetched = this.metrics.getSensor(name);
            if (bytesFetched == null) {
                Map<String, String> metricTags = Collections.singletonMap("topic", topic.replace('.', '_'));

                bytesFetched = this.metrics.sensor(name);
                bytesFetched.add(this.metrics.metricName("fetch-size-avg",
                        this.metricGrpName,
                        "The average number of bytes fetched per request for topic " + topic,
                        metricTags), new Avg());
                bytesFetched.add(this.metrics.metricName("fetch-size-max",
                        this.metricGrpName,
                        "The maximum number of bytes fetched per request for topic " + topic,
                        metricTags), new Max());
                bytesFetched.add(this.metrics.metricName("bytes-consumed-rate",
                        this.metricGrpName,
                        "The average number of bytes consumed per second for topic " + topic,
                        metricTags), new Rate());
            }
            bytesFetched.record(bytes);

            // record records fetched
            name = "topic." + topic + ".records-fetched";
            Sensor recordsFetched = this.metrics.getSensor(name);
            if (recordsFetched == null) {
                Map<String, String> metricTags = new HashMap<>(1);
                metricTags.put("topic", topic.replace('.', '_'));

                recordsFetched = this.metrics.sensor(name);
                recordsFetched.add(this.metrics.metricName("records-per-request-avg",
                        this.metricGrpName,
                        "The average number of records in each request for topic " + topic,
                        metricTags), new Avg());
                recordsFetched.add(this.metrics.metricName("records-consumed-rate",
                        this.metricGrpName,
                        "The average number of records consumed per second for topic " + topic,
                        metricTags), new Rate());
            }
            recordsFetched.record(records);
        }

        private void updatePartitionLagSensors(Set<TopicPartition> assignedPartitions) {
            if (this.assignedPartitions != null) {
                for (TopicPartition tp : this.assignedPartitions) {
                    if (!assignedPartitions.contains(tp))
                        metrics.removeSensor(partitionLagMetricName(tp));
                }
            }
            this.assignedPartitions = assignedPartitions;
        }

        private void recordPartitionLag(TopicPartition tp, long lag) {
            this.recordsFetchLag.record(lag);

            String name = partitionLagMetricName(tp);
            Sensor recordsLag = this.metrics.getSensor(name);
            if (recordsLag == null) {
                recordsLag = this.metrics.sensor(name);
                recordsLag.add(this.metrics.metricName(name, this.metricGrpName, "The latest lag of the partition"),
                               new Value());
                recordsLag.add(this.metrics.metricName(name + "-max",
                        this.metricGrpName,
                        "The max lag of the partition"), new Max());
                recordsLag.add(this.metrics.metricName(name + "-avg",
                        this.metricGrpName,
                        "The average lag of the partition"), new Avg());
            }
            recordsLag.record(lag);
        }

        private static String partitionLagMetricName(TopicPartition tp) {
            return tp + ".records-lag";
        }
    }

    private static class ExceptionMetadata {
        private final TopicPartition partition;
        private final long fetchedOffset;
        private final KafkaException exception;

        private ExceptionMetadata(TopicPartition partition, long fetchedOffset, KafkaException exception) {
            this.partition = partition;
            this.fetchedOffset = fetchedOffset;
            this.exception = exception;
        }
    }

}<|MERGE_RESOLUTION|>--- conflicted
+++ resolved
@@ -478,32 +478,6 @@
                 if (completedFetch == null) break;
                 try {
                     nextInLineRecords = parseCompletedFetch(completedFetch);
-<<<<<<< HEAD
-                } else {
-                    TopicPartition partition = nextInLineRecords.partition;
-                    fetchedPartition = partition;
-                    if (subscriptions.isAssigned(partition)) {
-                        fetchedOffsets = subscriptions.position(partition);
-                    } else {
-                        // this can happen when a rebalance happened before fetched records are returned to the consumer's poll call
-                        log.debug("Not positioning for partition {} since it is no longer assigned", partition);
-                    }
-                    List<ConsumerRecord<K, V>> records = drainRecords(nextInLineRecords, recordsRemaining);
-                    if (!records.isEmpty()) {
-                        List<ConsumerRecord<K, V>> currentRecords = drained.get(partition);
-                        if (currentRecords == null) {
-                            drained.put(partition, records);
-                        } else {
-                            // this case shouldn't usually happen because we only send one fetch at a time per partition,
-                            // but it might conceivably happen in some rare cases (such as partition leader changes).
-                            // we have to copy to a new list because the old one may be immutable
-                            List<ConsumerRecord<K, V>> newRecords = new ArrayList<>(records.size() + currentRecords.size());
-                            newRecords.addAll(currentRecords);
-                            newRecords.addAll(records);
-                            drained.put(partition, newRecords);
-                        }
-                        recordsRemaining -= records.size();
-=======
                 } catch (KafkaException e) {
                     if (drained.isEmpty())
                         throw e;
@@ -524,7 +498,6 @@
                         newRecords.addAll(currentRecords);
                         newRecords.addAll(records);
                         drained.put(partition, newRecords);
->>>>>>> b9dadae9
                     }
                     recordsRemaining -= records.size();
                 }
