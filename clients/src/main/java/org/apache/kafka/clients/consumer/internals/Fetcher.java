--- conflicted
+++ resolved
@@ -92,10 +92,7 @@
 import java.util.concurrent.ConcurrentLinkedQueue;
 import java.util.concurrent.atomic.AtomicInteger;
 import java.util.concurrent.atomic.AtomicReference;
-<<<<<<< HEAD
-=======
 import java.util.function.Function;
->>>>>>> 3619d2f3
 import java.util.stream.Collectors;
 
 import static java.util.Collections.emptyList;
@@ -400,44 +397,25 @@
         resetOffsetsAsync(offsetResetTimestamps);
     }
 
-<<<<<<< HEAD
-    public Map<TopicPartition, OffsetAndTimestamp> offsetsByTimes(Map<TopicPartition, Long> timestampsToSearch,
-                                                                  Timer timer) {
-        Map<TopicPartition, ListOffsetData> fetchedOffsets = fetchOffsetsByTimes(timestampsToSearch,
-                timer, true).fetchedOffsets;
-
-        HashMap<TopicPartition, OffsetAndTimestamp> offsetsByTimes = new HashMap<>(timestampsToSearch.size());
-        for (Map.Entry<TopicPartition, Long> entry : timestampsToSearch.entrySet())
-            offsetsByTimes.put(entry.getKey(), null);
-
-        for (Map.Entry<TopicPartition, ListOffsetData> entry : fetchedOffsets.entrySet()) {
-            // 'entry.getValue().timestamp' will not be null since we are guaranteed
-            // to work with a v1 (or later) ListOffset request
-            ListOffsetData offsetData = entry.getValue();
-            offsetsByTimes.put(entry.getKey(), new OffsetAndTimestamp(offsetData.offset, offsetData.timestamp,
-                    offsetData.leaderEpoch));
-        }
-=======
     public Map<TopicPartition, OffsetAndTimestamp> offsetsForTimes(Map<TopicPartition, Long> timestampsToSearch,
                                                                    Timer timer) {
         metadata.addTransientTopics(topicsForPartitions(timestampsToSearch.keySet()));
 
         try {
-            Map<TopicPartition, OffsetData> fetchedOffsets = fetchOffsetsByTimes(timestampsToSearch,
+            Map<TopicPartition, ListOffsetData> fetchedOffsets = fetchOffsetsByTimes(timestampsToSearch,
                     timer, true).fetchedOffsets;
 
             HashMap<TopicPartition, OffsetAndTimestamp> offsetsByTimes = new HashMap<>(timestampsToSearch.size());
             for (Map.Entry<TopicPartition, Long> entry : timestampsToSearch.entrySet())
                 offsetsByTimes.put(entry.getKey(), null);
 
-            for (Map.Entry<TopicPartition, OffsetData> entry : fetchedOffsets.entrySet()) {
+            for (Map.Entry<TopicPartition, ListOffsetData> entry : fetchedOffsets.entrySet()) {
                 // 'entry.getValue().timestamp' will not be null since we are guaranteed
                 // to work with a v1 (or later) ListOffset request
                 OffsetData offsetData = entry.getValue();
                 offsetsByTimes.put(entry.getKey(), new OffsetAndTimestamp(offsetData.offset, offsetData.timestamp,
                         offsetData.leaderEpoch));
             }
->>>>>>> 3619d2f3
 
             return offsetsByTimes;
         } finally {
@@ -491,15 +469,6 @@
     private Map<TopicPartition, Long> beginningOrEndOffset(Collection<TopicPartition> partitions,
                                                            long timestamp,
                                                            Timer timer) {
-<<<<<<< HEAD
-        Map<TopicPartition, Long> timestampsToSearch = new HashMap<>();
-        for (TopicPartition tp : partitions)
-            timestampsToSearch.put(tp, timestamp);
-        Map<TopicPartition, Long> offsets = new HashMap<>();
-        ListOffsetResult result = fetchOffsetsByTimes(timestampsToSearch, timer, false);
-        for (Map.Entry<TopicPartition, ListOffsetData> entry : result.fetchedOffsets.entrySet()) {
-            offsets.put(entry.getKey(), entry.getValue().offset);
-=======
         metadata.addTransientTopics(topicsForPartitions(partitions));
         try {
             Map<TopicPartition, Long> timestampsToSearch = partitions.stream()
@@ -511,7 +480,6 @@
                     .collect(Collectors.toMap(Map.Entry::getKey, entry -> entry.getValue().offset));
         } finally {
             metadata.clearTransientTopics();
->>>>>>> 3619d2f3
         }
     }
 
@@ -593,7 +561,7 @@
                 List<ConsumerRecord<K, V>> partRecords = partitionRecords.fetchRecords(maxRecords);
 
                 if (partitionRecords.nextFetchOffset > position.offset) {
-                    Metadata.LeaderAndEpoch leaderAndEpoch = metadata.leaderAndEpoch(partitionRecords.partition);
+                    ConsumerMetadata.LeaderAndEpoch leaderAndEpoch = metadata.leaderAndEpoch(partitionRecords.partition);
                     SubscriptionState.FetchPosition nextPosition = new SubscriptionState.FetchPosition(
                             partitionRecords.nextFetchOffset, partitionRecords.lastEpoch, leaderAndEpoch);
 
@@ -634,7 +602,7 @@
         } else if (!requestedResetTimestamp.equals(offsetResetStrategyTimestamp(partition))) {
             log.debug("Skipping reset of partition {} since an alternative reset has been requested", partition);
         } else {
-            Metadata.LeaderAndEpoch leaderAndEpoch = metadata.leaderAndEpoch(partition);
+            ConsumerMetadata.LeaderAndEpoch leaderAndEpoch = metadata.leaderAndEpoch(partition);
             SubscriptionState.FetchPosition position = new SubscriptionState.FetchPosition(
                     offsetData.offset, offsetData.leaderEpoch, leaderAndEpoch);
             log.info("Resetting offset for partition {} to offset {}.", partition, position);
@@ -748,7 +716,7 @@
                 log.debug("Leader for partition {} is unknown for fetching offset", tp);
                 metadata.requestUpdate();
                 partitionsToRetry.add(tp);
-                continue;
+                continue; // TODO still do this?
             } else if (currentInfo.get().partitionInfo().leader() == null) {
                 log.debug("Leader for partition {} is unavailable for fetching offset", tp);
                 metadata.requestUpdate();
@@ -954,7 +922,7 @@
                 log.trace("Skipping fetch for partition {} because there is an in-flight request to {}", partition, node);
             } else {
                 // TODO safe to get leader-and-epoch here? Should we use the info in partitionInfoAndEpoch?
-                Metadata.LeaderAndEpoch leaderAndEpoch = metadata.leaderAndEpoch(partition);
+                ConsumerMetadata.LeaderAndEpoch leaderAndEpoch = metadata.leaderAndEpoch(partition);
                 SubscriptionState.FetchPosition position = this.subscriptions.position(partition);
                 if (!position.safeToFetchFrom(leaderAndEpoch)) {
                     if (!subscriptions.needsValidation(partition, leaderAndEpoch)) {
@@ -1023,8 +991,8 @@
 
                 Map<TopicPartition, OffsetAndMetadata> truncatedPartitions = new HashMap<>();
                 ofler.responses().forEach((topicPartition, epochEndOffset) -> {
-                    Metadata.LeaderAndEpoch leaderAndEpoch = metadata.leaderAndEpoch(topicPartition);
-                    Metadata.LeaderAndEpoch newLeaderAndEpoch = new Metadata.LeaderAndEpoch(
+                    ConsumerMetadata.LeaderAndEpoch leaderAndEpoch = metadata.leaderAndEpoch(topicPartition);
+                    ConsumerMetadata.LeaderAndEpoch newLeaderAndEpoch = new ConsumerMetadata.LeaderAndEpoch(
                             leaderAndEpoch.leader, Optional.of(epochEndOffset.leaderEpoch()));
                     if (leaderAndEpoch.isObsoletedBy(newLeaderAndEpoch)) {
                         // The epoch has changed, check for truncation
