/*
 * Licensed to the Apache Software Foundation (ASF) under one or more
 * contributor license agreements. See the NOTICE file distributed with
 * this work for additional information regarding copyright ownership.
 * The ASF licenses this file to You under the Apache License, Version 2.0
 * (the "License"); you may not use this file except in compliance with
 * the License. You may obtain a copy of the License at
 *
 *    http://www.apache.org/licenses/LICENSE-2.0
 *
 * Unless required by applicable law or agreed to in writing, software
 * distributed under the License is distributed on an "AS IS" BASIS,
 * WITHOUT WARRANTIES OR CONDITIONS OF ANY KIND, either express or implied.
 * See the License for the specific language governing permissions and
 * limitations under the License.
 */
package org.apache.kafka.clients.consumer.internals;

import org.apache.kafka.clients.ClientResponse;
import org.apache.kafka.clients.Metadata;
import org.apache.kafka.clients.consumer.ConsumerConfig;
import org.apache.kafka.clients.consumer.ConsumerRecord;
import org.apache.kafka.clients.consumer.NoOffsetForPartitionException;
import org.apache.kafka.clients.consumer.OffsetAndTimestamp;
import org.apache.kafka.clients.consumer.OffsetOutOfRangeException;
import org.apache.kafka.clients.consumer.OffsetResetStrategy;
import org.apache.kafka.common.Cluster;
import org.apache.kafka.common.KafkaException;
import org.apache.kafka.common.Node;
import org.apache.kafka.common.PartitionInfo;
import org.apache.kafka.common.TopicPartition;
import org.apache.kafka.common.errors.InvalidMetadataException;
import org.apache.kafka.common.errors.InvalidTopicException;
import org.apache.kafka.common.errors.RecordTooLargeException;
import org.apache.kafka.common.errors.RetriableException;
import org.apache.kafka.common.errors.SerializationException;
import org.apache.kafka.common.errors.TimeoutException;
import org.apache.kafka.common.errors.TopicAuthorizationException;
import org.apache.kafka.common.header.Headers;
import org.apache.kafka.common.header.internals.RecordHeaders;
import org.apache.kafka.common.metrics.Metrics;
import org.apache.kafka.common.metrics.Sensor;
import org.apache.kafka.common.metrics.stats.Avg;
import org.apache.kafka.common.metrics.stats.Count;
import org.apache.kafka.common.metrics.stats.Max;
import org.apache.kafka.common.metrics.stats.Rate;
import org.apache.kafka.common.metrics.stats.Value;
import org.apache.kafka.common.protocol.Errors;
import org.apache.kafka.common.record.BufferSupplier;
import org.apache.kafka.common.record.ControlRecordType;
import org.apache.kafka.common.record.InvalidRecordException;
import org.apache.kafka.common.record.Record;
import org.apache.kafka.common.record.RecordBatch;
import org.apache.kafka.common.record.TimestampType;
import org.apache.kafka.common.requests.FetchRequest;
import org.apache.kafka.common.requests.FetchResponse;
import org.apache.kafka.common.requests.IsolationLevel;
import org.apache.kafka.common.requests.ListOffsetRequest;
import org.apache.kafka.common.requests.ListOffsetResponse;
import org.apache.kafka.common.requests.MetadataRequest;
import org.apache.kafka.common.requests.MetadataResponse;
import org.apache.kafka.common.serialization.Deserializer;
import org.apache.kafka.common.serialization.ExtendedDeserializer;
import org.apache.kafka.common.utils.CloseableIterator;
import org.apache.kafka.common.utils.Time;
import org.apache.kafka.common.utils.Utils;
import org.slf4j.Logger;
import org.slf4j.LoggerFactory;

import java.io.Closeable;
import java.nio.ByteBuffer;
import java.util.ArrayList;
import java.util.Collection;
import java.util.Collections;
import java.util.Comparator;
import java.util.HashMap;
import java.util.HashSet;
import java.util.Iterator;
import java.util.LinkedHashMap;
import java.util.List;
import java.util.Map;
import java.util.PriorityQueue;
import java.util.Set;
import java.util.concurrent.ConcurrentLinkedQueue;
import java.util.concurrent.atomic.AtomicInteger;

import static java.util.Collections.emptyList;

/**
 * This class manage the fetching process with the brokers.
 */
public class Fetcher<K, V> implements SubscriptionState.Listener, Closeable {

    private static final Logger log = LoggerFactory.getLogger(Fetcher.class);

    private final ConsumerNetworkClient client;
    private final Time time;
    private final int minBytes;
    private final int maxBytes;
    private final int maxWaitMs;
    private final int fetchSize;
    private final long retryBackoffMs;
    private final int maxPollRecords;
    private final boolean checkCrcs;
    private final Metadata metadata;
    private final FetchManagerMetrics sensors;
    private final SubscriptionState subscriptions;
    private final ConcurrentLinkedQueue<CompletedFetch> completedFetches;
    private final BufferSupplier decompressionBufferSupplier = BufferSupplier.create();

    private final ExtendedDeserializer<K> keyDeserializer;
    private final ExtendedDeserializer<V> valueDeserializer;
    private final IsolationLevel isolationLevel;

    private PartitionRecords nextInLineRecords = null;

    public Fetcher(ConsumerNetworkClient client,
                   int minBytes,
                   int maxBytes,
                   int maxWaitMs,
                   int fetchSize,
                   int maxPollRecords,
                   boolean checkCrcs,
                   Deserializer<K> keyDeserializer,
                   Deserializer<V> valueDeserializer,
                   Metadata metadata,
                   SubscriptionState subscriptions,
                   Metrics metrics,
                   FetcherMetricsRegistry metricsRegistry,
                   Time time,
                   long retryBackoffMs,
                   IsolationLevel isolationLevel) {
        this.time = time;
        this.client = client;
        this.metadata = metadata;
        this.subscriptions = subscriptions;
        this.minBytes = minBytes;
        this.maxBytes = maxBytes;
        this.maxWaitMs = maxWaitMs;
        this.fetchSize = fetchSize;
        this.maxPollRecords = maxPollRecords;
        this.checkCrcs = checkCrcs;
        this.keyDeserializer = ensureExtended(keyDeserializer);
        this.valueDeserializer = ensureExtended(valueDeserializer);
        this.completedFetches = new ConcurrentLinkedQueue<>();
        this.sensors = new FetchManagerMetrics(metrics, metricsRegistry);
        this.retryBackoffMs = retryBackoffMs;
        this.isolationLevel = isolationLevel;

        subscriptions.addListener(this);
    }

    private <T> ExtendedDeserializer<T> ensureExtended(Deserializer<T> deserializer) {
        return deserializer instanceof ExtendedDeserializer ? (ExtendedDeserializer<T>) deserializer : new ExtendedDeserializer.Wrapper<>(deserializer);
    }

    /**
     * Represents data about an offset returned by a broker.
     */
    private static class OffsetData {
        /**
         * The offset
         */
        final long offset;

        /**
         * The timestamp.
         *
         * Will be null if the broker does not support returning timestamps.
         */
        final Long timestamp;

        OffsetData(long offset, Long timestamp) {
            this.offset = offset;
            this.timestamp = timestamp;
        }
    }

    /**
     * Return whether we have any completed fetches pending return to the user. This method is thread-safe.
     * @return true if there are completed fetches, false otherwise
     */
    public boolean hasCompletedFetches() {
        return !completedFetches.isEmpty();
    }

    private boolean matchesRequestedPartitions(FetchRequest.Builder request, FetchResponse response) {
        Set<TopicPartition> requestedPartitions = request.fetchData().keySet();
        Set<TopicPartition> fetchedPartitions = response.responseData().keySet();
        return fetchedPartitions.equals(requestedPartitions);
    }

    /**
     * Set-up a fetch request for any node that we have assigned partitions for which doesn't already have
     * an in-flight fetch or pending fetch data.
     * @return number of fetches sent
     */
    public int sendFetches() {
        Map<Node, FetchRequest.Builder> fetchRequestMap = createFetchRequests();
        for (Map.Entry<Node, FetchRequest.Builder> fetchEntry : fetchRequestMap.entrySet()) {
            final FetchRequest.Builder request = fetchEntry.getValue();
            final Node fetchTarget = fetchEntry.getKey();

            log.debug("Sending fetch for partitions {} to broker {}", request.fetchData().keySet(), fetchTarget);
            client.send(fetchTarget, request)
                    .addListener(new RequestFutureListener<ClientResponse>() {
                        @Override
                        public void onSuccess(ClientResponse resp) {
                            FetchResponse response = (FetchResponse) resp.responseBody();
                            if (!matchesRequestedPartitions(request, response)) {
                                // obviously we expect the broker to always send us valid responses, so this check
                                // is mainly for test cases where mock fetch responses must be manually crafted.
                                log.warn("Ignoring fetch response containing partitions {} since it does not match " +
                                        "the requested partitions {}", response.responseData().keySet(),
                                        request.fetchData().keySet());
                                return;
                            }

                            Set<TopicPartition> partitions = new HashSet<>(response.responseData().keySet());
                            FetchResponseMetricAggregator metricAggregator = new FetchResponseMetricAggregator(sensors, partitions);

                            for (Map.Entry<TopicPartition, FetchResponse.PartitionData> entry : response.responseData().entrySet()) {
                                TopicPartition partition = entry.getKey();
                                long fetchOffset = request.fetchData().get(partition).fetchOffset;
                                FetchResponse.PartitionData fetchData = entry.getValue();
                                completedFetches.add(new CompletedFetch(partition, fetchOffset, fetchData, metricAggregator,
                                        resp.requestHeader().apiVersion()));
                            }

                            sensors.fetchLatency.record(resp.requestLatencyMs());
                        }

                        @Override
                        public void onFailure(RuntimeException e) {
                            log.debug("Fetch request to {} for partitions {} failed", fetchTarget, request.fetchData().keySet(), e);
                        }
                    });
        }
        return fetchRequestMap.size();
    }

    /**
     * Lookup and set offsets for any partitions which are awaiting an explicit reset.
     * @param partitions the partitions to reset
     */
    public void resetOffsetsIfNeeded(Set<TopicPartition> partitions) {
        final Set<TopicPartition> needsOffsetReset = new HashSet<>();
        for (TopicPartition tp : partitions) {
            if (subscriptions.isAssigned(tp) && subscriptions.isOffsetResetNeeded(tp))
                needsOffsetReset.add(tp);
        }
        if (!needsOffsetReset.isEmpty()) {
            resetOffsets(needsOffsetReset);
        }
    }

    /**
     * Update the fetch positions for the provided partitions.
     * @param partitions the partitions to update positions for
     * @throws NoOffsetForPartitionException If no offset is stored for a given partition and no reset policy is available
     */
    public void updateFetchPositions(Set<TopicPartition> partitions) {
        final Set<TopicPartition> needsOffsetReset = new HashSet<>();
        // reset the fetch position to the committed position
        for (TopicPartition tp : partitions) {
            if (!subscriptions.isAssigned(tp) || subscriptions.hasValidPosition(tp))
                continue;

            if (subscriptions.isOffsetResetNeeded(tp)) {
                needsOffsetReset.add(tp);
            } else if (subscriptions.committed(tp) == null) {
                // there's no committed position, so we need to reset with the default strategy
                subscriptions.needOffsetReset(tp);
                needsOffsetReset.add(tp);
            } else {
                long committed = subscriptions.committed(tp).offset();
                log.debug("Resetting offset for partition {} to the committed offset {}", tp, committed);
                subscriptions.seek(tp, committed);
            }
        }

        if (!needsOffsetReset.isEmpty()) {
            resetOffsets(needsOffsetReset);
        }
    }

    /**
     * Get topic metadata for all topics in the cluster
     * @param timeout time for which getting topic metadata is attempted
     * @return The map of topics with their partition information
     */
    public Map<String, List<PartitionInfo>> getAllTopicMetadata(long timeout) {
        return getTopicMetadata(MetadataRequest.Builder.allTopics(), timeout);
    }

    /**
     * Get metadata for all topics present in Kafka cluster
     *
     * @param request The MetadataRequest to send
     * @param timeout time for which getting topic metadata is attempted
     * @return The map of topics with their partition information
     */
    public Map<String, List<PartitionInfo>> getTopicMetadata(MetadataRequest.Builder request, long timeout) {
        // Save the round trip if no topics are requested.
        if (!request.isAllTopics() && request.topics().isEmpty())
            return Collections.emptyMap();

        long start = time.milliseconds();
        long remaining = timeout;

        do {
            RequestFuture<ClientResponse> future = sendMetadataRequest(request);
            client.poll(future, remaining);

            if (future.failed() && !future.isRetriable())
                throw future.exception();

            if (future.succeeded()) {
                MetadataResponse response = (MetadataResponse) future.value().responseBody();
                Cluster cluster = response.cluster();

                Set<String> unauthorizedTopics = cluster.unauthorizedTopics();
                if (!unauthorizedTopics.isEmpty())
                    throw new TopicAuthorizationException(unauthorizedTopics);

                boolean shouldRetry = false;
                Map<String, Errors> errors = response.errors();
                if (!errors.isEmpty()) {
                    // if there were errors, we need to check whether they were fatal or whether
                    // we should just retry

                    log.debug("Topic metadata fetch included errors: {}", errors);

                    for (Map.Entry<String, Errors> errorEntry : errors.entrySet()) {
                        String topic = errorEntry.getKey();
                        Errors error = errorEntry.getValue();

                        if (error == Errors.INVALID_TOPIC_EXCEPTION)
                            throw new InvalidTopicException("Topic '" + topic + "' is invalid");
                        else if (error == Errors.UNKNOWN_TOPIC_OR_PARTITION)
                            // if a requested topic is unknown, we just continue and let it be absent
                            // in the returned map
                            continue;
                        else if (error.exception() instanceof RetriableException)
                            shouldRetry = true;
                        else
                            throw new KafkaException("Unexpected error fetching metadata for topic " + topic,
                                    error.exception());
                    }
                }

                if (!shouldRetry) {
                    HashMap<String, List<PartitionInfo>> topicsPartitionInfos = new HashMap<>();
                    for (String topic : cluster.topics())
                        topicsPartitionInfos.put(topic, cluster.availablePartitionsForTopic(topic));
                    return topicsPartitionInfos;
                }
            }

            long elapsed = time.milliseconds() - start;
            remaining = timeout - elapsed;

            if (remaining > 0) {
                long backoff = Math.min(remaining, retryBackoffMs);
                time.sleep(backoff);
                remaining -= backoff;
            }
        } while (remaining > 0);

        throw new TimeoutException("Timeout expired while fetching topic metadata");
    }

    /**
     * Send Metadata Request to least loaded node in Kafka cluster asynchronously
     * @return A future that indicates result of sent metadata request
     */
    private RequestFuture<ClientResponse> sendMetadataRequest(MetadataRequest.Builder request) {
        final Node node = client.leastLoadedNode();
        if (node == null)
            return RequestFuture.noBrokersAvailable();
        else
            return client.send(node, request);
    }

    private void offsetResetStrategyTimestamp(
            final TopicPartition partition,
            final Map<TopicPartition, Long> output,
            final Set<TopicPartition> partitionsWithNoOffsets) {
        OffsetResetStrategy strategy = subscriptions.resetStrategy(partition);
        if (strategy == OffsetResetStrategy.EARLIEST)
            output.put(partition, ListOffsetRequest.EARLIEST_TIMESTAMP);
        else if (strategy == OffsetResetStrategy.LATEST)
            output.put(partition, endTimestamp());
        else
            partitionsWithNoOffsets.add(partition);
    }

    /**
     * Reset offsets for the given partition using the offset reset strategy.
     *
     * @param partitions  The partitions that need offsets reset
     * @throws org.apache.kafka.clients.consumer.NoOffsetForPartitionException If no offset reset strategy is defined
     */
    private void resetOffsets(final Set<TopicPartition> partitions) {
        final Map<TopicPartition, Long> offsetResets = new HashMap<>();
        final Set<TopicPartition> partitionsWithNoOffsets = new HashSet<>();
        for (final TopicPartition partition : partitions) {
            offsetResetStrategyTimestamp(partition, offsetResets, partitionsWithNoOffsets);
        }
        final Map<TopicPartition, OffsetData> offsetsByTimes = retrieveOffsetsByTimes(offsetResets, Long.MAX_VALUE, false);
        for (final TopicPartition partition : partitions) {
            final OffsetData offsetData = offsetsByTimes.get(partition);
            if (offsetData == null) {
                partitionsWithNoOffsets.add(partition);
                continue;
            }
            // we might lose the assignment while fetching the offset, so check it is still active
            if (subscriptions.isAssigned(partition)) {
                log.debug("Resetting offset for partition {} to offset {}.", partition, offsetData.offset);
                this.subscriptions.seek(partition, offsetData.offset);
            }
        }
        if (!partitionsWithNoOffsets.isEmpty()) {
            throw new NoOffsetForPartitionException(partitionsWithNoOffsets);
        }
    }

    public Map<TopicPartition, OffsetAndTimestamp> getOffsetsByTimes(Map<TopicPartition, Long> timestampsToSearch,
                                                                     long timeout) {
        Map<TopicPartition, OffsetData> offsetData = retrieveOffsetsByTimes(timestampsToSearch, timeout, true);
        HashMap<TopicPartition, OffsetAndTimestamp> offsetsByTimes = new HashMap<>(offsetData.size());
        for (Map.Entry<TopicPartition, OffsetData> entry : offsetData.entrySet()) {
            OffsetData data = entry.getValue();
            if (data == null)
                offsetsByTimes.put(entry.getKey(), null);
            else
                offsetsByTimes.put(entry.getKey(), new OffsetAndTimestamp(data.offset, data.timestamp));
        }
        return offsetsByTimes;
    }

    private Map<TopicPartition, OffsetData> retrieveOffsetsByTimes(
            Map<TopicPartition, Long> timestampsToSearch, long timeout, boolean requireTimestamps) {
        if (timestampsToSearch.isEmpty())
            return Collections.emptyMap();

        long startMs = time.milliseconds();
        long remaining = timeout;
        do {
            RequestFuture<Map<TopicPartition, OffsetData>> future =
                    sendListOffsetRequests(requireTimestamps, timestampsToSearch);
            client.poll(future, remaining);

            if (!future.isDone())
                break;

            if (future.succeeded())
                return future.value();

            if (!future.isRetriable())
                throw future.exception();

            long elapsed = time.milliseconds() - startMs;
            remaining = timeout - elapsed;
            if (remaining <= 0)
                break;

            if (future.exception() instanceof InvalidMetadataException)
                client.awaitMetadataUpdate(remaining);
            else
                time.sleep(Math.min(remaining, retryBackoffMs));

            elapsed = time.milliseconds() - startMs;
            remaining = timeout - elapsed;
        } while (remaining > 0);
        throw new TimeoutException("Failed to get offsets by times in " + timeout + " ms");
    }

    public Map<TopicPartition, Long> beginningOffsets(Collection<TopicPartition> partitions, long timeout) {
        return beginningOrEndOffset(partitions, ListOffsetRequest.EARLIEST_TIMESTAMP, timeout);
    }

    public Map<TopicPartition, Long> endOffsets(Collection<TopicPartition> partitions, long timeout) {
        return beginningOrEndOffset(partitions, endTimestamp(), timeout);
    }

    private long endTimestamp() {
        return ListOffsetRequest.LATEST_TIMESTAMP;
    }

    private Map<TopicPartition, Long> beginningOrEndOffset(Collection<TopicPartition> partitions,
                                                           long timestamp,
                                                           long timeout) {
        Map<TopicPartition, Long> timestampsToSearch = new HashMap<>();
        for (TopicPartition tp : partitions)
            timestampsToSearch.put(tp, timestamp);
        Map<TopicPartition, Long> result = new HashMap<>();
        for (Map.Entry<TopicPartition, OffsetData> entry :
                retrieveOffsetsByTimes(timestampsToSearch, timeout, false).entrySet()) {
            result.put(entry.getKey(), entry.getValue().offset);
        }
        return result;
    }

    /**
     * Return the fetched records, empty the record buffer and update the consumed position.
     *
     * NOTE: returning empty records guarantees the consumed position are NOT updated.
     *
     * @return The fetched records per partition
     * @throws OffsetOutOfRangeException If there is OffsetOutOfRange error in fetchResponse and
     *         the defaultResetPolicy is NONE
     */
    public Map<TopicPartition, List<ConsumerRecord<K, V>>> fetchedRecords() {
        Map<TopicPartition, List<ConsumerRecord<K, V>>> fetched = new HashMap<>();
        int recordsRemaining = maxPollRecords;

        try {
            while (recordsRemaining > 0) {
                if (nextInLineRecords == null || nextInLineRecords.isFetched) {
                    CompletedFetch completedFetch = completedFetches.peek();
                    if (completedFetch == null) break;

                    nextInLineRecords = parseCompletedFetch(completedFetch);
                    completedFetches.poll();
                } else {
                    List<ConsumerRecord<K, V>> records = fetchRecords(nextInLineRecords, recordsRemaining);
                    TopicPartition partition = nextInLineRecords.partition;
                    if (!records.isEmpty()) {
                        List<ConsumerRecord<K, V>> currentRecords = fetched.get(partition);
                        if (currentRecords == null) {
                            fetched.put(partition, records);
                        } else {
                            // this case shouldn't usually happen because we only send one fetch at a time per partition,
                            // but it might conceivably happen in some rare cases (such as partition leader changes).
                            // we have to copy to a new list because the old one may be immutable
                            List<ConsumerRecord<K, V>> newRecords = new ArrayList<>(records.size() + currentRecords.size());
                            newRecords.addAll(currentRecords);
                            newRecords.addAll(records);
                            fetched.put(partition, newRecords);
                        }
                        recordsRemaining -= records.size();
                    }
                }
            }
        } catch (KafkaException e) {
            if (fetched.isEmpty())
                throw e;
        }
        return fetched;
    }

    private List<ConsumerRecord<K, V>> fetchRecords(PartitionRecords partitionRecords, int maxRecords) {
        if (!subscriptions.isAssigned(partitionRecords.partition)) {
            // this can happen when a rebalance happened before fetched records are returned to the consumer's poll call
            log.debug("Not returning fetched records for partition {} since it is no longer assigned",
                    partitionRecords.partition);
        } else {
            // note that the consumed position should always be available as long as the partition is still assigned
            long position = subscriptions.position(partitionRecords.partition);
            if (!subscriptions.isFetchable(partitionRecords.partition)) {
                // this can happen when a partition is paused before fetched records are returned to the consumer's poll call
                log.debug("Not returning fetched records for assigned partition {} since it is no longer fetchable",
                        partitionRecords.partition);
            } else if (partitionRecords.nextFetchOffset == position) {
                List<ConsumerRecord<K, V>> partRecords = partitionRecords.fetchRecords(maxRecords);

                long nextOffset = partitionRecords.nextFetchOffset;
                log.trace("Returning fetched records at offset {} for assigned partition {} and update " +
                        "position to {}", position, partitionRecords.partition, nextOffset);
                subscriptions.position(partitionRecords.partition, nextOffset);

                Long partitionLag = subscriptions.partitionLag(partitionRecords.partition);
                if (partitionLag != null)
                    this.sensors.recordPartitionLag(partitionRecords.partition, partitionLag);

                return partRecords;
            } else {
                // these records aren't next in line based on the last consumed position, ignore them
                // they must be from an obsolete request
                log.debug("Ignoring fetched records for {} at offset {} since the current position is {}",
                        partitionRecords.partition, partitionRecords.nextFetchOffset, position);
            }
        }

        partitionRecords.drain();
        return emptyList();
    }

    /**
     * Search the offsets by target times for the specified partitions.
     *
     * @param requireTimestamps true if we should fail with an UnsupportedVersionException if the broker does
     *                         not support fetching precise timestamps for offsets
     * @param timestampsToSearch the mapping between partitions and target time
     * @return A response which can be polled to obtain the corresponding timestamps and offsets.
     */
    private RequestFuture<Map<TopicPartition, OffsetData>> sendListOffsetRequests(
            final boolean requireTimestamps,
            final Map<TopicPartition, Long> timestampsToSearch) {
        // Group the partitions by node.
        final Map<Node, Map<TopicPartition, Long>> timestampsToSearchByNode = new HashMap<>();
        for (Map.Entry<TopicPartition, Long> entry: timestampsToSearch.entrySet()) {
            TopicPartition tp  = entry.getKey();
            PartitionInfo info = metadata.fetch().partition(tp);
            if (info == null) {
                metadata.add(tp.topic());
                log.debug("Partition {} is unknown for fetching offset, wait for metadata refresh", tp);
                return RequestFuture.staleMetadata();
            } else if (info.leader() == null) {
                log.debug("Leader for partition {} unavailable for fetching offset, wait for metadata refresh", tp);
                return RequestFuture.leaderNotAvailable();
            } else {
                Node node = info.leader();
                Map<TopicPartition, Long> topicData = timestampsToSearchByNode.get(node);
                if (topicData == null) {
                    topicData = new HashMap<>();
                    timestampsToSearchByNode.put(node, topicData);
                }
                topicData.put(entry.getKey(), entry.getValue());
            }
        }

        final RequestFuture<Map<TopicPartition, OffsetData>> listOffsetRequestsFuture = new RequestFuture<>();
        final Map<TopicPartition, OffsetData> fetchedTimestampOffsets = new HashMap<>();
        final AtomicInteger remainingResponses = new AtomicInteger(timestampsToSearchByNode.size());
        for (Map.Entry<Node, Map<TopicPartition, Long>> entry : timestampsToSearchByNode.entrySet()) {
            sendListOffsetRequest(entry.getKey(), entry.getValue(), requireTimestamps)
                    .addListener(new RequestFutureListener<Map<TopicPartition, OffsetData>>() {
                        @Override
                        public void onSuccess(Map<TopicPartition, OffsetData> value) {
                            synchronized (listOffsetRequestsFuture) {
                                fetchedTimestampOffsets.putAll(value);
                                if (remainingResponses.decrementAndGet() == 0 && !listOffsetRequestsFuture.isDone())
                                    listOffsetRequestsFuture.complete(fetchedTimestampOffsets);
                            }
                        }

                        @Override
                        public void onFailure(RuntimeException e) {
                            synchronized (listOffsetRequestsFuture) {
                                // This may cause all the requests to be retried, but should be rare.
                                if (!listOffsetRequestsFuture.isDone())
                                    listOffsetRequestsFuture.raise(e);
                            }
                        }
                    });
        }
        return listOffsetRequestsFuture;
    }

    /**
     * Send the ListOffsetRequest to a specific broker for the partitions and target timestamps.
     *
     * @param node The node to send the ListOffsetRequest to.
     * @param timestampsToSearch The mapping from partitions to the target timestamps.
     * @param requireTimestamp  True if we require a timestamp in the response.
     * @return A response which can be polled to obtain the corresponding timestamps and offsets.
     */
    private RequestFuture<Map<TopicPartition, OffsetData>> sendListOffsetRequest(final Node node,
                                                                                 final Map<TopicPartition, Long> timestampsToSearch,
                                                                                 boolean requireTimestamp) {
        ListOffsetRequest.Builder builder = ListOffsetRequest.Builder
                .forConsumer(requireTimestamp, isolationLevel)
                .setTargetTimes(timestampsToSearch);

        log.trace("Sending ListOffsetRequest {} to broker {}", builder, node);
        return client.send(node, builder)
                .compose(new RequestFutureAdapter<ClientResponse, Map<TopicPartition, OffsetData>>() {
                    @Override
                    public void onSuccess(ClientResponse response, RequestFuture<Map<TopicPartition, OffsetData>> future) {
                        ListOffsetResponse lor = (ListOffsetResponse) response.responseBody();
                        log.trace("Received ListOffsetResponse {} from broker {}", lor, node);
                        handleListOffsetResponse(timestampsToSearch, lor, future);
                    }
                });
    }

    /**
     * Callback for the response of the list offset call above.
     * @param timestampsToSearch The mapping from partitions to target timestamps
     * @param listOffsetResponse The response from the server.
     * @param future The future to be completed by the response.
     */
    @SuppressWarnings("deprecation")
    private void handleListOffsetResponse(Map<TopicPartition, Long> timestampsToSearch,
                                          ListOffsetResponse listOffsetResponse,
                                          RequestFuture<Map<TopicPartition, OffsetData>> future) {
        Map<TopicPartition, OffsetData> timestampOffsetMap = new HashMap<>();
        for (Map.Entry<TopicPartition, Long> entry : timestampsToSearch.entrySet()) {
            TopicPartition topicPartition = entry.getKey();
            ListOffsetResponse.PartitionData partitionData = listOffsetResponse.responseData().get(topicPartition);
            Errors error = partitionData.error;
            if (error == Errors.NONE) {
                if (partitionData.offsets != null) {
                    // Handle v0 response
                    long offset;
                    if (partitionData.offsets.size() > 1) {
                        future.raise(new IllegalStateException("Unexpected partitionData response of length " +
                                partitionData.offsets.size()));
                        return;
                    } else if (partitionData.offsets.isEmpty()) {
                        offset = ListOffsetResponse.UNKNOWN_OFFSET;
                    } else {
                        offset = partitionData.offsets.get(0);
                    }
                    log.debug("Handling v0 ListOffsetResponse response for {}. Fetched offset {}",
                            topicPartition, offset);
                    if (offset != ListOffsetResponse.UNKNOWN_OFFSET) {
                        OffsetData offsetData = new OffsetData(offset, null);
                        timestampOffsetMap.put(topicPartition, offsetData);
                    }
                } else {
                    // Handle v1 and later response
                    log.debug("Handling ListOffsetResponse response for {}. Fetched offset {}, timestamp {}",
                            topicPartition, partitionData.offset, partitionData.timestamp);
                    if (partitionData.offset != ListOffsetResponse.UNKNOWN_OFFSET) {
                        OffsetData offsetData = new OffsetData(partitionData.offset, partitionData.timestamp);
                        timestampOffsetMap.put(topicPartition, offsetData);
                    }
                }
            } else if (error == Errors.UNSUPPORTED_FOR_MESSAGE_FORMAT) {
                // The message format on the broker side is before 0.10.0, we simply put null in the response.
                log.debug("Cannot search by timestamp for partition {} because the message format version " +
                        "is before 0.10.0", topicPartition);
                timestampOffsetMap.put(topicPartition, null);
            } else if (error == Errors.NOT_LEADER_FOR_PARTITION) {
                log.debug("Attempt to fetch offsets for partition {} failed due to obsolete leadership information, retrying.",
                        topicPartition);
                future.raise(error);
            } else if (error == Errors.UNKNOWN_TOPIC_OR_PARTITION) {
                log.warn("Received unknown topic or partition error in ListOffset request for partition {}. The topic/partition " +
                        "may not exist or the user may not have Describe access to it", topicPartition);
                future.raise(error);
            } else {
                log.warn("Attempt to fetch offsets for partition {} failed due to: {}", topicPartition, error.message());
                future.raise(new StaleMetadataException());
            }
        }
        if (!future.isDone())
            future.complete(timestampOffsetMap);
    }

    private List<TopicPartition> fetchablePartitions() {
        Set<TopicPartition> exclude = new HashSet<>();
        List<TopicPartition> fetchable = subscriptions.fetchablePartitions();
        if (nextInLineRecords != null && !nextInLineRecords.isFetched) {
            exclude.add(nextInLineRecords.partition);
        }
        for (CompletedFetch completedFetch : completedFetches) {
            exclude.add(completedFetch.partition);
        }
        fetchable.removeAll(exclude);
        return fetchable;
    }

    /**
     * Create fetch requests for all nodes for which we have assigned partitions
     * that have no existing requests in flight.
     */
    private Map<Node, FetchRequest.Builder> createFetchRequests() {
        // create the fetch info
        Cluster cluster = metadata.fetch();
        Map<Node, LinkedHashMap<TopicPartition, FetchRequest.PartitionData>> fetchable = new LinkedHashMap<>();
        for (TopicPartition partition : fetchablePartitions()) {
            Node node = cluster.leaderFor(partition);
            if (node == null) {
                metadata.requestUpdate();
            } else if (!this.client.hasPendingRequests(node)) {
                // if there is a leader and no in-flight requests, issue a new fetch
                LinkedHashMap<TopicPartition, FetchRequest.PartitionData> fetch = fetchable.get(node);
                if (fetch == null) {
                    fetch = new LinkedHashMap<>();
                    fetchable.put(node, fetch);
                }

                long position = this.subscriptions.position(partition);
                fetch.put(partition, new FetchRequest.PartitionData(position, FetchRequest.INVALID_LOG_START_OFFSET, this.fetchSize));
                log.debug("Added fetch request for partition {} at offset {} to node {}", partition, position, node);
            } else {
                log.trace("Skipping fetch for partition {} because there is an in-flight request to {}", partition, node);
            }
        }

        // create the fetches
        Map<Node, FetchRequest.Builder> requests = new HashMap<>();
        for (Map.Entry<Node, LinkedHashMap<TopicPartition, FetchRequest.PartitionData>> entry : fetchable.entrySet()) {
            Node node = entry.getKey();
            FetchRequest.Builder fetch = FetchRequest.Builder.forConsumer(this.maxWaitMs, this.minBytes, entry.getValue(), isolationLevel).
                    setMaxBytes(this.maxBytes);
            requests.put(node, fetch);
        }
        return requests;
    }

    /**
     * The callback for fetch completion
     */
    private PartitionRecords parseCompletedFetch(CompletedFetch completedFetch) {
        TopicPartition tp = completedFetch.partition;
        FetchResponse.PartitionData partition = completedFetch.partitionData;
        long fetchOffset = completedFetch.fetchedOffset;
        PartitionRecords partitionRecords = null;
        Errors error = partition.error;

        try {
            if (!subscriptions.isFetchable(tp)) {
                // this can happen when a rebalance happened or a partition consumption paused
                // while fetch is still in-flight
                log.debug("Ignoring fetched records for partition {} since it is no longer fetchable", tp);
            } else if (error == Errors.NONE) {
                // we are interested in this fetch only if the beginning offset matches the
                // current consumed position
                Long position = subscriptions.position(tp);
                if (position == null || position != fetchOffset) {
                    log.debug("Discarding stale fetch response for partition {} since its offset {} does not match " +
                            "the expected offset {}", tp, fetchOffset, position);
                    return null;
                }

                log.trace("Preparing to read {} bytes of data for partition {} with offset {}",
                        partition.records.sizeInBytes(), tp, position);
                Iterator<? extends RecordBatch> batches = partition.records.batches().iterator();
                partitionRecords = new PartitionRecords(tp, completedFetch, batches);

                if (!batches.hasNext() && partition.records.sizeInBytes() > 0) {
                    if (completedFetch.responseVersion < 3) {
                        // Implement the pre KIP-74 behavior of throwing a RecordTooLargeException.
                        Map<TopicPartition, Long> recordTooLargePartitions = Collections.singletonMap(tp, fetchOffset);
                        throw new RecordTooLargeException("There are some messages at [Partition=Offset]: " +
                                recordTooLargePartitions + " whose size is larger than the fetch size " + this.fetchSize +
                                " and hence cannot be returned. Please considering upgrading your broker to 0.10.1.0 or " +
                                "newer to avoid this issue. Alternately, increase the fetch size on the client (using " +
                                ConsumerConfig.MAX_PARTITION_FETCH_BYTES_CONFIG + ")",
                                recordTooLargePartitions);
                    } else {
                        // This should not happen with brokers that support FetchRequest/Response V3 or higher (i.e. KIP-74)
                        throw new KafkaException("Failed to make progress reading messages at " + tp + "=" +
                            fetchOffset + ". Received a non-empty fetch response from the server, but no " +
                            "complete records were found.");
                    }
                }

                if (partition.highWatermark >= 0) {
                    log.trace("Updating high watermark for partition {} to {}", tp, partition.highWatermark);
                    subscriptions.updateHighWatermark(tp, partition.highWatermark);
                }
            } else if (error == Errors.NOT_LEADER_FOR_PARTITION) {
                log.debug("Error in fetch for partition {}: {}", tp, error.exceptionName());
                this.metadata.requestUpdate();
            } else if (error == Errors.UNKNOWN_TOPIC_OR_PARTITION) {
                log.warn("Received unknown topic or partition error in fetch for partition {}. The topic/partition " +
                        "may not exist or the user may not have Describe access to it", tp);
                this.metadata.requestUpdate();
            } else if (error == Errors.OFFSET_OUT_OF_RANGE) {
                if (fetchOffset != subscriptions.position(tp)) {
                    log.debug("Discarding stale fetch response for partition {} since the fetched offset {}" +
                            "does not match the current offset {}", tp, fetchOffset, subscriptions.position(tp));
                } else if (subscriptions.hasDefaultOffsetResetPolicy()) {
                    log.info("Fetch offset {} is out of range for partition {}, resetting offset", fetchOffset, tp);
                    subscriptions.needOffsetReset(tp);
                } else {
                    throw new OffsetOutOfRangeException(Collections.singletonMap(tp, fetchOffset));
                }
            } else if (error == Errors.TOPIC_AUTHORIZATION_FAILED) {
                log.warn("Not authorized to read from topic {}.", tp.topic());
                throw new TopicAuthorizationException(Collections.singleton(tp.topic()));
            } else if (error == Errors.UNKNOWN) {
                log.warn("Unknown error fetching data for topic-partition {}", tp);
            } else {
                throw new IllegalStateException("Unexpected error code " + error.code() + " while fetching data");
            }
        } finally {
            if (partitionRecords == null)
                completedFetch.metricAggregator.record(tp, 0, 0);

            if (error != Errors.NONE)
                // we move the partition to the end if there was an error. This way, it's more likely that partitions for
                // the same topic can remain together (allowing for more efficient serialization).
                subscriptions.movePartitionToEnd(tp);
        }

        return partitionRecords;
    }


    /**
     * Parse the record entry, deserializing the key / value fields if necessary
     */
    private ConsumerRecord<K, V> parseRecord(TopicPartition partition,
                                             RecordBatch batch,
                                             Record record) {
        try {
            long offset = record.offset();
            long timestamp = record.timestamp();
            TimestampType timestampType = batch.timestampType();
            Headers headers = new RecordHeaders(record.headers());
            ByteBuffer keyBytes = record.key();
            byte[] keyByteArray = keyBytes == null ? null : Utils.toArray(keyBytes);
            K key = keyBytes == null ? null : this.keyDeserializer.deserialize(partition.topic(), headers, keyByteArray);
            ByteBuffer valueBytes = record.value();
            byte[] valueByteArray = valueBytes == null ? null : Utils.toArray(valueBytes);
            V value = valueBytes == null ? null : this.valueDeserializer.deserialize(partition.topic(), headers, valueByteArray);
            return new ConsumerRecord<>(partition.topic(), partition.partition(), offset,
                                        timestamp, timestampType, record.checksumOrNull(),
                                        keyByteArray == null ? ConsumerRecord.NULL_SIZE : keyByteArray.length,
                                        valueByteArray == null ? ConsumerRecord.NULL_SIZE : valueByteArray.length,
                                        key, value, headers);
        } catch (RuntimeException e) {
            throw new SerializationException("Error deserializing key/value for partition " + partition +
                    " at offset " + record.offset(), e);
        }
    }

    @Override
    public void onAssignment(Set<TopicPartition> assignment) {
        sensors.updatePartitionLagSensors(assignment);
    }

    public static Sensor throttleTimeSensor(Metrics metrics, FetcherMetricsRegistry metricsRegistry) {
        Sensor fetchThrottleTimeSensor = metrics.sensor("fetch-throttle-time");
        fetchThrottleTimeSensor.add(metrics.metricInstance(metricsRegistry.fetchThrottleTimeAvg), new Avg());

        fetchThrottleTimeSensor.add(metrics.metricInstance(metricsRegistry.fetchThrottleTimeMax), new Max());

        return fetchThrottleTimeSensor;
    }

    private class PartitionRecords {
        private final TopicPartition partition;
        private final CompletedFetch completedFetch;
        private final Iterator<? extends RecordBatch> batches;
        private final Set<Long> abortedProducerIds;
        private final PriorityQueue<FetchResponse.AbortedTransaction> abortedTransactions;

        private int recordsRead;
        private int bytesRead;
        private RecordBatch currentBatch;
        private Record lastRecord;
        private CloseableIterator<Record> records;
        private long nextFetchOffset;
        private boolean isFetched = false;
        private boolean hasExceptionInLastFetch;

        private PartitionRecords(TopicPartition partition,
                                 CompletedFetch completedFetch,
                                 Iterator<? extends RecordBatch> batches) {
            this.partition = partition;
            this.completedFetch = completedFetch;
            this.batches = batches;
            this.nextFetchOffset = completedFetch.fetchedOffset;
            this.abortedProducerIds = new HashSet<>();
            this.abortedTransactions = abortedTransactions(completedFetch.partitionData);
            this.hasExceptionInLastFetch = false;
        }

        private void drain() {
            if (!isFetched) {
                maybeCloseRecordStream();
                hasExceptionInLastFetch = false;
                this.isFetched = true;
                this.completedFetch.metricAggregator.record(partition, bytesRead, recordsRead);

                // we move the partition to the end if we received some bytes. This way, it's more likely that partitions
                // for the same topic can remain together (allowing for more efficient serialization).
                if (bytesRead > 0)
                    subscriptions.movePartitionToEnd(partition);
            }
        }

        private void maybeEnsureValid(RecordBatch batch) {
            if (checkCrcs && currentBatch.magic() >= RecordBatch.MAGIC_VALUE_V2) {
                try {
                    batch.ensureValid();
                } catch (InvalidRecordException e) {
                    throw new KafkaException("Record batch for partition " + partition + " at offset " +
                            batch.baseOffset() + " is invalid, cause: " + e.getMessage());
                }
            }
        }

        private void maybeEnsureValid(Record record) {
            if (checkCrcs) {
                try {
                    record.ensureValid();
                } catch (InvalidRecordException e) {
                    throw new KafkaException("Record for partition " + partition + " at offset " + record.offset()
                            + " is invalid, cause: " + e.getMessage());
                }
            }
        }

        private void maybeCloseRecordStream() {
            if (records != null) {
                records.close();
                records = null;
            }
        }

        private Record nextFetchedRecord() {
            while (true) {
                if (records == null || !records.hasNext()) {
                    // If last time there is an exception thrown, we always validate the current batch again.
                    if (hasExceptionInLastFetch) {
                        currentBatch.ensureValid();
                    }
                    maybeCloseRecordStream();

                    if (!batches.hasNext()) {
                        drain();
                        return null;
                    }

                    lastRecord = null;
                    currentBatch = batches.next();
                    maybeEnsureValid(currentBatch);

                    if (isolationLevel == IsolationLevel.READ_COMMITTED && currentBatch.hasProducerId()) {
                        // remove from the aborted transaction queue all aborted transactions which have begun
                        // before the current batch's last offset and add the associated producerIds to the
                        // aborted producer set
                        consumeAbortedTransactionsUpTo(currentBatch.lastOffset());

                        long producerId = currentBatch.producerId();
                        if (containsAbortMarker(currentBatch)) {
                            abortedProducerIds.remove(producerId);
                        } else if (isBatchAborted(currentBatch)) {
                            log.trace("Skipping aborted record batch with producerId {} and base offset {}, partition {}",
                                    producerId, currentBatch.baseOffset(), partition);
                            nextFetchOffset = currentBatch.nextOffset();
                            continue;
                        }
                    }

                    records = currentBatch.streamingIterator(decompressionBufferSupplier);
                }

                // If an exception was thrown from the last record. We should throw the same exception here again.
                if (hasExceptionInLastFetch) {
                    maybeEnsureValid(lastRecord);
                    return lastRecord;
                } else {
                    Record record = records.next();
                    lastRecord = record;
                    // skip any records out of range
                    if (record.offset() >= nextFetchOffset) {
                        // we only do validation when the message should not be skipped.
                        maybeEnsureValid(record);

                        // control records are not returned to the user
                        if (!currentBatch.isControlBatch()) {
                            return record;
                        } else {
                            // Increment the next fetch offset when we skip a control batch.
                            nextFetchOffset = record.offset() + 1;
                        }
                    }
                }
            }
        }

        private List<ConsumerRecord<K, V>> fetchRecords(int maxRecords) {
            if (isFetched)
                return Collections.emptyList();

            List<ConsumerRecord<K, V>> records = new ArrayList<>();
            try {
                for (int i = 0; i < maxRecords; i++) {
                    Record record = nextFetchedRecord();
                    if (record == null)
                        break;

                    recordsRead++;
                    bytesRead += record.sizeInBytes();
                    records.add(parseRecord(partition, currentBatch, record));
                    nextFetchOffset = record.offset() + 1;
                }
            } catch (KafkaException e) {
                hasExceptionInLastFetch = true;
                if (records.isEmpty())
                    throw e;
            }
            return records;
        }

        private void consumeAbortedTransactionsUpTo(long offset) {
            if (abortedTransactions == null)
                return;

            while (!abortedTransactions.isEmpty() && abortedTransactions.peek().firstOffset <= offset) {
                FetchResponse.AbortedTransaction abortedTransaction = abortedTransactions.poll();
                abortedProducerIds.add(abortedTransaction.producerId);
            }
        }

        private boolean isBatchAborted(RecordBatch batch) {
            return batch.isTransactional() && abortedProducerIds.contains(batch.producerId());
        }

        private PriorityQueue<FetchResponse.AbortedTransaction> abortedTransactions(FetchResponse.PartitionData partition) {
            if (partition.abortedTransactions == null || partition.abortedTransactions.isEmpty())
                return null;

            PriorityQueue<FetchResponse.AbortedTransaction> abortedTransactions = new PriorityQueue<>(
                    partition.abortedTransactions.size(),
                    new Comparator<FetchResponse.AbortedTransaction>() {
                        @Override
                        public int compare(FetchResponse.AbortedTransaction o1, FetchResponse.AbortedTransaction o2) {
                            return Long.compare(o1.firstOffset, o2.firstOffset);
                        }
                    }
            );
            abortedTransactions.addAll(partition.abortedTransactions);
            return abortedTransactions;
        }

        private boolean containsAbortMarker(RecordBatch batch) {
            if (!batch.isControlBatch())
                return false;

            Iterator<Record> batchIterator = batch.iterator();
            if (!batchIterator.hasNext())
                throw new InvalidRecordException("Invalid batch for partition " + partition + " at offset " +
                        batch.baseOffset() + " with control sequence set, but no records");

            Record firstRecord = batchIterator.next();
            return ControlRecordType.ABORT == ControlRecordType.parse(firstRecord.key());
        }
    }

    private static class CompletedFetch {
        private final TopicPartition partition;
        private final long fetchedOffset;
        private final FetchResponse.PartitionData partitionData;
        private final FetchResponseMetricAggregator metricAggregator;
        private final short responseVersion;

        private CompletedFetch(TopicPartition partition,
                               long fetchedOffset,
                               FetchResponse.PartitionData partitionData,
                               FetchResponseMetricAggregator metricAggregator,
                               short responseVersion) {
            this.partition = partition;
            this.fetchedOffset = fetchedOffset;
            this.partitionData = partitionData;
            this.metricAggregator = metricAggregator;
            this.responseVersion = responseVersion;
        }
    }

    /**
     * Since we parse the message data for each partition from each fetch response lazily, fetch-level
     * metrics need to be aggregated as the messages from each partition are parsed. This class is used
     * to facilitate this incremental aggregation.
     */
    private static class FetchResponseMetricAggregator {
        private final FetchManagerMetrics sensors;
        private final Set<TopicPartition> unrecordedPartitions;

        private final FetchMetrics fetchMetrics = new FetchMetrics();
        private final Map<String, FetchMetrics> topicFetchMetrics = new HashMap<>();

        private FetchResponseMetricAggregator(FetchManagerMetrics sensors,
                                              Set<TopicPartition> partitions) {
            this.sensors = sensors;
            this.unrecordedPartitions = partitions;
        }

        /**
         * After each partition is parsed, we update the current metric totals with the total bytes
         * and number of records parsed. After all partitions have reported, we write the metric.
         */
        public void record(TopicPartition partition, int bytes, int records) {
            this.unrecordedPartitions.remove(partition);
            this.fetchMetrics.increment(bytes, records);

            // collect and aggregate per-topic metrics
            String topic = partition.topic();
            FetchMetrics topicFetchMetric = this.topicFetchMetrics.get(topic);
            if (topicFetchMetric == null) {
                topicFetchMetric = new FetchMetrics();
                this.topicFetchMetrics.put(topic, topicFetchMetric);
            }
            topicFetchMetric.increment(bytes, records);

            if (this.unrecordedPartitions.isEmpty()) {
                // once all expected partitions from the fetch have reported in, record the metrics
                this.sensors.bytesFetched.record(topicFetchMetric.fetchBytes);
                this.sensors.recordsFetched.record(topicFetchMetric.fetchRecords);

                // also record per-topic metrics
                for (Map.Entry<String, FetchMetrics> entry: this.topicFetchMetrics.entrySet()) {
                    FetchMetrics metric = entry.getValue();
                    this.sensors.recordTopicFetchMetrics(entry.getKey(), metric.fetchBytes, metric.fetchRecords);
                }
            }
        }

        private static class FetchMetrics {
            private int fetchBytes;
            private int fetchRecords;

            protected void increment(int bytes, int records) {
                this.fetchBytes += bytes;
                this.fetchRecords += records;
            }
        }
    }

    private static class FetchManagerMetrics {
        private final Metrics metrics;
        private FetcherMetricsRegistry metricsRegistry;
        private final Sensor bytesFetched;
        private final Sensor recordsFetched;
        private final Sensor fetchLatency;
        private final Sensor recordsFetchLag;

        private Set<TopicPartition> assignedPartitions;

        private FetchManagerMetrics(Metrics metrics, FetcherMetricsRegistry metricsRegistry) {
            this.metrics = metrics;
            this.metricsRegistry = metricsRegistry;

            this.bytesFetched = metrics.sensor("bytes-fetched");
            this.bytesFetched.add(metrics.metricInstance(metricsRegistry.fetchSizeAvg), new Avg());
            this.bytesFetched.add(metrics.metricInstance(metricsRegistry.fetchSizeMax), new Max());
            this.bytesFetched.add(metrics.metricInstance(metricsRegistry.bytesConsumedRate), new Rate());

            this.recordsFetched = metrics.sensor("records-fetched");
            this.recordsFetched.add(metrics.metricInstance(metricsRegistry.recordsPerRequestAvg), new Avg());
            this.recordsFetched.add(metrics.metricInstance(metricsRegistry.recordsConsumedRate), new Rate());

            this.fetchLatency = metrics.sensor("fetch-latency");
            this.fetchLatency.add(metrics.metricInstance(metricsRegistry.fetchLatencyAvg), new Avg());
            this.fetchLatency.add(metrics.metricInstance(metricsRegistry.fetchLatencyMax), new Max());
            this.fetchLatency.add(metrics.metricInstance(metricsRegistry.fetchRequestRate), new Rate(new Count()));

            this.recordsFetchLag = metrics.sensor("records-lag");
            this.recordsFetchLag.add(metrics.metricInstance(metricsRegistry.recordsLagMax), new Max());
        }

        private void recordTopicFetchMetrics(String topic, int bytes, int records) {
            // record bytes fetched
            String name = "topic." + topic + ".bytes-fetched";
            Sensor bytesFetched = this.metrics.getSensor(name);
            if (bytesFetched == null) {
                Map<String, String> metricTags = Collections.singletonMap("topic", topic.replace('.', '_'));

                bytesFetched = this.metrics.sensor(name);
                bytesFetched.add(this.metrics.metricInstance(metricsRegistry.topicFetchSizeAvg,
                        metricTags), new Avg());
                bytesFetched.add(this.metrics.metricInstance(metricsRegistry.topicFetchSizeMax,
                        metricTags), new Max());
                bytesFetched.add(this.metrics.metricInstance(metricsRegistry.topicBytesConsumedRate,
                        metricTags), new Rate());
            }
            bytesFetched.record(bytes);

            // record records fetched
            name = "topic." + topic + ".records-fetched";
            Sensor recordsFetched = this.metrics.getSensor(name);
            if (recordsFetched == null) {
                Map<String, String> metricTags = new HashMap<>(1);
                metricTags.put("topic", topic.replace('.', '_'));

                recordsFetched = this.metrics.sensor(name);
                recordsFetched.add(this.metrics.metricInstance(metricsRegistry.topicRecordsPerRequestAvg,
                        metricTags), new Avg());
                recordsFetched.add(this.metrics.metricInstance(metricsRegistry.topicRecordsConsumedRate,
                        metricTags), new Rate());
            }
            recordsFetched.record(records);
        }

        private void updatePartitionLagSensors(Set<TopicPartition> assignedPartitions) {
            if (this.assignedPartitions != null) {
                for (TopicPartition tp : this.assignedPartitions) {
                    if (!assignedPartitions.contains(tp))
                        metrics.removeSensor(partitionLagMetricName(tp));
                }
            }
            this.assignedPartitions = assignedPartitions;
        }

        private void recordPartitionLag(TopicPartition tp, long lag) {
            this.recordsFetchLag.record(lag);

            String name = partitionLagMetricName(tp);
            Sensor recordsLag = this.metrics.getSensor(name);
            if (recordsLag == null) {
                recordsLag = this.metrics.sensor(name);
                recordsLag.add(this.metrics.metricName(name,
                        metricsRegistry.partitionRecordsLag.group(),
                        metricsRegistry.partitionRecordsLag.description()), new Value());
                recordsLag.add(this.metrics.metricName(name + "-max",
                        metricsRegistry.partitionRecordsLagMax.group(),
                        metricsRegistry.partitionRecordsLagMax.description()), new Max());
                recordsLag.add(this.metrics.metricName(name + "-avg",
                        metricsRegistry.partitionRecordsLagAvg.group(),
                        metricsRegistry.partitionRecordsLagAvg.description()), new Avg());
            }
            recordsLag.record(lag);
        }

        private static String partitionLagMetricName(TopicPartition tp) {
            return tp + ".records-lag";
        }
    }

    @Override
    public void close() {
        if (nextInLineRecords != null)
            nextInLineRecords.drain();
<<<<<<< HEAD
=======
        nextInLineExceptionMetadata = null;
        decompressionBufferSupplier.close();
>>>>>>> c060c482
    }

}<|MERGE_RESOLUTION|>--- conflicted
+++ resolved
@@ -1311,11 +1311,7 @@
     public void close() {
         if (nextInLineRecords != null)
             nextInLineRecords.drain();
-<<<<<<< HEAD
-=======
-        nextInLineExceptionMetadata = null;
         decompressionBufferSupplier.close();
->>>>>>> c060c482
     }
 
 }