/*
 * Licensed to the Apache Software Foundation (ASF) under one or more
 * contributor license agreements. See the NOTICE file distributed with
 * this work for additional information regarding copyright ownership.
 * The ASF licenses this file to You under the Apache License, Version 2.0
 * (the "License"); you may not use this file except in compliance with
 * the License. You may obtain a copy of the License at
 *
 *    http://www.apache.org/licenses/LICENSE-2.0
 *
 * Unless required by applicable law or agreed to in writing, software
 * distributed under the License is distributed on an "AS IS" BASIS,
 * WITHOUT WARRANTIES OR CONDITIONS OF ANY KIND, either express or implied.
 * See the License for the specific language governing permissions and
 * limitations under the License.
 */
package org.apache.kafka.clients.consumer.internals;

import org.apache.kafka.common.Cluster;
import org.apache.kafka.common.TopicPartition;
import org.apache.kafka.common.protocol.types.SchemaException;

import java.nio.ByteBuffer;
import java.util.Collections;
import java.util.List;
import java.util.Map;
import java.util.Optional;
import java.util.Set;

import static org.apache.kafka.clients.consumer.internals.ConsumerProtocol.CONSUMER_PROTOCOL_V0;
import static org.apache.kafka.clients.consumer.internals.ConsumerProtocol.CONSUMER_PROTOCOL_V1;

/**
 * This interface is used to define custom partition assignment for use in
 * {@link org.apache.kafka.clients.consumer.KafkaConsumer}. Members of the consumer group subscribe
 * to the topics they are interested in and forward their subscriptions to a Kafka broker serving
 * as the group coordinator. The coordinator selects one member to perform the group assignment and
 * propagates the subscriptions of all members to it. Then {@link #assign(Cluster, Map)} is called
 * to perform the assignment and the results are forwarded back to each respective members
 *
 * In some cases, it is useful to forward additional metadata to the assignor in order to make
 * assignment decisions. For this, you can override {@link #subscription(Set)} and provide custom
 * userData in the returned Subscription. For example, to have a rack-aware assignor, an implementation
 * can use this user data to forward the rackId belonging to each member.
 */
public interface PartitionAssignor {

    /**
     * Return a serializable object representing the local member's subscription. This can include
     * additional information as well (e.g. local host/rack information) which can be leveraged in
     * {@link #assign(Cluster, Map)}.
     * @param topics Topics subscribed to through {@link org.apache.kafka.clients.consumer.KafkaConsumer#subscribe(java.util.Collection)}
     *               and variants
     * @return Non-null subscription with optional user data
     */
    Subscription subscription(Set<String> topics);

    /**
     * Perform the group assignment given the member subscriptions and current cluster metadata.
     * @param metadata Current topic/broker metadata known by consumer
     * @param subscriptions Subscriptions from all members provided through {@link #subscription(Set)}
     * @return A map from the members to their respective assignment. This should have one entry
     *         for all members who in the input subscription map.
     */
    Map<String, Assignment> assign(Cluster metadata, Map<String, Subscription> subscriptions);

    /**
     * Callback which is invoked when a group member receives its assignment from the leader.
     * @param assignment The local member's assignment as provided by the leader in {@link #assign(Cluster, Map)}
     */
    void onAssignment(Assignment assignment);

    /**
     * Callback which is invoked when a group member receives its assignment from the leader.
     * @param assignment The local member's assignment as provided by the leader in {@link #assign(Cluster, Map)}
     * @param generation The consumer group generation associated with this partition assignment (optional)
     */
    default void onAssignment(Assignment assignment, int generation) {
        onAssignment(assignment);
    }

    /**
     * Indicate which rebalance protocol this assignor can would work with;
     * By default it should always work with {@link RebalanceProtocol#EAGER}.
     */
    default List<RebalanceProtocol> supportedProtocols() {
        return Collections.singletonList(RebalanceProtocol.EAGER);
    }

    /**
     * Return the version of the assignor which indicate how the user metadata encodings
     * and the assignment algorithm gets evolved.
     */
    default short version() {
        return (short) 0;
    }

    /**
     * Unique name for this assignor (e.g. "range" or "roundrobin" or "sticky")
     * @return non-null unique name
     */
    String name();

    enum RebalanceProtocol {
        EAGER((byte) 0), COOPERATIVE((byte) 1);

        private final byte id;

        RebalanceProtocol(byte id) {
            this.id = id;
        }

        public byte id() {
            return id;
        }

        public static RebalanceProtocol forId(byte id) {
            switch (id) {
                case 0:
                    return EAGER;
                case 1:
                    return COOPERATIVE;
                default:
                    throw new IllegalArgumentException("Unknown rebalance protocol id: " + id);
            }
        }
    }

    class Subscription {
        private final Short version;
        private final List<String> topics;
        private final ByteBuffer userData;
        private final List<TopicPartition> ownedPartitions;
<<<<<<< HEAD

        Subscription(Short version, List<String> topics, ByteBuffer userData, List<TopicPartition> ownedPartitions) {
=======
        private final Optional<String> groupInstanceId;

        Subscription(Short version,
                     List<String> topics,
                     ByteBuffer userData,
                     List<TopicPartition> ownedPartitions,
                     Optional<String> groupInstanceId) {
>>>>>>> 33e39de4
            this.version = version;
            this.topics = topics;
            this.userData = userData;
            this.ownedPartitions = ownedPartitions;
<<<<<<< HEAD
=======
            this.groupInstanceId = groupInstanceId;
>>>>>>> 33e39de4

            if (version < CONSUMER_PROTOCOL_V0)
                throw new SchemaException("Unsupported subscription version: " + version);

            if (version < CONSUMER_PROTOCOL_V1 && !ownedPartitions.isEmpty())
                throw new IllegalArgumentException("Subscription version smaller than 1 should not have owned partitions");
        }

        Subscription(Short version, List<String> topics, ByteBuffer userData) {
<<<<<<< HEAD
            this(version, topics, userData, Collections.emptyList());
        }

        public Subscription(List<String> topics, ByteBuffer userData, List<TopicPartition> ownedPartitions) {
            this(CONSUMER_PROTOCOL_V1, topics, userData, ownedPartitions);
=======
            this(version, topics, userData, Collections.emptyList(), Optional.empty());
        }

        public Subscription(List<String> topics,
                            ByteBuffer userData,
                            List<TopicPartition> ownedPartitions,
                            Optional<String> groupInstanceId) {
            this(CONSUMER_PROTOCOL_V1, topics, userData, ownedPartitions, groupInstanceId);
>>>>>>> 33e39de4
        }

        public Subscription(List<String> topics, ByteBuffer userData) {
            this(CONSUMER_PROTOCOL_V1, topics, userData);
        }

        public Subscription(List<String> topics) {
            this(topics, ByteBuffer.wrap(new byte[0]));
        }

        Short version() {
            return version;
        }

        public List<String> topics() {
            return topics;
        }

        public List<TopicPartition> ownedPartitions() {
            return ownedPartitions;
        }

        public ByteBuffer userData() {
            return userData;
        }

        public Optional<String> groupInstanceId() {
            return groupInstanceId;
        }

        @Override
        public String toString() {
            return "Subscription(" +
                    "version=" + version +
                    ", topics=" + topics +
                    ", ownedPartitions=" + ownedPartitions +
<<<<<<< HEAD
                    ')';
=======
                    ", group.instance.id=" + groupInstanceId + ")";
>>>>>>> 33e39de4
        }
    }

    class Assignment {
        private final Short version;
        private final List<TopicPartition> partitions;
        private final ByteBuffer userData;
<<<<<<< HEAD
        private ConsumerProtocol.Errors error;
=======
        private final ConsumerProtocol.Errors error;
>>>>>>> 33e39de4

        Assignment(Short version, List<TopicPartition> partitions, ByteBuffer userData, ConsumerProtocol.Errors error) {
            this.version = version;
            this.partitions = partitions;
            this.userData = userData;
            this.error = error;

            if (version < CONSUMER_PROTOCOL_V0)
                throw new SchemaException("Unsupported subscription version: " + version);

            if (version < CONSUMER_PROTOCOL_V1 && error != ConsumerProtocol.Errors.NONE)
                throw new IllegalArgumentException("Assignment version smaller than 1 should not have error code.");
        }

        Assignment(Short version, List<TopicPartition> partitions, ByteBuffer userData) {
            this(version, partitions, userData, ConsumerProtocol.Errors.NONE);
        }

        public Assignment(List<TopicPartition> partitions, ByteBuffer userData, ConsumerProtocol.Errors error) {
            this(CONSUMER_PROTOCOL_V1, partitions, userData, error);
        }

        public Assignment(List<TopicPartition> partitions, ByteBuffer userData) {
            this(CONSUMER_PROTOCOL_V1, partitions, userData);
        }

        public Assignment(List<TopicPartition> partitions) {
            this(partitions, ByteBuffer.wrap(new byte[0]));
        }

        Short version() {
            return version;
        }

        public List<TopicPartition> partitions() {
            return partitions;
        }

        public ConsumerProtocol.Errors error() {
            return error;
        }

<<<<<<< HEAD
        public void setError(ConsumerProtocol.Errors error) {
            this.error = error;
        }

=======
>>>>>>> 33e39de4
        public ByteBuffer userData() {
            return userData;
        }

        @Override
        public String toString() {
            return "Assignment(" +
                    "version=" + version +
                    ", partitions=" + partitions +
                    ", error=" + error +
                    ')';
        }
    }

}<|MERGE_RESOLUTION|>--- conflicted
+++ resolved
@@ -131,26 +131,17 @@
         private final List<String> topics;
         private final ByteBuffer userData;
         private final List<TopicPartition> ownedPartitions;
-<<<<<<< HEAD
-
-        Subscription(Short version, List<String> topics, ByteBuffer userData, List<TopicPartition> ownedPartitions) {
-=======
-        private final Optional<String> groupInstanceId;
+        private Optional<String> groupInstanceId;
 
         Subscription(Short version,
                      List<String> topics,
                      ByteBuffer userData,
-                     List<TopicPartition> ownedPartitions,
-                     Optional<String> groupInstanceId) {
->>>>>>> 33e39de4
+                     List<TopicPartition> ownedPartitions) {
             this.version = version;
             this.topics = topics;
             this.userData = userData;
             this.ownedPartitions = ownedPartitions;
-<<<<<<< HEAD
-=======
-            this.groupInstanceId = groupInstanceId;
->>>>>>> 33e39de4
+            this.groupInstanceId = Optional.empty();
 
             if (version < CONSUMER_PROTOCOL_V0)
                 throw new SchemaException("Unsupported subscription version: " + version);
@@ -160,22 +151,11 @@
         }
 
         Subscription(Short version, List<String> topics, ByteBuffer userData) {
-<<<<<<< HEAD
             this(version, topics, userData, Collections.emptyList());
         }
 
         public Subscription(List<String> topics, ByteBuffer userData, List<TopicPartition> ownedPartitions) {
             this(CONSUMER_PROTOCOL_V1, topics, userData, ownedPartitions);
-=======
-            this(version, topics, userData, Collections.emptyList(), Optional.empty());
-        }
-
-        public Subscription(List<String> topics,
-                            ByteBuffer userData,
-                            List<TopicPartition> ownedPartitions,
-                            Optional<String> groupInstanceId) {
-            this(CONSUMER_PROTOCOL_V1, topics, userData, ownedPartitions, groupInstanceId);
->>>>>>> 33e39de4
         }
 
         public Subscription(List<String> topics, ByteBuffer userData) {
@@ -200,6 +180,10 @@
 
         public ByteBuffer userData() {
             return userData;
+        }
+
+        public void setGroupInstanceId(Optional<String> groupInstanceId) {
+            this.groupInstanceId = groupInstanceId;
         }
 
         public Optional<String> groupInstanceId() {
@@ -212,11 +196,7 @@
                     "version=" + version +
                     ", topics=" + topics +
                     ", ownedPartitions=" + ownedPartitions +
-<<<<<<< HEAD
-                    ')';
-=======
                     ", group.instance.id=" + groupInstanceId + ")";
->>>>>>> 33e39de4
         }
     }
 
@@ -224,11 +204,7 @@
         private final Short version;
         private final List<TopicPartition> partitions;
         private final ByteBuffer userData;
-<<<<<<< HEAD
         private ConsumerProtocol.Errors error;
-=======
-        private final ConsumerProtocol.Errors error;
->>>>>>> 33e39de4
 
         Assignment(Short version, List<TopicPartition> partitions, ByteBuffer userData, ConsumerProtocol.Errors error) {
             this.version = version;
@@ -271,13 +247,10 @@
             return error;
         }
 
-<<<<<<< HEAD
         public void setError(ConsumerProtocol.Errors error) {
             this.error = error;
         }
 
-=======
->>>>>>> 33e39de4
         public ByteBuffer userData() {
             return userData;
         }
