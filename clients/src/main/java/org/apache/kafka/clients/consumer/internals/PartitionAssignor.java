/*
 * Licensed to the Apache Software Foundation (ASF) under one or more
 * contributor license agreements. See the NOTICE file distributed with
 * this work for additional information regarding copyright ownership.
 * The ASF licenses this file to You under the Apache License, Version 2.0
 * (the "License"); you may not use this file except in compliance with
 * the License. You may obtain a copy of the License at
 *
 *    http://www.apache.org/licenses/LICENSE-2.0
 *
 * Unless required by applicable law or agreed to in writing, software
 * distributed under the License is distributed on an "AS IS" BASIS,
 * WITHOUT WARRANTIES OR CONDITIONS OF ANY KIND, either express or implied.
 * See the License for the specific language governing permissions and
 * limitations under the License.
 */
package org.apache.kafka.clients.consumer.internals;

import org.apache.kafka.common.Cluster;
import org.apache.kafka.common.TopicPartition;

import java.nio.ByteBuffer;
import java.util.List;
import java.util.Map;
import java.util.Set;

/**
 * This interface is used to define custom partition assignment for use in
 * {@link org.apache.kafka.clients.consumer.KafkaConsumer}. Members of the consumer group subscribe
 * to the topics they are interested in and forward their subscriptions to a Kafka broker serving
 * as the group coordinator. The coordinator selects one member to perform the group assignment and
 * propagates the subscriptions of all members to it. Then {@link #assign(Cluster, Map)} is called
 * to perform the assignment and the results are forwarded back to each respective members
 *
 * In some cases, it is useful to forward additional metadata to the assignor in order to make
 * assignment decisions. For this, you can override {@link #subscription(Set)} and provide custom
 * userData in the returned Subscription. For example, to have a rack-aware assignor, an implementation
 * can use this user data to forward the rackId belonging to each member.
 */
@Deprecated
public interface PartitionAssignor {

    /**
     * Return a serializable object representing the local member's subscription. This can include
     * additional information as well (e.g. local host/rack information) which can be leveraged in
     * {@link #assign(Cluster, Map)}.
     * @param topics Topics subscribed to through {@link org.apache.kafka.clients.consumer.KafkaConsumer#subscribe(java.util.Collection)}
     *               and variants
     * @return Non-null subscription with optional user data
     */
    Subscription subscription(Set<String> topics);

    /**
     * Perform the group assignment given the member subscriptions and current cluster metadata.
     * @param metadata Current topic/broker metadata known by consumer
     * @param subscriptions Subscriptions from all members provided through {@link #subscription(Set)}
     * @return A map from the members to their respective assignment. This should have one entry
     *         for all members who in the input subscription map.
     */
    Map<String, Assignment> assign(Cluster metadata, Map<String, Subscription> subscriptions);

    /**
     * Callback which is invoked when a group member receives its assignment from the leader.
     * @param assignment The local member's assignment as provided by the leader in {@link #assign(Cluster, Map)}
     */
    void onAssignment(Assignment assignment);

    /**
     * Callback which is invoked when a group member receives its assignment from the leader.
     * @param assignment The local member's assignment as provided by the leader in {@link #assign(Cluster, Map)}
     * @param generation The consumer group generation associated with this partition assignment (optional)
     */
    default void onAssignment(Assignment assignment, int generation) {
        onAssignment(assignment);
    }

<<<<<<< HEAD
    /**
     * Indicate which rebalance protocol this assignor works with;
     * By default it should always work with {@link RebalanceProtocol#EAGER}.
     */
    default List<RebalanceProtocol> supportedProtocols() {
        return Collections.singletonList(RebalanceProtocol.EAGER);
    }

    /**
     * Return the version of the assignor which indicates how the user metadata encodings
     * and the assignment algorithm gets evolved. The broker-side group coordinator can then
     * select the leader as the one with the highest assignor version, expecting it be able
     * to decode other member assignor's subscription user metadata encoded with older versions.
     */
    default short version() {
        return (short) 0;
    }
=======
>>>>>>> 69d86a19

    /**
     * Unique name for this assignor (e.g. "range" or "roundrobin" or "sticky")
     * @return non-null unique name
     */
    String name();

    class Subscription {
        private final List<String> topics;
        private final ByteBuffer userData;
<<<<<<< HEAD
        private List<TopicPartition> ownedPartitions;
        private Optional<String> groupInstanceId;
=======
>>>>>>> 69d86a19

        public Subscription(List<String> topics, ByteBuffer userData) {
            this.topics = topics;
            this.userData = userData;
<<<<<<< HEAD
            this.ownedPartitions = ownedPartitions;
            this.groupInstanceId = Optional.empty();

            if (version < CONSUMER_PROTOCOL_V0)
                throw new SchemaException("Unsupported subscription version: " + version);

            if (version < CONSUMER_PROTOCOL_V1 && !ownedPartitions.isEmpty())
                throw new IllegalArgumentException("Subscription version smaller than 1 should not have owned partitions");
        }

        Subscription(Short version, List<String> topics, ByteBuffer userData) {
            this(version, topics, userData, Collections.emptyList());
        }

        public Subscription(List<String> topics, ByteBuffer userData) {
            this(CONSUMER_PROTOCOL_V1, topics, userData);
=======
>>>>>>> 69d86a19
        }

        public Subscription(List<String> topics) {
            this(topics, ByteBuffer.wrap(new byte[0]));
        }

        public List<String> topics() {
            return topics;
        }

        public ByteBuffer userData() {
            return userData;
        }

<<<<<<< HEAD
        public Optional<String> groupInstanceId() {
            return groupInstanceId;
        }

        public void setGroupInstanceId(Optional<String> groupInstanceId) {
            this.groupInstanceId = groupInstanceId;
        }

        void setOwnedPartitions(List<TopicPartition> ownedPartitions) {
            this.ownedPartitions = ownedPartitions;
        }

        Short version() {
            return version;
        }

=======
>>>>>>> 69d86a19
        @Override
        public String toString() {
            return "Subscription(" +
                "topics=" + topics +
                ')';
        }
    }

    class Assignment {
<<<<<<< HEAD
        private final Short version;
=======
>>>>>>> 69d86a19
        private final List<TopicPartition> partitions;
        private final ByteBuffer userData;

        public Assignment(List<TopicPartition> partitions, ByteBuffer userData) {
            this.partitions = partitions;
            this.userData = userData;
        }

        public Assignment(List<TopicPartition> partitions) {
            this(partitions, ByteBuffer.wrap(new byte[0]));
        }

        public List<TopicPartition> partitions() {
            return partitions;
        }

        public ByteBuffer userData() {
            return userData;
<<<<<<< HEAD
        }

        Short version() {
            return version;
        }

        ConsumerProtocol.AssignmentError error() {
            return error;
        }

        void setError(ConsumerProtocol.AssignmentError error) {
            this.error = error;
=======
>>>>>>> 69d86a19
        }

        @Override
        public String toString() {
            return "Assignment(" +
                "partitions=" + partitions +
                ')';
        }
    }

}<|MERGE_RESOLUTION|>--- conflicted
+++ resolved
@@ -74,27 +74,6 @@
         onAssignment(assignment);
     }
 
-<<<<<<< HEAD
-    /**
-     * Indicate which rebalance protocol this assignor works with;
-     * By default it should always work with {@link RebalanceProtocol#EAGER}.
-     */
-    default List<RebalanceProtocol> supportedProtocols() {
-        return Collections.singletonList(RebalanceProtocol.EAGER);
-    }
-
-    /**
-     * Return the version of the assignor which indicates how the user metadata encodings
-     * and the assignment algorithm gets evolved. The broker-side group coordinator can then
-     * select the leader as the one with the highest assignor version, expecting it be able
-     * to decode other member assignor's subscription user metadata encoded with older versions.
-     */
-    default short version() {
-        return (short) 0;
-    }
-=======
->>>>>>> 69d86a19
-
     /**
      * Unique name for this assignor (e.g. "range" or "roundrobin" or "sticky")
      * @return non-null unique name
@@ -104,34 +83,10 @@
     class Subscription {
         private final List<String> topics;
         private final ByteBuffer userData;
-<<<<<<< HEAD
-        private List<TopicPartition> ownedPartitions;
-        private Optional<String> groupInstanceId;
-=======
->>>>>>> 69d86a19
 
         public Subscription(List<String> topics, ByteBuffer userData) {
             this.topics = topics;
             this.userData = userData;
-<<<<<<< HEAD
-            this.ownedPartitions = ownedPartitions;
-            this.groupInstanceId = Optional.empty();
-
-            if (version < CONSUMER_PROTOCOL_V0)
-                throw new SchemaException("Unsupported subscription version: " + version);
-
-            if (version < CONSUMER_PROTOCOL_V1 && !ownedPartitions.isEmpty())
-                throw new IllegalArgumentException("Subscription version smaller than 1 should not have owned partitions");
-        }
-
-        Subscription(Short version, List<String> topics, ByteBuffer userData) {
-            this(version, topics, userData, Collections.emptyList());
-        }
-
-        public Subscription(List<String> topics, ByteBuffer userData) {
-            this(CONSUMER_PROTOCOL_V1, topics, userData);
-=======
->>>>>>> 69d86a19
         }
 
         public Subscription(List<String> topics) {
@@ -146,25 +101,6 @@
             return userData;
         }
 
-<<<<<<< HEAD
-        public Optional<String> groupInstanceId() {
-            return groupInstanceId;
-        }
-
-        public void setGroupInstanceId(Optional<String> groupInstanceId) {
-            this.groupInstanceId = groupInstanceId;
-        }
-
-        void setOwnedPartitions(List<TopicPartition> ownedPartitions) {
-            this.ownedPartitions = ownedPartitions;
-        }
-
-        Short version() {
-            return version;
-        }
-
-=======
->>>>>>> 69d86a19
         @Override
         public String toString() {
             return "Subscription(" +
@@ -174,10 +110,6 @@
     }
 
     class Assignment {
-<<<<<<< HEAD
-        private final Short version;
-=======
->>>>>>> 69d86a19
         private final List<TopicPartition> partitions;
         private final ByteBuffer userData;
 
@@ -196,21 +128,6 @@
 
         public ByteBuffer userData() {
             return userData;
-<<<<<<< HEAD
-        }
-
-        Short version() {
-            return version;
-        }
-
-        ConsumerProtocol.AssignmentError error() {
-            return error;
-        }
-
-        void setError(ConsumerProtocol.AssignmentError error) {
-            this.error = error;
-=======
->>>>>>> 69d86a19
         }
 
         @Override
