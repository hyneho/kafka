--- conflicted
+++ resolved
@@ -110,8 +110,6 @@
                 clientSaslMechanism, true);
     }
 
-<<<<<<< HEAD
-=======
     static List<InetAddress> resolve(String host, ClientDnsLookup clientDnsLookup) throws UnknownHostException {
         InetAddress[] addresses = InetAddress.getAllByName(host);
         if (ClientDnsLookup.USE_ALL_DNS_IPS == clientDnsLookup) {
@@ -134,5 +132,4 @@
         }
         return preferredAddresses;
     }
->>>>>>> f393b2f7
 }