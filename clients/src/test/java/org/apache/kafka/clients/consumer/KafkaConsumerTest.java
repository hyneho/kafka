--- conflicted
+++ resolved
@@ -779,34 +779,6 @@
         assertEquals(0, requests.stream().filter(request -> request.apiKey().equals(ApiKeys.FETCH)).count());
     }
 
-<<<<<<< HEAD
-    // TODO: this test requires rebalance logic which is not yet implemented in the CONSUMER group protocol.
-    //       Once it is implemented, this should use both group protocols.
-    @ParameterizedTest
-    @EnumSource(value = GroupProtocol.class, names = "CLASSIC")
-    @SuppressWarnings("deprecation")
-    public void verifyDeprecatedPollDoesNotTimeOutDuringMetadataUpdate(GroupProtocol groupProtocol) {
-        final ConsumerMetadata metadata = createMetadata(subscription);
-        final MockClient client = new MockClient(time, metadata);
-
-        initMetadata(client, Collections.singletonMap(topic, 1));
-        Node node = metadata.fetch().nodes().get(0);
-
-        prepareRebalance(client, node, assignor, singletonList(tp0), null);
-        consumer = newConsumer(groupProtocol, time, client, subscription, metadata, assignor, true, groupInstanceId);
-        consumer.subscribe(singleton(topic), getConsumerRebalanceListener(consumer));
-
-        consumer.poll(0L);
-
-        // The underlying client SHOULD get a fetch request
-        final Queue<ClientRequest> requests = client.requests();
-        assertEquals(1, requests.size());
-        final Class<? extends AbstractRequest.Builder> aClass = requests.peek().requestBuilder().getClass();
-        assertEquals(FetchRequest.Builder.class, aClass);
-    }
-
-=======
->>>>>>> 91390a97
     @ParameterizedTest
     @EnumSource(GroupProtocol.class)
     @SuppressWarnings("unchecked")
