/*
 * Licensed to the Apache Software Foundation (ASF) under one or more
 * contributor license agreements. See the NOTICE file distributed with
 * this work for additional information regarding copyright ownership.
 * The ASF licenses this file to You under the Apache License, Version 2.0
 * (the "License"); you may not use this file except in compliance with
 * the License. You may obtain a copy of the License at
 *
 *    http://www.apache.org/licenses/LICENSE-2.0
 *
 * Unless required by applicable law or agreed to in writing, software
 * distributed under the License is distributed on an "AS IS" BASIS,
 * WITHOUT WARRANTIES OR CONDITIONS OF ANY KIND, either express or implied.
 * See the License for the specific language governing permissions and
 * limitations under the License.
 */
package org.apache.kafka.clients.consumer.internals;

import org.apache.kafka.clients.ApiVersions;
import org.apache.kafka.clients.ClientDnsLookup;
import org.apache.kafka.clients.ClientRequest;
import org.apache.kafka.clients.ClientUtils;
import org.apache.kafka.clients.FetchSessionHandler;
import org.apache.kafka.clients.Metadata;
import org.apache.kafka.clients.MockClient;
import org.apache.kafka.clients.NetworkClient;
import org.apache.kafka.clients.NodeApiVersions;
import org.apache.kafka.clients.consumer.ConsumerRebalanceListener;
import org.apache.kafka.clients.consumer.ConsumerRecord;
import org.apache.kafka.clients.consumer.LogTruncationException;
import org.apache.kafka.clients.consumer.OffsetAndMetadata;
import org.apache.kafka.clients.consumer.OffsetAndTimestamp;
import org.apache.kafka.clients.consumer.OffsetOutOfRangeException;
import org.apache.kafka.clients.consumer.OffsetResetStrategy;
import org.apache.kafka.common.Cluster;
import org.apache.kafka.common.IsolationLevel;
import org.apache.kafka.common.KafkaException;
import org.apache.kafka.common.MetricName;
import org.apache.kafka.common.MetricNameTemplate;
import org.apache.kafka.common.Node;
import org.apache.kafka.common.PartitionInfo;
import org.apache.kafka.common.TopicPartition;
import org.apache.kafka.common.Uuid;
import org.apache.kafka.common.errors.InvalidTopicException;
import org.apache.kafka.common.errors.RecordTooLargeException;
import org.apache.kafka.common.errors.SerializationException;
import org.apache.kafka.common.errors.TimeoutException;
import org.apache.kafka.common.errors.TopicAuthorizationException;
import org.apache.kafka.common.header.Header;
import org.apache.kafka.common.header.internals.RecordHeader;
import org.apache.kafka.common.internals.ClusterResourceListeners;
import org.apache.kafka.common.message.FetchResponseData;
import org.apache.kafka.common.message.ApiMessageType;
import org.apache.kafka.common.message.ListOffsetsRequestData.ListOffsetsPartition;
import org.apache.kafka.common.message.ListOffsetsRequestData.ListOffsetsTopic;
import org.apache.kafka.common.message.ListOffsetsResponseData;
import org.apache.kafka.common.message.ListOffsetsResponseData.ListOffsetsPartitionResponse;
import org.apache.kafka.common.message.ListOffsetsResponseData.ListOffsetsTopicResponse;
import org.apache.kafka.common.message.OffsetForLeaderEpochRequestData;
import org.apache.kafka.common.message.OffsetForLeaderEpochRequestData.OffsetForLeaderPartition;
import org.apache.kafka.common.message.OffsetForLeaderEpochResponseData;
import org.apache.kafka.common.message.OffsetForLeaderEpochResponseData.EpochEndOffset;
import org.apache.kafka.common.message.OffsetForLeaderEpochResponseData.OffsetForLeaderTopicResult;
import org.apache.kafka.common.metrics.KafkaMetric;
import org.apache.kafka.common.metrics.MetricConfig;
import org.apache.kafka.common.metrics.Metrics;
import org.apache.kafka.common.metrics.Sensor;
import org.apache.kafka.common.network.NetworkReceive;
import org.apache.kafka.common.protocol.ApiKeys;
import org.apache.kafka.common.protocol.Errors;
import org.apache.kafka.common.utils.BufferSupplier;
import org.apache.kafka.common.record.CompressionType;
import org.apache.kafka.common.record.ControlRecordType;
import org.apache.kafka.common.record.DefaultRecordBatch;
import org.apache.kafka.common.record.EndTransactionMarker;
import org.apache.kafka.common.record.LegacyRecord;
import org.apache.kafka.common.record.MemoryRecords;
import org.apache.kafka.common.record.MemoryRecordsBuilder;
import org.apache.kafka.common.record.Record;
import org.apache.kafka.common.record.RecordBatch;
import org.apache.kafka.common.record.Records;
import org.apache.kafka.common.record.SimpleRecord;
import org.apache.kafka.common.record.TimestampType;
import org.apache.kafka.common.requests.AbstractRequest;
import org.apache.kafka.common.requests.ApiVersionsResponse;
import org.apache.kafka.common.requests.FetchRequest;
import org.apache.kafka.common.requests.FetchResponse;
import org.apache.kafka.common.requests.ListOffsetsRequest;
import org.apache.kafka.common.requests.ListOffsetsResponse;
import org.apache.kafka.common.requests.MetadataRequest;
import org.apache.kafka.common.requests.MetadataResponse;
import org.apache.kafka.common.requests.OffsetsForLeaderEpochRequest;
import org.apache.kafka.common.requests.OffsetsForLeaderEpochResponse;
import org.apache.kafka.common.requests.RequestTestUtils;
import org.apache.kafka.common.serialization.ByteArrayDeserializer;
import org.apache.kafka.common.serialization.BytesDeserializer;
import org.apache.kafka.common.serialization.Deserializer;
import org.apache.kafka.common.serialization.StringDeserializer;
import org.apache.kafka.common.utils.ByteBufferOutputStream;
import org.apache.kafka.common.utils.LogContext;
import org.apache.kafka.common.utils.MockTime;
import org.apache.kafka.common.utils.Utils;
import org.apache.kafka.test.DelayedReceive;
import org.apache.kafka.test.MockSelector;
import org.apache.kafka.test.TestUtils;
import org.junit.jupiter.api.AfterEach;
import org.junit.jupiter.api.BeforeEach;
import org.junit.jupiter.api.Test;

import java.io.DataOutputStream;
import java.lang.reflect.Field;
import java.nio.ByteBuffer;
import java.nio.charset.StandardCharsets;
import java.time.Duration;
import java.util.ArrayList;
import java.util.Arrays;
import java.util.Collections;
import java.util.HashMap;
import java.util.HashSet;
import java.util.Iterator;
import java.util.LinkedHashMap;
import java.util.List;
import java.util.Map;
import java.util.Optional;
import java.util.Set;
import java.util.concurrent.ExecutorService;
import java.util.concurrent.Executors;
import java.util.concurrent.Future;
import java.util.concurrent.TimeUnit;
import java.util.concurrent.atomic.AtomicBoolean;
import java.util.concurrent.atomic.AtomicInteger;
import java.util.function.Function;
import java.util.stream.Collectors;

import static java.util.Arrays.asList;
import static java.util.Collections.emptyList;
import static java.util.Collections.emptyMap;
import static java.util.Collections.singleton;
import static java.util.Collections.singletonMap;
import static org.apache.kafka.common.requests.FetchMetadata.INVALID_SESSION_ID;
import static org.apache.kafka.common.requests.OffsetsForLeaderEpochResponse.UNDEFINED_EPOCH;
import static org.apache.kafka.common.requests.OffsetsForLeaderEpochResponse.UNDEFINED_EPOCH_OFFSET;
import static org.apache.kafka.test.TestUtils.assertOptional;
import static org.junit.jupiter.api.Assertions.assertArrayEquals;
import static org.junit.jupiter.api.Assertions.assertEquals;
import static org.junit.jupiter.api.Assertions.assertFalse;
import static org.junit.jupiter.api.Assertions.assertNotEquals;
import static org.junit.jupiter.api.Assertions.assertNotNull;
import static org.junit.jupiter.api.Assertions.assertNull;
import static org.junit.jupiter.api.Assertions.assertThrows;
import static org.junit.jupiter.api.Assertions.assertTrue;
import static org.junit.jupiter.api.Assertions.fail;

public class FetcherTest {
    private static final double EPSILON = 0.0001;

    private ConsumerRebalanceListener listener = new NoOpConsumerRebalanceListener();
    private String topicName = "test";
    private String groupId = "test-group";
    private Uuid topicId = Uuid.randomUuid();
    private Map<String, Uuid> topicIds = new HashMap<String, Uuid>() {
        {
            put(topicName, topicId);
        }
    };
    private Map<Uuid, String> topicNames = singletonMap(topicId, topicName);
    private final String metricGroup = "consumer" + groupId + "-fetch-manager-metrics";
    private TopicPartition tp0 = new TopicPartition(topicName, 0);
    private TopicPartition tp1 = new TopicPartition(topicName, 1);
    private TopicPartition tp2 = new TopicPartition(topicName, 2);
    private TopicPartition tp3 = new TopicPartition(topicName, 3);
    private int validLeaderEpoch = 0;
    private MetadataResponse initialUpdateResponse =
        RequestTestUtils.metadataUpdateWithIds(1, singletonMap(topicName, 4), topicIds);

    private int minBytes = 1;
    private int maxBytes = Integer.MAX_VALUE;
    private int maxWaitMs = 0;
    private int fetchSize = 1000;
    private long retryBackoffMs = 100;
    private long requestTimeoutMs = 30000;
    private MockTime time = new MockTime(1);
    private SubscriptionState subscriptions;
    private ConsumerMetadata metadata;
    private FetcherMetricsRegistry metricsRegistry;
    private MockClient client;
    private Metrics metrics;
    private ApiVersions apiVersions = new ApiVersions();
    private ConsumerNetworkClient consumerClient;
    private Fetcher<?, ?> fetcher;

    private MemoryRecords records;
    private MemoryRecords nextRecords;
    private MemoryRecords emptyRecords;
    private MemoryRecords partialRecords;
    private ExecutorService executorService;

    @BeforeEach
    public void setup() {
        records = buildRecords(1L, 3, 1);
        nextRecords = buildRecords(4L, 2, 4);
        emptyRecords = buildRecords(0L, 0, 0);
        partialRecords = buildRecords(4L, 1, 0);
        partialRecords.buffer().putInt(Records.SIZE_OFFSET, 10000);
    }

    private void assignFromUser(Set<TopicPartition> partitions) {
        subscriptions.assignFromUser(partitions);
        client.updateMetadata(initialUpdateResponse);

        // A dummy metadata update to ensure valid leader epoch.
        metadata.updateWithCurrentRequestVersion(RequestTestUtils.metadataUpdateWithIds("dummy", 1,
            Collections.emptyMap(), singletonMap(topicName, 4),
            tp -> validLeaderEpoch, topicIds), false, 0L);
    }

    private void assignFromUserNoId(Set<TopicPartition> partitions) {
        subscriptions.assignFromUser(partitions);
        client.updateMetadata(RequestTestUtils.metadataUpdateWithIds(1, singletonMap("noId", 1), Collections.emptyMap()));

        // A dummy metadata update to ensure valid leader epoch.
        metadata.update(9, RequestTestUtils.metadataUpdateWithIds("dummy", 1,
            Collections.emptyMap(), singletonMap("noId", 1),
            tp -> validLeaderEpoch, topicIds), false, 0L);
    }

    @AfterEach
    public void teardown() throws Exception {
        if (metrics != null)
            this.metrics.close();
        if (fetcher != null)
            this.fetcher.close();
        if (executorService != null) {
            executorService.shutdownNow();
            assertTrue(executorService.awaitTermination(5, TimeUnit.SECONDS));
        }
    }

    @Test
    public void testFetchNormal() {
        buildFetcher();

        assignFromUser(singleton(tp0));
        subscriptions.seek(tp0, 0);

        // normal fetch
        assertEquals(1, fetcher.sendFetches());
        assertFalse(fetcher.hasCompletedFetches());

        client.prepareResponse(fullFetchResponse(tp0, this.records, Errors.NONE, 100L, 0));
        consumerClient.poll(time.timer(0));
        assertTrue(fetcher.hasCompletedFetches());

        Map<TopicPartition, List<ConsumerRecord<byte[], byte[]>>> partitionRecords = fetchedRecords();
        assertTrue(partitionRecords.containsKey(tp0));

        List<ConsumerRecord<byte[], byte[]>> records = partitionRecords.get(tp0);
        assertEquals(3, records.size());
        assertEquals(4L, subscriptions.position(tp0).offset); // this is the next fetching position
        long offset = 1;
        for (ConsumerRecord<byte[], byte[]> record : records) {
            assertEquals(offset, record.offset());
            offset += 1;
        }
    }

    @Test
    public void testFetchWithNoId() {
        // Should work and default to using old request type.
        buildFetcher();

        TopicPartition noId = new TopicPartition("noId", 0);
        assignFromUserNoId(singleton(noId));
        subscriptions.seek(noId, 0);

        // fetch should use request version 12
        assertEquals(1, fetcher.sendFetches());
        assertFalse(fetcher.hasCompletedFetches());

        client.prepareResponse(fullFetchResponse(noId, this.records, Errors.NONE, 100L, 0));
        consumerClient.poll(time.timer(0));
        assertTrue(fetcher.hasCompletedFetches());

        Map<TopicPartition, List<ConsumerRecord<byte[], byte[]>>> partitionRecords = fetchedRecords();
        assertTrue(partitionRecords.containsKey(noId));

        List<ConsumerRecord<byte[], byte[]>> records = partitionRecords.get(noId);
        assertEquals(3, records.size());
        assertEquals(4L, subscriptions.position(noId).offset); // this is the next fetching position
        long offset = 1;
        for (ConsumerRecord<byte[], byte[]> record : records) {
            assertEquals(offset, record.offset());
            offset += 1;
        }
    }

    @Test
    public void testMissingLeaderEpochInRecords() {
        buildFetcher();

        assignFromUser(singleton(tp0));
        subscriptions.seek(tp0, 0);

        ByteBuffer buffer = ByteBuffer.allocate(1024);
        MemoryRecordsBuilder builder = MemoryRecords.builder(buffer, RecordBatch.MAGIC_VALUE_V0,
                CompressionType.NONE, TimestampType.CREATE_TIME, 0L, System.currentTimeMillis(),
                RecordBatch.NO_PARTITION_LEADER_EPOCH);
        builder.append(0L, "key".getBytes(), "1".getBytes());
        builder.append(0L, "key".getBytes(), "2".getBytes());
        MemoryRecords records = builder.build();

        assertEquals(1, fetcher.sendFetches());
        assertFalse(fetcher.hasCompletedFetches());

        client.prepareResponse(fullFetchResponse(tp0, records, Errors.NONE, 100L, 0));
        consumerClient.poll(time.timer(0));
        assertTrue(fetcher.hasCompletedFetches());

        Map<TopicPartition, List<ConsumerRecord<byte[], byte[]>>> partitionRecords = fetchedRecords();
        assertTrue(partitionRecords.containsKey(tp0));
        assertEquals(2, partitionRecords.get(tp0).size());

        for (ConsumerRecord<byte[], byte[]> record : partitionRecords.get(tp0)) {
            assertEquals(Optional.empty(), record.leaderEpoch());
        }
    }

    @Test
    public void testLeaderEpochInConsumerRecord() {
        buildFetcher();

        assignFromUser(singleton(tp0));
        subscriptions.seek(tp0, 0);

        Integer partitionLeaderEpoch = 1;

        ByteBuffer buffer = ByteBuffer.allocate(1024);
        MemoryRecordsBuilder builder = MemoryRecords.builder(buffer, RecordBatch.CURRENT_MAGIC_VALUE,
                CompressionType.NONE, TimestampType.CREATE_TIME, 0L, System.currentTimeMillis(),
                partitionLeaderEpoch);
        builder.append(0L, "key".getBytes(), partitionLeaderEpoch.toString().getBytes());
        builder.append(0L, "key".getBytes(), partitionLeaderEpoch.toString().getBytes());
        builder.close();

        partitionLeaderEpoch += 7;

        builder = MemoryRecords.builder(buffer, RecordBatch.CURRENT_MAGIC_VALUE, CompressionType.NONE,
                TimestampType.CREATE_TIME, 2L, System.currentTimeMillis(), partitionLeaderEpoch);
        builder.append(0L, "key".getBytes(), partitionLeaderEpoch.toString().getBytes());
        builder.close();

        partitionLeaderEpoch += 5;
        builder = MemoryRecords.builder(buffer, RecordBatch.CURRENT_MAGIC_VALUE, CompressionType.NONE,
                TimestampType.CREATE_TIME, 3L, System.currentTimeMillis(), partitionLeaderEpoch);
        builder.append(0L, "key".getBytes(), partitionLeaderEpoch.toString().getBytes());
        builder.append(0L, "key".getBytes(), partitionLeaderEpoch.toString().getBytes());
        builder.append(0L, "key".getBytes(), partitionLeaderEpoch.toString().getBytes());
        builder.close();

        buffer.flip();
        MemoryRecords records = MemoryRecords.readableRecords(buffer);

        assertEquals(1, fetcher.sendFetches());
        assertFalse(fetcher.hasCompletedFetches());

        client.prepareResponse(fullFetchResponse(tp0, records, Errors.NONE, 100L, 0));
        consumerClient.poll(time.timer(0));
        assertTrue(fetcher.hasCompletedFetches());

        Map<TopicPartition, List<ConsumerRecord<byte[], byte[]>>> partitionRecords = fetchedRecords();
        assertTrue(partitionRecords.containsKey(tp0));
        assertEquals(6, partitionRecords.get(tp0).size());

        for (ConsumerRecord<byte[], byte[]> record : partitionRecords.get(tp0)) {
            int expectedLeaderEpoch = Integer.parseInt(Utils.utf8(record.value()));
            assertEquals(Optional.of(expectedLeaderEpoch), record.leaderEpoch());
        }
    }

    @Test
    public void testClearBufferedDataForTopicPartitions() {
        buildFetcher();

        assignFromUser(singleton(tp0));
        subscriptions.seek(tp0, 0);

        // normal fetch
        assertEquals(1, fetcher.sendFetches());
        assertFalse(fetcher.hasCompletedFetches());

        client.prepareResponse(fullFetchResponse(tp0, this.records, Errors.NONE, 100L, 0));
        consumerClient.poll(time.timer(0));
        assertTrue(fetcher.hasCompletedFetches());
        Set<TopicPartition> newAssignedTopicPartitions = new HashSet<>();
        newAssignedTopicPartitions.add(tp1);

        fetcher.clearBufferedDataForUnassignedPartitions(newAssignedTopicPartitions);
        assertFalse(fetcher.hasCompletedFetches());
    }

    @Test
    public void testFetchSkipsBlackedOutNodes() {
        buildFetcher();

        assignFromUser(singleton(tp0));
        subscriptions.seek(tp0, 0);
        Node node = initialUpdateResponse.brokers().iterator().next();

        client.backoff(node, 500);
        assertEquals(0, fetcher.sendFetches());

        time.sleep(500);
        assertEquals(1, fetcher.sendFetches());
    }

    @Test
    public void testFetcherIgnoresControlRecords() {
        buildFetcher();

        assignFromUser(singleton(tp0));
        subscriptions.seek(tp0, 0);

        // normal fetch
        assertEquals(1, fetcher.sendFetches());
        assertFalse(fetcher.hasCompletedFetches());

        long producerId = 1;
        short producerEpoch = 0;
        int baseSequence = 0;
        int partitionLeaderEpoch = 0;

        ByteBuffer buffer = ByteBuffer.allocate(1024);
        MemoryRecordsBuilder builder = MemoryRecords.idempotentBuilder(buffer, CompressionType.NONE, 0L, producerId,
                producerEpoch, baseSequence);
        builder.append(0L, "key".getBytes(), null);
        builder.close();

        MemoryRecords.writeEndTransactionalMarker(buffer, 1L, time.milliseconds(), partitionLeaderEpoch, producerId, producerEpoch,
                new EndTransactionMarker(ControlRecordType.ABORT, 0));

        buffer.flip();

        client.prepareResponse(fullFetchResponse(tp0, MemoryRecords.readableRecords(buffer), Errors.NONE, 100L, 0));
        consumerClient.poll(time.timer(0));
        assertTrue(fetcher.hasCompletedFetches());

        Map<TopicPartition, List<ConsumerRecord<byte[], byte[]>>> partitionRecords = fetchedRecords();
        assertTrue(partitionRecords.containsKey(tp0));

        List<ConsumerRecord<byte[], byte[]>> records = partitionRecords.get(tp0);
        assertEquals(1, records.size());
        assertEquals(2L, subscriptions.position(tp0).offset);

        ConsumerRecord<byte[], byte[]> record = records.get(0);
        assertArrayEquals("key".getBytes(), record.key());
    }

    @Test
    public void testFetchError() {
        buildFetcher();

        assignFromUser(singleton(tp0));
        subscriptions.seek(tp0, 0);

        assertEquals(1, fetcher.sendFetches());
        assertFalse(fetcher.hasCompletedFetches());

        client.prepareResponse(fullFetchResponse(tp0, this.records, Errors.NOT_LEADER_OR_FOLLOWER, 100L, 0));
        consumerClient.poll(time.timer(0));
        assertTrue(fetcher.hasCompletedFetches());

        Map<TopicPartition, List<ConsumerRecord<byte[], byte[]>>> partitionRecords = fetchedRecords();
        assertFalse(partitionRecords.containsKey(tp0));
    }

    private MockClient.RequestMatcher matchesOffset(final TopicPartition tp, final long offset) {
        return body -> {
            FetchRequest fetch = (FetchRequest) body;
            Map<TopicPartition, FetchRequest.PartitionData> fetchData =  fetch.fetchData(topicNames);
            return fetchData.containsKey(tp) &&
                    fetchData.get(tp).fetchOffset == offset;
        };
    }

    @Test
    public void testFetchedRecordsRaisesOnSerializationErrors() {
        // raise an exception from somewhere in the middle of the fetch response
        // so that we can verify that our position does not advance after raising
        ByteArrayDeserializer deserializer = new ByteArrayDeserializer() {
            int i = 0;
            @Override
            public byte[] deserialize(String topic, byte[] data) {
                if (i++ % 2 == 1) {
                    // Should be blocked on the value deserialization of the first record.
                    assertEquals("value-1", new String(data, StandardCharsets.UTF_8));
                    throw new SerializationException();
                }
                return data;
            }
        };

        buildFetcher(deserializer, deserializer);

        assignFromUser(singleton(tp0));
        subscriptions.seek(tp0, 1);

        client.prepareResponse(matchesOffset(tp0, 1), fullFetchResponse(tp0, this.records, Errors.NONE, 100L, 0));

        assertEquals(1, fetcher.sendFetches());
        consumerClient.poll(time.timer(0));
        // The fetcher should block on Deserialization error
        for (int i = 0; i < 2; i++) {
            try {
                fetcher.fetchedRecords();
                fail("fetchedRecords should have raised");
            } catch (SerializationException e) {
                // the position should not advance since no data has been returned
                assertEquals(1, subscriptions.position(tp0).offset);
            }
        }
    }

    @Test
    public void testParseCorruptedRecord() throws Exception {
        buildFetcher();
        assignFromUser(singleton(tp0));

        ByteBuffer buffer = ByteBuffer.allocate(1024);
        DataOutputStream out = new DataOutputStream(new ByteBufferOutputStream(buffer));

        byte magic = RecordBatch.MAGIC_VALUE_V1;
        byte[] key = "foo".getBytes();
        byte[] value = "baz".getBytes();
        long offset = 0;
        long timestamp = 500L;

        int size = LegacyRecord.recordSize(magic, key.length, value.length);
        byte attributes = LegacyRecord.computeAttributes(magic, CompressionType.NONE, TimestampType.CREATE_TIME);
        long crc = LegacyRecord.computeChecksum(magic, attributes, timestamp, key, value);

        // write one valid record
        out.writeLong(offset);
        out.writeInt(size);
        LegacyRecord.write(out, magic, crc, LegacyRecord.computeAttributes(magic, CompressionType.NONE, TimestampType.CREATE_TIME), timestamp, key, value);

        // and one invalid record (note the crc)
        out.writeLong(offset + 1);
        out.writeInt(size);
        LegacyRecord.write(out, magic, crc + 1, LegacyRecord.computeAttributes(magic, CompressionType.NONE, TimestampType.CREATE_TIME), timestamp, key, value);

        // write one valid record
        out.writeLong(offset + 2);
        out.writeInt(size);
        LegacyRecord.write(out, magic, crc, LegacyRecord.computeAttributes(magic, CompressionType.NONE, TimestampType.CREATE_TIME), timestamp, key, value);

        // Write a record whose size field is invalid.
        out.writeLong(offset + 3);
        out.writeInt(1);

        // write one valid record
        out.writeLong(offset + 4);
        out.writeInt(size);
        LegacyRecord.write(out, magic, crc, LegacyRecord.computeAttributes(magic, CompressionType.NONE, TimestampType.CREATE_TIME), timestamp, key, value);

        buffer.flip();

        subscriptions.seekUnvalidated(tp0, new SubscriptionState.FetchPosition(0, Optional.empty(), metadata.currentLeader(tp0)));

        // normal fetch
        assertEquals(1, fetcher.sendFetches());
        client.prepareResponse(fullFetchResponse(tp0, MemoryRecords.readableRecords(buffer), Errors.NONE, 100L, 0));
        consumerClient.poll(time.timer(0));

        // the first fetchedRecords() should return the first valid message
        assertEquals(1, fetcher.fetchedRecords().get(tp0).size());
        assertEquals(1, subscriptions.position(tp0).offset);

        ensureBlockOnRecord(1L);
        seekAndConsumeRecord(buffer, 2L);
        ensureBlockOnRecord(3L);
        try {
            // For a record that cannot be retrieved from the iterator, we cannot seek over it within the batch.
            seekAndConsumeRecord(buffer, 4L);
            fail("Should have thrown exception when fail to retrieve a record from iterator.");
        } catch (KafkaException ke) {
           // let it go
        }
        ensureBlockOnRecord(4L);
    }

    private void ensureBlockOnRecord(long blockedOffset) {
        // the fetchedRecords() should always throw exception due to the invalid message at the starting offset.
        for (int i = 0; i < 2; i++) {
            try {
                fetcher.fetchedRecords();
                fail("fetchedRecords should have raised KafkaException");
            } catch (KafkaException e) {
                assertEquals(blockedOffset, subscriptions.position(tp0).offset);
            }
        }
    }

    private void seekAndConsumeRecord(ByteBuffer responseBuffer, long toOffset) {
        // Seek to skip the bad record and fetch again.
        subscriptions.seekUnvalidated(tp0, new SubscriptionState.FetchPosition(toOffset, Optional.empty(), metadata.currentLeader(tp0)));
        // Should not throw exception after the seek.
        fetcher.fetchedRecords();
        assertEquals(1, fetcher.sendFetches());
        client.prepareResponse(fullFetchResponse(tp0, MemoryRecords.readableRecords(responseBuffer), Errors.NONE, 100L, 0));
        consumerClient.poll(time.timer(0));

        Map<TopicPartition, List<ConsumerRecord<byte[], byte[]>>> recordsByPartition = fetchedRecords();
        List<ConsumerRecord<byte[], byte[]>> records = recordsByPartition.get(tp0);
        assertEquals(1, records.size());
        assertEquals(toOffset, records.get(0).offset());
        assertEquals(toOffset + 1, subscriptions.position(tp0).offset);
    }

    @Test
    public void testInvalidDefaultRecordBatch() {
        buildFetcher();

        ByteBuffer buffer = ByteBuffer.allocate(1024);
        ByteBufferOutputStream out = new ByteBufferOutputStream(buffer);

        MemoryRecordsBuilder builder = new MemoryRecordsBuilder(out,
                                                                DefaultRecordBatch.CURRENT_MAGIC_VALUE,
                                                                CompressionType.NONE,
                                                                TimestampType.CREATE_TIME,
                                                                0L, 10L, 0L, (short) 0, 0, false, false, 0, 1024);
        builder.append(10L, "key".getBytes(), "value".getBytes());
        builder.close();
        buffer.flip();

        // Garble the CRC
        buffer.position(17);
        buffer.put("beef".getBytes());
        buffer.position(0);

        assignFromUser(singleton(tp0));
        subscriptions.seek(tp0, 0);

        // normal fetch
        assertEquals(1, fetcher.sendFetches());
        client.prepareResponse(fullFetchResponse(tp0, MemoryRecords.readableRecords(buffer), Errors.NONE, 100L, 0));
        consumerClient.poll(time.timer(0));

        // the fetchedRecords() should always throw exception due to the bad batch.
        for (int i = 0; i < 2; i++) {
            try {
                fetcher.fetchedRecords();
                fail("fetchedRecords should have raised KafkaException");
            } catch (KafkaException e) {
                assertEquals(0, subscriptions.position(tp0).offset);
            }
        }
    }

    @Test
    public void testParseInvalidRecordBatch() {
        buildFetcher();
        MemoryRecords records = MemoryRecords.withRecords(RecordBatch.MAGIC_VALUE_V2, 0L,
                CompressionType.NONE, TimestampType.CREATE_TIME,
                new SimpleRecord(1L, "a".getBytes(), "1".getBytes()),
                new SimpleRecord(2L, "b".getBytes(), "2".getBytes()),
                new SimpleRecord(3L, "c".getBytes(), "3".getBytes()));
        ByteBuffer buffer = records.buffer();

        // flip some bits to fail the crc
        buffer.putInt(32, buffer.get(32) ^ 87238423);

        assignFromUser(singleton(tp0));
        subscriptions.seek(tp0, 0);

        // normal fetch
        assertEquals(1, fetcher.sendFetches());
        client.prepareResponse(fullFetchResponse(tp0, MemoryRecords.readableRecords(buffer), Errors.NONE, 100L, 0));
        consumerClient.poll(time.timer(0));
        try {
            fetcher.fetchedRecords();
            fail("fetchedRecords should have raised");
        } catch (KafkaException e) {
            // the position should not advance since no data has been returned
            assertEquals(0, subscriptions.position(tp0).offset);
        }
    }

    @Test
    public void testHeaders() {
        buildFetcher();

        MemoryRecordsBuilder builder = MemoryRecords.builder(ByteBuffer.allocate(1024), CompressionType.NONE, TimestampType.CREATE_TIME, 1L);
        builder.append(0L, "key".getBytes(), "value-1".getBytes());

        Header[] headersArray = new Header[1];
        headersArray[0] = new RecordHeader("headerKey", "headerValue".getBytes(StandardCharsets.UTF_8));
        builder.append(0L, "key".getBytes(), "value-2".getBytes(), headersArray);

        Header[] headersArray2 = new Header[2];
        headersArray2[0] = new RecordHeader("headerKey", "headerValue".getBytes(StandardCharsets.UTF_8));
        headersArray2[1] = new RecordHeader("headerKey", "headerValue2".getBytes(StandardCharsets.UTF_8));
        builder.append(0L, "key".getBytes(), "value-3".getBytes(), headersArray2);

        MemoryRecords memoryRecords = builder.build();

        List<ConsumerRecord<byte[], byte[]>> records;
        assignFromUser(singleton(tp0));
        subscriptions.seek(tp0, 1);

        client.prepareResponse(matchesOffset(tp0, 1), fullFetchResponse(tp0, memoryRecords, Errors.NONE, 100L, 0));

        assertEquals(1, fetcher.sendFetches());
        consumerClient.poll(time.timer(0));
        Map<TopicPartition, List<ConsumerRecord<byte[], byte[]>>> recordsByPartition = fetchedRecords();
        records = recordsByPartition.get(tp0);

        assertEquals(3, records.size());

        Iterator<ConsumerRecord<byte[], byte[]>> recordIterator = records.iterator();

        ConsumerRecord<byte[], byte[]> record = recordIterator.next();
        assertNull(record.headers().lastHeader("headerKey"));

        record = recordIterator.next();
        assertEquals("headerValue", new String(record.headers().lastHeader("headerKey").value(), StandardCharsets.UTF_8));
        assertEquals("headerKey", record.headers().lastHeader("headerKey").key());

        record = recordIterator.next();
        assertEquals("headerValue2", new String(record.headers().lastHeader("headerKey").value(), StandardCharsets.UTF_8));
        assertEquals("headerKey", record.headers().lastHeader("headerKey").key());
    }

    @Test
    public void testFetchMaxPollRecords() {
        buildFetcher(2);

        List<ConsumerRecord<byte[], byte[]>> records;
        assignFromUser(singleton(tp0));
        subscriptions.seek(tp0, 1);

        client.prepareResponse(matchesOffset(tp0, 1), fullFetchResponse(tp0, this.records, Errors.NONE, 100L, 0));
        client.prepareResponse(matchesOffset(tp0, 4), fullFetchResponse(tp0, this.nextRecords, Errors.NONE, 100L, 0));

        assertEquals(1, fetcher.sendFetches());
        consumerClient.poll(time.timer(0));
        Map<TopicPartition, List<ConsumerRecord<byte[], byte[]>>> recordsByPartition = fetchedRecords();
        records = recordsByPartition.get(tp0);
        assertEquals(2, records.size());
        assertEquals(3L, subscriptions.position(tp0).offset);
        assertEquals(1, records.get(0).offset());
        assertEquals(2, records.get(1).offset());

        assertEquals(0, fetcher.sendFetches());
        consumerClient.poll(time.timer(0));
        recordsByPartition = fetchedRecords();
        records = recordsByPartition.get(tp0);
        assertEquals(1, records.size());
        assertEquals(4L, subscriptions.position(tp0).offset);
        assertEquals(3, records.get(0).offset());

        assertTrue(fetcher.sendFetches() > 0);
        consumerClient.poll(time.timer(0));
        recordsByPartition = fetchedRecords();
        records = recordsByPartition.get(tp0);
        assertEquals(2, records.size());
        assertEquals(6L, subscriptions.position(tp0).offset);
        assertEquals(4, records.get(0).offset());
        assertEquals(5, records.get(1).offset());
    }

    /**
     * Test the scenario where a partition with fetched but not consumed records (i.e. max.poll.records is
     * less than the number of fetched records) is unassigned and a different partition is assigned. This is a
     * pattern used by Streams state restoration and KAFKA-5097 would have been caught by this test.
     */
    @Test
    public void testFetchAfterPartitionWithFetchedRecordsIsUnassigned() {
        buildFetcher(2);

        List<ConsumerRecord<byte[], byte[]>> records;
        assignFromUser(singleton(tp0));
        subscriptions.seek(tp0, 1);

        // Returns 3 records while `max.poll.records` is configured to 2
        client.prepareResponse(matchesOffset(tp0, 1), fullFetchResponse(tp0, this.records, Errors.NONE, 100L, 0));

        assertEquals(1, fetcher.sendFetches());
        consumerClient.poll(time.timer(0));
        Map<TopicPartition, List<ConsumerRecord<byte[], byte[]>>> recordsByPartition = fetchedRecords();
        records = recordsByPartition.get(tp0);
        assertEquals(2, records.size());
        assertEquals(3L, subscriptions.position(tp0).offset);
        assertEquals(1, records.get(0).offset());
        assertEquals(2, records.get(1).offset());

        assignFromUser(singleton(tp1));
        client.prepareResponse(matchesOffset(tp1, 4), fullFetchResponse(tp1, this.nextRecords, Errors.NONE, 100L, 0));
        subscriptions.seek(tp1, 4);

        assertEquals(1, fetcher.sendFetches());
        consumerClient.poll(time.timer(0));
        Map<TopicPartition, List<ConsumerRecord<byte[], byte[]>>> fetchedRecords = fetchedRecords();
        assertNull(fetchedRecords.get(tp0));
        records = fetchedRecords.get(tp1);
        assertEquals(2, records.size());
        assertEquals(6L, subscriptions.position(tp1).offset);
        assertEquals(4, records.get(0).offset());
        assertEquals(5, records.get(1).offset());
    }

    @Test
    public void testFetchNonContinuousRecords() {
        // if we are fetching from a compacted topic, there may be gaps in the returned records
        // this test verifies the fetcher updates the current fetched/consumed positions correctly for this case
        buildFetcher();

        MemoryRecordsBuilder builder = MemoryRecords.builder(ByteBuffer.allocate(1024), CompressionType.NONE,
                TimestampType.CREATE_TIME, 0L);
        builder.appendWithOffset(15L, 0L, "key".getBytes(), "value-1".getBytes());
        builder.appendWithOffset(20L, 0L, "key".getBytes(), "value-2".getBytes());
        builder.appendWithOffset(30L, 0L, "key".getBytes(), "value-3".getBytes());
        MemoryRecords records = builder.build();

        List<ConsumerRecord<byte[], byte[]>> consumerRecords;
        assignFromUser(singleton(tp0));
        subscriptions.seek(tp0, 0);

        // normal fetch
        assertEquals(1, fetcher.sendFetches());
        client.prepareResponse(fullFetchResponse(tp0, records, Errors.NONE, 100L, 0));
        consumerClient.poll(time.timer(0));
        Map<TopicPartition, List<ConsumerRecord<byte[], byte[]>>> recordsByPartition = fetchedRecords();
        consumerRecords = recordsByPartition.get(tp0);
        assertEquals(3, consumerRecords.size());
        assertEquals(31L, subscriptions.position(tp0).offset); // this is the next fetching position

        assertEquals(15L, consumerRecords.get(0).offset());
        assertEquals(20L, consumerRecords.get(1).offset());
        assertEquals(30L, consumerRecords.get(2).offset());
    }

    /**
     * Test the case where the client makes a pre-v3 FetchRequest, but the server replies with only a partial
     * request. This happens when a single message is larger than the per-partition limit.
     */
    @Test
    public void testFetchRequestWhenRecordTooLarge() {
        try {
            buildFetcher();

            client.setNodeApiVersions(NodeApiVersions.create(ApiKeys.FETCH.id, (short) 2, (short) 2));
            makeFetchRequestWithIncompleteRecord();
            try {
                fetcher.fetchedRecords();
                fail("RecordTooLargeException should have been raised");
            } catch (RecordTooLargeException e) {
                assertTrue(e.getMessage().startsWith("There are some messages at [Partition=Offset]: "));
                // the position should not advance since no data has been returned
                assertEquals(0, subscriptions.position(tp0).offset);
            }
        } finally {
            client.setNodeApiVersions(NodeApiVersions.create());
        }
    }

    /**
     * Test the case where the client makes a post KIP-74 FetchRequest, but the server replies with only a
     * partial request. For v3 and later FetchRequests, the implementation of KIP-74 changed the behavior
     * so that at least one message is always returned. Therefore, this case should not happen, and it indicates
     * that an internal error has taken place.
     */
    @Test
    public void testFetchRequestInternalError() {
        buildFetcher();
        makeFetchRequestWithIncompleteRecord();
        try {
            fetcher.fetchedRecords();
            fail("RecordTooLargeException should have been raised");
        } catch (KafkaException e) {
            assertTrue(e.getMessage().startsWith("Failed to make progress reading messages"));
            // the position should not advance since no data has been returned
            assertEquals(0, subscriptions.position(tp0).offset);
        }
    }

    private void makeFetchRequestWithIncompleteRecord() {
        assignFromUser(singleton(tp0));
        subscriptions.seek(tp0, 0);
        assertEquals(1, fetcher.sendFetches());
        assertFalse(fetcher.hasCompletedFetches());
        MemoryRecords partialRecord = MemoryRecords.readableRecords(
            ByteBuffer.wrap(new byte[]{0, 0, 0, 0, 0, 0, 0, 0}));
        client.prepareResponse(fullFetchResponse(tp0, partialRecord, Errors.NONE, 100L, 0));
        consumerClient.poll(time.timer(0));
        assertTrue(fetcher.hasCompletedFetches());
    }

    @Test
    public void testUnauthorizedTopic() {
        buildFetcher();

        assignFromUser(singleton(tp0));
        subscriptions.seek(tp0, 0);

        // resize the limit of the buffer to pretend it is only fetch-size large
        assertEquals(1, fetcher.sendFetches());
        client.prepareResponse(fullFetchResponse(tp0, this.records, Errors.TOPIC_AUTHORIZATION_FAILED, 100L, 0));
        consumerClient.poll(time.timer(0));
        try {
            fetcher.fetchedRecords();
            fail("fetchedRecords should have thrown");
        } catch (TopicAuthorizationException e) {
            assertEquals(singleton(topicName), e.unauthorizedTopics());
        }
    }

    @Test
    public void testFetchDuringEagerRebalance() {
        buildFetcher();

        subscriptions.subscribe(singleton(topicName), listener);
        subscriptions.assignFromSubscribed(singleton(tp0));
        subscriptions.seek(tp0, 0);

        client.updateMetadata(RequestTestUtils.metadataUpdateWithIds(
            1, singletonMap(topicName, 4), tp -> validLeaderEpoch, topicIds));

        assertEquals(1, fetcher.sendFetches());

        // Now the eager rebalance happens and fetch positions are cleared
        subscriptions.assignFromSubscribed(Collections.emptyList());

        subscriptions.assignFromSubscribed(singleton(tp0));
        client.prepareResponse(fullFetchResponse(tp0, this.records, Errors.NONE, 100L, 0));
        consumerClient.poll(time.timer(0));

        // The active fetch should be ignored since its position is no longer valid
        assertTrue(fetcher.fetchedRecords().isEmpty());
    }

    @Test
    public void testFetchDuringCooperativeRebalance() {
        buildFetcher();

        subscriptions.subscribe(singleton(topicName), listener);
        subscriptions.assignFromSubscribed(singleton(tp0));
        subscriptions.seek(tp0, 0);

        client.updateMetadata(RequestTestUtils.metadataUpdateWithIds(
            1, singletonMap(topicName, 4), tp -> validLeaderEpoch, topicIds));

        assertEquals(1, fetcher.sendFetches());

        // Now the cooperative rebalance happens and fetch positions are NOT cleared for unrevoked partitions
        subscriptions.assignFromSubscribed(singleton(tp0));

        client.prepareResponse(fullFetchResponse(tp0, this.records, Errors.NONE, 100L, 0));
        consumerClient.poll(time.timer(0));

        Map<TopicPartition, List<ConsumerRecord<byte[], byte[]>>> fetchedRecords = fetchedRecords();

        // The active fetch should NOT be ignored since the position for tp0 is still valid
        assertEquals(1, fetchedRecords.size());
        assertEquals(3, fetchedRecords.get(tp0).size());
    }

    @Test
    public void testInFlightFetchOnPausedPartition() {
        buildFetcher();

        assignFromUser(singleton(tp0));
        subscriptions.seek(tp0, 0);

        assertEquals(1, fetcher.sendFetches());
        subscriptions.pause(tp0);

        client.prepareResponse(fullFetchResponse(tp0, this.records, Errors.NONE, 100L, 0));
        consumerClient.poll(time.timer(0));
        assertNull(fetcher.fetchedRecords().get(tp0));
    }

    @Test
    public void testFetchOnPausedPartition() {
        buildFetcher();

        assignFromUser(singleton(tp0));
        subscriptions.seek(tp0, 0);

        subscriptions.pause(tp0);
        assertFalse(fetcher.sendFetches() > 0);
        assertTrue(client.requests().isEmpty());
    }

    @Test
    public void testFetchOnCompletedFetchesForPausedAndResumedPartitions() {
        buildFetcher();

        assignFromUser(singleton(tp0));
        subscriptions.seek(tp0, 0);

        assertEquals(1, fetcher.sendFetches());

        subscriptions.pause(tp0);

        client.prepareResponse(fullFetchResponse(tp0, this.records, Errors.NONE, 100L, 0));
        consumerClient.poll(time.timer(0));

        Map<TopicPartition, List<ConsumerRecord<byte[], byte[]>>> fetchedRecords = fetchedRecords();
        assertEquals(0, fetchedRecords.size(), "Should not return any records when partition is paused");
        assertTrue(fetcher.hasCompletedFetches(), "Should still contain completed fetches");
        assertFalse(fetcher.hasAvailableFetches(), "Should not have any available (non-paused) completed fetches");
        assertNull(fetchedRecords.get(tp0));
        assertEquals(0, fetcher.sendFetches());

        subscriptions.resume(tp0);

        assertTrue(fetcher.hasAvailableFetches(), "Should have available (non-paused) completed fetches");

        consumerClient.poll(time.timer(0));
        fetchedRecords = fetchedRecords();
        assertEquals(1, fetchedRecords.size(), "Should return records when partition is resumed");
        assertNotNull(fetchedRecords.get(tp0));
        assertEquals(3, fetchedRecords.get(tp0).size());

        consumerClient.poll(time.timer(0));
        fetchedRecords = fetchedRecords();
        assertEquals(0, fetchedRecords.size(), "Should not return records after previously paused partitions are fetched");
        assertFalse(fetcher.hasCompletedFetches(), "Should no longer contain completed fetches");
    }

    @Test
    public void testFetchOnCompletedFetchesForSomePausedPartitions() {
        buildFetcher();

        Map<TopicPartition, List<ConsumerRecord<byte[], byte[]>>> fetchedRecords;

        assignFromUser(Utils.mkSet(tp0, tp1));

        // seek to tp0 and tp1 in two polls to generate 2 complete requests and responses

        // #1 seek, request, poll, response
        subscriptions.seekUnvalidated(tp0, new SubscriptionState.FetchPosition(1, Optional.empty(), metadata.currentLeader(tp0)));
        assertEquals(1, fetcher.sendFetches());
        client.prepareResponse(fullFetchResponse(tp0, this.records, Errors.NONE, 100L, 0));
        consumerClient.poll(time.timer(0));

        // #2 seek, request, poll, response
        subscriptions.seekUnvalidated(tp1, new SubscriptionState.FetchPosition(1, Optional.empty(), metadata.currentLeader(tp1)));
        assertEquals(1, fetcher.sendFetches());
        client.prepareResponse(fullFetchResponse(tp1, this.nextRecords, Errors.NONE, 100L, 0));

        subscriptions.pause(tp0);
        consumerClient.poll(time.timer(0));

        fetchedRecords = fetchedRecords();
        assertEquals(1, fetchedRecords.size(), "Should return completed fetch for unpaused partitions");
        assertTrue(fetcher.hasCompletedFetches(), "Should still contain completed fetches");
        assertNotNull(fetchedRecords.get(tp1));
        assertNull(fetchedRecords.get(tp0));

        fetchedRecords = fetchedRecords();
        assertEquals(0, fetchedRecords.size(), "Should return no records for remaining paused partition");
        assertTrue(fetcher.hasCompletedFetches(), "Should still contain completed fetches");
    }

    @Test
    public void testFetchOnCompletedFetchesForAllPausedPartitions() {
        buildFetcher();

        Map<TopicPartition, List<ConsumerRecord<byte[], byte[]>>> fetchedRecords;

        assignFromUser(Utils.mkSet(tp0, tp1));

        // seek to tp0 and tp1 in two polls to generate 2 complete requests and responses

        // #1 seek, request, poll, response
        subscriptions.seekUnvalidated(tp0, new SubscriptionState.FetchPosition(1, Optional.empty(), metadata.currentLeader(tp0)));
        assertEquals(1, fetcher.sendFetches());
        client.prepareResponse(fullFetchResponse(tp0, this.records, Errors.NONE, 100L, 0));
        consumerClient.poll(time.timer(0));

        // #2 seek, request, poll, response
        subscriptions.seekUnvalidated(tp1, new SubscriptionState.FetchPosition(1, Optional.empty(), metadata.currentLeader(tp1)));
        assertEquals(1, fetcher.sendFetches());
        client.prepareResponse(fullFetchResponse(tp1, this.nextRecords, Errors.NONE, 100L, 0));

        subscriptions.pause(tp0);
        subscriptions.pause(tp1);

        consumerClient.poll(time.timer(0));

        fetchedRecords = fetchedRecords();
        assertEquals(0, fetchedRecords.size(), "Should return no records for all paused partitions");
        assertTrue(fetcher.hasCompletedFetches(), "Should still contain completed fetches");
        assertFalse(fetcher.hasAvailableFetches(), "Should not have any available (non-paused) completed fetches");
    }

    @Test
    public void testPartialFetchWithPausedPartitions() {
        // this test sends creates a completed fetch with 3 records and a max poll of 2 records to assert
        // that a fetch that must be returned over at least 2 polls can be cached successfully when its partition is
        // paused, then returned successfully after its been resumed again later
        buildFetcher(2);

        Map<TopicPartition, List<ConsumerRecord<byte[], byte[]>>> fetchedRecords;

        assignFromUser(Utils.mkSet(tp0, tp1));

        subscriptions.seek(tp0, 1);
        assertEquals(1, fetcher.sendFetches());
        client.prepareResponse(fullFetchResponse(tp0, this.records, Errors.NONE, 100L, 0));
        consumerClient.poll(time.timer(0));

        fetchedRecords = fetchedRecords();

        assertEquals(2, fetchedRecords.get(tp0).size(), "Should return 2 records from fetch with 3 records");
        assertFalse(fetcher.hasCompletedFetches(), "Should have no completed fetches");

        subscriptions.pause(tp0);
        consumerClient.poll(time.timer(0));

        fetchedRecords = fetchedRecords();

        assertEquals(0, fetchedRecords.size(), "Should return no records for paused partitions");
        assertTrue(fetcher.hasCompletedFetches(), "Should have 1 entry in completed fetches");
        assertFalse(fetcher.hasAvailableFetches(), "Should not have any available (non-paused) completed fetches");

        subscriptions.resume(tp0);

        consumerClient.poll(time.timer(0));

        fetchedRecords = fetchedRecords();

        assertEquals(1, fetchedRecords.get(tp0).size(), "Should return last remaining record");
        assertFalse(fetcher.hasCompletedFetches(), "Should have no completed fetches");
    }

    @Test
    public void testFetchDiscardedAfterPausedPartitionResumedAndSeekedToNewOffset() {
        buildFetcher();
        assignFromUser(singleton(tp0));
        subscriptions.seek(tp0, 0);

        assertEquals(1, fetcher.sendFetches());
        subscriptions.pause(tp0);
        client.prepareResponse(fullFetchResponse(tp0, this.records, Errors.NONE, 100L, 0));

        subscriptions.seek(tp0, 3);
        subscriptions.resume(tp0);
        consumerClient.poll(time.timer(0));

        assertTrue(fetcher.hasCompletedFetches(), "Should have 1 entry in completed fetches");
        Map<TopicPartition, List<ConsumerRecord<byte[], byte[]>>> fetchedRecords = fetchedRecords();
        assertEquals(0, fetchedRecords.size(), "Should not return any records because we seeked to a new offset");
        assertNull(fetchedRecords.get(tp0));
        assertFalse(fetcher.hasCompletedFetches(), "Should have no completed fetches");
    }

    @Test
    public void testFetchNotLeaderOrFollower() {
        buildFetcher();
        assignFromUser(singleton(tp0));
        subscriptions.seek(tp0, 0);

        assertEquals(1, fetcher.sendFetches());
        client.prepareResponse(fullFetchResponse(tp0, this.records, Errors.NOT_LEADER_OR_FOLLOWER, 100L, 0));
        consumerClient.poll(time.timer(0));
        assertEquals(0, fetcher.fetchedRecords().size());
        assertEquals(0L, metadata.timeToNextUpdate(time.milliseconds()));
    }

    @Test
    public void testFetchUnknownTopicOrPartition() {
        buildFetcher();
        assignFromUser(singleton(tp0));
        subscriptions.seek(tp0, 0);

        assertEquals(1, fetcher.sendFetches());
        client.prepareResponse(fullFetchResponse(tp0, this.records, Errors.UNKNOWN_TOPIC_OR_PARTITION, 100L, 0));
        consumerClient.poll(time.timer(0));
        assertEquals(0, fetcher.fetchedRecords().size());
        assertEquals(0L, metadata.timeToNextUpdate(time.milliseconds()));
    }

    @Test
    public void testFetchUnknownTopicId() {
        buildFetcher();
        assignFromUser(singleton(tp0));
        subscriptions.seek(tp0, 0);

        assertEquals(1, fetcher.sendFetches());
        client.prepareResponse(fetchResponseWithTopLevelError(tp0, Errors.UNKNOWN_TOPIC_ID, 0));
        consumerClient.poll(time.timer(0));
        assertEquals(0, fetcher.fetchedRecords().size());
        assertEquals(0L, metadata.timeToNextUpdate(time.milliseconds()));
    }

    @Test
    public void testFetchSessionIdError() {
        buildFetcher();
        assignFromUser(singleton(tp0));
        subscriptions.seek(tp0, 0);

        assertEquals(1, fetcher.sendFetches());
        client.prepareResponse(fetchResponseWithTopLevelError(tp0, Errors.FETCH_SESSION_TOPIC_ID_ERROR, 0));
        consumerClient.poll(time.timer(0));
        assertEquals(0, fetcher.fetchedRecords().size());
        assertEquals(0L, metadata.timeToNextUpdate(time.milliseconds()));
    }

    @Test
    public void testFetchInconsistentTopicId() {
        buildFetcher();
        assignFromUser(singleton(tp0));
        subscriptions.seek(tp0, 0);

        assertEquals(1, fetcher.sendFetches());
        client.prepareResponse(fetchResponseWithTopLevelError(tp0, Errors.INCONSISTENT_TOPIC_ID, 0));
        consumerClient.poll(time.timer(0));
        assertEquals(0, fetcher.fetchedRecords().size());
        assertEquals(0L, metadata.timeToNextUpdate(time.milliseconds()));
    }

    @Test
    public void testFetchFencedLeaderEpoch() {
        buildFetcher();
        assignFromUser(singleton(tp0));
        subscriptions.seek(tp0, 0);

        assertEquals(1, fetcher.sendFetches());
        client.prepareResponse(fullFetchResponse(tp0, this.records, Errors.FENCED_LEADER_EPOCH, 100L, 0));
        consumerClient.poll(time.timer(0));

        assertEquals(0, fetcher.fetchedRecords().size(), "Should not return any records");
        assertEquals(0L, metadata.timeToNextUpdate(time.milliseconds()), "Should have requested metadata update");
    }

    @Test
    public void testFetchUnknownLeaderEpoch() {
        buildFetcher();
        assignFromUser(singleton(tp0));
        subscriptions.seek(tp0, 0);

        assertEquals(1, fetcher.sendFetches());
        client.prepareResponse(fullFetchResponse(tp0, this.records, Errors.UNKNOWN_LEADER_EPOCH, 100L, 0));
        consumerClient.poll(time.timer(0));

        assertEquals(0, fetcher.fetchedRecords().size(), "Should not return any records");
        assertNotEquals(0L, metadata.timeToNextUpdate(time.milliseconds()), "Should not have requested metadata update");
    }

    @Test
    public void testEpochSetInFetchRequest() {
        buildFetcher();
        subscriptions.assignFromUser(singleton(tp0));
        MetadataResponse metadataResponse = RequestTestUtils.metadataUpdateWithIds("dummy", 1,
                Collections.emptyMap(), Collections.singletonMap(topicName, 4), tp -> 99, topicIds);
        client.updateMetadata(metadataResponse);

        subscriptions.seek(tp0, 10);
        assertEquals(1, fetcher.sendFetches());

        // Check for epoch in outgoing request
        MockClient.RequestMatcher matcher = body -> {
            if (body instanceof FetchRequest) {
                FetchRequest fetchRequest = (FetchRequest) body;
                fetchRequest.fetchData(topicNames).values().forEach(partitionData -> {
                    assertTrue(partitionData.currentLeaderEpoch.isPresent(), "Expected Fetcher to set leader epoch in request");
                    assertEquals(99, partitionData.currentLeaderEpoch.get().longValue(), "Expected leader epoch to match epoch from metadata update");
                });
                return true;
            } else {
                fail("Should have seen FetchRequest");
                return false;
            }
        };
        client.prepareResponse(matcher, fullFetchResponse(tp0, this.records, Errors.NONE, 100L, 0));
        consumerClient.pollNoWakeup();
    }

    @Test
    public void testFetchOffsetOutOfRange() {
        buildFetcher();
        assignFromUser(singleton(tp0));
        subscriptions.seek(tp0, 0);

        assertEquals(1, fetcher.sendFetches());
        client.prepareResponse(fullFetchResponse(tp0, this.records, Errors.OFFSET_OUT_OF_RANGE, 100L, 0));
        consumerClient.poll(time.timer(0));
        assertEquals(0, fetcher.fetchedRecords().size());
        assertTrue(subscriptions.isOffsetResetNeeded(tp0));
        assertNull(subscriptions.validPosition(tp0));
        assertNull(subscriptions.position(tp0));
    }

    @Test
    public void testStaleOutOfRangeError() {
        // verify that an out of range error which arrives after a seek
        // does not cause us to reset our position or throw an exception
        buildFetcher();
        assignFromUser(singleton(tp0));
        subscriptions.seek(tp0, 0);

        assertEquals(1, fetcher.sendFetches());
        client.prepareResponse(fullFetchResponse(tp0, this.records, Errors.OFFSET_OUT_OF_RANGE, 100L, 0));
        subscriptions.seek(tp0, 1);
        consumerClient.poll(time.timer(0));
        assertEquals(0, fetcher.fetchedRecords().size());
        assertFalse(subscriptions.isOffsetResetNeeded(tp0));
        assertEquals(1, subscriptions.position(tp0).offset);
    }

    @Test
    public void testFetchedRecordsAfterSeek() {
        buildFetcher(OffsetResetStrategy.NONE, new ByteArrayDeserializer(),
                new ByteArrayDeserializer(), 2, IsolationLevel.READ_UNCOMMITTED);

        assignFromUser(singleton(tp0));
        subscriptions.seek(tp0, 0);

        assertTrue(fetcher.sendFetches() > 0);
        client.prepareResponse(fullFetchResponse(tp0, this.records, Errors.OFFSET_OUT_OF_RANGE, 100L, 0));
        consumerClient.poll(time.timer(0));
        assertFalse(subscriptions.isOffsetResetNeeded(tp0));
        subscriptions.seek(tp0, 2);
        assertEquals(0, fetcher.fetchedRecords().size());
    }

    @Test
    public void testFetchOffsetOutOfRangeException() {
        buildFetcher(OffsetResetStrategy.NONE, new ByteArrayDeserializer(),
                new ByteArrayDeserializer(), 2, IsolationLevel.READ_UNCOMMITTED);

        assignFromUser(singleton(tp0));
        subscriptions.seek(tp0, 0);

        fetcher.sendFetches();
        client.prepareResponse(fullFetchResponse(tp0, this.records, Errors.OFFSET_OUT_OF_RANGE, 100L, 0));
        consumerClient.poll(time.timer(0));

        assertFalse(subscriptions.isOffsetResetNeeded(tp0));
        for (int i = 0; i < 2; i++) {
            OffsetOutOfRangeException e = assertThrows(OffsetOutOfRangeException.class, () ->
                    fetcher.fetchedRecords());
            assertEquals(singleton(tp0), e.offsetOutOfRangePartitions().keySet());
            assertEquals(0L, e.offsetOutOfRangePartitions().get(tp0).longValue());
        }
    }

    @Test
    public void testFetchPositionAfterException() {
        // verify the advancement in the next fetch offset equals to the number of fetched records when
        // some fetched partitions cause Exception. This ensures that consumer won't lose record upon exception
        buildFetcher(OffsetResetStrategy.NONE, new ByteArrayDeserializer(),
                new ByteArrayDeserializer(), Integer.MAX_VALUE, IsolationLevel.READ_UNCOMMITTED);
        assignFromUser(Utils.mkSet(tp0, tp1));
        subscriptions.seek(tp0, 1);
        subscriptions.seek(tp1, 1);

        assertEquals(1, fetcher.sendFetches());

        Map<TopicPartition, FetchResponseData.PartitionData> partitions = new LinkedHashMap<>();
        partitions.put(tp1, new FetchResponseData.PartitionData()
                .setPartitionIndex(tp1.partition())
                .setHighWatermark(100)
                .setRecords(records));
        partitions.put(tp0, new FetchResponseData.PartitionData()
                .setPartitionIndex(tp0.partition())
                .setErrorCode(Errors.OFFSET_OUT_OF_RANGE.code())
                .setHighWatermark(100));
        client.prepareResponse(FetchResponse.of(Errors.NONE, 0, INVALID_SESSION_ID, new LinkedHashMap<>(partitions), topicIds));
        consumerClient.poll(time.timer(0));

        List<ConsumerRecord<byte[], byte[]>> allFetchedRecords = new ArrayList<>();
        fetchRecordsInto(allFetchedRecords);

        assertEquals(1, subscriptions.position(tp0).offset);
        assertEquals(4, subscriptions.position(tp1).offset);
        assertEquals(3, allFetchedRecords.size());

        OffsetOutOfRangeException e = assertThrows(OffsetOutOfRangeException.class, () ->
                fetchRecordsInto(allFetchedRecords));

        assertEquals(singleton(tp0), e.offsetOutOfRangePartitions().keySet());
        assertEquals(1L, e.offsetOutOfRangePartitions().get(tp0).longValue());

        assertEquals(1, subscriptions.position(tp0).offset);
        assertEquals(4, subscriptions.position(tp1).offset);
        assertEquals(3, allFetchedRecords.size());
    }

    private void fetchRecordsInto(List<ConsumerRecord<byte[], byte[]>> allFetchedRecords) {
        Map<TopicPartition, List<ConsumerRecord<byte[], byte[]>>> fetchedRecords = fetchedRecords();
        fetchedRecords.values().forEach(allFetchedRecords::addAll);
    }

    @Test
    public void testCompletedFetchRemoval() {
        // Ensure the removal of completed fetches that cause an Exception if and only if they contain empty records.
        buildFetcher(OffsetResetStrategy.NONE, new ByteArrayDeserializer(),
                new ByteArrayDeserializer(), Integer.MAX_VALUE, IsolationLevel.READ_UNCOMMITTED);
        assignFromUser(Utils.mkSet(tp0, tp1, tp2, tp3));

        subscriptions.seek(tp0, 1);
        subscriptions.seek(tp1, 1);
        subscriptions.seek(tp2, 1);
        subscriptions.seek(tp3, 1);

        assertEquals(1, fetcher.sendFetches());

        Map<TopicPartition, FetchResponseData.PartitionData> partitions = new LinkedHashMap<>();
        partitions.put(tp1, new FetchResponseData.PartitionData()
                .setPartitionIndex(tp1.partition())
                .setHighWatermark(100)
                .setRecords(records));
        partitions.put(tp0, new FetchResponseData.PartitionData()
                .setPartitionIndex(tp0.partition())
                .setErrorCode(Errors.OFFSET_OUT_OF_RANGE.code())
                .setHighWatermark(100));
        partitions.put(tp2, new FetchResponseData.PartitionData()
                .setPartitionIndex(tp2.partition())
                .setHighWatermark(100)
                .setLastStableOffset(4)
                .setLogStartOffset(0)
                .setRecords(nextRecords));
        partitions.put(tp3, new FetchResponseData.PartitionData()
                .setPartitionIndex(tp3.partition())
                .setHighWatermark(100)
                .setLastStableOffset(4)
                .setLogStartOffset(0)
                .setRecords(partialRecords));
        client.prepareResponse(FetchResponse.of(Errors.NONE, 0, INVALID_SESSION_ID, new LinkedHashMap<>(partitions), topicIds));
        consumerClient.poll(time.timer(0));

        List<ConsumerRecord<byte[], byte[]>> fetchedRecords = new ArrayList<>();
        Map<TopicPartition, List<ConsumerRecord<byte[], byte[]>>> recordsByPartition = fetchedRecords();
        for (List<ConsumerRecord<byte[], byte[]>> records : recordsByPartition.values())
            fetchedRecords.addAll(records);

        assertEquals(fetchedRecords.size(), subscriptions.position(tp1).offset - 1);
        assertEquals(4, subscriptions.position(tp1).offset);
        assertEquals(3, fetchedRecords.size());

        List<OffsetOutOfRangeException> oorExceptions = new ArrayList<>();
        try {
            recordsByPartition = fetchedRecords();
            for (List<ConsumerRecord<byte[], byte[]>> records : recordsByPartition.values())
                fetchedRecords.addAll(records);
        } catch (OffsetOutOfRangeException oor) {
            oorExceptions.add(oor);
        }

        // Should have received one OffsetOutOfRangeException for partition tp1
        assertEquals(1, oorExceptions.size());
        OffsetOutOfRangeException oor = oorExceptions.get(0);
        assertTrue(oor.offsetOutOfRangePartitions().containsKey(tp0));
        assertEquals(oor.offsetOutOfRangePartitions().size(), 1);

        recordsByPartition = fetchedRecords();
        for (List<ConsumerRecord<byte[], byte[]>> records : recordsByPartition.values())
            fetchedRecords.addAll(records);

        // Should not have received an Exception for tp2.
        assertEquals(6, subscriptions.position(tp2).offset);
        assertEquals(5, fetchedRecords.size());

        int numExceptionsExpected = 3;
        List<KafkaException> kafkaExceptions = new ArrayList<>();
        for (int i = 1; i <= numExceptionsExpected; i++) {
            try {
                recordsByPartition = fetchedRecords();
                for (List<ConsumerRecord<byte[], byte[]>> records : recordsByPartition.values())
                    fetchedRecords.addAll(records);
            } catch (KafkaException e) {
                kafkaExceptions.add(e);
            }
        }
        // Should have received as much as numExceptionsExpected Kafka exceptions for tp3.
        assertEquals(numExceptionsExpected, kafkaExceptions.size());
    }

    @Test
    public void testSeekBeforeException() {
        buildFetcher(OffsetResetStrategy.NONE, new ByteArrayDeserializer(),
                new ByteArrayDeserializer(), 2, IsolationLevel.READ_UNCOMMITTED);

        assignFromUser(Utils.mkSet(tp0));
        subscriptions.seek(tp0, 1);
        assertEquals(1, fetcher.sendFetches());
        Map<TopicPartition, FetchResponseData.PartitionData> partitions = new HashMap<>();
        partitions.put(tp0, new FetchResponseData.PartitionData()
                        .setPartitionIndex(tp0.partition())
                        .setHighWatermark(100)
                        .setRecords(records));
        client.prepareResponse(fullFetchResponse(tp0, this.records, Errors.NONE, 100L, 0));
        consumerClient.poll(time.timer(0));

        assertEquals(2, fetcher.fetchedRecords().get(tp0).size());

        subscriptions.assignFromUser(Utils.mkSet(tp0, tp1));
        subscriptions.seekUnvalidated(tp1, new SubscriptionState.FetchPosition(1, Optional.empty(), metadata.currentLeader(tp1)));

        assertEquals(1, fetcher.sendFetches());
        partitions = new HashMap<>();
        partitions.put(tp1, new FetchResponseData.PartitionData()
                        .setPartitionIndex(tp1.partition())
                        .setErrorCode(Errors.OFFSET_OUT_OF_RANGE.code())
                        .setHighWatermark(100));
        client.prepareResponse(FetchResponse.of(Errors.NONE, 0, INVALID_SESSION_ID, new LinkedHashMap<>(partitions), topicIds));
        consumerClient.poll(time.timer(0));
        assertEquals(1, fetcher.fetchedRecords().get(tp0).size());

        subscriptions.seek(tp1, 10);
        // Should not throw OffsetOutOfRangeException after the seek
        assertEquals(0, fetcher.fetchedRecords().size());
    }

    @Test
    public void testFetchDisconnected() {
        buildFetcher();

        assignFromUser(singleton(tp0));
        subscriptions.seek(tp0, 0);

        assertEquals(1, fetcher.sendFetches());
        client.prepareResponse(fullFetchResponse(tp0, this.records, Errors.NONE, 100L, 0), true);
        consumerClient.poll(time.timer(0));
        assertEquals(0, fetcher.fetchedRecords().size());

        // disconnects should have no affect on subscription state
        assertFalse(subscriptions.isOffsetResetNeeded(tp0));
        assertTrue(subscriptions.isFetchable(tp0));
        assertEquals(0, subscriptions.position(tp0).offset);
    }

    @Test
    public void testUpdateFetchPositionNoOpWithPositionSet() {
        buildFetcher();
        assignFromUser(singleton(tp0));
        subscriptions.seek(tp0, 5L);

        fetcher.resetOffsetsIfNeeded();
        assertFalse(client.hasInFlightRequests());
        assertTrue(subscriptions.isFetchable(tp0));
        assertEquals(5, subscriptions.position(tp0).offset);
    }

    @Test
    public void testUpdateFetchPositionResetToDefaultOffset() {
        buildFetcher();
        assignFromUser(singleton(tp0));
        subscriptions.requestOffsetReset(tp0);

        client.prepareResponse(listOffsetRequestMatcher(ListOffsetsRequest.EARLIEST_TIMESTAMP,
            validLeaderEpoch), listOffsetResponse(Errors.NONE, 1L, 5L));
        fetcher.resetOffsetsIfNeeded();
        consumerClient.pollNoWakeup();
        assertFalse(subscriptions.isOffsetResetNeeded(tp0));
        assertTrue(subscriptions.isFetchable(tp0));
        assertEquals(5, subscriptions.position(tp0).offset);
    }

    @Test
    public void testUpdateFetchPositionResetToLatestOffset() {
        buildFetcher();
        assignFromUser(singleton(tp0));
        subscriptions.requestOffsetReset(tp0, OffsetResetStrategy.LATEST);

        client.updateMetadata(initialUpdateResponse);

        client.prepareResponse(listOffsetRequestMatcher(ListOffsetsRequest.LATEST_TIMESTAMP),
                listOffsetResponse(Errors.NONE, 1L, 5L));
        fetcher.resetOffsetsIfNeeded();
        consumerClient.pollNoWakeup();
        assertFalse(subscriptions.isOffsetResetNeeded(tp0));
        assertTrue(subscriptions.isFetchable(tp0));
        assertEquals(5, subscriptions.position(tp0).offset);
    }

    /**
     * Make sure the client behaves appropriately when receiving an exception for unavailable offsets
     */
    @Test
    public void testFetchOffsetErrors() {
        buildFetcher();
        assignFromUser(singleton(tp0));
        subscriptions.requestOffsetReset(tp0, OffsetResetStrategy.LATEST);

        // Fail with OFFSET_NOT_AVAILABLE
        client.prepareResponse(listOffsetRequestMatcher(ListOffsetsRequest.LATEST_TIMESTAMP,
            validLeaderEpoch), listOffsetResponse(Errors.OFFSET_NOT_AVAILABLE, 1L, 5L), false);
        fetcher.resetOffsetsIfNeeded();
        consumerClient.pollNoWakeup();
        assertFalse(subscriptions.hasValidPosition(tp0));
        assertTrue(subscriptions.isOffsetResetNeeded(tp0));
        assertFalse(subscriptions.isFetchable(tp0));

        // Fail with LEADER_NOT_AVAILABLE
        time.sleep(retryBackoffMs);
        client.prepareResponse(listOffsetRequestMatcher(ListOffsetsRequest.LATEST_TIMESTAMP,
            validLeaderEpoch), listOffsetResponse(Errors.LEADER_NOT_AVAILABLE, 1L, 5L), false);
        fetcher.resetOffsetsIfNeeded();
        consumerClient.pollNoWakeup();
        assertFalse(subscriptions.hasValidPosition(tp0));
        assertTrue(subscriptions.isOffsetResetNeeded(tp0));
        assertFalse(subscriptions.isFetchable(tp0));

        // Back to normal
        time.sleep(retryBackoffMs);
        client.prepareResponse(listOffsetRequestMatcher(ListOffsetsRequest.LATEST_TIMESTAMP),
                listOffsetResponse(Errors.NONE, 1L, 5L), false);
        fetcher.resetOffsetsIfNeeded();
        consumerClient.pollNoWakeup();
        assertTrue(subscriptions.hasValidPosition(tp0));
        assertFalse(subscriptions.isOffsetResetNeeded(tp0));
        assertTrue(subscriptions.isFetchable(tp0));
        assertEquals(subscriptions.position(tp0).offset, 5L);
    }

    @Test
    public void testListOffsetSendsReadUncommitted() {
        testListOffsetsSendsIsolationLevel(IsolationLevel.READ_UNCOMMITTED);
    }

    @Test
    public void testListOffsetSendsReadCommitted() {
        testListOffsetsSendsIsolationLevel(IsolationLevel.READ_COMMITTED);
    }

    private void testListOffsetsSendsIsolationLevel(IsolationLevel isolationLevel) {
        buildFetcher(OffsetResetStrategy.EARLIEST, new ByteArrayDeserializer(), new ByteArrayDeserializer(),
                Integer.MAX_VALUE, isolationLevel);

        assignFromUser(singleton(tp0));
        subscriptions.requestOffsetReset(tp0, OffsetResetStrategy.LATEST);

        client.prepareResponse(body -> {
            ListOffsetsRequest request = (ListOffsetsRequest) body;
            return request.isolationLevel() == isolationLevel;
        }, listOffsetResponse(Errors.NONE, 1L, 5L));
        fetcher.resetOffsetsIfNeeded();
        consumerClient.pollNoWakeup();

        assertFalse(subscriptions.isOffsetResetNeeded(tp0));
        assertTrue(subscriptions.isFetchable(tp0));
        assertEquals(5, subscriptions.position(tp0).offset);
    }

    @Test
    public void testResetOffsetsSkipsBlackedOutConnections() {
        buildFetcher();
        assignFromUser(singleton(tp0));
        subscriptions.requestOffsetReset(tp0, OffsetResetStrategy.EARLIEST);

        // Check that we skip sending the ListOffset request when the node is blacked out
        client.updateMetadata(initialUpdateResponse);
        Node node = initialUpdateResponse.brokers().iterator().next();
        client.backoff(node, 500);
        fetcher.resetOffsetsIfNeeded();
        assertEquals(0, consumerClient.pendingRequestCount());
        consumerClient.pollNoWakeup();
        assertTrue(subscriptions.isOffsetResetNeeded(tp0));
        assertEquals(OffsetResetStrategy.EARLIEST, subscriptions.resetStrategy(tp0));

        time.sleep(500);
        client.prepareResponse(listOffsetRequestMatcher(ListOffsetsRequest.EARLIEST_TIMESTAMP),
                listOffsetResponse(Errors.NONE, 1L, 5L));
        fetcher.resetOffsetsIfNeeded();
        consumerClient.pollNoWakeup();

        assertFalse(subscriptions.isOffsetResetNeeded(tp0));
        assertTrue(subscriptions.isFetchable(tp0));
        assertEquals(5, subscriptions.position(tp0).offset);
    }

    @Test
    public void testUpdateFetchPositionResetToEarliestOffset() {
        buildFetcher();
        assignFromUser(singleton(tp0));
        subscriptions.requestOffsetReset(tp0, OffsetResetStrategy.EARLIEST);

        client.prepareResponse(listOffsetRequestMatcher(ListOffsetsRequest.EARLIEST_TIMESTAMP,
            validLeaderEpoch), listOffsetResponse(Errors.NONE, 1L, 5L));
        fetcher.resetOffsetsIfNeeded();
        consumerClient.pollNoWakeup();

        assertFalse(subscriptions.isOffsetResetNeeded(tp0));
        assertTrue(subscriptions.isFetchable(tp0));
        assertEquals(5, subscriptions.position(tp0).offset);
    }

    @Test
    public void testResetOffsetsMetadataRefresh() {
        buildFetcher();
        assignFromUser(singleton(tp0));
        subscriptions.requestOffsetReset(tp0, OffsetResetStrategy.LATEST);

        // First fetch fails with stale metadata
        client.prepareResponse(listOffsetRequestMatcher(ListOffsetsRequest.LATEST_TIMESTAMP,
            validLeaderEpoch), listOffsetResponse(Errors.NOT_LEADER_OR_FOLLOWER, 1L, 5L), false);
        fetcher.resetOffsetsIfNeeded();
        consumerClient.pollNoWakeup();
        assertFalse(subscriptions.hasValidPosition(tp0));

        // Expect a metadata refresh
        client.prepareMetadataUpdate(initialUpdateResponse);
        consumerClient.pollNoWakeup();
        assertFalse(client.hasPendingMetadataUpdates());

        // Next fetch succeeds
        time.sleep(retryBackoffMs);
        client.prepareResponse(listOffsetRequestMatcher(ListOffsetsRequest.LATEST_TIMESTAMP),
                listOffsetResponse(Errors.NONE, 1L, 5L));
        fetcher.resetOffsetsIfNeeded();
        consumerClient.pollNoWakeup();

        assertFalse(subscriptions.isOffsetResetNeeded(tp0));
        assertTrue(subscriptions.isFetchable(tp0));
        assertEquals(5, subscriptions.position(tp0).offset);
    }

    @Test
    public void testListOffsetNoUpdateMissingEpoch() {
        buildFetcher();

        // Set up metadata with no leader epoch
        subscriptions.assignFromUser(singleton(tp0));
        MetadataResponse metadataWithNoLeaderEpochs = RequestTestUtils.metadataUpdateWithIds(
                "kafka-cluster", 1, Collections.emptyMap(), singletonMap(topicName, 4), tp -> null, topicIds);
        client.updateMetadata(metadataWithNoLeaderEpochs);

        // Return a ListOffsets response with leaderEpoch=1, we should ignore it
        subscriptions.requestOffsetReset(tp0, OffsetResetStrategy.LATEST);
        client.prepareResponse(listOffsetRequestMatcher(ListOffsetsRequest.LATEST_TIMESTAMP),
                listOffsetResponse(tp0, Errors.NONE, 1L, 5L, 1));
        fetcher.resetOffsetsIfNeeded();
        consumerClient.pollNoWakeup();

        // Reset should be satisfied and no metadata update requested
        assertFalse(subscriptions.isOffsetResetNeeded(tp0));
        assertFalse(metadata.updateRequested());
        assertFalse(metadata.lastSeenLeaderEpoch(tp0).isPresent());
    }

    @Test
    public void testListOffsetUpdateEpoch() {
        buildFetcher();

        // Set up metadata with leaderEpoch=1
        subscriptions.assignFromUser(singleton(tp0));
        MetadataResponse metadataWithLeaderEpochs = RequestTestUtils.metadataUpdateWithIds(
                "kafka-cluster", 1, Collections.emptyMap(), singletonMap(topicName, 4), tp -> 1, topicIds);
        client.updateMetadata(metadataWithLeaderEpochs);

        // Reset offsets to trigger ListOffsets call
        subscriptions.requestOffsetReset(tp0, OffsetResetStrategy.LATEST);

        // Now we see a ListOffsets with leaderEpoch=2 epoch, we trigger a metadata update
        client.prepareResponse(listOffsetRequestMatcher(ListOffsetsRequest.LATEST_TIMESTAMP, 1),
                listOffsetResponse(tp0, Errors.NONE, 1L, 5L, 2));
        fetcher.resetOffsetsIfNeeded();
        consumerClient.pollNoWakeup();

        assertFalse(subscriptions.isOffsetResetNeeded(tp0));
        assertTrue(metadata.updateRequested());
        assertOptional(metadata.lastSeenLeaderEpoch(tp0), epoch -> assertEquals((long) epoch, 2));
    }

    @Test
    public void testUpdateFetchPositionDisconnect() {
        buildFetcher();
        assignFromUser(singleton(tp0));
        subscriptions.requestOffsetReset(tp0, OffsetResetStrategy.LATEST);

        // First request gets a disconnect
        client.prepareResponse(listOffsetRequestMatcher(ListOffsetsRequest.LATEST_TIMESTAMP,
            validLeaderEpoch), listOffsetResponse(Errors.NONE, 1L, 5L), true);
        fetcher.resetOffsetsIfNeeded();
        consumerClient.pollNoWakeup();
        assertFalse(subscriptions.hasValidPosition(tp0));

        // Expect a metadata refresh
        client.prepareMetadataUpdate(initialUpdateResponse);
        consumerClient.pollNoWakeup();
        assertFalse(client.hasPendingMetadataUpdates());

        // No retry until the backoff passes
        fetcher.resetOffsetsIfNeeded();
        consumerClient.pollNoWakeup();
        assertFalse(client.hasInFlightRequests());
        assertFalse(subscriptions.hasValidPosition(tp0));

        // Next one succeeds
        time.sleep(retryBackoffMs);
        client.prepareResponse(listOffsetRequestMatcher(ListOffsetsRequest.LATEST_TIMESTAMP),
                listOffsetResponse(Errors.NONE, 1L, 5L));
        fetcher.resetOffsetsIfNeeded();
        consumerClient.pollNoWakeup();

        assertFalse(subscriptions.isOffsetResetNeeded(tp0));
        assertTrue(subscriptions.isFetchable(tp0));
        assertEquals(5, subscriptions.position(tp0).offset);
    }

    @Test
    public void testAssignmentChangeWithInFlightReset() {
        buildFetcher();
        assignFromUser(singleton(tp0));
        subscriptions.requestOffsetReset(tp0, OffsetResetStrategy.LATEST);

        // Send the ListOffsets request to reset the position
        fetcher.resetOffsetsIfNeeded();
        consumerClient.pollNoWakeup();
        assertFalse(subscriptions.hasValidPosition(tp0));
        assertTrue(client.hasInFlightRequests());

        // Now we have an assignment change
        assignFromUser(singleton(tp1));

        // The response returns and is discarded
        client.respond(listOffsetResponse(Errors.NONE, 1L, 5L));
        consumerClient.pollNoWakeup();

        assertFalse(client.hasPendingResponses());
        assertFalse(client.hasInFlightRequests());
        assertFalse(subscriptions.isAssigned(tp0));
    }

    @Test
    public void testSeekWithInFlightReset() {
        buildFetcher();
        assignFromUser(singleton(tp0));
        subscriptions.requestOffsetReset(tp0, OffsetResetStrategy.LATEST);

        // Send the ListOffsets request to reset the position
        fetcher.resetOffsetsIfNeeded();
        consumerClient.pollNoWakeup();
        assertFalse(subscriptions.hasValidPosition(tp0));
        assertTrue(client.hasInFlightRequests());

        // Now we get a seek from the user
        subscriptions.seek(tp0, 237);

        // The response returns and is discarded
        client.respond(listOffsetResponse(Errors.NONE, 1L, 5L));
        consumerClient.pollNoWakeup();

        assertFalse(client.hasPendingResponses());
        assertFalse(client.hasInFlightRequests());
        assertEquals(237L, subscriptions.position(tp0).offset);
    }

    private boolean listOffsetMatchesExpectedReset(
        TopicPartition tp,
        OffsetResetStrategy strategy,
        AbstractRequest request
    ) {
        assertTrue(request instanceof ListOffsetsRequest);

        ListOffsetsRequest req = (ListOffsetsRequest) request;
        assertEquals(singleton(tp.topic()), req.data().topics().stream()
            .map(ListOffsetsTopic::name).collect(Collectors.toSet()));

        ListOffsetsTopic listTopic = req.data().topics().get(0);
        assertEquals(singleton(tp.partition()), listTopic.partitions().stream()
            .map(ListOffsetsPartition::partitionIndex).collect(Collectors.toSet()));

        ListOffsetsPartition listPartition = listTopic.partitions().get(0);
        if (strategy == OffsetResetStrategy.EARLIEST) {
            assertEquals(ListOffsetsRequest.EARLIEST_TIMESTAMP, listPartition.timestamp());
        } else if (strategy == OffsetResetStrategy.LATEST) {
            assertEquals(ListOffsetsRequest.LATEST_TIMESTAMP, listPartition.timestamp());
        }
        return true;
    }

    @Test
    public void testEarlierOffsetResetArrivesLate() {
        buildFetcher();
        assignFromUser(singleton(tp0));

        subscriptions.requestOffsetReset(tp0, OffsetResetStrategy.EARLIEST);
        fetcher.resetOffsetsIfNeeded();

        client.prepareResponse(req -> {
            if (listOffsetMatchesExpectedReset(tp0, OffsetResetStrategy.EARLIEST, req)) {
                // Before the response is handled, we get a request to reset to the latest offset
                subscriptions.requestOffsetReset(tp0, OffsetResetStrategy.LATEST);
                return true;
            } else {
                return false;
            }
        }, listOffsetResponse(Errors.NONE, 1L, 0L));
        consumerClient.pollNoWakeup();

        // The list offset result should be ignored
        assertTrue(subscriptions.isOffsetResetNeeded(tp0));
        assertEquals(OffsetResetStrategy.LATEST, subscriptions.resetStrategy(tp0));

        fetcher.resetOffsetsIfNeeded();
        client.prepareResponse(
            req -> listOffsetMatchesExpectedReset(tp0, OffsetResetStrategy.LATEST, req),
            listOffsetResponse(Errors.NONE, 1L, 10L)
        );
        consumerClient.pollNoWakeup();

        assertFalse(subscriptions.isOffsetResetNeeded(tp0));
        assertEquals(10, subscriptions.position(tp0).offset);
    }

    @Test
    public void testChangeResetWithInFlightReset() {
        buildFetcher();
        assignFromUser(singleton(tp0));
        subscriptions.requestOffsetReset(tp0, OffsetResetStrategy.LATEST);

        // Send the ListOffsets request to reset the position
        fetcher.resetOffsetsIfNeeded();
        consumerClient.pollNoWakeup();
        assertFalse(subscriptions.hasValidPosition(tp0));
        assertTrue(client.hasInFlightRequests());

        // Now we get a seek from the user
        subscriptions.requestOffsetReset(tp0, OffsetResetStrategy.EARLIEST);

        // The response returns and is discarded
        client.respond(listOffsetResponse(Errors.NONE, 1L, 5L));
        consumerClient.pollNoWakeup();

        assertFalse(client.hasPendingResponses());
        assertFalse(client.hasInFlightRequests());
        assertTrue(subscriptions.isOffsetResetNeeded(tp0));
        assertEquals(OffsetResetStrategy.EARLIEST, subscriptions.resetStrategy(tp0));
    }

    @Test
    public void testIdempotentResetWithInFlightReset() {
        buildFetcher();
        assignFromUser(singleton(tp0));
        subscriptions.requestOffsetReset(tp0, OffsetResetStrategy.LATEST);

        // Send the ListOffsets request to reset the position
        fetcher.resetOffsetsIfNeeded();
        consumerClient.pollNoWakeup();
        assertFalse(subscriptions.hasValidPosition(tp0));
        assertTrue(client.hasInFlightRequests());

        // Now we get a seek from the user
        subscriptions.requestOffsetReset(tp0, OffsetResetStrategy.LATEST);

        client.respond(listOffsetResponse(Errors.NONE, 1L, 5L));
        consumerClient.pollNoWakeup();

        assertFalse(client.hasInFlightRequests());
        assertFalse(subscriptions.isOffsetResetNeeded(tp0));
        assertEquals(5L, subscriptions.position(tp0).offset);
    }

    @Test
    public void testRestOffsetsAuthorizationFailure() {
        buildFetcher();
        assignFromUser(singleton(tp0));
        subscriptions.requestOffsetReset(tp0, OffsetResetStrategy.LATEST);

        // First request gets a disconnect
        client.prepareResponse(listOffsetRequestMatcher(ListOffsetsRequest.LATEST_TIMESTAMP,
            validLeaderEpoch), listOffsetResponse(Errors.TOPIC_AUTHORIZATION_FAILED, -1, -1), false);
        fetcher.resetOffsetsIfNeeded();
        consumerClient.pollNoWakeup();
        assertFalse(subscriptions.hasValidPosition(tp0));

        try {
            fetcher.resetOffsetsIfNeeded();
            fail("Expected authorization error to be raised");
        } catch (TopicAuthorizationException e) {
            assertEquals(singleton(tp0.topic()), e.unauthorizedTopics());
        }

        // The exception should clear after being raised, but no retry until the backoff
        fetcher.resetOffsetsIfNeeded();
        consumerClient.pollNoWakeup();
        assertFalse(client.hasInFlightRequests());
        assertFalse(subscriptions.hasValidPosition(tp0));

        // Next one succeeds
        time.sleep(retryBackoffMs);
        client.prepareResponse(listOffsetRequestMatcher(ListOffsetsRequest.LATEST_TIMESTAMP),
                listOffsetResponse(Errors.NONE, 1L, 5L));
        fetcher.resetOffsetsIfNeeded();
        consumerClient.pollNoWakeup();

        assertFalse(subscriptions.isOffsetResetNeeded(tp0));
        assertTrue(subscriptions.isFetchable(tp0));
        assertEquals(5, subscriptions.position(tp0).offset);
    }

    @Test
    public void testUpdateFetchPositionOfPausedPartitionsRequiringOffsetReset() {
        buildFetcher();
        assignFromUser(singleton(tp0));
        subscriptions.pause(tp0); // paused partition does not have a valid position
        subscriptions.requestOffsetReset(tp0, OffsetResetStrategy.LATEST);

        client.prepareResponse(listOffsetRequestMatcher(ListOffsetsRequest.LATEST_TIMESTAMP,
            validLeaderEpoch), listOffsetResponse(Errors.NONE, 1L, 10L));
        fetcher.resetOffsetsIfNeeded();
        consumerClient.pollNoWakeup();

        assertFalse(subscriptions.isOffsetResetNeeded(tp0));
        assertFalse(subscriptions.isFetchable(tp0)); // because tp is paused
        assertTrue(subscriptions.hasValidPosition(tp0));
        assertEquals(10, subscriptions.position(tp0).offset);
    }

    @Test
    public void testUpdateFetchPositionOfPausedPartitionsWithoutAValidPosition() {
        buildFetcher();
        assignFromUser(singleton(tp0));
        subscriptions.requestOffsetReset(tp0);
        subscriptions.pause(tp0); // paused partition does not have a valid position

        fetcher.resetOffsetsIfNeeded();
        consumerClient.pollNoWakeup();

        assertTrue(subscriptions.isOffsetResetNeeded(tp0));
        assertFalse(subscriptions.isFetchable(tp0)); // because tp is paused
        assertFalse(subscriptions.hasValidPosition(tp0));
    }

    @Test
    public void testUpdateFetchPositionOfPausedPartitionsWithAValidPosition() {
        buildFetcher();
        assignFromUser(singleton(tp0));
        subscriptions.seek(tp0, 10);
        subscriptions.pause(tp0); // paused partition already has a valid position

        fetcher.resetOffsetsIfNeeded();

        assertFalse(subscriptions.isOffsetResetNeeded(tp0));
        assertFalse(subscriptions.isFetchable(tp0)); // because tp is paused
        assertTrue(subscriptions.hasValidPosition(tp0));
        assertEquals(10, subscriptions.position(tp0).offset);
    }

    @Test
    public void testGetAllTopics() {
        // sending response before request, as getTopicMetadata is a blocking call
        buildFetcher();
        assignFromUser(singleton(tp0));
        client.prepareResponse(newMetadataResponse(topicName, Errors.NONE));

        Map<String, List<PartitionInfo>> allTopics = fetcher.getAllTopicMetadata(time.timer(5000L));

        assertEquals(initialUpdateResponse.topicMetadata().size(), allTopics.size());
    }

    @Test
    public void testGetAllTopicsDisconnect() {
        // first try gets a disconnect, next succeeds
        buildFetcher();
        assignFromUser(singleton(tp0));
        client.prepareResponse(null, true);
        client.prepareResponse(newMetadataResponse(topicName, Errors.NONE));
        Map<String, List<PartitionInfo>> allTopics = fetcher.getAllTopicMetadata(time.timer(5000L));
        assertEquals(initialUpdateResponse.topicMetadata().size(), allTopics.size());
    }

    @Test
    public void testGetAllTopicsTimeout() {
        // since no response is prepared, the request should timeout
        buildFetcher();
        assignFromUser(singleton(tp0));
        assertThrows(TimeoutException.class, () -> fetcher.getAllTopicMetadata(time.timer(50L)));
    }

    @Test
    public void testGetAllTopicsUnauthorized() {
        buildFetcher();
        assignFromUser(singleton(tp0));
        client.prepareResponse(newMetadataResponse(topicName, Errors.TOPIC_AUTHORIZATION_FAILED));
        try {
            fetcher.getAllTopicMetadata(time.timer(10L));
            fail();
        } catch (TopicAuthorizationException e) {
            assertEquals(singleton(topicName), e.unauthorizedTopics());
        }
    }

    @Test
    public void testGetTopicMetadataInvalidTopic() {
        buildFetcher();
        assignFromUser(singleton(tp0));
        client.prepareResponse(newMetadataResponse(topicName, Errors.INVALID_TOPIC_EXCEPTION));
        assertThrows(InvalidTopicException.class, () -> fetcher.getTopicMetadata(
                new MetadataRequest.Builder(Collections.singletonList(topicName), true), time.timer(5000L)));
    }

    @Test
    public void testGetTopicMetadataUnknownTopic() {
        buildFetcher();
        assignFromUser(singleton(tp0));
        client.prepareResponse(newMetadataResponse(topicName, Errors.UNKNOWN_TOPIC_OR_PARTITION));

        Map<String, List<PartitionInfo>> topicMetadata = fetcher.getTopicMetadata(
                new MetadataRequest.Builder(Collections.singletonList(topicName), true), time.timer(5000L));
        assertNull(topicMetadata.get(topicName));
    }

    @Test
    public void testGetTopicMetadataLeaderNotAvailable() {
        buildFetcher();
        assignFromUser(singleton(tp0));
        client.prepareResponse(newMetadataResponse(topicName, Errors.LEADER_NOT_AVAILABLE));
        client.prepareResponse(newMetadataResponse(topicName, Errors.NONE));

        Map<String, List<PartitionInfo>> topicMetadata = fetcher.getTopicMetadata(
                new MetadataRequest.Builder(Collections.singletonList(topicName), true), time.timer(5000L));
        assertTrue(topicMetadata.containsKey(topicName));
    }

    @Test
    public void testGetTopicMetadataOfflinePartitions() {
        buildFetcher();
        assignFromUser(singleton(tp0));
        MetadataResponse originalResponse = newMetadataResponse(topicName, Errors.NONE); //baseline ok response

        //create a response based on the above one with all partitions being leaderless
        List<MetadataResponse.TopicMetadata> altTopics = new ArrayList<>();
        for (MetadataResponse.TopicMetadata item : originalResponse.topicMetadata()) {
            List<MetadataResponse.PartitionMetadata> partitions = item.partitionMetadata();
            List<MetadataResponse.PartitionMetadata> altPartitions = new ArrayList<>();
            for (MetadataResponse.PartitionMetadata p : partitions) {
                altPartitions.add(new MetadataResponse.PartitionMetadata(
                    p.error,
                    p.topicPartition,
                    Optional.empty(), //no leader
                    Optional.empty(),
                    p.replicaIds,
                    p.inSyncReplicaIds,
                    p.offlineReplicaIds
                ));
            }
            MetadataResponse.TopicMetadata alteredTopic = new MetadataResponse.TopicMetadata(
                item.error(),
                item.topic(),
                item.isInternal(),
                altPartitions
            );
            altTopics.add(alteredTopic);
        }
        Node controller = originalResponse.controller();
        MetadataResponse altered = RequestTestUtils.metadataResponse(
            originalResponse.brokers(),
            originalResponse.clusterId(),
            controller != null ? controller.id() : MetadataResponse.NO_CONTROLLER_ID,
            altTopics);

        client.prepareResponse(altered);

        Map<String, List<PartitionInfo>> topicMetadata =
            fetcher.getTopicMetadata(new MetadataRequest.Builder(Collections.singletonList(topicName), false),
                    time.timer(5000L));

        assertNotNull(topicMetadata);
        assertNotNull(topicMetadata.get(topicName));
        //noinspection ConstantConditions
        assertEquals(metadata.fetch().partitionCountForTopic(topicName).longValue(), topicMetadata.get(topicName).size());
    }

    /*
     * Send multiple requests. Verify that the client side quota metrics have the right values
     */
    @Test
    public void testQuotaMetrics() {
        buildFetcher();

        MockSelector selector = new MockSelector(time);
        Sensor throttleTimeSensor = Fetcher.throttleTimeSensor(metrics, metricsRegistry);
        Cluster cluster = TestUtils.singletonCluster("test", 1);
        Node node = cluster.nodes().get(0);
        NetworkClient client = new NetworkClient(selector, metadata, "mock", Integer.MAX_VALUE,
                1000, 1000, 64 * 1024, 64 * 1024, 1000, 10 * 1000, 127 * 1000,
                time, true, new ApiVersions(), throttleTimeSensor, new LogContext());

        ApiVersionsResponse apiVersionsResponse = ApiVersionsResponse.defaultApiVersionsResponse(
            400, ApiMessageType.ListenerType.ZK_BROKER);
        ByteBuffer buffer = RequestTestUtils.serializeResponseWithHeader(apiVersionsResponse, ApiKeys.API_VERSIONS.latestVersion(), 0);

        selector.delayedReceive(new DelayedReceive(node.idString(), new NetworkReceive(node.idString(), buffer)));
        while (!client.ready(node, time.milliseconds())) {
            client.poll(1, time.milliseconds());
            // If a throttled response is received, advance the time to ensure progress.
            time.sleep(client.throttleDelayMs(node, time.milliseconds()));
        }
        selector.clear();

        for (int i = 1; i <= 3; i++) {
            int throttleTimeMs = 100 * i;
            FetchRequest.Builder builder = FetchRequest.Builder.forConsumer(ApiKeys.FETCH.latestVersion(), 100, 100, new LinkedHashMap<>(), topicIds);
            builder.rackId("");
            ClientRequest request = client.newClientRequest(node.idString(), builder, time.milliseconds(), true);
            client.send(request, time.milliseconds());
            client.poll(1, time.milliseconds());
            FetchResponse response = fullFetchResponse(tp0, nextRecords, Errors.NONE, i, throttleTimeMs);
            buffer = RequestTestUtils.serializeResponseWithHeader(response, ApiKeys.FETCH.latestVersion(), request.correlationId());
            selector.completeReceive(new NetworkReceive(node.idString(), buffer));
            client.poll(1, time.milliseconds());
            // If a throttled response is received, advance the time to ensure progress.
            time.sleep(client.throttleDelayMs(node, time.milliseconds()));
            selector.clear();
        }
        Map<MetricName, KafkaMetric> allMetrics = metrics.metrics();
        KafkaMetric avgMetric = allMetrics.get(metrics.metricInstance(metricsRegistry.fetchThrottleTimeAvg));
        KafkaMetric maxMetric = allMetrics.get(metrics.metricInstance(metricsRegistry.fetchThrottleTimeMax));
        // Throttle times are ApiVersions=400, Fetch=(100, 200, 300)
        assertEquals(250, (Double) avgMetric.metricValue(), EPSILON);
        assertEquals(400, (Double) maxMetric.metricValue(), EPSILON);
        client.close();
    }

    /*
     * Send multiple requests. Verify that the client side quota metrics have the right values
     */
    @Test
    public void testFetcherMetrics() {
        buildFetcher();
        assignFromUser(singleton(tp0));
        subscriptions.seek(tp0, 0);

        MetricName maxLagMetric = metrics.metricInstance(metricsRegistry.recordsLagMax);
        Map<String, String> tags = new HashMap<>();
        tags.put("topic", tp0.topic());
        tags.put("partition", String.valueOf(tp0.partition()));
        MetricName partitionLagMetric = metrics.metricName("records-lag", metricGroup, tags);

        Map<MetricName, KafkaMetric> allMetrics = metrics.metrics();
        KafkaMetric recordsFetchLagMax = allMetrics.get(maxLagMetric);

        // recordsFetchLagMax should be initialized to NaN
        assertEquals(Double.NaN, (Double) recordsFetchLagMax.metricValue(), EPSILON);

        // recordsFetchLagMax should be hw - fetchOffset after receiving an empty FetchResponse
        fetchRecords(tp0, MemoryRecords.EMPTY, Errors.NONE, 100L, 0);
        assertEquals(100, (Double) recordsFetchLagMax.metricValue(), EPSILON);

        KafkaMetric partitionLag = allMetrics.get(partitionLagMetric);
        assertEquals(100, (Double) partitionLag.metricValue(), EPSILON);

        // recordsFetchLagMax should be hw - offset of the last message after receiving a non-empty FetchResponse
        MemoryRecordsBuilder builder = MemoryRecords.builder(ByteBuffer.allocate(1024), CompressionType.NONE,
                TimestampType.CREATE_TIME, 0L);
        for (int v = 0; v < 3; v++)
            builder.appendWithOffset(v, RecordBatch.NO_TIMESTAMP, "key".getBytes(), ("value-" + v).getBytes());
        fetchRecords(tp0, builder.build(), Errors.NONE, 200L, 0);
        assertEquals(197, (Double) recordsFetchLagMax.metricValue(), EPSILON);
        assertEquals(197, (Double) partitionLag.metricValue(), EPSILON);

        // verify de-registration of partition lag
        subscriptions.unsubscribe();
        fetcher.sendFetches();
        assertFalse(allMetrics.containsKey(partitionLagMetric));
    }

    @Test
    public void testFetcherLeadMetric() {
        buildFetcher();

        assignFromUser(singleton(tp0));
        subscriptions.seek(tp0, 0);

        MetricName minLeadMetric = metrics.metricInstance(metricsRegistry.recordsLeadMin);
        Map<String, String> tags = new HashMap<>(2);
        tags.put("topic", tp0.topic());
        tags.put("partition", String.valueOf(tp0.partition()));
        MetricName partitionLeadMetric = metrics.metricName("records-lead", metricGroup, "", tags);

        Map<MetricName, KafkaMetric> allMetrics = metrics.metrics();
        KafkaMetric recordsFetchLeadMin = allMetrics.get(minLeadMetric);

        // recordsFetchLeadMin should be initialized to NaN
        assertEquals(Double.NaN, (Double) recordsFetchLeadMin.metricValue(), EPSILON);

        // recordsFetchLeadMin should be position - logStartOffset after receiving an empty FetchResponse
        fetchRecords(tp0, MemoryRecords.EMPTY, Errors.NONE, 100L, -1L, 0L, 0);
        assertEquals(0L, (Double) recordsFetchLeadMin.metricValue(), EPSILON);

        KafkaMetric partitionLead = allMetrics.get(partitionLeadMetric);
        assertEquals(0L, (Double) partitionLead.metricValue(), EPSILON);

        // recordsFetchLeadMin should be position - logStartOffset after receiving a non-empty FetchResponse
        MemoryRecordsBuilder builder = MemoryRecords.builder(ByteBuffer.allocate(1024), CompressionType.NONE,
                TimestampType.CREATE_TIME, 0L);
        for (int v = 0; v < 3; v++) {
            builder.appendWithOffset(v, RecordBatch.NO_TIMESTAMP, "key".getBytes(), ("value-" + v).getBytes());
        }
        fetchRecords(tp0, builder.build(), Errors.NONE, 200L, -1L, 0L, 0);
        assertEquals(0L, (Double) recordsFetchLeadMin.metricValue(), EPSILON);
        assertEquals(3L, (Double) partitionLead.metricValue(), EPSILON);

        // verify de-registration of partition lag
        subscriptions.unsubscribe();
        fetcher.sendFetches();
        assertFalse(allMetrics.containsKey(partitionLeadMetric));
    }

    @Test
    public void testReadCommittedLagMetric() {
        buildFetcher(OffsetResetStrategy.EARLIEST, new ByteArrayDeserializer(),
                new ByteArrayDeserializer(), Integer.MAX_VALUE, IsolationLevel.READ_COMMITTED);

        assignFromUser(singleton(tp0));
        subscriptions.seek(tp0, 0);

        MetricName maxLagMetric = metrics.metricInstance(metricsRegistry.recordsLagMax);

        Map<String, String> tags = new HashMap<>();
        tags.put("topic", tp0.topic());
        tags.put("partition", String.valueOf(tp0.partition()));
        MetricName partitionLagMetric = metrics.metricName("records-lag", metricGroup, tags);

        Map<MetricName, KafkaMetric> allMetrics = metrics.metrics();
        KafkaMetric recordsFetchLagMax = allMetrics.get(maxLagMetric);

        // recordsFetchLagMax should be initialized to NaN
        assertEquals(Double.NaN, (Double) recordsFetchLagMax.metricValue(), EPSILON);

        // recordsFetchLagMax should be lso - fetchOffset after receiving an empty FetchResponse
        fetchRecords(tp0, MemoryRecords.EMPTY, Errors.NONE, 100L, 50L, 0);
        assertEquals(50, (Double) recordsFetchLagMax.metricValue(), EPSILON);

        KafkaMetric partitionLag = allMetrics.get(partitionLagMetric);
        assertEquals(50, (Double) partitionLag.metricValue(), EPSILON);

        // recordsFetchLagMax should be lso - offset of the last message after receiving a non-empty FetchResponse
        MemoryRecordsBuilder builder = MemoryRecords.builder(ByteBuffer.allocate(1024), CompressionType.NONE,
                TimestampType.CREATE_TIME, 0L);
        for (int v = 0; v < 3; v++)
            builder.appendWithOffset(v, RecordBatch.NO_TIMESTAMP, "key".getBytes(), ("value-" + v).getBytes());
        fetchRecords(tp0, builder.build(), Errors.NONE, 200L, 150L, 0);
        assertEquals(147, (Double) recordsFetchLagMax.metricValue(), EPSILON);
        assertEquals(147, (Double) partitionLag.metricValue(), EPSILON);

        // verify de-registration of partition lag
        subscriptions.unsubscribe();
        fetcher.sendFetches();
        assertFalse(allMetrics.containsKey(partitionLagMetric));
    }

    @Test
    public void testFetchResponseMetrics() {
        buildFetcher();

        String topic1 = "foo";
        String topic2 = "bar";
        TopicPartition tp1 = new TopicPartition(topic1, 0);
        TopicPartition tp2 = new TopicPartition(topic2, 0);

        subscriptions.assignFromUser(Utils.mkSet(tp1, tp2));

        Map<String, Integer> partitionCounts = new HashMap<>();
        partitionCounts.put(topic1, 1);
        partitionCounts.put(topic2, 1);
        topicIds.put(topic1, Uuid.randomUuid());
        topicIds.put(topic2, Uuid.randomUuid());
        client.updateMetadata(RequestTestUtils.metadataUpdateWithIds(1, partitionCounts, tp -> validLeaderEpoch, topicIds));

        int expectedBytes = 0;
        LinkedHashMap<TopicPartition, FetchResponseData.PartitionData> fetchPartitionData = new LinkedHashMap<>();

        for (TopicPartition tp : Utils.mkSet(tp1, tp2)) {
            subscriptions.seek(tp, 0);

            MemoryRecordsBuilder builder = MemoryRecords.builder(ByteBuffer.allocate(1024), CompressionType.NONE,
                    TimestampType.CREATE_TIME, 0L);
            for (int v = 0; v < 3; v++)
                builder.appendWithOffset(v, RecordBatch.NO_TIMESTAMP, "key".getBytes(), ("value-" + v).getBytes());
            MemoryRecords records = builder.build();
            for (Record record : records.records())
                expectedBytes += record.sizeInBytes();

            fetchPartitionData.put(tp, new FetchResponseData.PartitionData()
                    .setPartitionIndex(tp.partition())
                    .setHighWatermark(15)
                    .setLogStartOffset(0)
                    .setRecords(records));
        }

        assertEquals(1, fetcher.sendFetches());
        client.prepareResponse(FetchResponse.of(Errors.NONE, 0, INVALID_SESSION_ID, fetchPartitionData, topicIds));
        consumerClient.poll(time.timer(0));

        Map<TopicPartition, List<ConsumerRecord<byte[], byte[]>>> fetchedRecords = fetchedRecords();
        assertEquals(3, fetchedRecords.get(tp1).size());
        assertEquals(3, fetchedRecords.get(tp2).size());

        Map<MetricName, KafkaMetric> allMetrics = metrics.metrics();
        KafkaMetric fetchSizeAverage = allMetrics.get(metrics.metricInstance(metricsRegistry.fetchSizeAvg));
        KafkaMetric recordsCountAverage = allMetrics.get(metrics.metricInstance(metricsRegistry.recordsPerRequestAvg));
        assertEquals(expectedBytes, (Double) fetchSizeAverage.metricValue(), EPSILON);
        assertEquals(6, (Double) recordsCountAverage.metricValue(), EPSILON);
    }

    @Test
    public void testFetchResponseMetricsPartialResponse() {
        buildFetcher();

        assignFromUser(singleton(tp0));
        subscriptions.seek(tp0, 1);

        Map<MetricName, KafkaMetric> allMetrics = metrics.metrics();
        KafkaMetric fetchSizeAverage = allMetrics.get(metrics.metricInstance(metricsRegistry.fetchSizeAvg));
        KafkaMetric recordsCountAverage = allMetrics.get(metrics.metricInstance(metricsRegistry.recordsPerRequestAvg));

        MemoryRecordsBuilder builder = MemoryRecords.builder(ByteBuffer.allocate(1024), CompressionType.NONE,
                TimestampType.CREATE_TIME, 0L);
        for (int v = 0; v < 3; v++)
            builder.appendWithOffset(v, RecordBatch.NO_TIMESTAMP, "key".getBytes(), ("value-" + v).getBytes());
        MemoryRecords records = builder.build();

        int expectedBytes = 0;
        for (Record record : records.records()) {
            if (record.offset() >= 1)
                expectedBytes += record.sizeInBytes();
        }

        fetchRecords(tp0, records, Errors.NONE, 100L, 0);
        assertEquals(expectedBytes, (Double) fetchSizeAverage.metricValue(), EPSILON);
        assertEquals(2, (Double) recordsCountAverage.metricValue(), EPSILON);
    }

    @Test
    public void testFetchResponseMetricsWithOnePartitionError() {
        buildFetcher();
        assignFromUser(Utils.mkSet(tp0, tp1));
        subscriptions.seek(tp0, 0);
        subscriptions.seek(tp1, 0);

        Map<MetricName, KafkaMetric> allMetrics = metrics.metrics();
        KafkaMetric fetchSizeAverage = allMetrics.get(metrics.metricInstance(metricsRegistry.fetchSizeAvg));
        KafkaMetric recordsCountAverage = allMetrics.get(metrics.metricInstance(metricsRegistry.recordsPerRequestAvg));

        MemoryRecordsBuilder builder = MemoryRecords.builder(ByteBuffer.allocate(1024), CompressionType.NONE,
                TimestampType.CREATE_TIME, 0L);
        for (int v = 0; v < 3; v++)
            builder.appendWithOffset(v, RecordBatch.NO_TIMESTAMP, "key".getBytes(), ("value-" + v).getBytes());
        MemoryRecords records = builder.build();

        Map<TopicPartition, FetchResponseData.PartitionData> partitions = new HashMap<>();
        partitions.put(tp0, new FetchResponseData.PartitionData()
                .setPartitionIndex(tp0.partition())
                .setHighWatermark(100)
                .setLogStartOffset(0)
                .setRecords(records));
        partitions.put(tp1, new FetchResponseData.PartitionData()
                .setPartitionIndex(tp1.partition())
                .setErrorCode(Errors.OFFSET_OUT_OF_RANGE.code())
                .setHighWatermark(100)
                .setLogStartOffset(0));

        assertEquals(1, fetcher.sendFetches());
        client.prepareResponse(FetchResponse.of(Errors.NONE, 0, INVALID_SESSION_ID, new LinkedHashMap<>(partitions), topicIds));
        consumerClient.poll(time.timer(0));
        fetcher.fetchedRecords();

        int expectedBytes = 0;
        for (Record record : records.records())
            expectedBytes += record.sizeInBytes();

        assertEquals(expectedBytes, (Double) fetchSizeAverage.metricValue(), EPSILON);
        assertEquals(3, (Double) recordsCountAverage.metricValue(), EPSILON);
    }

    @Test
    public void testFetchResponseMetricsWithOnePartitionAtTheWrongOffset() {
        buildFetcher();

        assignFromUser(Utils.mkSet(tp0, tp1));
        subscriptions.seek(tp0, 0);
        subscriptions.seek(tp1, 0);

        Map<MetricName, KafkaMetric> allMetrics = metrics.metrics();
        KafkaMetric fetchSizeAverage = allMetrics.get(metrics.metricInstance(metricsRegistry.fetchSizeAvg));
        KafkaMetric recordsCountAverage = allMetrics.get(metrics.metricInstance(metricsRegistry.recordsPerRequestAvg));

        // send the fetch and then seek to a new offset
        assertEquals(1, fetcher.sendFetches());
        subscriptions.seek(tp1, 5);

        MemoryRecordsBuilder builder = MemoryRecords.builder(ByteBuffer.allocate(1024), CompressionType.NONE,
                TimestampType.CREATE_TIME, 0L);
        for (int v = 0; v < 3; v++)
            builder.appendWithOffset(v, RecordBatch.NO_TIMESTAMP, "key".getBytes(), ("value-" + v).getBytes());
        MemoryRecords records = builder.build();

        Map<TopicPartition, FetchResponseData.PartitionData> partitions = new HashMap<>();
        partitions.put(tp0, new FetchResponseData.PartitionData()
                .setPartitionIndex(tp0.partition())
                .setHighWatermark(100)
                .setLogStartOffset(0)
                .setRecords(records));
        partitions.put(tp1, new FetchResponseData.PartitionData()
                .setPartitionIndex(tp1.partition())
                .setHighWatermark(100)
                .setLogStartOffset(0)
                .setRecords(MemoryRecords.withRecords(CompressionType.NONE, new SimpleRecord("val".getBytes()))));

        client.prepareResponse(FetchResponse.of(Errors.NONE, 0, INVALID_SESSION_ID, new LinkedHashMap<>(partitions), topicIds));
        consumerClient.poll(time.timer(0));
        fetcher.fetchedRecords();

        // we should have ignored the record at the wrong offset
        int expectedBytes = 0;
        for (Record record : records.records())
            expectedBytes += record.sizeInBytes();

        assertEquals(expectedBytes, (Double) fetchSizeAverage.metricValue(), EPSILON);
        assertEquals(3, (Double) recordsCountAverage.metricValue(), EPSILON);
    }

    @Test
    public void testFetcherMetricsTemplates() {
        Map<String, String> clientTags = Collections.singletonMap("client-id", "clientA");
        buildFetcher(new MetricConfig().tags(clientTags), OffsetResetStrategy.EARLIEST, new ByteArrayDeserializer(),
                new ByteArrayDeserializer(), Integer.MAX_VALUE, IsolationLevel.READ_UNCOMMITTED);

        // Fetch from topic to generate topic metrics
        assignFromUser(singleton(tp0));
        subscriptions.seek(tp0, 0);
        assertEquals(1, fetcher.sendFetches());
        client.prepareResponse(fullFetchResponse(tp0, this.records, Errors.NONE, 100L, 0));
        consumerClient.poll(time.timer(0));
        assertTrue(fetcher.hasCompletedFetches());
        Map<TopicPartition, List<ConsumerRecord<byte[], byte[]>>> partitionRecords = fetchedRecords();
        assertTrue(partitionRecords.containsKey(tp0));

        // Create throttle metrics
        Fetcher.throttleTimeSensor(metrics, metricsRegistry);

        // Verify that all metrics except metrics-count have registered templates
        Set<MetricNameTemplate> allMetrics = new HashSet<>();
        for (MetricName n : metrics.metrics().keySet()) {
            String name = n.name().replaceAll(tp0.toString(), "{topic}-{partition}");
            if (!n.group().equals("kafka-metrics-count"))
                allMetrics.add(new MetricNameTemplate(name, n.group(), "", n.tags().keySet()));
        }
        TestUtils.checkEquals(allMetrics, new HashSet<>(metricsRegistry.getAllTemplates()), "metrics", "templates");
    }

    private Map<TopicPartition, List<ConsumerRecord<byte[], byte[]>>> fetchRecords(
            TopicPartition tp, MemoryRecords records, Errors error, long hw, int throttleTime) {
        return fetchRecords(tp, records, error, hw, FetchResponse.INVALID_LAST_STABLE_OFFSET, throttleTime);
    }

    private Map<TopicPartition, List<ConsumerRecord<byte[], byte[]>>> fetchRecords(
            TopicPartition tp, MemoryRecords records, Errors error, long hw, long lastStableOffset, int throttleTime) {
        assertEquals(1, fetcher.sendFetches());
        client.prepareResponse(fullFetchResponse(tp, records, error, hw, lastStableOffset, throttleTime));
        consumerClient.poll(time.timer(0));
        return fetchedRecords();
    }

    private Map<TopicPartition, List<ConsumerRecord<byte[], byte[]>>> fetchRecords(
            TopicPartition tp, MemoryRecords records, Errors error, long hw, long lastStableOffset, long logStartOffset, int throttleTime) {
        assertEquals(1, fetcher.sendFetches());
        client.prepareResponse(fetchResponse(tp, records, error, hw, lastStableOffset, logStartOffset, throttleTime));
        consumerClient.poll(time.timer(0));
        return fetchedRecords();
    }

    @Test
    public void testGetOffsetsForTimesTimeout() {
        buildFetcher();
        assertThrows(TimeoutException.class, () -> fetcher.offsetsForTimes(
            Collections.singletonMap(new TopicPartition(topicName, 2), 1000L), time.timer(100L)));
    }

    @Test
    public void testGetOffsetsForTimes() {
        buildFetcher();

        // Empty map
        assertTrue(fetcher.offsetsForTimes(new HashMap<>(), time.timer(100L)).isEmpty());
        // Unknown Offset
        testGetOffsetsForTimesWithUnknownOffset();
        // Error code none with unknown offset
        testGetOffsetsForTimesWithError(Errors.NONE, Errors.NONE, -1L, 100L, null, 100L);
        // Error code none with known offset
        testGetOffsetsForTimesWithError(Errors.NONE, Errors.NONE, 10L, 100L, 10L, 100L);
        // Test both of partition has error.
        testGetOffsetsForTimesWithError(Errors.NOT_LEADER_OR_FOLLOWER, Errors.INVALID_REQUEST, 10L, 100L, 10L, 100L);
        // Test the second partition has error.
        testGetOffsetsForTimesWithError(Errors.NONE, Errors.NOT_LEADER_OR_FOLLOWER, 10L, 100L, 10L, 100L);
        // Test different errors.
        testGetOffsetsForTimesWithError(Errors.NOT_LEADER_OR_FOLLOWER, Errors.NONE, 10L, 100L, 10L, 100L);
        testGetOffsetsForTimesWithError(Errors.UNKNOWN_TOPIC_OR_PARTITION, Errors.NONE, 10L, 100L, 10L, 100L);
        testGetOffsetsForTimesWithError(Errors.UNSUPPORTED_FOR_MESSAGE_FORMAT, Errors.NONE, 10L, 100L, null, 100L);
        testGetOffsetsForTimesWithError(Errors.BROKER_NOT_AVAILABLE, Errors.NONE, 10L, 100L, 10L, 100L);
    }

    @Test
    public void testGetOffsetsFencedLeaderEpoch() {
        buildFetcher();
        subscriptions.assignFromUser(singleton(tp0));
        client.updateMetadata(initialUpdateResponse);

        subscriptions.requestOffsetReset(tp0, OffsetResetStrategy.LATEST);

        client.prepareResponse(listOffsetResponse(Errors.FENCED_LEADER_EPOCH, 1L, 5L));
        fetcher.resetOffsetsIfNeeded();
        consumerClient.pollNoWakeup();

        assertTrue(subscriptions.isOffsetResetNeeded(tp0));
        assertFalse(subscriptions.isFetchable(tp0));
        assertFalse(subscriptions.hasValidPosition(tp0));
        assertEquals(0L, metadata.timeToNextUpdate(time.milliseconds()));
    }

    @Test
    public void testGetOffsetByTimeWithPartitionsRetryCouldTriggerMetadataUpdate() {
        List<Errors> retriableErrors = Arrays.asList(Errors.NOT_LEADER_OR_FOLLOWER,
            Errors.REPLICA_NOT_AVAILABLE, Errors.KAFKA_STORAGE_ERROR, Errors.OFFSET_NOT_AVAILABLE,
            Errors.LEADER_NOT_AVAILABLE, Errors.FENCED_LEADER_EPOCH, Errors.UNKNOWN_LEADER_EPOCH);

        final int newLeaderEpoch = 3;
        MetadataResponse updatedMetadata = RequestTestUtils.metadataUpdateWithIds("dummy", 3,
            singletonMap(topicName, Errors.NONE), singletonMap(topicName, 4), tp -> newLeaderEpoch, topicIds);

        Node originalLeader = initialUpdateResponse.buildCluster().leaderFor(tp1);
        Node newLeader = updatedMetadata.buildCluster().leaderFor(tp1);
        assertNotEquals(originalLeader, newLeader);

        for (Errors retriableError : retriableErrors) {
            buildFetcher();

            subscriptions.assignFromUser(Utils.mkSet(tp0, tp1));
            client.updateMetadata(initialUpdateResponse);

            final long fetchTimestamp = 10L;
            ListOffsetsPartitionResponse tp0NoError = new ListOffsetsPartitionResponse()
                .setPartitionIndex(tp0.partition())
                .setErrorCode(Errors.NONE.code())
                .setTimestamp(fetchTimestamp)
                .setOffset(4L);
            List<ListOffsetsTopicResponse> topics = Collections.singletonList(
                    new ListOffsetsTopicResponse()
                        .setName(tp0.topic())
                        .setPartitions(Arrays.asList(
                                tp0NoError,
                                new ListOffsetsPartitionResponse()
                                    .setPartitionIndex(tp1.partition())
                                    .setErrorCode(retriableError.code())
                                    .setTimestamp(ListOffsetsRequest.LATEST_TIMESTAMP)
                                    .setOffset(-1L))));
            ListOffsetsResponseData data = new ListOffsetsResponseData()
                    .setThrottleTimeMs(0)
                    .setTopics(topics);

            client.prepareResponseFrom(body -> {
                boolean isListOffsetRequest = body instanceof ListOffsetsRequest;
                if (isListOffsetRequest) {
                    ListOffsetsRequest request = (ListOffsetsRequest) body;
                    List<ListOffsetsTopic> expectedTopics = Collections.singletonList(
                            new ListOffsetsTopic()
                                .setName(tp0.topic())
                                .setPartitions(Arrays.asList(
                                        new ListOffsetsPartition()
                                            .setPartitionIndex(tp1.partition())
                                            .setTimestamp(fetchTimestamp)
                                            .setCurrentLeaderEpoch(ListOffsetsResponse.UNKNOWN_EPOCH),
                                        new ListOffsetsPartition()
                                            .setPartitionIndex(tp0.partition())
                                            .setTimestamp(fetchTimestamp)
                                            .setCurrentLeaderEpoch(ListOffsetsResponse.UNKNOWN_EPOCH))));
                    return request.topics().equals(expectedTopics);
                } else {
                    return false;
                }
            }, new ListOffsetsResponse(data), originalLeader);

            client.prepareMetadataUpdate(updatedMetadata);

            // If the metadata wasn't updated before retrying, the fetcher would consult the original leader and hit a NOT_LEADER exception.
            // We will count the answered future response in the end to verify if this is the case.
            List<ListOffsetsTopicResponse> topicsWithFatalError = Collections.singletonList(
                    new ListOffsetsTopicResponse()
                        .setName(tp0.topic())
                        .setPartitions(Arrays.asList(
                                tp0NoError,
                                new ListOffsetsPartitionResponse()
                                    .setPartitionIndex(tp1.partition())
                                    .setErrorCode(Errors.NOT_LEADER_OR_FOLLOWER.code())
                                    .setTimestamp(ListOffsetsRequest.LATEST_TIMESTAMP)
                                    .setOffset(-1L))));
            ListOffsetsResponseData dataWithFatalError = new ListOffsetsResponseData()
                    .setThrottleTimeMs(0)
                    .setTopics(topicsWithFatalError);
            client.prepareResponseFrom(new ListOffsetsResponse(dataWithFatalError), originalLeader);

            // The request to new leader must only contain one partition tp1 with error.
            client.prepareResponseFrom(body -> {
                boolean isListOffsetRequest = body instanceof ListOffsetsRequest;
                if (isListOffsetRequest) {
                    ListOffsetsRequest request = (ListOffsetsRequest) body;

                    ListOffsetsTopic requestTopic = request.topics().get(0);
                    ListOffsetsPartition expectedPartition = new ListOffsetsPartition()
                            .setPartitionIndex(tp1.partition())
                            .setTimestamp(fetchTimestamp)
                            .setCurrentLeaderEpoch(newLeaderEpoch);
                    return expectedPartition.equals(requestTopic.partitions().get(0));
                } else {
                    return false;
                }
            }, listOffsetResponse(tp1, Errors.NONE, fetchTimestamp, 5L), newLeader);

            Map<TopicPartition, OffsetAndTimestamp> offsetAndTimestampMap =
                fetcher.offsetsForTimes(
                    Utils.mkMap(Utils.mkEntry(tp0, fetchTimestamp),
                    Utils.mkEntry(tp1, fetchTimestamp)), time.timer(Integer.MAX_VALUE));

            assertEquals(Utils.mkMap(
                Utils.mkEntry(tp0, new OffsetAndTimestamp(4L, fetchTimestamp)),
                Utils.mkEntry(tp1, new OffsetAndTimestamp(5L, fetchTimestamp))), offsetAndTimestampMap);

            // The NOT_LEADER exception future should not be cleared as we already refreshed the metadata before
            // first retry, thus never hitting.
            assertEquals(1, client.numAwaitingResponses());

            fetcher.close();
        }
    }

    @Test
    public void testGetOffsetsUnknownLeaderEpoch() {
        buildFetcher();
        subscriptions.assignFromUser(singleton(tp0));
        subscriptions.requestOffsetReset(tp0, OffsetResetStrategy.LATEST);

        client.prepareResponse(listOffsetResponse(Errors.UNKNOWN_LEADER_EPOCH, 1L, 5L));
        fetcher.resetOffsetsIfNeeded();
        consumerClient.pollNoWakeup();

        assertTrue(subscriptions.isOffsetResetNeeded(tp0));
        assertFalse(subscriptions.isFetchable(tp0));
        assertFalse(subscriptions.hasValidPosition(tp0));
        assertEquals(0L, metadata.timeToNextUpdate(time.milliseconds()));
    }

    @Test
    public void testGetOffsetsIncludesLeaderEpoch() {
        buildFetcher();
        subscriptions.assignFromUser(singleton(tp0));

        client.updateMetadata(initialUpdateResponse);

        // Metadata update with leader epochs
        MetadataResponse metadataResponse = RequestTestUtils.metadataUpdateWithIds("dummy", 1,
                Collections.emptyMap(), Collections.singletonMap(topicName, 4), tp -> 99, topicIds);
        client.updateMetadata(metadataResponse);

        // Request latest offset
        subscriptions.requestOffsetReset(tp0);
        fetcher.resetOffsetsIfNeeded();

        // Check for epoch in outgoing request
        MockClient.RequestMatcher matcher = body -> {
            if (body instanceof ListOffsetsRequest) {
                ListOffsetsRequest offsetRequest = (ListOffsetsRequest) body;
                int epoch = offsetRequest.topics().get(0).partitions().get(0).currentLeaderEpoch();
                assertTrue(epoch != ListOffsetsResponse.UNKNOWN_EPOCH, "Expected Fetcher to set leader epoch in request");
                assertEquals(epoch, 99, "Expected leader epoch to match epoch from metadata update");
                return true;
            } else {
                fail("Should have seen ListOffsetRequest");
                return false;
            }
        };

        client.prepareResponse(matcher, listOffsetResponse(Errors.NONE, 1L, 5L));
        consumerClient.pollNoWakeup();
    }

    @Test
    public void testGetOffsetsForTimesWhenSomeTopicPartitionLeadersNotKnownInitially() {
        buildFetcher();

        subscriptions.assignFromUser(Utils.mkSet(tp0, tp1));
        final String anotherTopic = "another-topic";
        final TopicPartition t2p0 = new TopicPartition(anotherTopic, 0);

        client.reset();

        // Metadata initially has one topic
        MetadataResponse initialMetadata = RequestTestUtils.metadataUpdateWithIds(3, singletonMap(topicName, 2), topicIds);
        client.updateMetadata(initialMetadata);

        // The first metadata refresh should contain one topic
        client.prepareMetadataUpdate(initialMetadata);
        client.prepareResponseFrom(listOffsetResponse(tp0, Errors.NONE, 1000L, 11L),
                metadata.fetch().leaderFor(tp0));
        client.prepareResponseFrom(listOffsetResponse(tp1, Errors.NONE, 1000L, 32L),
                metadata.fetch().leaderFor(tp1));

        // Second metadata refresh should contain two topics
        Map<String, Integer> partitionNumByTopic = new HashMap<>();
        partitionNumByTopic.put(topicName, 2);
        partitionNumByTopic.put(anotherTopic, 1);
        topicIds.put("another-topic", Uuid.randomUuid());
        MetadataResponse updatedMetadata = RequestTestUtils.metadataUpdateWithIds(3, partitionNumByTopic, topicIds);
        client.prepareMetadataUpdate(updatedMetadata);
        client.prepareResponseFrom(listOffsetResponse(t2p0, Errors.NONE, 1000L, 54L),
                metadata.fetch().leaderFor(t2p0));

        Map<TopicPartition, Long> timestampToSearch = new HashMap<>();
        timestampToSearch.put(tp0, ListOffsetsRequest.LATEST_TIMESTAMP);
        timestampToSearch.put(tp1, ListOffsetsRequest.LATEST_TIMESTAMP);
        timestampToSearch.put(t2p0, ListOffsetsRequest.LATEST_TIMESTAMP);
        Map<TopicPartition, OffsetAndTimestamp> offsetAndTimestampMap =
            fetcher.offsetsForTimes(timestampToSearch, time.timer(Long.MAX_VALUE));

        assertNotNull(offsetAndTimestampMap.get(tp0), "Expect Fetcher.offsetsForTimes() to return non-null result for " + tp0);
        assertNotNull(offsetAndTimestampMap.get(tp1), "Expect Fetcher.offsetsForTimes() to return non-null result for " + tp1);
        assertNotNull(offsetAndTimestampMap.get(t2p0), "Expect Fetcher.offsetsForTimes() to return non-null result for " + t2p0);
        assertEquals(11L, offsetAndTimestampMap.get(tp0).offset());
        assertEquals(32L, offsetAndTimestampMap.get(tp1).offset());
        assertEquals(54L, offsetAndTimestampMap.get(t2p0).offset());
    }

    @Test
    public void testGetOffsetsForTimesWhenSomeTopicPartitionLeadersDisconnectException() {
        buildFetcher();
        final String anotherTopic = "another-topic";
        final TopicPartition t2p0 = new TopicPartition(anotherTopic, 0);
        subscriptions.assignFromUser(Utils.mkSet(tp0, t2p0));

        client.reset();

        MetadataResponse initialMetadata = RequestTestUtils.metadataUpdateWithIds(1, singletonMap(topicName, 1), topicIds);
        client.updateMetadata(initialMetadata);

        Map<String, Integer> partitionNumByTopic = new HashMap<>();
        partitionNumByTopic.put(topicName, 1);
        partitionNumByTopic.put(anotherTopic, 1);
        topicIds.put("another-topic", Uuid.randomUuid());
        MetadataResponse updatedMetadata = RequestTestUtils.metadataUpdateWithIds(1, partitionNumByTopic, topicIds);
        client.prepareMetadataUpdate(updatedMetadata);

        client.prepareResponse(listOffsetRequestMatcher(ListOffsetsRequest.LATEST_TIMESTAMP),
                listOffsetResponse(tp0, Errors.NONE, 1000L, 11L), true);
        client.prepareResponseFrom(listOffsetResponse(tp0, Errors.NONE, 1000L, 11L), metadata.fetch().leaderFor(tp0));

        Map<TopicPartition, Long> timestampToSearch = new HashMap<>();
        timestampToSearch.put(tp0, ListOffsetsRequest.LATEST_TIMESTAMP);
        Map<TopicPartition, OffsetAndTimestamp> offsetAndTimestampMap = fetcher.offsetsForTimes(timestampToSearch, time.timer(Long.MAX_VALUE));

        assertNotNull(offsetAndTimestampMap.get(tp0), "Expect Fetcher.offsetsForTimes() to return non-null result for " + tp0);
        assertEquals(11L, offsetAndTimestampMap.get(tp0).offset());
        assertNotNull(metadata.fetch().partitionCountForTopic(anotherTopic));
    }

    @Test
    public void testBatchedListOffsetsMetadataErrors() {
        buildFetcher();

        ListOffsetsResponseData data = new ListOffsetsResponseData()
                .setThrottleTimeMs(0)
                .setTopics(Collections.singletonList(new ListOffsetsTopicResponse()
                        .setName(tp0.topic())
                        .setPartitions(Arrays.asList(
                                new ListOffsetsPartitionResponse()
                                    .setPartitionIndex(tp0.partition())
                                    .setErrorCode(Errors.NOT_LEADER_OR_FOLLOWER.code())
                                    .setTimestamp(ListOffsetsResponse.UNKNOWN_TIMESTAMP)
                                    .setOffset(ListOffsetsResponse.UNKNOWN_OFFSET),
                                new ListOffsetsPartitionResponse()
                                    .setPartitionIndex(tp1.partition())
                                    .setErrorCode(Errors.UNKNOWN_TOPIC_OR_PARTITION.code())
                                    .setTimestamp(ListOffsetsResponse.UNKNOWN_TIMESTAMP)
                                    .setOffset(ListOffsetsResponse.UNKNOWN_OFFSET)))));
        client.prepareResponse(new ListOffsetsResponse(data));

        Map<TopicPartition, Long> offsetsToSearch = new HashMap<>();
        offsetsToSearch.put(tp0, ListOffsetsRequest.EARLIEST_TIMESTAMP);
        offsetsToSearch.put(tp1, ListOffsetsRequest.EARLIEST_TIMESTAMP);

        assertThrows(TimeoutException.class, () -> fetcher.offsetsForTimes(offsetsToSearch, time.timer(0)));
    }

    @Test
    public void testSkippingAbortedTransactions() {
        buildFetcher(OffsetResetStrategy.EARLIEST, new ByteArrayDeserializer(),
                new ByteArrayDeserializer(), Integer.MAX_VALUE, IsolationLevel.READ_COMMITTED);
        ByteBuffer buffer = ByteBuffer.allocate(1024);
        int currentOffset = 0;

        currentOffset += appendTransactionalRecords(buffer, 1L, currentOffset,
                new SimpleRecord(time.milliseconds(), "key".getBytes(), "value".getBytes()),
                new SimpleRecord(time.milliseconds(), "key".getBytes(), "value".getBytes()));

        abortTransaction(buffer, 1L, currentOffset);

        buffer.flip();

        List<FetchResponseData.AbortedTransaction> abortedTransactions = Collections.singletonList(
                new FetchResponseData.AbortedTransaction().setProducerId(1).setFirstOffset(0));
        MemoryRecords records = MemoryRecords.readableRecords(buffer);
        assignFromUser(singleton(tp0));

        subscriptions.seek(tp0, 0);

        // normal fetch
        assertEquals(1, fetcher.sendFetches());
        assertFalse(fetcher.hasCompletedFetches());

        client.prepareResponse(fullFetchResponseWithAbortedTransactions(records, abortedTransactions, Errors.NONE, 100L, 100L, 0));
        consumerClient.poll(time.timer(0));
        assertTrue(fetcher.hasCompletedFetches());

        Map<TopicPartition, List<ConsumerRecord<byte[], byte[]>>> fetchedRecords = fetchedRecords();
        assertFalse(fetchedRecords.containsKey(tp0));
    }

    @Test
    public void testReturnCommittedTransactions() {
        buildFetcher(OffsetResetStrategy.EARLIEST, new ByteArrayDeserializer(),
                new ByteArrayDeserializer(), Integer.MAX_VALUE, IsolationLevel.READ_COMMITTED);
        ByteBuffer buffer = ByteBuffer.allocate(1024);
        int currentOffset = 0;

        currentOffset += appendTransactionalRecords(buffer, 1L, currentOffset,
                new SimpleRecord(time.milliseconds(), "key".getBytes(), "value".getBytes()),
                new SimpleRecord(time.milliseconds(), "key".getBytes(), "value".getBytes()));

        commitTransaction(buffer, 1L, currentOffset);
        buffer.flip();

        MemoryRecords records = MemoryRecords.readableRecords(buffer);
        assignFromUser(singleton(tp0));

        subscriptions.seek(tp0, 0);

        // normal fetch
        assertEquals(1, fetcher.sendFetches());
        assertFalse(fetcher.hasCompletedFetches());
        client.prepareResponse(body -> {
            FetchRequest request = (FetchRequest) body;
            assertEquals(IsolationLevel.READ_COMMITTED, request.isolationLevel());
            return true;
        }, fullFetchResponseWithAbortedTransactions(records, Collections.emptyList(), Errors.NONE, 100L, 100L, 0));

        consumerClient.poll(time.timer(0));
        assertTrue(fetcher.hasCompletedFetches());

        Map<TopicPartition, List<ConsumerRecord<byte[], byte[]>>> fetchedRecords = fetchedRecords();
        assertTrue(fetchedRecords.containsKey(tp0));
        assertEquals(fetchedRecords.get(tp0).size(), 2);
    }

    @Test
    public void testReadCommittedWithCommittedAndAbortedTransactions() {
        buildFetcher(OffsetResetStrategy.EARLIEST, new ByteArrayDeserializer(),
                new ByteArrayDeserializer(), Integer.MAX_VALUE, IsolationLevel.READ_COMMITTED);
        ByteBuffer buffer = ByteBuffer.allocate(1024);

        List<FetchResponseData.AbortedTransaction> abortedTransactions = new ArrayList<>();

        long pid1 = 1L;
        long pid2 = 2L;

        // Appends for producer 1 (eventually committed)
        appendTransactionalRecords(buffer, pid1, 0L,
                new SimpleRecord("commit1-1".getBytes(), "value".getBytes()),
                new SimpleRecord("commit1-2".getBytes(), "value".getBytes()));

        // Appends for producer 2 (eventually aborted)
        appendTransactionalRecords(buffer, pid2, 2L,
                new SimpleRecord("abort2-1".getBytes(), "value".getBytes()));

        // commit producer 1
        commitTransaction(buffer, pid1, 3L);

        // append more for producer 2 (eventually aborted)
        appendTransactionalRecords(buffer, pid2, 4L,
                new SimpleRecord("abort2-2".getBytes(), "value".getBytes()));

        // abort producer 2
        abortTransaction(buffer, pid2, 5L);
        abortedTransactions.add(new FetchResponseData.AbortedTransaction().setProducerId(pid2).setFirstOffset(2L));

        // New transaction for producer 1 (eventually aborted)
        appendTransactionalRecords(buffer, pid1, 6L,
                new SimpleRecord("abort1-1".getBytes(), "value".getBytes()));

        // New transaction for producer 2 (eventually committed)
        appendTransactionalRecords(buffer, pid2, 7L,
                new SimpleRecord("commit2-1".getBytes(), "value".getBytes()));

        // Add messages for producer 1 (eventually aborted)
        appendTransactionalRecords(buffer, pid1, 8L,
                new SimpleRecord("abort1-2".getBytes(), "value".getBytes()));

        // abort producer 1
        abortTransaction(buffer, pid1, 9L);
        abortedTransactions.add(new FetchResponseData.AbortedTransaction().setProducerId(1).setFirstOffset(6));

        // commit producer 2
        commitTransaction(buffer, pid2, 10L);

        buffer.flip();

        MemoryRecords records = MemoryRecords.readableRecords(buffer);
        assignFromUser(singleton(tp0));

        subscriptions.seek(tp0, 0);

        // normal fetch
        assertEquals(1, fetcher.sendFetches());
        assertFalse(fetcher.hasCompletedFetches());

        client.prepareResponse(fullFetchResponseWithAbortedTransactions(records, abortedTransactions, Errors.NONE, 100L, 100L, 0));
        consumerClient.poll(time.timer(0));
        assertTrue(fetcher.hasCompletedFetches());

        Map<TopicPartition, List<ConsumerRecord<byte[], byte[]>>> fetchedRecords = fetchedRecords();
        assertTrue(fetchedRecords.containsKey(tp0));
        // There are only 3 committed records
        List<ConsumerRecord<byte[], byte[]>> fetchedConsumerRecords = fetchedRecords.get(tp0);
        Set<String> fetchedKeys = new HashSet<>();
        for (ConsumerRecord<byte[], byte[]> consumerRecord : fetchedConsumerRecords) {
            fetchedKeys.add(new String(consumerRecord.key(), StandardCharsets.UTF_8));
        }
        assertEquals(Utils.mkSet("commit1-1", "commit1-2", "commit2-1"), fetchedKeys);
    }

    @Test
    public void testMultipleAbortMarkers() {
        buildFetcher(OffsetResetStrategy.EARLIEST, new ByteArrayDeserializer(),
                new ByteArrayDeserializer(), Integer.MAX_VALUE, IsolationLevel.READ_COMMITTED);
        ByteBuffer buffer = ByteBuffer.allocate(1024);
        int currentOffset = 0;

        currentOffset += appendTransactionalRecords(buffer, 1L, currentOffset,
                new SimpleRecord(time.milliseconds(), "abort1-1".getBytes(), "value".getBytes()),
                new SimpleRecord(time.milliseconds(), "abort1-2".getBytes(), "value".getBytes()));

        currentOffset += abortTransaction(buffer, 1L, currentOffset);
        // Duplicate abort -- should be ignored.
        currentOffset += abortTransaction(buffer, 1L, currentOffset);
        // Now commit a transaction.
        currentOffset += appendTransactionalRecords(buffer, 1L, currentOffset,
                new SimpleRecord(time.milliseconds(), "commit1-1".getBytes(), "value".getBytes()),
                new SimpleRecord(time.milliseconds(), "commit1-2".getBytes(), "value".getBytes()));
        commitTransaction(buffer, 1L, currentOffset);
        buffer.flip();

        List<FetchResponseData.AbortedTransaction> abortedTransactions = Collections.singletonList(
            new FetchResponseData.AbortedTransaction().setProducerId(1).setFirstOffset(0)
        );
        MemoryRecords records = MemoryRecords.readableRecords(buffer);
        assignFromUser(singleton(tp0));

        subscriptions.seek(tp0, 0);

        // normal fetch
        assertEquals(1, fetcher.sendFetches());
        assertFalse(fetcher.hasCompletedFetches());

        client.prepareResponse(fullFetchResponseWithAbortedTransactions(records, abortedTransactions, Errors.NONE, 100L, 100L, 0));
        consumerClient.poll(time.timer(0));
        assertTrue(fetcher.hasCompletedFetches());

        Map<TopicPartition, List<ConsumerRecord<byte[], byte[]>>> fetchedRecords = fetchedRecords();
        assertTrue(fetchedRecords.containsKey(tp0));
        assertEquals(fetchedRecords.get(tp0).size(), 2);
        List<ConsumerRecord<byte[], byte[]>> fetchedConsumerRecords = fetchedRecords.get(tp0);
        Set<String> committedKeys = new HashSet<>(Arrays.asList("commit1-1", "commit1-2"));
        Set<String> actuallyCommittedKeys = new HashSet<>();
        for (ConsumerRecord<byte[], byte[]> consumerRecord : fetchedConsumerRecords) {
            actuallyCommittedKeys.add(new String(consumerRecord.key(), StandardCharsets.UTF_8));
        }
        assertEquals(actuallyCommittedKeys, committedKeys);
    }

    @Test
    public void testReadCommittedAbortMarkerWithNoData() {
        buildFetcher(OffsetResetStrategy.EARLIEST, new StringDeserializer(),
                new StringDeserializer(), Integer.MAX_VALUE, IsolationLevel.READ_COMMITTED);
        ByteBuffer buffer = ByteBuffer.allocate(1024);

        long producerId = 1L;

        abortTransaction(buffer, producerId, 5L);

        appendTransactionalRecords(buffer, producerId, 6L,
                new SimpleRecord("6".getBytes(), null),
                new SimpleRecord("7".getBytes(), null),
                new SimpleRecord("8".getBytes(), null));

        commitTransaction(buffer, producerId, 9L);

        buffer.flip();

        // send the fetch
        assignFromUser(singleton(tp0));
        subscriptions.seek(tp0, 0);
        assertEquals(1, fetcher.sendFetches());

        // prepare the response. the aborted transactions begin at offsets which are no longer in the log
        List<FetchResponseData.AbortedTransaction> abortedTransactions = Collections.singletonList(
            new FetchResponseData.AbortedTransaction().setProducerId(producerId).setFirstOffset(0L));

        client.prepareResponse(fullFetchResponseWithAbortedTransactions(MemoryRecords.readableRecords(buffer),
                abortedTransactions, Errors.NONE, 100L, 100L, 0));
        consumerClient.poll(time.timer(0));
        assertTrue(fetcher.hasCompletedFetches());

        Map<TopicPartition, List<ConsumerRecord<String, String>>> allFetchedRecords = fetchedRecords();
        assertTrue(allFetchedRecords.containsKey(tp0));
        List<ConsumerRecord<String, String>> fetchedRecords = allFetchedRecords.get(tp0);
        assertEquals(3, fetchedRecords.size());
        assertEquals(Arrays.asList(6L, 7L, 8L), collectRecordOffsets(fetchedRecords));
    }

    @Test
    public void testUpdatePositionWithLastRecordMissingFromBatch() {
        buildFetcher();

        MemoryRecords records = MemoryRecords.withRecords(CompressionType.NONE,
                new SimpleRecord("0".getBytes(), "v".getBytes()),
                new SimpleRecord("1".getBytes(), "v".getBytes()),
                new SimpleRecord("2".getBytes(), "v".getBytes()),
                new SimpleRecord(null, "value".getBytes()));

        // Remove the last record to simulate compaction
        MemoryRecords.FilterResult result = records.filterTo(tp0, new MemoryRecords.RecordFilter() {
            @Override
            protected BatchRetention checkBatchRetention(RecordBatch batch) {
                return BatchRetention.DELETE_EMPTY;
            }

            @Override
            protected boolean shouldRetainRecord(RecordBatch recordBatch, Record record) {
                return record.key() != null;
            }
        }, ByteBuffer.allocate(1024), Integer.MAX_VALUE, BufferSupplier.NO_CACHING);
        result.outputBuffer().flip();
        MemoryRecords compactedRecords = MemoryRecords.readableRecords(result.outputBuffer());

        assignFromUser(singleton(tp0));
        subscriptions.seek(tp0, 0);
        assertEquals(1, fetcher.sendFetches());
        client.prepareResponse(fullFetchResponse(tp0, compactedRecords, Errors.NONE, 100L, 0));
        consumerClient.poll(time.timer(0));
        assertTrue(fetcher.hasCompletedFetches());

        Map<TopicPartition, List<ConsumerRecord<byte[], byte[]>>> allFetchedRecords = fetchedRecords();
        assertTrue(allFetchedRecords.containsKey(tp0));
        List<ConsumerRecord<byte[], byte[]>> fetchedRecords = allFetchedRecords.get(tp0);
        assertEquals(3, fetchedRecords.size());

        for (int i = 0; i < 3; i++) {
            assertEquals(Integer.toString(i), new String(fetchedRecords.get(i).key()));
        }

        // The next offset should point to the next batch
        assertEquals(4L, subscriptions.position(tp0).offset);
    }

    @Test
    public void testUpdatePositionOnEmptyBatch() {
        buildFetcher();

        long producerId = 1;
        short producerEpoch = 0;
        int sequence = 1;
        long baseOffset = 37;
        long lastOffset = 54;
        int partitionLeaderEpoch = 7;
        ByteBuffer buffer = ByteBuffer.allocate(DefaultRecordBatch.RECORD_BATCH_OVERHEAD);
        DefaultRecordBatch.writeEmptyHeader(buffer, RecordBatch.CURRENT_MAGIC_VALUE, producerId, producerEpoch,
                sequence, baseOffset, lastOffset, partitionLeaderEpoch, TimestampType.CREATE_TIME,
                System.currentTimeMillis(), false, false);
        buffer.flip();
        MemoryRecords recordsWithEmptyBatch = MemoryRecords.readableRecords(buffer);

        assignFromUser(singleton(tp0));
        subscriptions.seek(tp0, 0);
        assertEquals(1, fetcher.sendFetches());
        client.prepareResponse(fullFetchResponse(tp0, recordsWithEmptyBatch, Errors.NONE, 100L, 0));
        consumerClient.poll(time.timer(0));
        assertTrue(fetcher.hasCompletedFetches());

        Map<TopicPartition, List<ConsumerRecord<byte[], byte[]>>> allFetchedRecords = fetchedRecords();
        assertTrue(allFetchedRecords.isEmpty());

        // The next offset should point to the next batch
        assertEquals(lastOffset + 1, subscriptions.position(tp0).offset);
    }

    @Test
    public void testReadCommittedWithCompactedTopic() {
        buildFetcher(OffsetResetStrategy.EARLIEST, new StringDeserializer(),
                new StringDeserializer(), Integer.MAX_VALUE, IsolationLevel.READ_COMMITTED);
        ByteBuffer buffer = ByteBuffer.allocate(1024);

        long pid1 = 1L;
        long pid2 = 2L;
        long pid3 = 3L;

        appendTransactionalRecords(buffer, pid3, 3L,
                new SimpleRecord("3".getBytes(), "value".getBytes()),
                new SimpleRecord("4".getBytes(), "value".getBytes()));

        appendTransactionalRecords(buffer, pid2, 15L,
                new SimpleRecord("15".getBytes(), "value".getBytes()),
                new SimpleRecord("16".getBytes(), "value".getBytes()),
                new SimpleRecord("17".getBytes(), "value".getBytes()));

        appendTransactionalRecords(buffer, pid1, 22L,
                new SimpleRecord("22".getBytes(), "value".getBytes()),
                new SimpleRecord("23".getBytes(), "value".getBytes()));

        abortTransaction(buffer, pid2, 28L);

        appendTransactionalRecords(buffer, pid3, 30L,
                new SimpleRecord("30".getBytes(), "value".getBytes()),
                new SimpleRecord("31".getBytes(), "value".getBytes()),
                new SimpleRecord("32".getBytes(), "value".getBytes()));

        commitTransaction(buffer, pid3, 35L);

        appendTransactionalRecords(buffer, pid1, 39L,
                new SimpleRecord("39".getBytes(), "value".getBytes()),
                new SimpleRecord("40".getBytes(), "value".getBytes()));

        // transaction from pid1 is aborted, but the marker is not included in the fetch

        buffer.flip();

        // send the fetch
        assignFromUser(singleton(tp0));
        subscriptions.seek(tp0, 0);
        assertEquals(1, fetcher.sendFetches());

        // prepare the response. the aborted transactions begin at offsets which are no longer in the log
        List<FetchResponseData.AbortedTransaction> abortedTransactions = Arrays.asList(
            new FetchResponseData.AbortedTransaction().setProducerId(pid2).setFirstOffset(6),
            new FetchResponseData.AbortedTransaction().setProducerId(pid1).setFirstOffset(0)
        );

        client.prepareResponse(fullFetchResponseWithAbortedTransactions(MemoryRecords.readableRecords(buffer),
                abortedTransactions, Errors.NONE, 100L, 100L, 0));
        consumerClient.poll(time.timer(0));
        assertTrue(fetcher.hasCompletedFetches());

        Map<TopicPartition, List<ConsumerRecord<String, String>>> allFetchedRecords = fetchedRecords();
        assertTrue(allFetchedRecords.containsKey(tp0));
        List<ConsumerRecord<String, String>> fetchedRecords = allFetchedRecords.get(tp0);
        assertEquals(5, fetchedRecords.size());
        assertEquals(Arrays.asList(3L, 4L, 30L, 31L, 32L), collectRecordOffsets(fetchedRecords));
    }

    @Test
    public void testReturnAbortedTransactionsinUncommittedMode() {
        buildFetcher(OffsetResetStrategy.EARLIEST, new ByteArrayDeserializer(),
                new ByteArrayDeserializer(), Integer.MAX_VALUE, IsolationLevel.READ_UNCOMMITTED);
        ByteBuffer buffer = ByteBuffer.allocate(1024);
        int currentOffset = 0;

        currentOffset += appendTransactionalRecords(buffer, 1L, currentOffset,
                new SimpleRecord(time.milliseconds(), "key".getBytes(), "value".getBytes()),
                new SimpleRecord(time.milliseconds(), "key".getBytes(), "value".getBytes()));

        abortTransaction(buffer, 1L, currentOffset);

        buffer.flip();

        List<FetchResponseData.AbortedTransaction> abortedTransactions = Collections.singletonList(
            new FetchResponseData.AbortedTransaction().setProducerId(1).setFirstOffset(0));
        MemoryRecords records = MemoryRecords.readableRecords(buffer);
        assignFromUser(singleton(tp0));

        subscriptions.seek(tp0, 0);

        // normal fetch
        assertEquals(1, fetcher.sendFetches());
        assertFalse(fetcher.hasCompletedFetches());

        client.prepareResponse(fullFetchResponseWithAbortedTransactions(records, abortedTransactions, Errors.NONE, 100L, 100L, 0));
        consumerClient.poll(time.timer(0));
        assertTrue(fetcher.hasCompletedFetches());

        Map<TopicPartition, List<ConsumerRecord<byte[], byte[]>>> fetchedRecords = fetchedRecords();
        assertTrue(fetchedRecords.containsKey(tp0));
    }

    @Test
    public void testConsumerPositionUpdatedWhenSkippingAbortedTransactions() {
        buildFetcher(OffsetResetStrategy.EARLIEST, new ByteArrayDeserializer(),
                new ByteArrayDeserializer(), Integer.MAX_VALUE, IsolationLevel.READ_COMMITTED);
        ByteBuffer buffer = ByteBuffer.allocate(1024);
        long currentOffset = 0;

        currentOffset += appendTransactionalRecords(buffer, 1L, currentOffset,
                new SimpleRecord(time.milliseconds(), "abort1-1".getBytes(), "value".getBytes()),
                new SimpleRecord(time.milliseconds(), "abort1-2".getBytes(), "value".getBytes()));

        currentOffset += abortTransaction(buffer, 1L, currentOffset);
        buffer.flip();

        List<FetchResponseData.AbortedTransaction> abortedTransactions = Collections.singletonList(
            new FetchResponseData.AbortedTransaction().setProducerId(1).setFirstOffset(0));
        MemoryRecords records = MemoryRecords.readableRecords(buffer);
        assignFromUser(singleton(tp0));

        subscriptions.seek(tp0, 0);

        // normal fetch
        assertEquals(1, fetcher.sendFetches());
        assertFalse(fetcher.hasCompletedFetches());

        client.prepareResponse(fullFetchResponseWithAbortedTransactions(records, abortedTransactions, Errors.NONE, 100L, 100L, 0));
        consumerClient.poll(time.timer(0));
        assertTrue(fetcher.hasCompletedFetches());

        Map<TopicPartition, List<ConsumerRecord<byte[], byte[]>>> fetchedRecords = fetchedRecords();

        // Ensure that we don't return any of the aborted records, but yet advance the consumer position.
        assertFalse(fetchedRecords.containsKey(tp0));
        assertEquals(currentOffset, subscriptions.position(tp0).offset);
    }

    @Test
    public void testConsumingViaIncrementalFetchRequests() {
        buildFetcher(2);

        List<ConsumerRecord<byte[], byte[]>> records;
        assignFromUser(new HashSet<>(Arrays.asList(tp0, tp1)));
        subscriptions.seekValidated(tp0, new SubscriptionState.FetchPosition(0, Optional.empty(), metadata.currentLeader(tp0)));
        subscriptions.seekValidated(tp1, new SubscriptionState.FetchPosition(1, Optional.empty(), metadata.currentLeader(tp1)));

        // Fetch some records and establish an incremental fetch session.
        LinkedHashMap<TopicPartition, FetchResponseData.PartitionData> partitions1 = new LinkedHashMap<>();
        partitions1.put(tp0, new FetchResponseData.PartitionData()
                .setPartitionIndex(tp0.partition())
                .setHighWatermark(2)
                .setLastStableOffset(2)
                .setLogStartOffset(0)
                .setRecords(this.records));
        partitions1.put(tp1, new FetchResponseData.PartitionData()
                .setPartitionIndex(tp1.partition())
                .setHighWatermark(100)
                .setLogStartOffset(0)
                .setRecords(emptyRecords));
        FetchResponse resp1 = FetchResponse.of(Errors.NONE, 0, 123, partitions1, topicIds);
        client.prepareResponse(resp1);
        assertEquals(1, fetcher.sendFetches());
        assertFalse(fetcher.hasCompletedFetches());
        consumerClient.poll(time.timer(0));
        assertTrue(fetcher.hasCompletedFetches());
        Map<TopicPartition, List<ConsumerRecord<byte[], byte[]>>> fetchedRecords = fetchedRecords();
        assertFalse(fetchedRecords.containsKey(tp1));
        records = fetchedRecords.get(tp0);
        assertEquals(2, records.size());
        assertEquals(3L, subscriptions.position(tp0).offset);
        assertEquals(1L, subscriptions.position(tp1).offset);
        assertEquals(1, records.get(0).offset());
        assertEquals(2, records.get(1).offset());

        // There is still a buffered record.
        assertEquals(0, fetcher.sendFetches());
        fetchedRecords = fetchedRecords();
        assertFalse(fetchedRecords.containsKey(tp1));
        records = fetchedRecords.get(tp0);
        assertEquals(1, records.size());
        assertEquals(3, records.get(0).offset());
        assertEquals(4L, subscriptions.position(tp0).offset);

        // The second response contains no new records.
        LinkedHashMap<TopicPartition, FetchResponseData.PartitionData> partitions2 = new LinkedHashMap<>();
        FetchResponse resp2 = FetchResponse.of(Errors.NONE, 0, 123, partitions2, topicIds);
        client.prepareResponse(resp2);
        assertEquals(1, fetcher.sendFetches());
        consumerClient.poll(time.timer(0));
        fetchedRecords = fetchedRecords();
        assertTrue(fetchedRecords.isEmpty());
        assertEquals(4L, subscriptions.position(tp0).offset);
        assertEquals(1L, subscriptions.position(tp1).offset);

        // The third response contains some new records for tp0.
        LinkedHashMap<TopicPartition, FetchResponseData.PartitionData> partitions3 = new LinkedHashMap<>();
        partitions3.put(tp0, new FetchResponseData.PartitionData()
                .setPartitionIndex(tp0.partition())
                .setHighWatermark(100)
                .setLastStableOffset(4)
                .setLogStartOffset(0)
                .setRecords(this.nextRecords));
        FetchResponse resp3 = FetchResponse.of(Errors.NONE, 0, 123, partitions3, topicIds);
        client.prepareResponse(resp3);
        assertEquals(1, fetcher.sendFetches());
        consumerClient.poll(time.timer(0));
        fetchedRecords = fetchedRecords();
        assertFalse(fetchedRecords.containsKey(tp1));
        records = fetchedRecords.get(tp0);
        assertEquals(2, records.size());
        assertEquals(6L, subscriptions.position(tp0).offset);
        assertEquals(1L, subscriptions.position(tp1).offset);
        assertEquals(4, records.get(0).offset());
        assertEquals(5, records.get(1).offset());
    }

    @Test
    public void testFetcherConcurrency() throws Exception {
        int numPartitions = 20;
        Set<TopicPartition> topicPartitions = new HashSet<>();
        for (int i = 0; i < numPartitions; i++)
            topicPartitions.add(new TopicPartition(topicName, i));

        LogContext logContext = new LogContext();
        buildDependencies(new MetricConfig(), Long.MAX_VALUE, new SubscriptionState(logContext, OffsetResetStrategy.EARLIEST), logContext);

        fetcher = new Fetcher<byte[], byte[]>(
                new LogContext(),
                consumerClient,
                minBytes,
                maxBytes,
                maxWaitMs,
                fetchSize,
                2 * numPartitions,
                true,
                "",
                new ByteArrayDeserializer(),
                new ByteArrayDeserializer(),
                metadata,
                subscriptions,
                metrics,
                metricsRegistry,
                time,
                retryBackoffMs,
                requestTimeoutMs,
                IsolationLevel.READ_UNCOMMITTED,
                apiVersions) {
            @Override
            protected FetchSessionHandler sessionHandler(int id) {
                final FetchSessionHandler handler = super.sessionHandler(id);
                if (handler == null)
                    return null;
                else {
                    return new FetchSessionHandler(new LogContext(), id) {
                        @Override
                        public Builder newBuilder() {
                            verifySessionPartitions();
                            return handler.newBuilder();
                        }

                        @Override
                        public boolean handleResponse(FetchResponse response, short version) {
                            verifySessionPartitions();
                            return handler.handleResponse(response, version);
                        }

                        @Override
                        public void handleError(Throwable t) {
                            verifySessionPartitions();
                            handler.handleError(t);
                        }

                        // Verify that session partitions can be traversed safely.
                        private void verifySessionPartitions() {
                            try {
                                Field field = FetchSessionHandler.class.getDeclaredField("sessionPartitions");
                                field.setAccessible(true);
                                LinkedHashMap<?, ?> sessionPartitions =
                                        (LinkedHashMap<?, ?>) field.get(handler);
                                for (Map.Entry<?, ?> entry : sessionPartitions.entrySet()) {
                                    // If `sessionPartitions` are modified on another thread, Thread.yield will increase the
                                    // possibility of ConcurrentModificationException if appropriate synchronization is not used.
                                    Thread.yield();
                                }
                            } catch (Exception e) {
                                throw new RuntimeException(e);
                            }
                        }
                    };
                }
            }
        };

        MetadataResponse initialMetadataResponse = RequestTestUtils.metadataUpdateWithIds(1,
                singletonMap(topicName, numPartitions), tp -> validLeaderEpoch, topicIds);
        client.updateMetadata(initialMetadataResponse);
        fetchSize = 10000;

        assignFromUser(topicPartitions);
        topicPartitions.forEach(tp -> subscriptions.seek(tp, 0L));

        AtomicInteger fetchesRemaining = new AtomicInteger(1000);
        executorService = Executors.newSingleThreadExecutor();
        Future<?> future = executorService.submit(() -> {
            while (fetchesRemaining.get() > 0) {
                synchronized (consumerClient) {
                    if (!client.requests().isEmpty()) {
                        ClientRequest request = client.requests().peek();
                        FetchRequest fetchRequest = (FetchRequest) request.requestBuilder().build();
                        LinkedHashMap<TopicPartition, FetchResponseData.PartitionData> responseMap = new LinkedHashMap<>();
                        for (Map.Entry<TopicPartition, FetchRequest.PartitionData> entry : fetchRequest.fetchData(topicNames).entrySet()) {
                            TopicPartition tp = entry.getKey();
                            long offset = entry.getValue().fetchOffset;
                            responseMap.put(tp, new FetchResponseData.PartitionData()
                                    .setPartitionIndex(tp.partition())
                                    .setHighWatermark(offset + 2)
                                    .setLastStableOffset(offset + 2)
                                    .setLogStartOffset(0)
                                    .setRecords(buildRecords(offset, 2, offset)));
                        }
                        client.respondToRequest(request, FetchResponse.of(Errors.NONE, 0, 123, responseMap, topicIds));
                        consumerClient.poll(time.timer(0));
                    }
                }
            }
            return fetchesRemaining.get();
        });
        Map<TopicPartition, Long> nextFetchOffsets = topicPartitions.stream()
                .collect(Collectors.toMap(Function.identity(), t -> 0L));
        while (fetchesRemaining.get() > 0 && !future.isDone()) {
            if (fetcher.sendFetches() == 1) {
                synchronized (consumerClient) {
                    consumerClient.poll(time.timer(0));
                }
            }
            if (fetcher.hasCompletedFetches()) {
                Map<TopicPartition, List<ConsumerRecord<byte[], byte[]>>> fetchedRecords = fetchedRecords();
                if (!fetchedRecords.isEmpty()) {
                    fetchesRemaining.decrementAndGet();
                    fetchedRecords.forEach((tp, records) -> {
                        assertEquals(2, records.size());
                        long nextOffset = nextFetchOffsets.get(tp);
                        assertEquals(nextOffset, records.get(0).offset());
                        assertEquals(nextOffset + 1, records.get(1).offset());
                        nextFetchOffsets.put(tp, nextOffset + 2);
                    });
                }
            }
        }
        assertEquals(0, future.get());
    }

    @Test
    public void testFetcherSessionEpochUpdate() throws Exception {
        buildFetcher(2);

        MetadataResponse initialMetadataResponse = RequestTestUtils.metadataUpdateWithIds(1, singletonMap(topicName, 1), topicIds);
        client.updateMetadata(initialMetadataResponse);
        assignFromUser(Collections.singleton(tp0));
        subscriptions.seek(tp0, 0L);

        AtomicInteger fetchesRemaining = new AtomicInteger(1000);
        executorService = Executors.newSingleThreadExecutor();
        Future<?> future = executorService.submit(() -> {
            long nextOffset = 0;
            long nextEpoch = 0;
            while (fetchesRemaining.get() > 0) {
                synchronized (consumerClient) {
                    if (!client.requests().isEmpty()) {
                        ClientRequest request = client.requests().peek();
                        FetchRequest fetchRequest = (FetchRequest) request.requestBuilder().build();
                        int epoch = fetchRequest.metadata().epoch();
                        assertTrue(epoch == 0 || epoch == nextEpoch,
                            String.format("Unexpected epoch expected %d got %d", nextEpoch, epoch));
                        nextEpoch++;
                        LinkedHashMap<TopicPartition, FetchResponseData.PartitionData> responseMap = new LinkedHashMap<>();
                        responseMap.put(tp0, new FetchResponseData.PartitionData()
                                .setPartitionIndex(tp0.partition())
                                .setHighWatermark(nextOffset + 2)
                                .setLastStableOffset(nextOffset + 2)
                                .setLogStartOffset(0)
                                .setRecords(buildRecords(nextOffset, 2, nextOffset)));
                        nextOffset += 2;
                        client.respondToRequest(request, FetchResponse.of(Errors.NONE, 0, 123, responseMap, topicIds));
                        consumerClient.poll(time.timer(0));
                    }
                }
            }
            return fetchesRemaining.get();
        });
        long nextFetchOffset = 0;
        while (fetchesRemaining.get() > 0 && !future.isDone()) {
            if (fetcher.sendFetches() == 1) {
                synchronized (consumerClient) {
                    consumerClient.poll(time.timer(0));
                }
            }
            if (fetcher.hasCompletedFetches()) {
                Map<TopicPartition, List<ConsumerRecord<byte[], byte[]>>> fetchedRecords = fetchedRecords();
                if (!fetchedRecords.isEmpty()) {
                    fetchesRemaining.decrementAndGet();
                    List<ConsumerRecord<byte[], byte[]>> records = fetchedRecords.get(tp0);
                    assertEquals(2, records.size());
                    assertEquals(nextFetchOffset, records.get(0).offset());
                    assertEquals(nextFetchOffset + 1, records.get(1).offset());
                    nextFetchOffset += 2;
                }
                assertTrue(fetchedRecords().isEmpty());
            }
        }
        assertEquals(0, future.get());
    }

    @Test
    public void testEmptyControlBatch() {
        buildFetcher(OffsetResetStrategy.EARLIEST, new ByteArrayDeserializer(),
                new ByteArrayDeserializer(), Integer.MAX_VALUE, IsolationLevel.READ_COMMITTED);
        ByteBuffer buffer = ByteBuffer.allocate(1024);
        int currentOffset = 1;

        // Empty control batch should not cause an exception
        DefaultRecordBatch.writeEmptyHeader(buffer, RecordBatch.MAGIC_VALUE_V2, 1L,
                (short) 0, -1, 0, 0,
                RecordBatch.NO_PARTITION_LEADER_EPOCH, TimestampType.CREATE_TIME, time.milliseconds(),
                true, true);

        currentOffset += appendTransactionalRecords(buffer, 1L, currentOffset,
                new SimpleRecord(time.milliseconds(), "key".getBytes(), "value".getBytes()),
                new SimpleRecord(time.milliseconds(), "key".getBytes(), "value".getBytes()));

        commitTransaction(buffer, 1L, currentOffset);
        buffer.flip();

        MemoryRecords records = MemoryRecords.readableRecords(buffer);
        assignFromUser(singleton(tp0));

        subscriptions.seek(tp0, 0);

        // normal fetch
        assertEquals(1, fetcher.sendFetches());
        assertFalse(fetcher.hasCompletedFetches());
        client.prepareResponse(body -> {
            FetchRequest request = (FetchRequest) body;
            assertEquals(IsolationLevel.READ_COMMITTED, request.isolationLevel());
            return true;
        }, fullFetchResponseWithAbortedTransactions(records, Collections.emptyList(), Errors.NONE, 100L, 100L, 0));

        consumerClient.poll(time.timer(0));
        assertTrue(fetcher.hasCompletedFetches());

        Map<TopicPartition, List<ConsumerRecord<byte[], byte[]>>> fetchedRecords = fetchedRecords();
        assertTrue(fetchedRecords.containsKey(tp0));
        assertEquals(fetchedRecords.get(tp0).size(), 2);
    }

    private MemoryRecords buildRecords(long baseOffset, int count, long firstMessageId) {
        MemoryRecordsBuilder builder = MemoryRecords.builder(ByteBuffer.allocate(1024), CompressionType.NONE, TimestampType.CREATE_TIME, baseOffset);
        for (int i = 0; i < count; i++)
            builder.append(0L, "key".getBytes(), ("value-" + (firstMessageId + i)).getBytes());
        return builder.build();
    }

    private int appendTransactionalRecords(ByteBuffer buffer, long pid, long baseOffset, int baseSequence, SimpleRecord... records) {
        MemoryRecordsBuilder builder = MemoryRecords.builder(buffer, RecordBatch.CURRENT_MAGIC_VALUE, CompressionType.NONE,
                TimestampType.CREATE_TIME, baseOffset, time.milliseconds(), pid, (short) 0, baseSequence, true,
                RecordBatch.NO_PARTITION_LEADER_EPOCH);

        for (SimpleRecord record : records) {
            builder.append(record);
        }
        builder.build();
        return records.length;
    }

    private int appendTransactionalRecords(ByteBuffer buffer, long pid, long baseOffset, SimpleRecord... records) {
        return appendTransactionalRecords(buffer, pid, baseOffset, (int) baseOffset, records);
    }

    private void commitTransaction(ByteBuffer buffer, long producerId, long baseOffset) {
        short producerEpoch = 0;
        int partitionLeaderEpoch = 0;
        MemoryRecords.writeEndTransactionalMarker(buffer, baseOffset, time.milliseconds(), partitionLeaderEpoch, producerId, producerEpoch,
                new EndTransactionMarker(ControlRecordType.COMMIT, 0));
    }

    private int abortTransaction(ByteBuffer buffer, long producerId, long baseOffset) {
        short producerEpoch = 0;
        int partitionLeaderEpoch = 0;
        MemoryRecords.writeEndTransactionalMarker(buffer, baseOffset, time.milliseconds(), partitionLeaderEpoch, producerId, producerEpoch,
                new EndTransactionMarker(ControlRecordType.ABORT, 0));
        return 1;
    }

    private void testGetOffsetsForTimesWithError(Errors errorForP0,
                                                 Errors errorForP1,
                                                 long offsetForP0,
                                                 long offsetForP1,
                                                 Long expectedOffsetForP0,
                                                 Long expectedOffsetForP1) {
        client.reset();
        String topicName2 = "topic2";
        TopicPartition t2p0 = new TopicPartition(topicName2, 0);
        // Expect a metadata refresh.
        metadata.bootstrap(ClientUtils.parseAndValidateAddresses(Collections.singletonList("1.1.1.1:1111"),
                ClientDnsLookup.USE_ALL_DNS_IPS));

        Map<String, Integer> partitionNumByTopic = new HashMap<>();
        partitionNumByTopic.put(topicName, 2);
        partitionNumByTopic.put(topicName2, 1);
<<<<<<< HEAD
        MetadataResponse updateMetadataResponse = RequestTestUtils.metadataUpdateWithIds(2, partitionNumByTopic, topicIds);
        Cluster updatedCluster = updateMetadataResponse.cluster();
=======
        MetadataResponse updateMetadataResponse = RequestTestUtils.metadataUpdateWith(2, partitionNumByTopic);
        Cluster updatedCluster = updateMetadataResponse.buildCluster();
>>>>>>> 2e89f405

        // The metadata refresh should contain all the topics.
        client.prepareMetadataUpdate(updateMetadataResponse, true);

        // First try should fail due to metadata error.
        client.prepareResponseFrom(listOffsetResponse(t2p0, errorForP0, offsetForP0, offsetForP0),
                updatedCluster.leaderFor(t2p0));
        client.prepareResponseFrom(listOffsetResponse(tp1, errorForP1, offsetForP1, offsetForP1),
                updatedCluster.leaderFor(tp1));
        // Second try should succeed.
        client.prepareResponseFrom(listOffsetResponse(t2p0, Errors.NONE, offsetForP0, offsetForP0),
                updatedCluster.leaderFor(t2p0));
        client.prepareResponseFrom(listOffsetResponse(tp1, Errors.NONE, offsetForP1, offsetForP1),
                updatedCluster.leaderFor(tp1));

        Map<TopicPartition, Long> timestampToSearch = new HashMap<>();
        timestampToSearch.put(t2p0, 0L);
        timestampToSearch.put(tp1, 0L);
        Map<TopicPartition, OffsetAndTimestamp> offsetAndTimestampMap =
                fetcher.offsetsForTimes(timestampToSearch, time.timer(Long.MAX_VALUE));

        if (expectedOffsetForP0 == null)
            assertNull(offsetAndTimestampMap.get(t2p0));
        else {
            assertEquals(expectedOffsetForP0.longValue(), offsetAndTimestampMap.get(t2p0).timestamp());
            assertEquals(expectedOffsetForP0.longValue(), offsetAndTimestampMap.get(t2p0).offset());
        }

        if (expectedOffsetForP1 == null)
            assertNull(offsetAndTimestampMap.get(tp1));
        else {
            assertEquals(expectedOffsetForP1.longValue(), offsetAndTimestampMap.get(tp1).timestamp());
            assertEquals(expectedOffsetForP1.longValue(), offsetAndTimestampMap.get(tp1).offset());
        }
    }

    private void testGetOffsetsForTimesWithUnknownOffset() {
        client.reset();
        // Ensure metadata has both partitions.
        MetadataResponse initialMetadataUpdate = RequestTestUtils.metadataUpdateWithIds(1, singletonMap(topicName, 1), topicIds);
        client.updateMetadata(initialMetadataUpdate);

        ListOffsetsResponseData data = new ListOffsetsResponseData()
                .setThrottleTimeMs(0)
                .setTopics(Collections.singletonList(new ListOffsetsTopicResponse()
                        .setName(tp0.topic())
                        .setPartitions(Collections.singletonList(new ListOffsetsPartitionResponse()
                                .setPartitionIndex(tp0.partition())
                                .setErrorCode(Errors.NONE.code())
                                .setTimestamp(ListOffsetsResponse.UNKNOWN_TIMESTAMP)
                                .setOffset(ListOffsetsResponse.UNKNOWN_OFFSET)))));

        client.prepareResponseFrom(new ListOffsetsResponse(data),
                metadata.fetch().leaderFor(tp0));

        Map<TopicPartition, Long> timestampToSearch = new HashMap<>();
        timestampToSearch.put(tp0, 0L);
        Map<TopicPartition, OffsetAndTimestamp> offsetAndTimestampMap =
                fetcher.offsetsForTimes(timestampToSearch, time.timer(Long.MAX_VALUE));

        assertTrue(offsetAndTimestampMap.containsKey(tp0));
        assertNull(offsetAndTimestampMap.get(tp0));
    }

    @Test
    public void testGetOffsetsForTimesWithUnknownOffsetV0() {
        buildFetcher();
        // Empty map
        assertTrue(fetcher.offsetsForTimes(new HashMap<>(), time.timer(100L)).isEmpty());
        // Unknown Offset
        client.reset();
        // Ensure metadata has both partition.
        MetadataResponse initialMetadataUpdate = RequestTestUtils.metadataUpdateWithIds(1, singletonMap(topicName, 1), topicIds);
        client.updateMetadata(initialMetadataUpdate);
        // Force LIST_OFFSETS version 0
        Node node = metadata.fetch().nodes().get(0);
        apiVersions.update(node.idString(), NodeApiVersions.create(
            ApiKeys.LIST_OFFSETS.id, (short) 0, (short) 0));

        ListOffsetsResponseData data = new ListOffsetsResponseData()
                .setThrottleTimeMs(0)
                .setTopics(Collections.singletonList(new ListOffsetsTopicResponse()
                        .setName(tp0.topic())
                        .setPartitions(Collections.singletonList(new ListOffsetsPartitionResponse()
                                .setPartitionIndex(tp0.partition())
                                .setErrorCode(Errors.NONE.code())
                                .setTimestamp(ListOffsetsResponse.UNKNOWN_TIMESTAMP)
                                .setOldStyleOffsets(Collections.emptyList())))));

        client.prepareResponseFrom(new ListOffsetsResponse(data),
                metadata.fetch().leaderFor(tp0));

        Map<TopicPartition, Long> timestampToSearch = new HashMap<>();
        timestampToSearch.put(tp0, 0L);
        Map<TopicPartition, OffsetAndTimestamp> offsetAndTimestampMap =
                fetcher.offsetsForTimes(timestampToSearch, time.timer(Long.MAX_VALUE));

        assertTrue(offsetAndTimestampMap.containsKey(tp0));
        assertNull(offsetAndTimestampMap.get(tp0));
    }

    @Test
    public void testSubscriptionPositionUpdatedWithEpoch() {
        // Create some records that include a leader epoch (1)
        MemoryRecordsBuilder builder = MemoryRecords.builder(
                ByteBuffer.allocate(1024),
                RecordBatch.CURRENT_MAGIC_VALUE,
                CompressionType.NONE,
                TimestampType.CREATE_TIME,
                0L,
                RecordBatch.NO_TIMESTAMP,
                RecordBatch.NO_PRODUCER_ID,
                RecordBatch.NO_PRODUCER_EPOCH,
                RecordBatch.NO_SEQUENCE,
                false,
                1
        );
        builder.appendWithOffset(0L, 0L, "key".getBytes(), "value-1".getBytes());
        builder.appendWithOffset(1L, 0L, "key".getBytes(), "value-2".getBytes());
        builder.appendWithOffset(2L, 0L, "key".getBytes(), "value-3".getBytes());
        MemoryRecords records = builder.build();

        buildFetcher();
        assignFromUser(singleton(tp0));

        // Initialize the epoch=1
        Map<String, Integer> partitionCounts = new HashMap<>();
        partitionCounts.put(tp0.topic(), 4);
        MetadataResponse metadataResponse = RequestTestUtils.metadataUpdateWithIds("dummy", 1, Collections.emptyMap(), partitionCounts, tp -> 1, topicIds);
        metadata.updateWithCurrentRequestVersion(metadataResponse, false, 0L);

        // Seek
        subscriptions.seek(tp0, 0);

        // Do a normal fetch
        assertEquals(1, fetcher.sendFetches());
        assertFalse(fetcher.hasCompletedFetches());

        client.prepareResponse(fullFetchResponse(tp0, records, Errors.NONE, 100L, 0));
        consumerClient.pollNoWakeup();
        assertTrue(fetcher.hasCompletedFetches());

        Map<TopicPartition, List<ConsumerRecord<byte[], byte[]>>> partitionRecords = fetchedRecords();
        assertTrue(partitionRecords.containsKey(tp0));

        assertEquals(subscriptions.position(tp0).offset, 3L);
        assertOptional(subscriptions.position(tp0).offsetEpoch, value -> assertEquals(value.intValue(), 1));
    }

    @Test
    public void testOffsetValidationRequestGrouping() {
        buildFetcher();
        assignFromUser(Utils.mkSet(tp0, tp1, tp2, tp3));

        metadata.updateWithCurrentRequestVersion(RequestTestUtils.metadataUpdateWithIds("dummy", 3,
            Collections.emptyMap(), singletonMap(topicName, 4),
            tp -> 5, topicIds), false, 0L);

        for (TopicPartition tp : subscriptions.assignedPartitions()) {
            Metadata.LeaderAndEpoch leaderAndEpoch = new Metadata.LeaderAndEpoch(
                metadata.currentLeader(tp).leader, Optional.of(4));
            subscriptions.seekUnvalidated(tp,
                new SubscriptionState.FetchPosition(0, Optional.of(4), leaderAndEpoch));
        }

        Set<TopicPartition> allRequestedPartitions = new HashSet<>();

        for (Node node : metadata.fetch().nodes()) {
            apiVersions.update(node.idString(), NodeApiVersions.create());

            Set<TopicPartition> expectedPartitions = subscriptions.assignedPartitions().stream()
                .filter(tp ->
                    metadata.currentLeader(tp).leader.equals(Optional.of(node)))
                .collect(Collectors.toSet());

            assertTrue(expectedPartitions.stream().noneMatch(allRequestedPartitions::contains));
            assertTrue(expectedPartitions.size() > 0);
            allRequestedPartitions.addAll(expectedPartitions);

            OffsetForLeaderEpochResponseData data = new OffsetForLeaderEpochResponseData();
            expectedPartitions.forEach(tp -> {
                OffsetForLeaderTopicResult topic = data.topics().find(tp.topic());
                if (topic == null) {
                    topic = new OffsetForLeaderTopicResult().setTopic(tp.topic());
                    data.topics().add(topic);
                }
                topic.partitions().add(new EpochEndOffset()
                    .setPartition(tp.partition())
                    .setErrorCode(Errors.NONE.code())
                    .setLeaderEpoch(4)
                    .setEndOffset(0));
            });

            OffsetsForLeaderEpochResponse response = new OffsetsForLeaderEpochResponse(data);
            client.prepareResponseFrom(body -> {
                OffsetsForLeaderEpochRequest request = (OffsetsForLeaderEpochRequest) body;
                return expectedPartitions.equals(offsetForLeaderPartitionMap(request.data()).keySet());
            }, response, node);
        }

        assertEquals(subscriptions.assignedPartitions(), allRequestedPartitions);

        fetcher.validateOffsetsIfNeeded();
        consumerClient.pollNoWakeup();

        assertTrue(subscriptions.assignedPartitions()
            .stream().noneMatch(subscriptions::awaitingValidation));
    }

    @Test
    public void testOffsetValidationAwaitsNodeApiVersion() {
        buildFetcher();
        assignFromUser(singleton(tp0));

        Map<String, Integer> partitionCounts = new HashMap<>();
        partitionCounts.put(tp0.topic(), 4);

        final int epochOne = 1;

        metadata.updateWithCurrentRequestVersion(RequestTestUtils.metadataUpdateWithIds("dummy", 1,
                Collections.emptyMap(), partitionCounts, tp -> epochOne, topicIds), false, 0L);

        Node node = metadata.fetch().nodes().get(0);
        assertFalse(client.isConnected(node.idString()));

        // Seek with a position and leader+epoch
        Metadata.LeaderAndEpoch leaderAndEpoch = new Metadata.LeaderAndEpoch(
                metadata.currentLeader(tp0).leader, Optional.of(epochOne));
        subscriptions.seekUnvalidated(tp0, new SubscriptionState.FetchPosition(20L, Optional.of(epochOne), leaderAndEpoch));
        assertFalse(client.isConnected(node.idString()));
        assertTrue(subscriptions.awaitingValidation(tp0));

        // No version information is initially available, but the node is now connected
        fetcher.validateOffsetsIfNeeded();
        assertTrue(subscriptions.awaitingValidation(tp0));
        assertTrue(client.isConnected(node.idString()));
        apiVersions.update(node.idString(), NodeApiVersions.create());

        // On the next call, the OffsetForLeaderEpoch request is sent and validation completes
        client.prepareResponseFrom(
            prepareOffsetsForLeaderEpochResponse(tp0, Errors.NONE, epochOne, 30L),
            node);

        fetcher.validateOffsetsIfNeeded();
        consumerClient.pollNoWakeup();

        assertFalse(subscriptions.awaitingValidation(tp0));
        assertEquals(20L, subscriptions.position(tp0).offset);
    }

    @Test
    public void testOffsetValidationSkippedForOldBroker() {
        // Old brokers may require CLUSTER permission to use the OffsetForLeaderEpoch API,
        // so we should skip offset validation and not send the request.

        buildFetcher();
        assignFromUser(singleton(tp0));

        Map<String, Integer> partitionCounts = new HashMap<>();
        partitionCounts.put(tp0.topic(), 4);

        final int epochOne = 1;
        final int epochTwo = 2;

        // Start with metadata, epoch=1
        metadata.updateWithCurrentRequestVersion(RequestTestUtils.metadataUpdateWithIds("dummy", 1,
                Collections.emptyMap(), partitionCounts, tp -> epochOne, topicIds), false, 0L);

        // Offset validation requires OffsetForLeaderEpoch request v3 or higher
        Node node = metadata.fetch().nodes().get(0);
        apiVersions.update(node.idString(), NodeApiVersions.create(
            ApiKeys.OFFSET_FOR_LEADER_EPOCH.id, (short) 0, (short) 2));

        {
            // Seek with a position and leader+epoch
            Metadata.LeaderAndEpoch leaderAndEpoch = new Metadata.LeaderAndEpoch(
                    metadata.currentLeader(tp0).leader, Optional.of(epochOne));
            subscriptions.seekUnvalidated(tp0, new SubscriptionState.FetchPosition(0, Optional.of(epochOne), leaderAndEpoch));

            // Update metadata to epoch=2, enter validation
            metadata.updateWithCurrentRequestVersion(RequestTestUtils.metadataUpdateWithIds("dummy", 1,
                    Collections.emptyMap(), partitionCounts, tp -> epochTwo, topicIds), false, 0L);
            fetcher.validateOffsetsIfNeeded();

            // Offset validation is skipped
            assertFalse(subscriptions.awaitingValidation(tp0));
        }

        {
            // Seek with a position and leader+epoch
            Metadata.LeaderAndEpoch leaderAndEpoch = new Metadata.LeaderAndEpoch(
                    metadata.currentLeader(tp0).leader, Optional.of(epochOne));
            subscriptions.seekUnvalidated(tp0, new SubscriptionState.FetchPosition(0, Optional.of(epochOne), leaderAndEpoch));

            // Update metadata to epoch=2, enter validation
            metadata.updateWithCurrentRequestVersion(RequestTestUtils.metadataUpdateWithIds("dummy", 1,
                    Collections.emptyMap(), partitionCounts, tp -> epochTwo, topicIds), false, 0L);

            // Subscription should not stay in AWAITING_VALIDATION in prepareFetchRequest
            assertEquals(1, fetcher.sendFetches());
            assertFalse(subscriptions.awaitingValidation(tp0));
        }
    }

    @Test
    public void testOffsetValidationSkippedForOldResponse() {
        // Old responses may provide unreliable leader epoch,
        // so we should skip offset validation and not send the request.
        buildFetcher();
        assignFromUser(singleton(tp0));

        Map<String, Integer> partitionCounts = new HashMap<>();
        partitionCounts.put(tp0.topic(), 4);

        final int epochOne = 1;

        metadata.updateWithCurrentRequestVersion(RequestTestUtils.metadataUpdateWithIds("dummy", 1,
            Collections.emptyMap(), partitionCounts, tp -> epochOne, topicIds), false, 0L);

        Node node = metadata.fetch().nodes().get(0);
        assertFalse(client.isConnected(node.idString()));

        // Seek with a position and leader+epoch
        Metadata.LeaderAndEpoch leaderAndEpoch = new Metadata.LeaderAndEpoch(
            metadata.currentLeader(tp0).leader, Optional.of(epochOne));
        subscriptions.seekUnvalidated(tp0, new SubscriptionState.FetchPosition(20L, Optional.of(epochOne), leaderAndEpoch));
        assertFalse(client.isConnected(node.idString()));
        assertTrue(subscriptions.awaitingValidation(tp0));

        // Inject an older version of the metadata response
        final short responseVersion = 8;
        metadata.updateWithCurrentRequestVersion(RequestTestUtils.metadataUpdateWithIds("dummy", 1,
            Collections.emptyMap(), partitionCounts, responseVersion, topicIds), false, 0L);
        fetcher.validateOffsetsIfNeeded();
        // Offset validation is skipped
        assertFalse(subscriptions.awaitingValidation(tp0));
    }

    @Test
    public void testOffsetValidationResetOffsetForUndefinedEpochWithDefinedResetPolicy() {
        testOffsetValidationWithGivenEpochOffset(
            UNDEFINED_EPOCH, 0L, OffsetResetStrategy.EARLIEST);
    }

    @Test
    public void testOffsetValidationResetOffsetForUndefinedOffsetWithDefinedResetPolicy() {
        testOffsetValidationWithGivenEpochOffset(
            2, UNDEFINED_EPOCH_OFFSET, OffsetResetStrategy.EARLIEST);
    }

    @Test
    public void testOffsetValidationResetOffsetForUndefinedEpochWithUndefinedResetPolicy() {
        testOffsetValidationWithGivenEpochOffset(
            UNDEFINED_EPOCH, 0L, OffsetResetStrategy.NONE);
    }

    @Test
    public void testOffsetValidationResetOffsetForUndefinedOffsetWithUndefinedResetPolicy() {
        testOffsetValidationWithGivenEpochOffset(
            2, UNDEFINED_EPOCH_OFFSET, OffsetResetStrategy.NONE);
    }

    @Test
    public void testOffsetValidationTriggerLogTruncationForBadOffsetWithUndefinedResetPolicy() {
        testOffsetValidationWithGivenEpochOffset(
            1, 1L, OffsetResetStrategy.NONE);
    }

    private void testOffsetValidationWithGivenEpochOffset(int leaderEpoch,
                                                          long endOffset,
                                                          OffsetResetStrategy offsetResetStrategy) {
        buildFetcher(offsetResetStrategy);
        assignFromUser(singleton(tp0));

        Map<String, Integer> partitionCounts = new HashMap<>();
        partitionCounts.put(tp0.topic(), 4);

        final int epochOne = 1;
        final long initialOffset = 5;

        metadata.updateWithCurrentRequestVersion(RequestTestUtils.metadataUpdateWithIds("dummy", 1,
            Collections.emptyMap(), partitionCounts, tp -> epochOne, topicIds), false, 0L);

        // Offset validation requires OffsetForLeaderEpoch request v3 or higher
        Node node = metadata.fetch().nodes().get(0);
        apiVersions.update(node.idString(), NodeApiVersions.create());

        Metadata.LeaderAndEpoch leaderAndEpoch = new Metadata.LeaderAndEpoch(metadata.currentLeader(tp0).leader, Optional.of(epochOne));
        subscriptions.seekUnvalidated(tp0, new SubscriptionState.FetchPosition(initialOffset, Optional.of(epochOne), leaderAndEpoch));

        fetcher.validateOffsetsIfNeeded();

        consumerClient.poll(time.timer(Duration.ZERO));
        assertTrue(subscriptions.awaitingValidation(tp0));
        assertTrue(client.hasInFlightRequests());

        client.respond(
            offsetsForLeaderEpochRequestMatcher(tp0, epochOne, epochOne),
            prepareOffsetsForLeaderEpochResponse(tp0, Errors.NONE, leaderEpoch, endOffset));
        consumerClient.poll(time.timer(Duration.ZERO));

        if (offsetResetStrategy == OffsetResetStrategy.NONE) {
            LogTruncationException thrown =
                assertThrows(LogTruncationException.class, () -> fetcher.validateOffsetsIfNeeded());
            assertEquals(singletonMap(tp0, initialOffset), thrown.offsetOutOfRangePartitions());

            if (endOffset == UNDEFINED_EPOCH_OFFSET || leaderEpoch == UNDEFINED_EPOCH) {
                assertEquals(Collections.emptyMap(), thrown.divergentOffsets());
            } else {
                OffsetAndMetadata expectedDivergentOffset = new OffsetAndMetadata(
                    endOffset, Optional.of(leaderEpoch), "");
                assertEquals(singletonMap(tp0, expectedDivergentOffset), thrown.divergentOffsets());
            }
            assertTrue(subscriptions.awaitingValidation(tp0));
        } else {
            fetcher.validateOffsetsIfNeeded();
            assertFalse(subscriptions.awaitingValidation(tp0));
        }
    }

    @Test
    public void testOffsetValidationHandlesSeekWithInflightOffsetForLeaderRequest() {
        buildFetcher();
        assignFromUser(singleton(tp0));

        Map<String, Integer> partitionCounts = new HashMap<>();
        partitionCounts.put(tp0.topic(), 4);

        final int epochOne = 1;

        metadata.updateWithCurrentRequestVersion(RequestTestUtils.metadataUpdateWithIds("dummy", 1,
                Collections.emptyMap(), partitionCounts, tp -> epochOne, topicIds), false, 0L);

        // Offset validation requires OffsetForLeaderEpoch request v3 or higher
        Node node = metadata.fetch().nodes().get(0);
        apiVersions.update(node.idString(), NodeApiVersions.create());

        Metadata.LeaderAndEpoch leaderAndEpoch = new Metadata.LeaderAndEpoch(metadata.currentLeader(tp0).leader, Optional.of(epochOne));
        subscriptions.seekUnvalidated(tp0, new SubscriptionState.FetchPosition(0, Optional.of(epochOne), leaderAndEpoch));

        fetcher.validateOffsetsIfNeeded();
        consumerClient.poll(time.timer(Duration.ZERO));
        assertTrue(subscriptions.awaitingValidation(tp0));
        assertTrue(client.hasInFlightRequests());

        // While the OffsetForLeaderEpoch request is in-flight, we seek to a different offset.
        subscriptions.seekUnvalidated(tp0, new SubscriptionState.FetchPosition(5, Optional.of(epochOne), leaderAndEpoch));
        assertTrue(subscriptions.awaitingValidation(tp0));

        client.respond(
            offsetsForLeaderEpochRequestMatcher(tp0, epochOne, epochOne),
            prepareOffsetsForLeaderEpochResponse(tp0, Errors.NONE, 0, 0L));
        consumerClient.poll(time.timer(Duration.ZERO));

        // The response should be ignored since we were validating a different position.
        assertTrue(subscriptions.awaitingValidation(tp0));
    }

    @Test
    public void testOffsetValidationFencing() {
        buildFetcher();
        assignFromUser(singleton(tp0));

        Map<String, Integer> partitionCounts = new HashMap<>();
        partitionCounts.put(tp0.topic(), 4);

        final int epochOne = 1;
        final int epochTwo = 2;
        final int epochThree = 3;

        // Start with metadata, epoch=1
        metadata.updateWithCurrentRequestVersion(RequestTestUtils.metadataUpdateWithIds("dummy", 1,
                Collections.emptyMap(), partitionCounts, tp -> epochOne, topicIds), false, 0L);

        // Offset validation requires OffsetForLeaderEpoch request v3 or higher
        Node node = metadata.fetch().nodes().get(0);
        apiVersions.update(node.idString(), NodeApiVersions.create());

        // Seek with a position and leader+epoch
        Metadata.LeaderAndEpoch leaderAndEpoch = new Metadata.LeaderAndEpoch(metadata.currentLeader(tp0).leader, Optional.of(epochOne));
        subscriptions.seekValidated(tp0, new SubscriptionState.FetchPosition(0, Optional.of(epochOne), leaderAndEpoch));

        // Update metadata to epoch=2, enter validation
        metadata.updateWithCurrentRequestVersion(RequestTestUtils.metadataUpdateWithIds("dummy", 1,
                Collections.emptyMap(), partitionCounts, tp -> epochTwo, topicIds), false, 0L);
        fetcher.validateOffsetsIfNeeded();
        assertTrue(subscriptions.awaitingValidation(tp0));

        // Update the position to epoch=3, as we would from a fetch
        subscriptions.completeValidation(tp0);
        SubscriptionState.FetchPosition nextPosition = new SubscriptionState.FetchPosition(
                10,
                Optional.of(epochTwo),
                new Metadata.LeaderAndEpoch(leaderAndEpoch.leader, Optional.of(epochTwo)));
        subscriptions.position(tp0, nextPosition);
        subscriptions.maybeValidatePositionForCurrentLeader(apiVersions, tp0, new Metadata.LeaderAndEpoch(leaderAndEpoch.leader, Optional.of(epochThree)));

        // Prepare offset list response from async validation with epoch=2
        client.prepareResponse(prepareOffsetsForLeaderEpochResponse(tp0, Errors.NONE, epochTwo, 10L));
        consumerClient.pollNoWakeup();
        assertTrue(subscriptions.awaitingValidation(tp0), "Expected validation to fail since leader epoch changed");

        // Next round of validation, should succeed in validating the position
        fetcher.validateOffsetsIfNeeded();
        client.prepareResponse(prepareOffsetsForLeaderEpochResponse(tp0, Errors.NONE, epochThree, 10L));
        consumerClient.pollNoWakeup();
        assertFalse(subscriptions.awaitingValidation(tp0), "Expected validation to succeed with latest epoch");
    }

    @Test
    public void testSkipValidationForOlderApiVersion() {
        buildFetcher();
        assignFromUser(singleton(tp0));

        Map<String, Integer> partitionCounts = new HashMap<>();
        partitionCounts.put(tp0.topic(), 4);

        apiVersions.update("0", NodeApiVersions.create(ApiKeys.OFFSET_FOR_LEADER_EPOCH.id, (short) 0, (short) 2));

        // Start with metadata, epoch=1
        metadata.updateWithCurrentRequestVersion(RequestTestUtils.metadataUpdateWithIds("dummy", 1,
                Collections.emptyMap(), partitionCounts, tp -> 1, topicIds), false, 0L);

        // Request offset reset
        subscriptions.requestOffsetReset(tp0, OffsetResetStrategy.LATEST);

        // Since we have no position due to reset, no fetch is sent
        assertEquals(0, fetcher.sendFetches());

        // Still no position, ensure offset validation logic did not transition us to FETCHING state
        assertEquals(0, fetcher.sendFetches());

        // Complete reset and now we can fetch
        fetcher.resetOffsetIfNeeded(tp0, OffsetResetStrategy.LATEST,
                new Fetcher.ListOffsetData(100, 1L, Optional.empty()));
        assertEquals(1, fetcher.sendFetches());
    }

    @Test
    public void testTruncationDetected() {
        // Create some records that include a leader epoch (1)
        MemoryRecordsBuilder builder = MemoryRecords.builder(
                ByteBuffer.allocate(1024),
                RecordBatch.CURRENT_MAGIC_VALUE,
                CompressionType.NONE,
                TimestampType.CREATE_TIME,
                0L,
                RecordBatch.NO_TIMESTAMP,
                RecordBatch.NO_PRODUCER_ID,
                RecordBatch.NO_PRODUCER_EPOCH,
                RecordBatch.NO_SEQUENCE,
                false,
                1 // record epoch is earlier than the leader epoch on the client
        );
        builder.appendWithOffset(0L, 0L, "key".getBytes(), "value-1".getBytes());
        builder.appendWithOffset(1L, 0L, "key".getBytes(), "value-2".getBytes());
        builder.appendWithOffset(2L, 0L, "key".getBytes(), "value-3".getBytes());
        MemoryRecords records = builder.build();

        buildFetcher();
        assignFromUser(singleton(tp0));

        // Initialize the epoch=2
        Map<String, Integer> partitionCounts = new HashMap<>();
        partitionCounts.put(tp0.topic(), 4);
        MetadataResponse metadataResponse = RequestTestUtils.metadataUpdateWithIds("dummy", 1, Collections.emptyMap(),
                partitionCounts, tp -> 2, topicIds);
        metadata.updateWithCurrentRequestVersion(metadataResponse, false, 0L);

        // Offset validation requires OffsetForLeaderEpoch request v3 or higher
        Node node = metadata.fetch().nodes().get(0);
        apiVersions.update(node.idString(), NodeApiVersions.create());

        // Seek
        Metadata.LeaderAndEpoch leaderAndEpoch = new Metadata.LeaderAndEpoch(metadata.currentLeader(tp0).leader, Optional.of(1));
        subscriptions.seekValidated(tp0, new SubscriptionState.FetchPosition(0, Optional.of(1), leaderAndEpoch));

        // Check for truncation, this should cause tp0 to go into validation
        fetcher.validateOffsetsIfNeeded();

        // No fetches sent since we entered validation
        assertEquals(0, fetcher.sendFetches());
        assertFalse(fetcher.hasCompletedFetches());
        assertTrue(subscriptions.awaitingValidation(tp0));

        // Prepare OffsetForEpoch response then check that we update the subscription position correctly.
        client.prepareResponse(prepareOffsetsForLeaderEpochResponse(tp0, Errors.NONE, 1, 10L));
        consumerClient.pollNoWakeup();

        assertFalse(subscriptions.awaitingValidation(tp0));

        // Fetch again, now it works
        assertEquals(1, fetcher.sendFetches());
        assertFalse(fetcher.hasCompletedFetches());

        client.prepareResponse(fullFetchResponse(tp0, records, Errors.NONE, 100L, 0));
        consumerClient.pollNoWakeup();
        assertTrue(fetcher.hasCompletedFetches());

        Map<TopicPartition, List<ConsumerRecord<byte[], byte[]>>> partitionRecords = fetchedRecords();
        assertTrue(partitionRecords.containsKey(tp0));

        assertEquals(subscriptions.position(tp0).offset, 3L);
        assertOptional(subscriptions.position(tp0).offsetEpoch, value -> assertEquals(value.intValue(), 1));
    }

    @Test
    public void testPreferredReadReplica() {
        buildFetcher(new MetricConfig(), OffsetResetStrategy.EARLIEST, new BytesDeserializer(), new BytesDeserializer(),
                Integer.MAX_VALUE, IsolationLevel.READ_COMMITTED, Duration.ofMinutes(5).toMillis());

        subscriptions.assignFromUser(singleton(tp0));
        client.updateMetadata(RequestTestUtils.metadataUpdateWithIds(2, singletonMap(topicName, 4), tp -> validLeaderEpoch, topicIds));
        subscriptions.seek(tp0, 0);

        // Node preferred replica before first fetch response
        Node selected = fetcher.selectReadReplica(tp0, Node.noNode(), time.milliseconds());
        assertEquals(selected.id(), -1);

        assertEquals(1, fetcher.sendFetches());
        assertFalse(fetcher.hasCompletedFetches());

        // Set preferred read replica to node=1
        client.prepareResponse(fullFetchResponse(tp0, this.records, Errors.NONE, 100L,
                FetchResponse.INVALID_LAST_STABLE_OFFSET, 0, Optional.of(1)));
        consumerClient.poll(time.timer(0));
        assertTrue(fetcher.hasCompletedFetches());

        Map<TopicPartition, List<ConsumerRecord<byte[], byte[]>>> partitionRecords = fetchedRecords();
        assertTrue(partitionRecords.containsKey(tp0));

        // verify
        selected = fetcher.selectReadReplica(tp0, Node.noNode(), time.milliseconds());
        assertEquals(selected.id(), 1);


        assertEquals(1, fetcher.sendFetches());
        assertFalse(fetcher.hasCompletedFetches());

        // Set preferred read replica to node=2, which isn't in our metadata, should revert to leader
        client.prepareResponse(fullFetchResponse(tp0, this.records, Errors.NONE, 100L,
                FetchResponse.INVALID_LAST_STABLE_OFFSET, 0, Optional.of(2)));
        consumerClient.poll(time.timer(0));
        assertTrue(fetcher.hasCompletedFetches());
        fetchedRecords();
        selected = fetcher.selectReadReplica(tp0, Node.noNode(), time.milliseconds());
        assertEquals(selected.id(), -1);
    }

    @Test
    public void testPreferredReadReplicaOffsetError() {
        buildFetcher(new MetricConfig(), OffsetResetStrategy.EARLIEST, new BytesDeserializer(), new BytesDeserializer(),
                Integer.MAX_VALUE, IsolationLevel.READ_COMMITTED, Duration.ofMinutes(5).toMillis());

        subscriptions.assignFromUser(singleton(tp0));
        client.updateMetadata(RequestTestUtils.metadataUpdateWithIds(2, singletonMap(topicName, 4), tp -> validLeaderEpoch, topicIds));

        subscriptions.seek(tp0, 0);

        assertEquals(1, fetcher.sendFetches());
        assertFalse(fetcher.hasCompletedFetches());

        client.prepareResponse(fullFetchResponse(tp0, this.records, Errors.NONE, 100L,
                FetchResponse.INVALID_LAST_STABLE_OFFSET, 0, Optional.of(1)));
        consumerClient.poll(time.timer(0));
        assertTrue(fetcher.hasCompletedFetches());

        fetchedRecords();

        Node selected = fetcher.selectReadReplica(tp0, Node.noNode(), time.milliseconds());
        assertEquals(selected.id(), 1);

        // Return an error, should unset the preferred read replica
        assertEquals(1, fetcher.sendFetches());
        assertFalse(fetcher.hasCompletedFetches());

        client.prepareResponse(fullFetchResponse(tp0, this.records, Errors.OFFSET_OUT_OF_RANGE, 100L,
                FetchResponse.INVALID_LAST_STABLE_OFFSET, 0, Optional.empty()));
        consumerClient.poll(time.timer(0));
        assertTrue(fetcher.hasCompletedFetches());

        fetchedRecords();

        selected = fetcher.selectReadReplica(tp0, Node.noNode(), time.milliseconds());
        assertEquals(selected.id(), -1);
    }

    @Test
    public void testFetchCompletedBeforeHandlerAdded() {
        buildFetcher();
        assignFromUser(singleton(tp0));
        subscriptions.seek(tp0, 0);
        fetcher.sendFetches();
        client.prepareResponse(fullFetchResponse(tp0, buildRecords(1L, 1, 1), Errors.NONE, 100L, 0));
        consumerClient.poll(time.timer(0));
        fetchedRecords();

        Metadata.LeaderAndEpoch leaderAndEpoch = subscriptions.position(tp0).currentLeader;
        assertTrue(leaderAndEpoch.leader.isPresent());
        Node readReplica = fetcher.selectReadReplica(tp0, leaderAndEpoch.leader.get(), time.milliseconds());

        AtomicBoolean wokenUp = new AtomicBoolean(false);
        client.setWakeupHook(() -> {
            if (!wokenUp.getAndSet(true)) {
                consumerClient.disconnectAsync(readReplica);
                consumerClient.poll(time.timer(0));
            }
        });

        assertEquals(1, fetcher.sendFetches());

        consumerClient.disconnectAsync(readReplica);
        consumerClient.poll(time.timer(0));

        assertEquals(1, fetcher.sendFetches());
    }

    @Test
    public void testCorruptMessageError() {
        buildFetcher();
        assignFromUser(singleton(tp0));
        subscriptions.seek(tp0, 0);

        assertEquals(1, fetcher.sendFetches());
        assertFalse(fetcher.hasCompletedFetches());

        // Prepare a response with the CORRUPT_MESSAGE error.
        client.prepareResponse(fullFetchResponse(
                tp0,
                buildRecords(1L, 1, 1),
                Errors.CORRUPT_MESSAGE,
                100L, 0));
        consumerClient.poll(time.timer(0));
        assertTrue(fetcher.hasCompletedFetches());

        // Trigger the exception.
        assertThrows(KafkaException.class, this::fetchedRecords);
    }

    @Test
    public void testBeginningOffsets() {
        buildFetcher();
        assignFromUser(singleton(tp0));
        client.prepareResponse(listOffsetResponse(tp0, Errors.NONE, ListOffsetsRequest.EARLIEST_TIMESTAMP, 2L));
        assertEquals(singletonMap(tp0, 2L), fetcher.beginningOffsets(singleton(tp0), time.timer(5000L)));
    }

    @Test
    public void testBeginningOffsetsDuplicateTopicPartition() {
        buildFetcher();
        assignFromUser(singleton(tp0));
        client.prepareResponse(listOffsetResponse(tp0, Errors.NONE, ListOffsetsRequest.EARLIEST_TIMESTAMP, 2L));
        assertEquals(singletonMap(tp0, 2L), fetcher.beginningOffsets(asList(tp0, tp0), time.timer(5000L)));
    }

    @Test
    public void testBeginningOffsetsMultipleTopicPartitions() {
        buildFetcher();
        Map<TopicPartition, Long> expectedOffsets = new HashMap<>();
        expectedOffsets.put(tp0, 2L);
        expectedOffsets.put(tp1, 4L);
        expectedOffsets.put(tp2, 6L);
        assignFromUser(expectedOffsets.keySet());
        client.prepareResponse(listOffsetResponse(expectedOffsets, Errors.NONE, ListOffsetsRequest.EARLIEST_TIMESTAMP, ListOffsetsResponse.UNKNOWN_EPOCH));
        assertEquals(expectedOffsets, fetcher.beginningOffsets(asList(tp0, tp1, tp2), time.timer(5000L)));
    }

    @Test
    public void testBeginningOffsetsEmpty() {
        buildFetcher();
        assertEquals(emptyMap(), fetcher.beginningOffsets(emptyList(), time.timer(5000L)));
    }

    @Test
    public void testEndOffsets() {
        buildFetcher();
        assignFromUser(singleton(tp0));
        client.prepareResponse(listOffsetResponse(tp0, Errors.NONE, ListOffsetsRequest.LATEST_TIMESTAMP, 5L));
        assertEquals(singletonMap(tp0, 5L), fetcher.endOffsets(singleton(tp0), time.timer(5000L)));
    }

    @Test
    public void testEndOffsetsDuplicateTopicPartition() {
        buildFetcher();
        assignFromUser(singleton(tp0));
        client.prepareResponse(listOffsetResponse(tp0, Errors.NONE, ListOffsetsRequest.LATEST_TIMESTAMP, 5L));
        assertEquals(singletonMap(tp0, 5L), fetcher.endOffsets(asList(tp0, tp0), time.timer(5000L)));
    }

    @Test
    public void testEndOffsetsMultipleTopicPartitions() {
        buildFetcher();
        Map<TopicPartition, Long> expectedOffsets = new HashMap<>();
        expectedOffsets.put(tp0, 5L);
        expectedOffsets.put(tp1, 7L);
        expectedOffsets.put(tp2, 9L);
        assignFromUser(expectedOffsets.keySet());
        client.prepareResponse(listOffsetResponse(expectedOffsets, Errors.NONE, ListOffsetsRequest.LATEST_TIMESTAMP, ListOffsetsResponse.UNKNOWN_EPOCH));
        assertEquals(expectedOffsets, fetcher.endOffsets(asList(tp0, tp1, tp2), time.timer(5000L)));
    }

    @Test
    public void testEndOffsetsEmpty() {
        buildFetcher();
        assertEquals(emptyMap(), fetcher.endOffsets(emptyList(), time.timer(5000L)));
    }

    private MockClient.RequestMatcher offsetsForLeaderEpochRequestMatcher(
        TopicPartition topicPartition,
        int currentLeaderEpoch,
        int leaderEpoch
    ) {
        return request -> {
            OffsetsForLeaderEpochRequest epochRequest = (OffsetsForLeaderEpochRequest) request;
            OffsetForLeaderPartition partition = offsetForLeaderPartitionMap(epochRequest.data())
                .get(topicPartition);
            return partition != null
                && partition.currentLeaderEpoch() == currentLeaderEpoch
                && partition.leaderEpoch() == leaderEpoch;
        };
    }

    private OffsetsForLeaderEpochResponse prepareOffsetsForLeaderEpochResponse(
        TopicPartition topicPartition,
        Errors error,
        int leaderEpoch,
        long endOffset
    ) {
        OffsetForLeaderEpochResponseData data = new OffsetForLeaderEpochResponseData();
        data.topics().add(new OffsetForLeaderTopicResult()
            .setTopic(topicPartition.topic())
            .setPartitions(Collections.singletonList(new EpochEndOffset()
                .setPartition(topicPartition.partition())
                .setErrorCode(error.code())
                .setLeaderEpoch(leaderEpoch)
                .setEndOffset(endOffset))));
        return new OffsetsForLeaderEpochResponse(data);
    }

    private Map<TopicPartition, OffsetForLeaderPartition> offsetForLeaderPartitionMap(
        OffsetForLeaderEpochRequestData data
    ) {
        Map<TopicPartition, OffsetForLeaderPartition> result = new HashMap<>();
        data.topics().forEach(topic ->
            topic.partitions().forEach(partition ->
                result.put(new TopicPartition(topic.topic(), partition.partition()), partition)));
        return result;
    }

    private MockClient.RequestMatcher listOffsetRequestMatcher(final long timestamp) {
        return listOffsetRequestMatcher(timestamp, ListOffsetsResponse.UNKNOWN_EPOCH);
    }

    private MockClient.RequestMatcher listOffsetRequestMatcher(final long timestamp, final int leaderEpoch) {
        // matches any list offset request with the provided timestamp
        return body -> {
            ListOffsetsRequest req = (ListOffsetsRequest) body;
            ListOffsetsTopic topic = req.topics().get(0);
            ListOffsetsPartition partition = topic.partitions().get(0);
            return tp0.topic().equals(topic.name())
                    && tp0.partition() == partition.partitionIndex()
                    && timestamp == partition.timestamp()
                    && leaderEpoch == partition.currentLeaderEpoch();
        };
    }

    private ListOffsetsResponse listOffsetResponse(Errors error, long timestamp, long offset) {
        return listOffsetResponse(tp0, error, timestamp, offset);
    }

    private ListOffsetsResponse listOffsetResponse(TopicPartition tp, Errors error, long timestamp, long offset) {
        return listOffsetResponse(tp, error, timestamp, offset, ListOffsetsResponse.UNKNOWN_EPOCH);
    }

    private ListOffsetsResponse listOffsetResponse(TopicPartition tp, Errors error, long timestamp, long offset, int leaderEpoch) {
        Map<TopicPartition, Long> offsets = new HashMap<>();
        offsets.put(tp, offset);
        return listOffsetResponse(offsets, error, timestamp, leaderEpoch);
    }

    private ListOffsetsResponse listOffsetResponse(Map<TopicPartition, Long> offsets, Errors error, long timestamp, int leaderEpoch) {
        Map<String, List<ListOffsetsPartitionResponse>> responses = new HashMap<>();
        for (Map.Entry<TopicPartition, Long> entry : offsets.entrySet()) {
            TopicPartition tp = entry.getKey();
            responses.putIfAbsent(tp.topic(), new ArrayList<>());
            responses.get(tp.topic()).add(new ListOffsetsPartitionResponse()
                                .setPartitionIndex(tp.partition())
                                .setErrorCode(error.code())
                                .setOffset(entry.getValue())
                                .setTimestamp(timestamp)
                                .setLeaderEpoch(leaderEpoch));
        }
        List<ListOffsetsTopicResponse> topics = new ArrayList<>();
        for (Map.Entry<String, List<ListOffsetsPartitionResponse>> response : responses.entrySet()) {
            topics.add(new ListOffsetsTopicResponse()
                    .setName(response.getKey())
                    .setPartitions(response.getValue()));
        }
        ListOffsetsResponseData data = new ListOffsetsResponseData().setTopics(topics);
        return new ListOffsetsResponse(data);
    }

    private FetchResponse fetchResponseWithTopLevelError(TopicPartition tp, Errors error, int throttleTime) {
        Map<TopicPartition, FetchResponseData.PartitionData> partitions = Collections.singletonMap(tp,
                new FetchResponseData.PartitionData()
                        .setPartitionIndex(tp.partition())
                        .setErrorCode(error.code())
                        .setHighWatermark(FetchResponse.INVALID_HIGH_WATERMARK));
        return FetchResponse.of(error, throttleTime, INVALID_SESSION_ID, new LinkedHashMap<>(partitions), topicIds);
    }

    private FetchResponse fullFetchResponseWithAbortedTransactions(MemoryRecords records,
                                                                                  List<FetchResponseData.AbortedTransaction> abortedTransactions,
                                                                                  Errors error,
                                                                                  long lastStableOffset,
                                                                                  long hw,
                                                                                  int throttleTime) {
        Map<TopicPartition, FetchResponseData.PartitionData> partitions = Collections.singletonMap(tp0,
                new FetchResponseData.PartitionData()
                        .setPartitionIndex(tp0.partition())
                        .setErrorCode(error.code())
                        .setHighWatermark(hw)
                        .setLastStableOffset(lastStableOffset)
                        .setLogStartOffset(0)
                        .setAbortedTransactions(abortedTransactions)
                        .setRecords(records));
        return FetchResponse.of(Errors.NONE, throttleTime, INVALID_SESSION_ID, new LinkedHashMap<>(partitions), topicIds);
    }

    private FetchResponse fullFetchResponse(TopicPartition tp, MemoryRecords records, Errors error, long hw, int throttleTime) {
        return fullFetchResponse(tp, records, error, hw, FetchResponse.INVALID_LAST_STABLE_OFFSET, throttleTime);
    }

    private FetchResponse fullFetchResponse(TopicPartition tp, MemoryRecords records, Errors error, long hw,
                                            long lastStableOffset, int throttleTime) {
        Map<TopicPartition, FetchResponseData.PartitionData> partitions = Collections.singletonMap(tp,
                new FetchResponseData.PartitionData()
                        .setPartitionIndex(tp.partition())
                        .setErrorCode(error.code())
                        .setHighWatermark(hw)
                        .setLastStableOffset(lastStableOffset)
                        .setLogStartOffset(0)
                        .setRecords(records));
        return FetchResponse.of(Errors.NONE, throttleTime, INVALID_SESSION_ID, new LinkedHashMap<>(partitions), topicIds);
    }

    private FetchResponse fullFetchResponse(TopicPartition tp, MemoryRecords records, Errors error, long hw,
                                                           long lastStableOffset, int throttleTime, Optional<Integer> preferredReplicaId) {
        Map<TopicPartition, FetchResponseData.PartitionData> partitions = Collections.singletonMap(tp,
                new FetchResponseData.PartitionData()
                        .setPartitionIndex(tp.partition())
                        .setErrorCode(error.code())
                        .setHighWatermark(hw)
                        .setLastStableOffset(lastStableOffset)
                        .setLogStartOffset(0)
                        .setRecords(records)
                        .setPreferredReadReplica(preferredReplicaId.orElse(FetchResponse.INVALID_PREFERRED_REPLICA_ID)));
        return FetchResponse.of(Errors.NONE, throttleTime, INVALID_SESSION_ID, new LinkedHashMap<>(partitions), topicIds);
    }

    private FetchResponse fetchResponse(TopicPartition tp, MemoryRecords records, Errors error, long hw,
                                        long lastStableOffset, long logStartOffset, int throttleTime) {
        Map<TopicPartition, FetchResponseData.PartitionData> partitions = Collections.singletonMap(tp,
                new FetchResponseData.PartitionData()
                        .setPartitionIndex(tp.partition())
                        .setErrorCode(error.code())
                        .setHighWatermark(hw)
                        .setLastStableOffset(lastStableOffset)
                        .setLogStartOffset(logStartOffset)
                        .setRecords(records));
        return FetchResponse.of(Errors.NONE, throttleTime, INVALID_SESSION_ID, new LinkedHashMap<>(partitions), topicIds);
    }

    private MetadataResponse newMetadataResponse(String topic, Errors error) {
        List<MetadataResponse.PartitionMetadata> partitionsMetadata = new ArrayList<>();
        if (error == Errors.NONE) {
            Optional<MetadataResponse.TopicMetadata> foundMetadata = initialUpdateResponse.topicMetadata()
                    .stream()
                    .filter(topicMetadata -> topicMetadata.topic().equals(topic))
                    .findFirst();
            foundMetadata.ifPresent(topicMetadata -> {
                partitionsMetadata.addAll(topicMetadata.partitionMetadata());
            });
        }

        MetadataResponse.TopicMetadata topicMetadata = new MetadataResponse.TopicMetadata(error, topic, false,
                partitionsMetadata);
        List<Node> brokers = new ArrayList<>(initialUpdateResponse.brokers());
        return RequestTestUtils.metadataResponse(brokers, initialUpdateResponse.clusterId(),
                initialUpdateResponse.controller().id(), Collections.singletonList(topicMetadata));
    }

    @SuppressWarnings("unchecked")
    private <K, V> Map<TopicPartition, List<ConsumerRecord<K, V>>> fetchedRecords() {
        return (Map) fetcher.fetchedRecords();
    }

    private void buildFetcher(int maxPollRecords) {
        buildFetcher(OffsetResetStrategy.EARLIEST, new ByteArrayDeserializer(), new ByteArrayDeserializer(),
                maxPollRecords, IsolationLevel.READ_UNCOMMITTED);
    }

    private void buildFetcher() {
        buildFetcher(Integer.MAX_VALUE);
    }

    private void buildFetcher(Deserializer<?> keyDeserializer,
                              Deserializer<?> valueDeserializer) {
        buildFetcher(OffsetResetStrategy.EARLIEST, keyDeserializer, valueDeserializer,
                Integer.MAX_VALUE, IsolationLevel.READ_UNCOMMITTED);
    }

    private void buildFetcher(OffsetResetStrategy offsetResetStrategy) {
        buildFetcher(new MetricConfig(), offsetResetStrategy,
            new ByteArrayDeserializer(), new ByteArrayDeserializer(),
            Integer.MAX_VALUE, IsolationLevel.READ_UNCOMMITTED);
    }

    private <K, V> void buildFetcher(OffsetResetStrategy offsetResetStrategy,
                                     Deserializer<K> keyDeserializer,
                                     Deserializer<V> valueDeserializer,
                                     int maxPollRecords,
                                     IsolationLevel isolationLevel) {
        buildFetcher(new MetricConfig(), offsetResetStrategy, keyDeserializer, valueDeserializer,
                maxPollRecords, isolationLevel);
    }

    private <K, V> void buildFetcher(MetricConfig metricConfig,
                                     OffsetResetStrategy offsetResetStrategy,
                                     Deserializer<K> keyDeserializer,
                                     Deserializer<V> valueDeserializer,
                                     int maxPollRecords,
                                     IsolationLevel isolationLevel) {
        buildFetcher(metricConfig, offsetResetStrategy, keyDeserializer, valueDeserializer, maxPollRecords, isolationLevel, Long.MAX_VALUE);
    }

    private <K, V> void buildFetcher(MetricConfig metricConfig,
                                     OffsetResetStrategy offsetResetStrategy,
                                     Deserializer<K> keyDeserializer,
                                     Deserializer<V> valueDeserializer,
                                     int maxPollRecords,
                                     IsolationLevel isolationLevel,
                                     long metadataExpireMs) {
        LogContext logContext = new LogContext();
        SubscriptionState subscriptionState = new SubscriptionState(logContext, offsetResetStrategy);
        buildFetcher(metricConfig, keyDeserializer, valueDeserializer, maxPollRecords, isolationLevel, metadataExpireMs,
                subscriptionState, logContext);
    }

    private void buildFetcher(SubscriptionState subscriptionState, LogContext logContext) {
        buildFetcher(new MetricConfig(), new ByteArrayDeserializer(), new ByteArrayDeserializer(), Integer.MAX_VALUE,
                IsolationLevel.READ_UNCOMMITTED, Long.MAX_VALUE, subscriptionState, logContext);
    }

    private <K, V> void buildFetcher(MetricConfig metricConfig,
                                     Deserializer<K> keyDeserializer,
                                     Deserializer<V> valueDeserializer,
                                     int maxPollRecords,
                                     IsolationLevel isolationLevel,
                                     long metadataExpireMs,
                                     SubscriptionState subscriptionState,
                                     LogContext logContext) {
        buildDependencies(metricConfig, metadataExpireMs, subscriptionState, logContext);
        fetcher = new Fetcher<>(
                new LogContext(),
                consumerClient,
                minBytes,
                maxBytes,
                maxWaitMs,
                fetchSize,
                maxPollRecords,
                true, // check crc
                "",
                keyDeserializer,
                valueDeserializer,
                metadata,
                subscriptions,
                metrics,
                metricsRegistry,
                time,
                retryBackoffMs,
                requestTimeoutMs,
                isolationLevel,
                apiVersions);
    }

    private void buildDependencies(MetricConfig metricConfig,
                                   long metadataExpireMs,
                                   SubscriptionState subscriptionState,
                                   LogContext logContext) {
        time = new MockTime(1);
        subscriptions = subscriptionState;
        metadata = new ConsumerMetadata(0, metadataExpireMs, false, false,
                subscriptions, logContext, new ClusterResourceListeners());
        client = new MockClient(time, metadata);
        metrics = new Metrics(metricConfig, time);
        consumerClient = new ConsumerNetworkClient(logContext, client, metadata, time,
                100, 1000, Integer.MAX_VALUE);
        metricsRegistry = new FetcherMetricsRegistry(metricConfig.tags().keySet(), "consumer" + groupId);
    }

    private <T> List<Long> collectRecordOffsets(List<ConsumerRecord<T, T>> records) {
        return records.stream().map(ConsumerRecord::offset).collect(Collectors.toList());
    }
}<|MERGE_RESOLUTION|>--- conflicted
+++ resolved
@@ -3702,13 +3702,8 @@
         Map<String, Integer> partitionNumByTopic = new HashMap<>();
         partitionNumByTopic.put(topicName, 2);
         partitionNumByTopic.put(topicName2, 1);
-<<<<<<< HEAD
         MetadataResponse updateMetadataResponse = RequestTestUtils.metadataUpdateWithIds(2, partitionNumByTopic, topicIds);
-        Cluster updatedCluster = updateMetadataResponse.cluster();
-=======
-        MetadataResponse updateMetadataResponse = RequestTestUtils.metadataUpdateWith(2, partitionNumByTopic);
         Cluster updatedCluster = updateMetadataResponse.buildCluster();
->>>>>>> 2e89f405
 
         // The metadata refresh should contain all the topics.
         client.prepareMetadataUpdate(updateMetadataResponse, true);
