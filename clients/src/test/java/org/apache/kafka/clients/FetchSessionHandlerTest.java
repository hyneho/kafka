--- conflicted
+++ resolved
@@ -38,18 +38,10 @@
 
 import static org.apache.kafka.common.requests.FetchMetadata.INITIAL_EPOCH;
 import static org.apache.kafka.common.requests.FetchMetadata.INVALID_SESSION_ID;
-<<<<<<< HEAD
-import static org.apache.kafka.common.requests.FetchResponse.INVALID_PREFERRED_REPLICA_ID;
-import static org.junit.Assert.assertEquals;
-import static org.junit.Assert.assertFalse;
-import static org.junit.Assert.assertTrue;
-import static org.junit.Assert.fail;
-=======
 import static org.junit.jupiter.api.Assertions.assertEquals;
 import static org.junit.jupiter.api.Assertions.assertFalse;
 import static org.junit.jupiter.api.Assertions.assertTrue;
 import static org.junit.jupiter.api.Assertions.fail;
->>>>>>> 04827dad
 
 /**
  * A unit test for FetchSessionHandler.
@@ -170,7 +162,7 @@
                         .setLogStartOffset(0)
                         .setAbortedTransactions(null)
                         .setRecordSet(null)
-                        .setPreferredReadReplica(INVALID_PREFERRED_REPLICA_ID);
+                        .setPreferredReadReplica(FetchResponse.INVALID_PREFERRED_REPLICA_ID);
         }
     }
 
