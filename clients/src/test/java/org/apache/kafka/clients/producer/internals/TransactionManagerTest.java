--- conflicted
+++ resolved
@@ -26,11 +26,7 @@
 import org.apache.kafka.clients.producer.RecordMetadata;
 import org.apache.kafka.common.KafkaException;
 import org.apache.kafka.common.Node;
-<<<<<<< HEAD
-import org.apache.kafka.common.PartitionInfo;
 import org.apache.kafka.common.TopicIdPartition;
-=======
->>>>>>> 0587a9af
 import org.apache.kafka.common.TopicPartition;
 import org.apache.kafka.common.Uuid;
 import org.apache.kafka.common.errors.FencedInstanceIdException;
@@ -133,7 +129,7 @@
     private final int transactionTimeoutMs = 1121;
 
     private final String topic = "test";
-    private static final Uuid TOPIC_ID = Uuid.randomUuid();
+    private static final Uuid TOPIC_ID = Uuid.fromString("y2J9jXHhfIkQ1wK8mMKXx1");
     private final TopicPartition tp0 = new TopicPartition(topic, 0);
     private final TopicPartition tp1 = new TopicPartition(topic, 1);
     private final long producerId = 13131L;
