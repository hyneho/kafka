/*
 * Licensed to the Apache Software Foundation (ASF) under one or more
 * contributor license agreements. See the NOTICE file distributed with
 * this work for additional information regarding copyright ownership.
 * The ASF licenses this file to You under the Apache License, Version 2.0
 * (the "License"); you may not use this file except in compliance with
 * the License. You may obtain a copy of the License at
 *
 *    http://www.apache.org/licenses/LICENSE-2.0
 *
 * Unless required by applicable law or agreed to in writing, software
 * distributed under the License is distributed on an "AS IS" BASIS,
 * WITHOUT WARRANTIES OR CONDITIONS OF ANY KIND, either express or implied.
 * See the License for the specific language governing permissions and
 * limitations under the License.
 */
package org.apache.kafka.clients.consumer.internals;

import org.apache.kafka.clients.ApiVersions;
import org.apache.kafka.clients.ClientRequest;
import org.apache.kafka.clients.CommonClientConfigs;
import org.apache.kafka.clients.KafkaClient;
import org.apache.kafka.clients.Metadata;
import org.apache.kafka.clients.MetadataRecoveryStrategy;
import org.apache.kafka.clients.MockClient;
import org.apache.kafka.clients.NetworkClient;
import org.apache.kafka.clients.NodeApiVersions;
import org.apache.kafka.clients.consumer.ConsumerConfig;
import org.apache.kafka.clients.consumer.ConsumerRecord;
import org.apache.kafka.clients.consumer.OffsetOutOfRangeException;
import org.apache.kafka.clients.consumer.internals.events.BackgroundEventHandler;
import org.apache.kafka.common.Cluster;
import org.apache.kafka.common.IsolationLevel;
import org.apache.kafka.common.KafkaException;
import org.apache.kafka.common.MetricName;
import org.apache.kafka.common.MetricNameTemplate;
import org.apache.kafka.common.Node;
import org.apache.kafka.common.TopicIdPartition;
import org.apache.kafka.common.TopicPartition;
import org.apache.kafka.common.Uuid;
import org.apache.kafka.common.compress.Compression;
import org.apache.kafka.common.errors.AuthenticationException;
import org.apache.kafka.common.errors.DisconnectException;
import org.apache.kafka.common.errors.RecordTooLargeException;
import org.apache.kafka.common.errors.SerializationException;
import org.apache.kafka.common.errors.TopicAuthorizationException;
import org.apache.kafka.common.header.Header;
import org.apache.kafka.common.header.internals.RecordHeader;
import org.apache.kafka.common.internals.ClusterResourceListeners;
import org.apache.kafka.common.message.ApiMessageType;
import org.apache.kafka.common.message.FetchResponseData;
import org.apache.kafka.common.message.OffsetForLeaderEpochResponseData;
import org.apache.kafka.common.message.OffsetForLeaderEpochResponseData.EpochEndOffset;
import org.apache.kafka.common.message.OffsetForLeaderEpochResponseData.OffsetForLeaderTopicResult;
import org.apache.kafka.common.metrics.KafkaMetric;
import org.apache.kafka.common.metrics.MetricConfig;
import org.apache.kafka.common.metrics.Metrics;
import org.apache.kafka.common.network.NetworkReceive;
import org.apache.kafka.common.protocol.ApiKeys;
import org.apache.kafka.common.protocol.Errors;
import org.apache.kafka.common.record.CompressionType;
import org.apache.kafka.common.record.ControlRecordType;
import org.apache.kafka.common.record.DefaultRecordBatch;
import org.apache.kafka.common.record.EndTransactionMarker;
import org.apache.kafka.common.record.LegacyRecord;
import org.apache.kafka.common.record.MemoryRecords;
import org.apache.kafka.common.record.MemoryRecordsBuilder;
import org.apache.kafka.common.record.Record;
import org.apache.kafka.common.record.RecordBatch;
import org.apache.kafka.common.record.Records;
import org.apache.kafka.common.record.SimpleRecord;
import org.apache.kafka.common.record.TimestampType;
import org.apache.kafka.common.requests.ApiVersionsResponse;
import org.apache.kafka.common.requests.FetchMetadata;
import org.apache.kafka.common.requests.FetchRequest;
import org.apache.kafka.common.requests.FetchRequest.PartitionData;
import org.apache.kafka.common.requests.FetchResponse;
import org.apache.kafka.common.requests.MetadataResponse;
import org.apache.kafka.common.requests.OffsetsForLeaderEpochResponse;
import org.apache.kafka.common.requests.RequestTestUtils;
import org.apache.kafka.common.serialization.ByteArrayDeserializer;
import org.apache.kafka.common.serialization.BytesDeserializer;
import org.apache.kafka.common.serialization.Deserializer;
import org.apache.kafka.common.serialization.StringDeserializer;
import org.apache.kafka.common.utils.BufferSupplier;
import org.apache.kafka.common.utils.ByteBufferOutputStream;
import org.apache.kafka.common.utils.LogContext;
import org.apache.kafka.common.utils.MockTime;
import org.apache.kafka.common.utils.Time;
import org.apache.kafka.common.utils.Timer;
import org.apache.kafka.common.utils.Utils;
import org.apache.kafka.test.DelayedReceive;
import org.apache.kafka.test.MockSelector;
import org.apache.kafka.test.TestUtils;

import org.junit.jupiter.api.AfterEach;
import org.junit.jupiter.api.BeforeEach;
import org.junit.jupiter.api.Test;
import org.junit.jupiter.params.ParameterizedTest;
import org.junit.jupiter.params.provider.Arguments;
import org.junit.jupiter.params.provider.EnumSource;
import org.junit.jupiter.params.provider.MethodSource;
import org.mockito.ArgumentCaptor;
import org.slf4j.Logger;
import org.slf4j.LoggerFactory;

import java.io.DataOutputStream;
import java.nio.ByteBuffer;
import java.nio.charset.StandardCharsets;
import java.time.Duration;
import java.util.ArrayList;
import java.util.Arrays;
import java.util.Collections;
import java.util.HashMap;
import java.util.HashSet;
import java.util.Iterator;
import java.util.LinkedHashMap;
import java.util.List;
import java.util.Map;
import java.util.Optional;
import java.util.Properties;
import java.util.Set;
import java.util.concurrent.CompletableFuture;
import java.util.concurrent.ConcurrentLinkedQueue;
import java.util.concurrent.atomic.AtomicBoolean;
import java.util.stream.Collectors;
import java.util.stream.Stream;

import static java.util.Collections.emptyList;
import static java.util.Collections.emptyMap;
import static java.util.Collections.emptySet;
import static java.util.Collections.singleton;
import static java.util.Collections.singletonList;
import static java.util.Collections.singletonMap;
import static org.apache.kafka.clients.consumer.ConsumerConfig.KEY_DESERIALIZER_CLASS_CONFIG;
import static org.apache.kafka.clients.consumer.ConsumerConfig.VALUE_DESERIALIZER_CLASS_CONFIG;
import static org.apache.kafka.common.requests.FetchMetadata.INVALID_SESSION_ID;
import static org.apache.kafka.test.TestUtils.assertFutureThrows;
import static org.apache.kafka.test.TestUtils.assertOptional;
import static org.junit.jupiter.api.Assertions.assertArrayEquals;
import static org.junit.jupiter.api.Assertions.assertDoesNotThrow;
import static org.junit.jupiter.api.Assertions.assertEquals;
import static org.junit.jupiter.api.Assertions.assertFalse;
import static org.junit.jupiter.api.Assertions.assertNotEquals;
import static org.junit.jupiter.api.Assertions.assertNotNull;
import static org.junit.jupiter.api.Assertions.assertNull;
import static org.junit.jupiter.api.Assertions.assertThrows;
import static org.junit.jupiter.api.Assertions.assertTrue;
import static org.junit.jupiter.api.Assertions.fail;
import static org.mockito.ArgumentMatchers.any;
import static org.mockito.Mockito.mock;
import static org.mockito.Mockito.spy;
import static org.mockito.Mockito.times;
import static org.mockito.Mockito.verify;

public class FetchRequestManagerTest {

    private static final double EPSILON = 0.0001;

    private final String topicName = "test";
    private final String groupId = "test-group";
    private final Uuid topicId = Uuid.randomUuid();
    private final Map<String, Uuid> topicIds = new HashMap<>() {
        {
            put(topicName, topicId);
        }
    };
    private final Map<Uuid, String> topicNames = singletonMap(topicId, topicName);
    private final String metricGroup = "consumer" + groupId + "-fetch-manager-metrics";
    private final TopicPartition tp0 = new TopicPartition(topicName, 0);
    private final TopicPartition tp1 = new TopicPartition(topicName, 1);
    private final TopicPartition tp2 = new TopicPartition(topicName, 2);
    private final TopicPartition tp3 = new TopicPartition(topicName, 3);
    private final TopicIdPartition tidp0 = new TopicIdPartition(topicId, tp0);
    private final TopicIdPartition tidp1 = new TopicIdPartition(topicId, tp1);
    private final TopicIdPartition tidp2 = new TopicIdPartition(topicId, tp2);
    private final TopicIdPartition tidp3 = new TopicIdPartition(topicId, tp3);
    private final int validLeaderEpoch = 0;
    private final MetadataResponse initialUpdateResponse =
            RequestTestUtils.metadataUpdateWithIds(1, singletonMap(topicName, 4), topicIds);

    private final int minBytes = 1;
    private final int maxBytes = Integer.MAX_VALUE;
    private final int maxWaitMs = 0;
    private final int fetchSize = 1000;
    private final long retryBackoffMs = 100;
    private final int requestTimeoutMs = 30000;
    private final ApiVersions apiVersions = new ApiVersions();
    private MockTime time = new MockTime(1);
    private SubscriptionState subscriptions;
    private ConsumerMetadata metadata;
    private BackgroundEventHandler backgroundEventHandler;
    private FetchMetricsRegistry metricsRegistry;
    private FetchMetricsManager metricsManager;
    private MockClient client;
    private Metrics metrics;
    private TestableFetchRequestManager<?, ?> fetcher;
    private TestableNetworkClientDelegate networkClientDelegate;
    private OffsetFetcher offsetFetcher;
    private MemoryRecords records;
    private MemoryRecords nextRecords;
    private MemoryRecords moreRecords;
    private MemoryRecords emptyRecords;
    private MemoryRecords partialRecords;

    @BeforeEach
    public void setup() {
        records = buildRecords(1L, 3, 1);
        nextRecords = buildRecords(4L, 2, 4);
        moreRecords = buildRecords(6L, 3, 6);
        emptyRecords = buildRecords(0L, 0, 0);
        partialRecords = buildRecords(4L, 1, 0);
        partialRecords.buffer().putInt(Records.SIZE_OFFSET, 10000);
    }

    private void assignFromUser(Set<TopicPartition> partitions) {
        subscriptions.assignFromUser(partitions);
        client.updateMetadata(initialUpdateResponse);

        // A dummy metadata update to ensure valid leader epoch.
        metadata.updateWithCurrentRequestVersion(RequestTestUtils.metadataUpdateWithIds("dummy", 1,
                Collections.emptyMap(), singletonMap(topicName, 4),
                tp -> validLeaderEpoch, topicIds), false, 0L);
    }

    private void assignFromUser(TopicPartition partition) {
        subscriptions.assignFromUser(singleton(partition));
        client.updateMetadata(RequestTestUtils.metadataUpdateWithIds(1, singletonMap(partition.topic(), 1), Collections.emptyMap()));

        // A dummy metadata update to ensure valid leader epoch.
        metadata.update(9, RequestTestUtils.metadataUpdateWithIds("dummy", 1,
                Collections.emptyMap(), singletonMap(partition.topic(), 1),
                tp -> validLeaderEpoch, topicIds), false, 0L);
    }

    @AfterEach
    public void teardown() throws Exception {
        if (metrics != null)
            metrics.close();
        if (fetcher != null)
            fetcher.close();
    }

    private int sendFetches() {
        return sendFetches(true);
    }

    private int sendFetches(boolean requestFetch) {
        offsetFetcher.validatePositionsOnMetadataChange();
        return fetcher.sendFetches(requestFetch);
    }

    @Test
    public void testFetchNormal() {
        buildFetcher();

        assignFromUser(singleton(tp0));
        subscriptions.seek(tp0, 0);

        // normal fetch
        assertEquals(1, sendFetches());
        assertFalse(fetcher.hasCompletedFetches());

        client.prepareResponse(fullFetchResponse(tidp0, records, Errors.NONE, 100L, 0));
        networkClientDelegate.poll(time.timer(0));
        assertTrue(fetcher.hasCompletedFetches());

        Map<TopicPartition, List<ConsumerRecord<byte[], byte[]>>> partitionRecords = fetchRecords();
        assertTrue(partitionRecords.containsKey(tp0));

        List<ConsumerRecord<byte[], byte[]>> records = partitionRecords.get(tp0);
        assertEquals(3, records.size());
        assertEquals(4L, subscriptions.position(tp0).offset); // this is the next fetching position
        long offset = 1;
        for (ConsumerRecord<byte[], byte[]> record : records) {
            assertEquals(offset, record.offset());
            offset += 1;
        }
    }

    @Test
    public void testInflightFetchOnPendingPartitions() {
        buildFetcher();

        assignFromUser(singleton(tp0));
        subscriptions.seek(tp0, 0);

        assertEquals(1, sendFetches());
        subscriptions.markPendingRevocation(singleton(tp0));

        client.prepareResponse(fullFetchResponse(tidp0, records, Errors.NONE, 100L, 0));
        networkClientDelegate.poll(time.timer(0));
        assertNull(fetchRecords().get(tp0));
    }

    /**
     * This validates that in-flight fetch requests are not completed for partitions that are
     * waiting for the onPartitionsAssigned callback to complete. Note that this
     * markPendingOnAssignedCallback functionality is only used from the {@link AsyncKafkaConsumer}.
     */
    @Test
    public void testInflightFetchResultNotProcessedForPartitionsAwaitingCallbackCompletion() {
        buildFetcher();

        assignFromUser(singleton(tp0));
        subscriptions.seek(tp0, 0);

        assertEquals(1, sendFetches());
        subscriptions.markPendingOnAssignedCallback(singleton(tp0), true);

        client.prepareResponse(fullFetchResponse(tidp0, records, Errors.NONE, 100L, 0));
        networkClientDelegate.poll(time.timer(0));
        assertNull(fetchRecords().get(tp0));
    }

    /**
     * This validates that no records are fetched for partitions that are waiting for the
     * onPartitionsAssigned callback to complete. Note that this markPendingOnAssignedCallback
     * functionality is only used from the {@link AsyncKafkaConsumer}.
     */
    @Test
    public void testFetchResultNotProcessedForPartitionsAwaitingCallbackCompletion() {
        buildFetcher();

        assignFromUser(singleton(tp0));
        subscriptions.seek(tp0, 0);

        // Successfully fetch from partition (not marked as involved in the callback yet)
        assertNonEmptyFetch();

        // Mark partition as pendingOnAssignedCallback. No records should be fetched for it
        subscriptions.markPendingOnAssignedCallback(singleton(tp0), true);
        assertEquals(0, sendFetches());
        networkClientDelegate.poll(time.timer(0));
        assertFalse(fetcher.hasCompletedFetches());

        // Successfully start fetching again, once the partition is not waiting for the callback anymore
        subscriptions.enablePartitionsAwaitingCallback(singleton(tp0));
        assertNonEmptyFetch();
    }

    private void assertNonEmptyFetch() {
        assertEquals(1, sendFetches());
        client.prepareResponse(fullFetchResponse(tidp0, records, Errors.NONE, 100L, 0));
        networkClientDelegate.poll(time.timer(0));
        assertTrue(fetcher.hasCompletedFetches());
        fetchRecords();
        assertEquals(4L, subscriptions.position(tp0).offset);
    }

    @Test
    public void testCloseShouldBeIdempotent() {
        buildFetcher();

        fetcher.close();
        fetcher.close();
        fetcher.close();

        verify(fetcher, times(1)).closeInternal(any(Timer.class));
    }

    @Test
    public void testFetcherCloseClosesFetchSessionsInBroker() {
        buildFetcher();

        assignFromUser(singleton(tp0));
        subscriptions.seek(tp0, 0);

        // normal fetch
        assertEquals(1, sendFetches());
        assertFalse(fetcher.hasCompletedFetches());

        final FetchResponse fetchResponse = fullFetchResponse(tidp0, records, Errors.NONE, 100L, 0);
        client.prepareResponse(fetchResponse);
        networkClientDelegate.poll(time.timer(0));
        assertTrue(fetcher.hasCompletedFetches());
        assertEquals(0, networkClientDelegate.pendingRequestCount());

        final ArgumentCaptor<NetworkClientDelegate.UnsentRequest> argument = ArgumentCaptor.forClass(NetworkClientDelegate.UnsentRequest.class);

        // NOTE: by design the FetchRequestManager doesn't perform network I/O internally. That means that calling
        // the close() method with a Timer will NOT send out the close session requests on close. The network
        // I/O logic is handled inside ConsumerNetworkThread.runAtClose, so we need to run that logic here.
        ConsumerNetworkThread.runAtClose(singletonList(Optional.of(fetcher)), networkClientDelegate, time.milliseconds());
        // the network is polled during the last state of clean up.
        networkClientDelegate.poll(time.timer(1));
        // validate that closing the fetcher has sent a request with final epoch. 2 requests are sent, one for the
        // normal fetch earlier and another for the finish fetch here.
        verify(networkClientDelegate, times(2)).doSend(argument.capture(), any(Long.class));
        NetworkClientDelegate.UnsentRequest lastUnsentRequest = argument.getValue();
        FetchRequest.Builder builder = (FetchRequest.Builder) lastUnsentRequest.requestBuilder();
        // session Id is the same
        assertEquals(fetchResponse.sessionId(), builder.metadata().sessionId());
        // contains final epoch
        assertEquals(FetchMetadata.FINAL_EPOCH, builder.metadata().epoch());  // final epoch indicates we want to close the session
        assertTrue(builder.fetchData().isEmpty()); // partition data should be empty
    }

    @Test
    public void testFetchingPendingPartitions() {
        buildFetcher();

        assignFromUser(singleton(tp0));
        subscriptions.seek(tp0, 0);

        // normal fetch
        assertEquals(1, sendFetches());
        client.prepareResponse(fullFetchResponse(tidp0, records, Errors.NONE, 100L, 0));
        networkClientDelegate.poll(time.timer(0));
        assertTrue(fetcher.hasCompletedFetches());
        fetchRecords();
        assertEquals(4L, subscriptions.position(tp0).offset); // this is the next fetching position

        // mark partition unfetchable
        subscriptions.markPendingRevocation(singleton(tp0));
        assertEquals(0, sendFetches());
        networkClientDelegate.poll(time.timer(0));
        assertFalse(fetcher.hasCompletedFetches());
        fetchRecords();
        assertEquals(4L, subscriptions.position(tp0).offset);
    }

    @Test
    public void testFetchWithNoTopicId() {
        // Should work and default to using old request type.
        buildFetcher();

        TopicIdPartition noId = new TopicIdPartition(Uuid.ZERO_UUID, new TopicPartition("noId", 0));
        assignFromUser(noId.topicPartition());
        subscriptions.seek(noId.topicPartition(), 0);

        assertEquals(1, sendFetches());
        assertFalse(fetcher.hasCompletedFetches());

        // Fetch should use request version 12
        client.prepareResponse(
                fetchRequestMatcher((short) 12, noId, 0, Optional.of(validLeaderEpoch)),
                fullFetchResponse(noId, records, Errors.NONE, 100L, 0)
        );
        networkClientDelegate.poll(time.timer(0));
        assertTrue(fetcher.hasCompletedFetches());

        Map<TopicPartition, List<ConsumerRecord<byte[], byte[]>>> partitionRecords = fetchRecords();
        assertTrue(partitionRecords.containsKey(noId.topicPartition()));

        List<ConsumerRecord<byte[], byte[]>> records = partitionRecords.get(noId.topicPartition());
        assertEquals(3, records.size());
        assertEquals(4L, subscriptions.position(noId.topicPartition()).offset); // this is the next fetching position
        long offset = 1;
        for (ConsumerRecord<byte[], byte[]> record : records) {
            assertEquals(offset, record.offset());
            offset += 1;
        }
    }

    @Test
    public void testFetchWithTopicId() {
        buildFetcher();

        TopicIdPartition tp = new TopicIdPartition(topicId, new TopicPartition(topicName, 0));
        assignFromUser(singleton(tp.topicPartition()));
        subscriptions.seek(tp.topicPartition(), 0);

        assertEquals(1, sendFetches());
        assertFalse(fetcher.hasCompletedFetches());

        // Fetch should use latest version
        client.prepareResponse(
                fetchRequestMatcher(ApiKeys.FETCH.latestVersion(), tp, 0, Optional.of(validLeaderEpoch)),
                fullFetchResponse(tp, records, Errors.NONE, 100L, 0)
        );
        networkClientDelegate.poll(time.timer(0));
        assertTrue(fetcher.hasCompletedFetches());

        Map<TopicPartition, List<ConsumerRecord<byte[], byte[]>>> partitionRecords = fetchRecords();
        assertTrue(partitionRecords.containsKey(tp.topicPartition()));

        List<ConsumerRecord<byte[], byte[]>> records = partitionRecords.get(tp.topicPartition());
        assertEquals(3, records.size());
        assertEquals(4L, subscriptions.position(tp.topicPartition()).offset); // this is the next fetching position
        long offset = 1;
        for (ConsumerRecord<byte[], byte[]> record : records) {
            assertEquals(offset, record.offset());
            offset += 1;
        }
    }

    @Test
    public void testFetchForgetTopicIdWhenUnassigned() {
        buildFetcher();

        TopicIdPartition foo = new TopicIdPartition(Uuid.randomUuid(), new TopicPartition("foo", 0));
        TopicIdPartition bar = new TopicIdPartition(Uuid.randomUuid(), new TopicPartition("bar", 0));

        // Assign foo and bar.
        subscriptions.assignFromUser(singleton(foo.topicPartition()));
        client.updateMetadata(RequestTestUtils.metadataUpdateWithIds(1, singleton(foo), tp -> validLeaderEpoch));
        subscriptions.seek(foo.topicPartition(), 0);

        assertEquals(1, sendFetches());

        // Fetch should use latest version.
        client.prepareResponse(
                fetchRequestMatcher(ApiKeys.FETCH.latestVersion(),
                        singletonMap(foo, new PartitionData(
                                foo.topicId(),
                                0,
                                FetchRequest.INVALID_LOG_START_OFFSET,
                                fetchSize,
                                Optional.of(validLeaderEpoch))
                        ),
                        emptyList()
                ),
                fullFetchResponse(1, foo, records, Errors.NONE, 100L, 0)
        );
        networkClientDelegate.poll(time.timer(0));
        assertTrue(fetcher.hasCompletedFetches());
        fetchRecords();

        // Assign bar and un-assign foo.
        subscriptions.assignFromUser(singleton(bar.topicPartition()));
        client.updateMetadata(RequestTestUtils.metadataUpdateWithIds(1, singleton(bar), tp -> validLeaderEpoch));
        subscriptions.seek(bar.topicPartition(), 0);

        // Fetch should use latest version.
        assertEquals(1, sendFetches());
        assertFalse(fetcher.hasCompletedFetches());

        client.prepareResponse(
                fetchRequestMatcher(ApiKeys.FETCH.latestVersion(),
                        singletonMap(bar, new PartitionData(
                                bar.topicId(),
                                0,
                                FetchRequest.INVALID_LOG_START_OFFSET,
                                fetchSize,
                                Optional.of(validLeaderEpoch))
                        ),
                        singletonList(foo)
                ),
                fullFetchResponse(1, bar, records, Errors.NONE, 100L, 0)
        );
        networkClientDelegate.poll(time.timer(0));
        assertTrue(fetcher.hasCompletedFetches());
        fetchRecords();
    }

    @Test
    public void testFetchForgetTopicIdWhenReplaced() {
        buildFetcher();

        TopicIdPartition fooWithOldTopicId = new TopicIdPartition(Uuid.randomUuid(), new TopicPartition("foo", 0));
        TopicIdPartition fooWithNewTopicId = new TopicIdPartition(Uuid.randomUuid(), new TopicPartition("foo", 0));

        // Assign foo with old topic id.
        subscriptions.assignFromUser(singleton(fooWithOldTopicId.topicPartition()));
        client.updateMetadata(RequestTestUtils.metadataUpdateWithIds(1, singleton(fooWithOldTopicId), tp -> validLeaderEpoch));
        subscriptions.seek(fooWithOldTopicId.topicPartition(), 0);

        // Fetch should use latest version.
        assertEquals(1, sendFetches());

        client.prepareResponse(
                fetchRequestMatcher(ApiKeys.FETCH.latestVersion(),
                        singletonMap(fooWithOldTopicId, new PartitionData(
                                fooWithOldTopicId.topicId(),
                                0,
                                FetchRequest.INVALID_LOG_START_OFFSET,
                                fetchSize,
                                Optional.of(validLeaderEpoch))
                        ),
                        emptyList()
                ),
                fullFetchResponse(1, fooWithOldTopicId, records, Errors.NONE, 100L, 0)
        );
        networkClientDelegate.poll(time.timer(0));
        assertTrue(fetcher.hasCompletedFetches());
        fetchRecords();

        // Replace foo with old topic id with foo with new topic id.
        subscriptions.assignFromUser(singleton(fooWithNewTopicId.topicPartition()));
        client.updateMetadata(RequestTestUtils.metadataUpdateWithIds(1, singleton(fooWithNewTopicId), tp -> validLeaderEpoch));
        subscriptions.seek(fooWithNewTopicId.topicPartition(), 0);

        // Fetch should use latest version.
        assertEquals(1, sendFetches());
        assertFalse(fetcher.hasCompletedFetches());

        // foo with old topic id should be removed from the session.
        client.prepareResponse(
                fetchRequestMatcher(ApiKeys.FETCH.latestVersion(),
                        singletonMap(fooWithNewTopicId, new PartitionData(
                                fooWithNewTopicId.topicId(),
                                0,
                                FetchRequest.INVALID_LOG_START_OFFSET,
                                fetchSize,
                                Optional.of(validLeaderEpoch))
                        ),
                        singletonList(fooWithOldTopicId)
                ),
                fullFetchResponse(1, fooWithNewTopicId, records, Errors.NONE, 100L, 0)
        );
        networkClientDelegate.poll(time.timer(0));
        assertTrue(fetcher.hasCompletedFetches());
        fetchRecords();
    }

    @Test
    public void testFetchTopicIdUpgradeDowngrade() {
        buildFetcher();

        TopicIdPartition fooWithoutId = new TopicIdPartition(Uuid.ZERO_UUID, new TopicPartition("foo", 0));

        // Assign foo without a topic id.
        subscriptions.assignFromUser(singleton(fooWithoutId.topicPartition()));
        client.updateMetadata(RequestTestUtils.metadataUpdateWithIds(1, singleton(fooWithoutId), tp -> validLeaderEpoch));
        subscriptions.seek(fooWithoutId.topicPartition(), 0);

        // Fetch should use version 12.
        assertEquals(1, sendFetches());

        client.prepareResponse(
                fetchRequestMatcher((short) 12,
                        singletonMap(fooWithoutId, new PartitionData(
                                fooWithoutId.topicId(),
                                0,
                                FetchRequest.INVALID_LOG_START_OFFSET,
                                fetchSize,
                                Optional.of(validLeaderEpoch))
                        ),
                        emptyList()
                ),
                fullFetchResponse(1, fooWithoutId, records, Errors.NONE, 100L, 0)
        );
        networkClientDelegate.poll(time.timer(0));
        assertTrue(fetcher.hasCompletedFetches());
        fetchRecords();

        // Upgrade.
        TopicIdPartition fooWithId = new TopicIdPartition(Uuid.randomUuid(), new TopicPartition("foo", 0));
        subscriptions.assignFromUser(singleton(fooWithId.topicPartition()));
        client.updateMetadata(RequestTestUtils.metadataUpdateWithIds(1, singleton(fooWithId), tp -> validLeaderEpoch));
        subscriptions.seek(fooWithId.topicPartition(), 0);

        // Fetch should use latest version.
        assertEquals(1, sendFetches());
        assertFalse(fetcher.hasCompletedFetches());

        // foo with old topic id should be removed from the session.
        client.prepareResponse(
                fetchRequestMatcher(ApiKeys.FETCH.latestVersion(),
                        singletonMap(fooWithId, new PartitionData(
                                fooWithId.topicId(),
                                0,
                                FetchRequest.INVALID_LOG_START_OFFSET,
                                fetchSize,
                                Optional.of(validLeaderEpoch))
                        ),
                        emptyList()
                ),
                fullFetchResponse(1, fooWithId, records, Errors.NONE, 100L, 0)
        );
        networkClientDelegate.poll(time.timer(0));
        assertTrue(fetcher.hasCompletedFetches());
        fetchRecords();

        // Downgrade.
        subscriptions.assignFromUser(singleton(fooWithoutId.topicPartition()));
        client.updateMetadata(RequestTestUtils.metadataUpdateWithIds(1, singleton(fooWithoutId), tp -> validLeaderEpoch));
        subscriptions.seek(fooWithoutId.topicPartition(), 0);

        // Fetch should use version 12.
        assertEquals(1, sendFetches());
        assertFalse(fetcher.hasCompletedFetches());

        // foo with old topic id should be removed from the session.
        client.prepareResponse(
                fetchRequestMatcher((short) 12,
                        singletonMap(fooWithoutId, new PartitionData(
                                fooWithoutId.topicId(),
                                0,
                                FetchRequest.INVALID_LOG_START_OFFSET,
                                fetchSize,
                                Optional.of(validLeaderEpoch))
                        ),
                        emptyList()
                ),
                fullFetchResponse(1, fooWithoutId, records, Errors.NONE, 100L, 0)
        );
        networkClientDelegate.poll(time.timer(0));
        assertTrue(fetcher.hasCompletedFetches());
        fetchRecords();
    }

    private MockClient.RequestMatcher fetchRequestMatcher(
            short expectedVersion,
            TopicIdPartition tp,
            long expectedFetchOffset,
            Optional<Integer> expectedCurrentLeaderEpoch
    ) {
        return fetchRequestMatcher(
                expectedVersion,
                singletonMap(tp, new PartitionData(
                        tp.topicId(),
                        expectedFetchOffset,
                        FetchRequest.INVALID_LOG_START_OFFSET,
                        fetchSize,
                        expectedCurrentLeaderEpoch
                )),
                emptyList()
        );
    }

    private MockClient.RequestMatcher fetchRequestMatcher(
            short expectedVersion,
            Map<TopicIdPartition, PartitionData> fetch,
            List<TopicIdPartition> forgotten
    ) {
        return body -> {
            if (body instanceof FetchRequest) {
                FetchRequest fetchRequest = (FetchRequest) body;
                assertEquals(expectedVersion, fetchRequest.version());
                assertEquals(fetch, fetchRequest.fetchData(topicNames(new ArrayList<>(fetch.keySet()))));
                assertEquals(forgotten, fetchRequest.forgottenTopics(topicNames(forgotten)));
                return true;
            } else {
                fail("Should have seen FetchRequest");
                return false;
            }
        };
    }

    private Map<Uuid, String> topicNames(List<TopicIdPartition> partitions) {
        Map<Uuid, String> topicNames = new HashMap<>();
        partitions.forEach(partition -> topicNames.putIfAbsent(partition.topicId(), partition.topic()));
        return topicNames;
    }

    @Test
    public void testMissingLeaderEpochInRecords() {
        buildFetcher();

        assignFromUser(singleton(tp0));
        subscriptions.seek(tp0, 0);

        ByteBuffer buffer = ByteBuffer.allocate(1024);
        MemoryRecordsBuilder builder = MemoryRecords.builder(buffer, RecordBatch.MAGIC_VALUE_V0,
                Compression.NONE, TimestampType.CREATE_TIME, 0L, System.currentTimeMillis(),
                RecordBatch.NO_PARTITION_LEADER_EPOCH);
        builder.append(0L, "key".getBytes(), "1".getBytes());
        builder.append(0L, "key".getBytes(), "2".getBytes());
        MemoryRecords records = builder.build();

        assertEquals(1, sendFetches());
        assertFalse(fetcher.hasCompletedFetches());

        client.prepareResponse(fullFetchResponse(tidp0, records, Errors.NONE, 100L, 0));
        networkClientDelegate.poll(time.timer(0));
        assertTrue(fetcher.hasCompletedFetches());

        Map<TopicPartition, List<ConsumerRecord<byte[], byte[]>>> partitionRecords = fetchRecords();
        assertTrue(partitionRecords.containsKey(tp0));
        assertEquals(2, partitionRecords.get(tp0).size());

        for (ConsumerRecord<byte[], byte[]> record : partitionRecords.get(tp0)) {
            assertEquals(Optional.empty(), record.leaderEpoch());
        }
    }

    @Test
    public void testLeaderEpochInConsumerRecord() {
        buildFetcher();

        assignFromUser(singleton(tp0));
        subscriptions.seek(tp0, 0);

        int partitionLeaderEpoch = 1;

        ByteBuffer buffer = ByteBuffer.allocate(1024);
        MemoryRecordsBuilder builder = MemoryRecords.builder(buffer, RecordBatch.CURRENT_MAGIC_VALUE,
                Compression.NONE, TimestampType.CREATE_TIME, 0L, System.currentTimeMillis(),
                partitionLeaderEpoch);
        builder.append(0L, "key".getBytes(), Integer.toString(partitionLeaderEpoch).getBytes());
        builder.append(0L, "key".getBytes(), Integer.toString(partitionLeaderEpoch).getBytes());
        builder.close();

        partitionLeaderEpoch += 7;

        builder = MemoryRecords.builder(buffer, RecordBatch.CURRENT_MAGIC_VALUE, Compression.NONE,
                TimestampType.CREATE_TIME, 2L, System.currentTimeMillis(), partitionLeaderEpoch);
        builder.append(0L, "key".getBytes(), Integer.toString(partitionLeaderEpoch).getBytes());
        builder.close();

        partitionLeaderEpoch += 5;
        builder = MemoryRecords.builder(buffer, RecordBatch.CURRENT_MAGIC_VALUE, Compression.NONE,
                TimestampType.CREATE_TIME, 3L, System.currentTimeMillis(), partitionLeaderEpoch);
        builder.append(0L, "key".getBytes(), Integer.toString(partitionLeaderEpoch).getBytes());
        builder.append(0L, "key".getBytes(), Integer.toString(partitionLeaderEpoch).getBytes());
        builder.append(0L, "key".getBytes(), Integer.toString(partitionLeaderEpoch).getBytes());
        builder.close();

        buffer.flip();
        MemoryRecords records = MemoryRecords.readableRecords(buffer);

        assertEquals(1, sendFetches());
        assertFalse(fetcher.hasCompletedFetches());

        client.prepareResponse(fullFetchResponse(tidp0, records, Errors.NONE, 100L, 0));
        networkClientDelegate.poll(time.timer(0));
        assertTrue(fetcher.hasCompletedFetches());

        Map<TopicPartition, List<ConsumerRecord<byte[], byte[]>>> partitionRecords = fetchRecords();
        assertTrue(partitionRecords.containsKey(tp0));
        assertEquals(6, partitionRecords.get(tp0).size());

        for (ConsumerRecord<byte[], byte[]> record : partitionRecords.get(tp0)) {
            int expectedLeaderEpoch = Integer.parseInt(Utils.utf8(record.value()));
            assertEquals(Optional.of(expectedLeaderEpoch), record.leaderEpoch());
        }
    }

    @Test
    public void testClearBufferedDataForTopicPartitions() {
        buildFetcher();

        assignFromUser(singleton(tp0));
        subscriptions.seek(tp0, 0);

        // normal fetch
        assertEquals(1, sendFetches());
        assertFalse(fetcher.hasCompletedFetches());

        client.prepareResponse(fullFetchResponse(tidp0, records, Errors.NONE, 100L, 0));
        networkClientDelegate.poll(time.timer(0));
        assertTrue(fetcher.hasCompletedFetches());
        Set<TopicPartition> newAssignedTopicPartitions = new HashSet<>();
        newAssignedTopicPartitions.add(tp1);

        fetcher.clearBufferedDataForUnassignedPartitions(newAssignedTopicPartitions);
        assertFalse(fetcher.hasCompletedFetches());
    }

    @Test
    public void testFetchSkipsBlackedOutNodes() {
        buildFetcher();

        assignFromUser(singleton(tp0));
        subscriptions.seek(tp0, 0);
        Node node = initialUpdateResponse.brokers().iterator().next();

        client.backoff(node, 500);
        assertEquals(0, sendFetches());

        time.sleep(500);
        assertEquals(1, sendFetches());
    }

    @Test
    public void testFetcherIgnoresControlRecords() {
        buildFetcher();

        assignFromUser(singleton(tp0));
        subscriptions.seek(tp0, 0);

        // normal fetch
        assertEquals(1, sendFetches());
        assertFalse(fetcher.hasCompletedFetches());

        long producerId = 1;
        short producerEpoch = 0;
        int baseSequence = 0;
        int partitionLeaderEpoch = 0;

        ByteBuffer buffer = ByteBuffer.allocate(1024);
        MemoryRecordsBuilder builder = MemoryRecords.idempotentBuilder(buffer, Compression.NONE, 0L, producerId,
                producerEpoch, baseSequence);
        builder.append(0L, "key".getBytes(), null);
        builder.close();

        MemoryRecords.writeEndTransactionalMarker(buffer, 1L, time.milliseconds(), partitionLeaderEpoch, producerId, producerEpoch,
                new EndTransactionMarker(ControlRecordType.ABORT, 0));

        buffer.flip();

        client.prepareResponse(fullFetchResponse(tidp0, MemoryRecords.readableRecords(buffer), Errors.NONE, 100L, 0));
        networkClientDelegate.poll(time.timer(0));
        assertTrue(fetcher.hasCompletedFetches());

        Map<TopicPartition, List<ConsumerRecord<byte[], byte[]>>> partitionRecords = fetchRecords();
        assertTrue(partitionRecords.containsKey(tp0));

        List<ConsumerRecord<byte[], byte[]>> records = partitionRecords.get(tp0);
        assertEquals(1, records.size());
        assertEquals(2L, subscriptions.position(tp0).offset);

        ConsumerRecord<byte[], byte[]> record = records.get(0);
        assertArrayEquals("key".getBytes(), record.key());
    }

    @Test
    public void testFetchError() {
        buildFetcher();

        assignFromUser(singleton(tp0));
        subscriptions.seek(tp0, 0);

        assertEquals(1, sendFetches());
        assertFalse(fetcher.hasCompletedFetches());

        client.prepareResponse(fullFetchResponse(tidp0, records, Errors.NOT_LEADER_OR_FOLLOWER, 100L, 0));
        networkClientDelegate.poll(time.timer(0));
        assertTrue(fetcher.hasCompletedFetches());

        Map<TopicPartition, List<ConsumerRecord<byte[], byte[]>>> partitionRecords = fetchRecords();
        assertFalse(partitionRecords.containsKey(tp0));
    }

    private MockClient.RequestMatcher matchesOffset(final TopicIdPartition tp, final long offset) {
        return body -> {
            FetchRequest fetch = (FetchRequest) body;
            Map<TopicIdPartition, FetchRequest.PartitionData> fetchData = fetch.fetchData(topicNames);
            return fetchData.containsKey(tp) &&
                    fetchData.get(tp).fetchOffset == offset;
        };
    }

    @Test
    public void testFetchedRecordsRaisesOnSerializationErrors() {
        // raise an exception from somewhere in the middle of the fetch response
        // so that we can verify that our position does not advance after raising
        ByteArrayDeserializer deserializer = new ByteArrayDeserializer() {
            int i = 0;
            @Override
            public byte[] deserialize(String topic, byte[] data) {
                if (i++ % 2 == 1) {
                    // Should be blocked on the value deserialization of the first record.
                    assertEquals("value-1", new String(data, StandardCharsets.UTF_8));
                    throw new SerializationException();
                }
                return data;
            }
        };

        buildFetcher(deserializer, deserializer);

        assignFromUser(singleton(tp0));
        subscriptions.seek(tp0, 1);

        client.prepareResponse(matchesOffset(tidp0, 1), fullFetchResponse(tidp0, records, Errors.NONE, 100L, 0));

        assertEquals(1, sendFetches());
        networkClientDelegate.poll(time.timer(0));

        for (int i = 0; i < 2; i++) {
            // The fetcher should throw a Deserialization error
            assertThrows(SerializationException.class, this::collectFetch);
            // the position should not advance since no data has been returned
            assertEquals(1, subscriptions.position(tp0).offset);
        }
    }

    @Test
    public void testParseCorruptedRecord() throws Exception {
        buildFetcher();
        assignFromUser(singleton(tp0));

        ByteBuffer buffer = ByteBuffer.allocate(1024);
        DataOutputStream out = new DataOutputStream(new ByteBufferOutputStream(buffer));

        byte magic = RecordBatch.MAGIC_VALUE_V1;
        byte[] key = "foo".getBytes();
        byte[] value = "baz".getBytes();
        long offset = 0;
        long timestamp = 500L;

        int size = LegacyRecord.recordSize(magic, key.length, value.length);
        byte attributes = LegacyRecord.computeAttributes(magic, CompressionType.NONE, TimestampType.CREATE_TIME);
        long crc = LegacyRecord.computeChecksum(magic, attributes, timestamp, key, value);

        // write one valid record
        out.writeLong(offset);
        out.writeInt(size);
        LegacyRecord.write(out, magic, crc, LegacyRecord.computeAttributes(magic, CompressionType.NONE, TimestampType.CREATE_TIME), timestamp, key, value);

        // and one invalid record (note the crc)
        out.writeLong(offset + 1);
        out.writeInt(size);
        LegacyRecord.write(out, magic, crc + 1, LegacyRecord.computeAttributes(magic, CompressionType.NONE, TimestampType.CREATE_TIME), timestamp, key, value);

        // write one valid record
        out.writeLong(offset + 2);
        out.writeInt(size);
        LegacyRecord.write(out, magic, crc, LegacyRecord.computeAttributes(magic, CompressionType.NONE, TimestampType.CREATE_TIME), timestamp, key, value);

        // Write a record whose size field is invalid.
        out.writeLong(offset + 3);
        out.writeInt(1);

        // write one valid record
        out.writeLong(offset + 4);
        out.writeInt(size);
        LegacyRecord.write(out, magic, crc, LegacyRecord.computeAttributes(magic, CompressionType.NONE, TimestampType.CREATE_TIME), timestamp, key, value);

        buffer.flip();

        subscriptions.seekUnvalidated(tp0, new SubscriptionState.FetchPosition(0, Optional.empty(), metadata.currentLeader(tp0)));

        // normal fetch
        assertEquals(1, sendFetches());
        client.prepareResponse(fullFetchResponse(tidp0, MemoryRecords.readableRecords(buffer), Errors.NONE, 100L, 0));
        networkClientDelegate.poll(time.timer(0));

        // the first fetchRecords() should return the first valid message
        assertEquals(1, fetchRecords().get(tp0).size());
        assertEquals(1, subscriptions.position(tp0).offset);

        ensureBlockOnRecord(1L);
        seekAndConsumeRecord(buffer, 2L);
        ensureBlockOnRecord(3L);
        try {
            // For a record that cannot be retrieved from the iterator, we cannot seek over it within the batch.
            seekAndConsumeRecord(buffer, 4L);
            fail("Should have thrown exception when fail to retrieve a record from iterator.");
        } catch (KafkaException ke) {
            // let it go
        }
        ensureBlockOnRecord(4L);
    }

    private void ensureBlockOnRecord(long blockedOffset) {
        for (int i = 0; i < 2; i++) {
            // the fetchRecords() should always throw exception due to the invalid message at the starting offset.
            assertThrows(KafkaException.class, this::fetchRecords);
            assertEquals(blockedOffset, subscriptions.position(tp0).offset);
        }
    }

    private void seekAndConsumeRecord(ByteBuffer responseBuffer, long toOffset) {
        // Seek to skip the bad record and fetch again.
        subscriptions.seekUnvalidated(tp0, new SubscriptionState.FetchPosition(toOffset, Optional.empty(), metadata.currentLeader(tp0)));
        // Should not throw exception after the seek.
        collectFetch();
        assertEquals(1, sendFetches());
        client.prepareResponse(fullFetchResponse(tidp0, MemoryRecords.readableRecords(responseBuffer), Errors.NONE, 100L, 0));
        networkClientDelegate.poll(time.timer(0));

        Map<TopicPartition, List<ConsumerRecord<byte[], byte[]>>> recordsByPartition = fetchRecords();
        List<ConsumerRecord<byte[], byte[]>> records = recordsByPartition.get(tp0);
        assertEquals(1, records.size());
        assertEquals(toOffset, records.get(0).offset());
        assertEquals(toOffset + 1, subscriptions.position(tp0).offset);
    }

    @Test
    public void testInvalidDefaultRecordBatch() {
        buildFetcher();

        ByteBuffer buffer = ByteBuffer.allocate(1024);
        ByteBufferOutputStream out = new ByteBufferOutputStream(buffer);

        MemoryRecordsBuilder builder = new MemoryRecordsBuilder(out,
                DefaultRecordBatch.CURRENT_MAGIC_VALUE,
                Compression.NONE,
                TimestampType.CREATE_TIME,
                0L, 10L, 0L, (short) 0, 0, false, false, 0, 1024);
        builder.append(10L, "key".getBytes(), "value".getBytes());
        builder.close();
        buffer.flip();

        // Garble the CRC
        buffer.position(17);
        buffer.put("beef".getBytes());
        buffer.position(0);

        assignFromUser(singleton(tp0));
        subscriptions.seek(tp0, 0);

        // normal fetch
        assertEquals(1, sendFetches());
        client.prepareResponse(fullFetchResponse(tidp0, MemoryRecords.readableRecords(buffer), Errors.NONE, 100L, 0));
        networkClientDelegate.poll(time.timer(0));

        for (int i = 0; i < 2; i++) {
            // the fetchRecords() should always throw exception due to the bad batch.
            assertThrows(KafkaException.class, this::collectFetch);
            assertEquals(0, subscriptions.position(tp0).offset);
        }
    }

    @Test
    public void testParseInvalidRecordBatch() {
        buildFetcher();
        MemoryRecords records = MemoryRecords.withRecords(RecordBatch.MAGIC_VALUE_V2, 0L,
                Compression.NONE, TimestampType.CREATE_TIME,
                new SimpleRecord(1L, "a".getBytes(), "1".getBytes()),
                new SimpleRecord(2L, "b".getBytes(), "2".getBytes()),
                new SimpleRecord(3L, "c".getBytes(), "3".getBytes()));
        ByteBuffer buffer = records.buffer();

        // flip some bits to fail the crc
        buffer.putInt(32, buffer.get(32) ^ 87238423);

        assignFromUser(singleton(tp0));
        subscriptions.seek(tp0, 0);

        // normal fetch
        assertEquals(1, sendFetches());
        client.prepareResponse(fullFetchResponse(tidp0, MemoryRecords.readableRecords(buffer), Errors.NONE, 100L, 0));
        networkClientDelegate.poll(time.timer(0));

        assertThrows(KafkaException.class, this::collectFetch);
        // the position should not advance since no data has been returned
        assertEquals(0, subscriptions.position(tp0).offset);
    }

    @Test
    public void testHeaders() {
        buildFetcher();

        MemoryRecordsBuilder builder = MemoryRecords.builder(ByteBuffer.allocate(1024), Compression.NONE, TimestampType.CREATE_TIME, 1L);
        builder.append(0L, "key".getBytes(), "value-1".getBytes());

        Header[] headersArray = new Header[1];
        headersArray[0] = new RecordHeader("headerKey", "headerValue".getBytes(StandardCharsets.UTF_8));
        builder.append(0L, "key".getBytes(), "value-2".getBytes(), headersArray);

        Header[] headersArray2 = new Header[2];
        headersArray2[0] = new RecordHeader("headerKey", "headerValue".getBytes(StandardCharsets.UTF_8));
        headersArray2[1] = new RecordHeader("headerKey", "headerValue2".getBytes(StandardCharsets.UTF_8));
        builder.append(0L, "key".getBytes(), "value-3".getBytes(), headersArray2);

        MemoryRecords memoryRecords = builder.build();

        List<ConsumerRecord<byte[], byte[]>> records;
        assignFromUser(singleton(tp0));
        subscriptions.seek(tp0, 1);

        client.prepareResponse(matchesOffset(tidp0, 1), fullFetchResponse(tidp0, memoryRecords, Errors.NONE, 100L, 0));

        assertEquals(1, sendFetches());
        networkClientDelegate.poll(time.timer(0));
        Map<TopicPartition, List<ConsumerRecord<byte[], byte[]>>> recordsByPartition = fetchRecords();
        records = recordsByPartition.get(tp0);

        assertEquals(3, records.size());

        Iterator<ConsumerRecord<byte[], byte[]>> recordIterator = records.iterator();

        ConsumerRecord<byte[], byte[]> record = recordIterator.next();
        assertNull(record.headers().lastHeader("headerKey"));

        record = recordIterator.next();
        assertEquals("headerValue", new String(record.headers().lastHeader("headerKey").value(), StandardCharsets.UTF_8));
        assertEquals("headerKey", record.headers().lastHeader("headerKey").key());

        record = recordIterator.next();
        assertEquals("headerValue2", new String(record.headers().lastHeader("headerKey").value(), StandardCharsets.UTF_8));
        assertEquals("headerKey", record.headers().lastHeader("headerKey").key());
    }

    @Test
    public void testFetchMaxPollRecords() {
        buildFetcher(2);

        assignFromUser(singleton(tp0));
        subscriptions.seek(tp0, 1);

        client.prepareResponse(matchesOffset(tidp0, 1), fullFetchResponse(tidp0, records, Errors.NONE, 100L, 0));
        client.prepareResponse(matchesOffset(tidp0, 4), fullFetchResponse(tidp0, nextRecords, Errors.NONE, 100L, 0));

        assertEquals(1, sendFetches());
        networkClientDelegate.poll(time.timer(0));
        Map<TopicPartition, List<ConsumerRecord<byte[], byte[]>>> recordsByPartition = fetchRecords();
        List<ConsumerRecord<byte[], byte[]>> recordsToTest = recordsByPartition.get(tp0);
        assertEquals(2, recordsToTest.size());
        assertEquals(3L, subscriptions.position(tp0).offset);
        assertEquals(1, recordsToTest.get(0).offset());
        assertEquals(2, recordsToTest.get(1).offset());

        assertEquals(0, sendFetches());
        networkClientDelegate.poll(time.timer(0));
        recordsByPartition = fetchRecords();
        recordsToTest = recordsByPartition.get(tp0);
        assertEquals(1, recordsToTest.size());
        assertEquals(4L, subscriptions.position(tp0).offset);
        assertEquals(3, recordsToTest.get(0).offset());

        assertTrue(sendFetches() > 0);
        networkClientDelegate.poll(time.timer(0));
        recordsByPartition = fetchRecords();
        recordsToTest = recordsByPartition.get(tp0);
        assertEquals(2, recordsToTest.size());
        assertEquals(6L, subscriptions.position(tp0).offset);
        assertEquals(4, recordsToTest.get(0).offset());
        assertEquals(5, recordsToTest.get(1).offset());
    }

    /**
     * Test the scenario where a partition with fetched but not consumed records (i.e. max.poll.records is
     * less than the number of fetched records) is unassigned and a different partition is assigned. This is a
     * pattern used by Streams state restoration and KAFKA-5097 would have been caught by this test.
     */
    @Test
    public void testFetchAfterPartitionWithFetchedRecordsIsUnassigned() {
        buildFetcher(2);

        assignFromUser(singleton(tp0));
        subscriptions.seek(tp0, 1);

        // Returns 3 records while `max.poll.records` is configured to 2
        client.prepareResponse(matchesOffset(tidp0, 1), fullFetchResponse(tidp0, records, Errors.NONE, 100L, 0));

        assertEquals(1, sendFetches());
        networkClientDelegate.poll(time.timer(0));
        Map<TopicPartition, List<ConsumerRecord<byte[], byte[]>>> recordsByPartition = fetchRecords();
        List<ConsumerRecord<byte[], byte[]>> recordsToTest = recordsByPartition.get(tp0);
        assertEquals(2, recordsToTest.size());
        assertEquals(3L, subscriptions.position(tp0).offset);
        assertEquals(1, recordsToTest.get(0).offset());
        assertEquals(2, recordsToTest.get(1).offset());

        assignFromUser(singleton(tp1));
        client.prepareResponse(matchesOffset(tidp1, 4), fullFetchResponse(tidp1, nextRecords, Errors.NONE, 100L, 0));
        subscriptions.seek(tp1, 4);

        assertEquals(1, sendFetches());
        networkClientDelegate.poll(time.timer(0));
        Map<TopicPartition, List<ConsumerRecord<byte[], byte[]>>> fetchedRecords = fetchRecords();
        assertNull(fetchedRecords.get(tp0));
        recordsToTest = fetchedRecords.get(tp1);
        assertEquals(2, recordsToTest.size());
        assertEquals(6L, subscriptions.position(tp1).offset);
        assertEquals(4, recordsToTest.get(0).offset());
        assertEquals(5, recordsToTest.get(1).offset());
    }

    @Test
    public void testFetchNonContinuousRecords() {
        // if we are fetching from a compacted topic, there may be gaps in the returned records
        // this test verifies the fetcher updates the current fetched/consumed positions correctly for this case
        buildFetcher();

        MemoryRecordsBuilder builder = MemoryRecords.builder(ByteBuffer.allocate(1024), Compression.NONE,
                TimestampType.CREATE_TIME, 0L);
        builder.appendWithOffset(15L, 0L, "key".getBytes(), "value-1".getBytes());
        builder.appendWithOffset(20L, 0L, "key".getBytes(), "value-2".getBytes());
        builder.appendWithOffset(30L, 0L, "key".getBytes(), "value-3".getBytes());
        MemoryRecords records = builder.build();

        List<ConsumerRecord<byte[], byte[]>> consumerRecords;
        assignFromUser(singleton(tp0));
        subscriptions.seek(tp0, 0);

        // normal fetch
        assertEquals(1, sendFetches());
        client.prepareResponse(fullFetchResponse(tidp0, records, Errors.NONE, 100L, 0));
        networkClientDelegate.poll(time.timer(0));
        Map<TopicPartition, List<ConsumerRecord<byte[], byte[]>>> recordsByPartition = fetchRecords();
        consumerRecords = recordsByPartition.get(tp0);
        assertEquals(3, consumerRecords.size());
        assertEquals(31L, subscriptions.position(tp0).offset); // this is the next fetching position

        assertEquals(15L, consumerRecords.get(0).offset());
        assertEquals(20L, consumerRecords.get(1).offset());
        assertEquals(30L, consumerRecords.get(2).offset());
    }

    /**
     * Test the case where the client makes a pre-v3 FetchRequest, but the server replies with only a partial
     * request. This happens when a single message is larger than the per-partition limit.
     */
    @Test
    public void testFetchRequestWhenRecordTooLarge() {
        try {
            buildFetcher();

            client.setNodeApiVersions(NodeApiVersions.create(ApiKeys.FETCH.id, (short) 2, (short) 2));
            makeFetchRequestWithIncompleteRecord();
            assertThrows(RecordTooLargeException.class, this::collectFetch);
            // the position should not advance since no data has been returned
            assertEquals(0, subscriptions.position(tp0).offset);
        } finally {
            client.setNodeApiVersions(NodeApiVersions.create());
        }
    }

    /**
     * Test the case where the client makes a post KIP-74 FetchRequest, but the server replies with only a
     * partial request. For v3 and later FetchRequests, the implementation of KIP-74 changed the behavior
     * so that at least one message is always returned. Therefore, this case should not happen, and it indicates
     * that an internal error has taken place.
     */
    @Test
    public void testFetchRequestInternalError() {
        buildFetcher();
        makeFetchRequestWithIncompleteRecord();
        try {
            collectFetch();
            fail("collectFetch should have thrown a KafkaException");
        } catch (KafkaException e) {
            assertTrue(e.getMessage().startsWith("Failed to make progress reading messages"));
            // the position should not advance since no data has been returned
            assertEquals(0, subscriptions.position(tp0).offset);
        }
    }

    private void makeFetchRequestWithIncompleteRecord() {
        assignFromUser(singleton(tp0));
        subscriptions.seek(tp0, 0);
        assertEquals(1, sendFetches());
        assertFalse(fetcher.hasCompletedFetches());
        MemoryRecords partialRecord = MemoryRecords.readableRecords(
                ByteBuffer.wrap(new byte[]{0, 0, 0, 0, 0, 0, 0, 0}));
        client.prepareResponse(fullFetchResponse(tidp0, partialRecord, Errors.NONE, 100L, 0));
        networkClientDelegate.poll(time.timer(0));
        assertTrue(fetcher.hasCompletedFetches());
    }

    @Test
    public void testUnauthorizedTopic() {
        buildFetcher();

        assignFromUser(singleton(tp0));
        subscriptions.seek(tp0, 0);

        assertEquals(1, sendFetches());
        client.prepareResponse(fullFetchResponse(tidp0, records, Errors.TOPIC_AUTHORIZATION_FAILED, 100L, 0));
        networkClientDelegate.poll(time.timer(0));
        try {
            collectFetch();
            fail("collectFetch should have thrown a TopicAuthorizationException");
        } catch (TopicAuthorizationException e) {
            assertEquals(singleton(topicName), e.unauthorizedTopics());
        }
    }

    @Test
    public void testFetchDuringEagerRebalance() {
        buildFetcher();

        subscriptions.subscribe(singleton(topicName), Optional.empty());
        subscriptions.assignFromSubscribed(singleton(tp0));
        subscriptions.seek(tp0, 0);

        client.updateMetadata(RequestTestUtils.metadataUpdateWithIds(
                1, singletonMap(topicName, 4), tp -> validLeaderEpoch, topicIds));

        assertEquals(1, sendFetches());

        // Now the eager rebalance happens and fetch positions are cleared
        subscriptions.assignFromSubscribed(Collections.emptyList());

        subscriptions.assignFromSubscribed(singleton(tp0));
        client.prepareResponse(fullFetchResponse(tidp0, records, Errors.NONE, 100L, 0));
        networkClientDelegate.poll(time.timer(0));

        // The active fetch should be ignored since its position is no longer valid
        assertTrue(fetchRecords().isEmpty());
    }

    @Test
    public void testFetchDuringCooperativeRebalance() {
        buildFetcher();

        subscriptions.subscribe(singleton(topicName), Optional.empty());
        subscriptions.assignFromSubscribed(singleton(tp0));
        subscriptions.seek(tp0, 0);

        client.updateMetadata(RequestTestUtils.metadataUpdateWithIds(
                1, singletonMap(topicName, 4), tp -> validLeaderEpoch, topicIds));

        assertEquals(1, sendFetches());

        // Now the cooperative rebalance happens and fetch positions are NOT cleared for unrevoked partitions
        subscriptions.assignFromSubscribed(singleton(tp0));

        client.prepareResponse(fullFetchResponse(tidp0, records, Errors.NONE, 100L, 0));
        networkClientDelegate.poll(time.timer(0));

        Map<TopicPartition, List<ConsumerRecord<byte[], byte[]>>> fetchedRecords = fetchRecords();

        // The active fetch should NOT be ignored since the position for tp0 is still valid
        assertEquals(1, fetchedRecords.size());
        assertEquals(3, fetchedRecords.get(tp0).size());
    }

    @Test
    public void testInFlightFetchOnPausedPartition() {
        buildFetcher();

        assignFromUser(singleton(tp0));
        subscriptions.seek(tp0, 0);

        assertEquals(1, sendFetches());
        subscriptions.pause(tp0);

        client.prepareResponse(fullFetchResponse(tidp0, records, Errors.NONE, 100L, 0));
        networkClientDelegate.poll(time.timer(0));
        assertNull(fetchRecords().get(tp0));
    }

    @Test
    public void testFetchOnPausedPartition() {
        buildFetcher();

        assignFromUser(singleton(tp0));
        subscriptions.seek(tp0, 0);

        subscriptions.pause(tp0);
        assertFalse(sendFetches() > 0);
        assertTrue(client.requests().isEmpty());
    }

    @Test
    public void testFetchOnCompletedFetchesForPausedAndResumedPartitions() {
        buildFetcher();

        assignFromUser(singleton(tp0));
        subscriptions.seek(tp0, 0);

        assertEquals(1, sendFetches());

        subscriptions.pause(tp0);

        client.prepareResponse(fullFetchResponse(tidp0, records, Errors.NONE, 100L, 0));
        networkClientDelegate.poll(time.timer(0));

        assertEmptyFetch("Should not return any records or advance position when partition is paused");

        assertTrue(fetcher.hasCompletedFetches(), "Should still contain completed fetches");
        assertFalse(fetcher.hasAvailableFetches(), "Should not have any available (non-paused) completed fetches");
        assertEquals(0, sendFetches());

        subscriptions.resume(tp0);

        assertTrue(fetcher.hasAvailableFetches(), "Should have available (non-paused) completed fetches");

        networkClientDelegate.poll(time.timer(0));
        Map<TopicPartition, List<ConsumerRecord<byte[], byte[]>>> fetchedRecords = fetchRecords();
        assertEquals(1, fetchedRecords.size(), "Should return records when partition is resumed");
        assertNotNull(fetchedRecords.get(tp0));
        assertEquals(3, fetchedRecords.get(tp0).size());

        networkClientDelegate.poll(time.timer(0));
        assertEmptyFetch("Should not return records or advance position after previously paused partitions are fetched");
        assertFalse(fetcher.hasCompletedFetches(), "Should no longer contain completed fetches");
    }

    @Test
    public void testFetchOnCompletedFetchesForSomePausedPartitions() {
        buildFetcher();

        Map<TopicPartition, List<ConsumerRecord<byte[], byte[]>>> fetchedRecords;

        assignFromUser(Set.of(tp0, tp1));

        // seek to tp0 and tp1 in two polls to generate 2 complete requests and responses

        // #1 seek, request, poll, response
        subscriptions.seekUnvalidated(tp0, new SubscriptionState.FetchPosition(1, Optional.empty(), metadata.currentLeader(tp0)));
        assertEquals(1, sendFetches());
        client.prepareResponse(fullFetchResponse(tidp0, records, Errors.NONE, 100L, 0));
        networkClientDelegate.poll(time.timer(0));

        // #2 seek, request, poll, response
        subscriptions.seekUnvalidated(tp1, new SubscriptionState.FetchPosition(1, Optional.empty(), metadata.currentLeader(tp1)));
        assertEquals(1, sendFetches());
        client.prepareResponse(fullFetchResponse(tidp1, nextRecords, Errors.NONE, 100L, 0));

        subscriptions.pause(tp0);
        networkClientDelegate.poll(time.timer(0));

        fetchedRecords = fetchRecords();
        assertEquals(1, fetchedRecords.size(), "Should return completed fetch for unpaused partitions");
        assertTrue(fetcher.hasCompletedFetches(), "Should still contain completed fetches");
        assertNotNull(fetchedRecords.get(tp1));
        assertNull(fetchedRecords.get(tp0));

        assertEmptyFetch("Should not return records or advance position for remaining paused partition");
        assertTrue(fetcher.hasCompletedFetches(), "Should still contain completed fetches");
    }

    @Test
    public void testFetchOnCompletedFetchesForAllPausedPartitions() {
        buildFetcher();

        assignFromUser(Set.of(tp0, tp1));

        // seek to tp0 and tp1 in two polls to generate 2 complete requests and responses

        // #1 seek, request, poll, response
        subscriptions.seekUnvalidated(tp0, new SubscriptionState.FetchPosition(1, Optional.empty(), metadata.currentLeader(tp0)));
        assertEquals(1, sendFetches());
        client.prepareResponse(fullFetchResponse(tidp0, records, Errors.NONE, 100L, 0));
        networkClientDelegate.poll(time.timer(0));

        // #2 seek, request, poll, response
        subscriptions.seekUnvalidated(tp1, new SubscriptionState.FetchPosition(1, Optional.empty(), metadata.currentLeader(tp1)));
        assertEquals(1, sendFetches());
        client.prepareResponse(fullFetchResponse(tidp1, nextRecords, Errors.NONE, 100L, 0));

        subscriptions.pause(tp0);
        subscriptions.pause(tp1);

        networkClientDelegate.poll(time.timer(0));

        assertEmptyFetch("Should not return records or advance position for all paused partitions");
        assertTrue(fetcher.hasCompletedFetches(), "Should still contain completed fetches");
        assertFalse(fetcher.hasAvailableFetches(), "Should not have any available (non-paused) completed fetches");
    }

    @Test
    public void testPartialFetchWithPausedPartitions() {
        // this test sends creates a completed fetch with 3 records and a max poll of 2 records to assert
        // that a fetch that must be returned over at least 2 polls can be cached successfully when its partition is
        // paused, then returned successfully after it has been resumed again later
        buildFetcher(2);

        Map<TopicPartition, List<ConsumerRecord<byte[], byte[]>>> fetchedRecords;

        assignFromUser(Set.of(tp0, tp1));

        subscriptions.seek(tp0, 1);
        assertEquals(1, sendFetches());
        client.prepareResponse(fullFetchResponse(tidp0, records, Errors.NONE, 100L, 0));
        networkClientDelegate.poll(time.timer(0));

        fetchedRecords = fetchRecords();

        assertEquals(2, fetchedRecords.get(tp0).size(), "Should return 2 records from fetch with 3 records");
        assertFalse(fetcher.hasCompletedFetches(), "Should have no completed fetches");

        subscriptions.pause(tp0);
        networkClientDelegate.poll(time.timer(0));

        assertEmptyFetch("Should not return records or advance position for paused partitions");
        assertTrue(fetcher.hasCompletedFetches(), "Should have 1 entry in completed fetches");
        assertFalse(fetcher.hasAvailableFetches(), "Should not have any available (non-paused) completed fetches");

        subscriptions.resume(tp0);

        networkClientDelegate.poll(time.timer(0));

        fetchedRecords = fetchRecords();

        assertEquals(1, fetchedRecords.get(tp0).size(), "Should return last remaining record");
        assertFalse(fetcher.hasCompletedFetches(), "Should have no completed fetches");
    }

    @Test
    public void testFetchDiscardedAfterPausedPartitionResumedAndSeekedToNewOffset() {
        buildFetcher();
        assignFromUser(singleton(tp0));
        subscriptions.seek(tp0, 0);

        assertEquals(1, sendFetches());
        subscriptions.pause(tp0);
        client.prepareResponse(fullFetchResponse(tidp0, records, Errors.NONE, 100L, 0));

        subscriptions.seek(tp0, 3);
        subscriptions.resume(tp0);
        networkClientDelegate.poll(time.timer(0));

        assertTrue(fetcher.hasCompletedFetches(), "Should have 1 entry in completed fetches");
        Fetch<byte[], byte[]> fetch = collectFetch();
        assertEquals(emptyMap(), fetch.records(), "Should not return any records because we seeked to a new offset");
        assertFalse(fetch.positionAdvanced());
        assertFalse(fetcher.hasCompletedFetches(), "Should have no completed fetches");
    }

    @Test
    public void testFetchSessionIdError() {
        buildFetcher();
        assignFromUser(singleton(tp0));
        subscriptions.seek(tp0, 0);

        assertEquals(1, sendFetches());
        client.prepareResponse(fetchResponseWithTopLevelError(tidp0, Errors.FETCH_SESSION_TOPIC_ID_ERROR, 0));
        networkClientDelegate.poll(time.timer(0));
        assertEmptyFetch("Should not return records or advance position on fetch error");
        assertEquals(0L, metadata.timeToNextUpdate(time.milliseconds()));
    }

    @ParameterizedTest
    @MethodSource("handleFetchResponseErrorSupplier")
    public void testHandleFetchResponseError(Errors error,
                                             long highWatermark,
                                             boolean hasTopLevelError,
                                             boolean shouldRequestMetadataUpdate) {
        buildFetcher();
        assignFromUser(singleton(tp0));
        subscriptions.seek(tp0, 0);

        assertEquals(1, sendFetches());

        final FetchResponse fetchResponse;

        if (hasTopLevelError)
            fetchResponse = fetchResponseWithTopLevelError(tidp0, error, 0);
        else
            fetchResponse = fullFetchResponse(tidp0, records, error, highWatermark, 0);

        client.prepareResponse(fetchResponse);
        networkClientDelegate.poll(time.timer(0));

        assertEmptyFetch("Should not return records or advance position on fetch error");

        long timeToNextUpdate = metadata.timeToNextUpdate(time.milliseconds());

        if (shouldRequestMetadataUpdate)
            assertEquals(0L, timeToNextUpdate, "Should have requested metadata update");
        else
            assertNotEquals(0L, timeToNextUpdate, "Should not have requested metadata update");
    }

    /**
     * Supplies parameters to {@link #testHandleFetchResponseError(Errors, long, boolean, boolean)}.
     */
    private static Stream<Arguments> handleFetchResponseErrorSupplier() {
        return Stream.of(
                Arguments.of(Errors.NOT_LEADER_OR_FOLLOWER, 100L, false, true),
                Arguments.of(Errors.UNKNOWN_TOPIC_OR_PARTITION, 100L, false, true),
                Arguments.of(Errors.UNKNOWN_TOPIC_ID, -1L, false, true),
                Arguments.of(Errors.FETCH_SESSION_TOPIC_ID_ERROR, -1L, true, true),
                Arguments.of(Errors.INCONSISTENT_TOPIC_ID, -1L, false, true),
                Arguments.of(Errors.FENCED_LEADER_EPOCH, 100L, false, true),
                Arguments.of(Errors.UNKNOWN_LEADER_EPOCH, 100L, false, false)
        );
    }

    @Test
    public void testEpochSetInFetchRequest() {
        buildFetcher();
        subscriptions.assignFromUser(singleton(tp0));
        MetadataResponse metadataResponse = RequestTestUtils.metadataUpdateWithIds("dummy", 1,
                Collections.emptyMap(), Collections.singletonMap(topicName, 4), tp -> 99, topicIds);
        client.updateMetadata(metadataResponse);

        subscriptions.seek(tp0, 10);
        assertEquals(1, sendFetches());

        // Check for epoch in outgoing request
        MockClient.RequestMatcher matcher = body -> {
            if (body instanceof FetchRequest) {
                FetchRequest fetchRequest = (FetchRequest) body;
                fetchRequest.fetchData(topicNames).values().forEach(partitionData -> {
                    assertTrue(partitionData.currentLeaderEpoch.isPresent(), "Expected Fetcher to set leader epoch in request");
                    assertEquals(99, partitionData.currentLeaderEpoch.get().longValue(), "Expected leader epoch to match epoch from metadata update");
                });
                return true;
            } else {
                fail("Should have seen FetchRequest");
                return false;
            }
        };
        client.prepareResponse(matcher, fullFetchResponse(tidp0, records, Errors.NONE, 100L, 0));
        networkClientDelegate.pollNoWakeup();
        assertEquals(0, networkClientDelegate.pendingRequestCount());
    }

    @Test
    public void testFetchOffsetOutOfRange() {
        buildFetcher();
        assignFromUser(singleton(tp0));
        subscriptions.seek(tp0, 0);

        assertEquals(1, sendFetches());
        client.prepareResponse(fullFetchResponse(tidp0, records, Errors.OFFSET_OUT_OF_RANGE, 100L, 0));
        networkClientDelegate.poll(time.timer(0));
        assertEmptyFetch("Should not return records or advance position on fetch error");
        assertTrue(subscriptions.isOffsetResetNeeded(tp0));
        assertNull(subscriptions.validPosition(tp0));
        assertNull(subscriptions.position(tp0));
    }

    @Test
    public void testStaleOutOfRangeError() {
        // verify that an out of range error which arrives after a seek
        // does not cause us to reset our position or throw an exception
        buildFetcher();
        assignFromUser(singleton(tp0));
        subscriptions.seek(tp0, 0);

        assertEquals(1, sendFetches());
        client.prepareResponse(fullFetchResponse(tidp0, records, Errors.OFFSET_OUT_OF_RANGE, 100L, 0));
        subscriptions.seek(tp0, 1);
        networkClientDelegate.poll(time.timer(0));
        assertEmptyFetch("Should not return records or advance position on fetch error");
        assertFalse(subscriptions.isOffsetResetNeeded(tp0));
        assertEquals(1, subscriptions.position(tp0).offset);
    }

    @Test
    public void testFetchedRecordsAfterSeek() {
        buildFetcher(AutoOffsetResetStrategy.NONE, new ByteArrayDeserializer(),
                new ByteArrayDeserializer(), 2, IsolationLevel.READ_UNCOMMITTED);

        assignFromUser(singleton(tp0));
        subscriptions.seek(tp0, 0);

        assertTrue(sendFetches() > 0);
        client.prepareResponse(fullFetchResponse(tidp0, records, Errors.OFFSET_OUT_OF_RANGE, 100L, 0));
        networkClientDelegate.poll(time.timer(0));

        // The partition is not marked as needing its offset reset because that error handling logic is
        // performed during the fetch collection. When we call seek() before we collect the fetch, the
        // partition's position is updated (to offset 2) which is different from the offset from which
        // we fetched the data (from offset 0).
        assertFalse(subscriptions.isOffsetResetNeeded(tp0));
        subscriptions.seek(tp0, 2);
        assertEmptyFetch("Should not return records or advance position after seeking to end of topic partition");
    }

    @Test
    public void testFetchOffsetOutOfRangeException() {
        buildFetcher(AutoOffsetResetStrategy.NONE, new ByteArrayDeserializer(),
                new ByteArrayDeserializer(), 2, IsolationLevel.READ_UNCOMMITTED);

        assignFromUser(singleton(tp0));
        subscriptions.seek(tp0, 0);

        sendFetches();
        client.prepareResponse(fullFetchResponse(tidp0, records, Errors.OFFSET_OUT_OF_RANGE, 100L, 0));
        networkClientDelegate.poll(time.timer(0));

        assertFalse(subscriptions.isOffsetResetNeeded(tp0));
        for (int i = 0; i < 2; i++) {
            OffsetOutOfRangeException e = assertThrows(OffsetOutOfRangeException.class, this::collectFetch);
            assertEquals(singleton(tp0), e.offsetOutOfRangePartitions().keySet());
            assertEquals(0L, e.offsetOutOfRangePartitions().get(tp0).longValue());
        }
    }

    @Test
    public void testFetchPositionAfterException() {
        // verify the advancement in the next fetch offset equals to the number of fetched records when
        // some fetched partitions cause Exception. This ensures that consumer won't lose record upon exception
        buildFetcher(AutoOffsetResetStrategy.NONE, new ByteArrayDeserializer(),
                new ByteArrayDeserializer(), Integer.MAX_VALUE, IsolationLevel.READ_UNCOMMITTED);
        assignFromUser(Set.of(tp0, tp1));
        subscriptions.seek(tp0, 1);
        subscriptions.seek(tp1, 1);

        assertEquals(1, sendFetches());

        Map<TopicIdPartition, FetchResponseData.PartitionData> partitions = new LinkedHashMap<>();
        partitions.put(tidp1, new FetchResponseData.PartitionData()
                .setPartitionIndex(tp1.partition())
                .setHighWatermark(100)
                .setRecords(records));
        partitions.put(tidp0, new FetchResponseData.PartitionData()
                .setPartitionIndex(tp0.partition())
                .setErrorCode(Errors.OFFSET_OUT_OF_RANGE.code())
                .setHighWatermark(100));
        client.prepareResponse(FetchResponse.of(Errors.NONE, 0, INVALID_SESSION_ID, new LinkedHashMap<>(partitions)));
        networkClientDelegate.poll(time.timer(0));

        List<ConsumerRecord<byte[], byte[]>> allFetchedRecords = new ArrayList<>();
        fetchRecordsInto(allFetchedRecords);

        assertEquals(1, subscriptions.position(tp0).offset);
        assertEquals(4, subscriptions.position(tp1).offset);
        assertEquals(3, allFetchedRecords.size());

        OffsetOutOfRangeException e = assertThrows(OffsetOutOfRangeException.class, () ->
                fetchRecordsInto(allFetchedRecords));

        assertEquals(singleton(tp0), e.offsetOutOfRangePartitions().keySet());
        assertEquals(1L, e.offsetOutOfRangePartitions().get(tp0).longValue());

        assertEquals(1, subscriptions.position(tp0).offset);
        assertEquals(4, subscriptions.position(tp1).offset);
        assertEquals(3, allFetchedRecords.size());
    }

    private void fetchRecordsInto(List<ConsumerRecord<byte[], byte[]>> allFetchedRecords) {
        Map<TopicPartition, List<ConsumerRecord<byte[], byte[]>>> fetchedRecords = fetchRecords();
        fetchedRecords.values().forEach(allFetchedRecords::addAll);
    }

    @Test
    public void testCompletedFetchRemoval() {
        // Ensure the removal of completed fetches that cause an Exception if and only if they contain empty records.
        buildFetcher(AutoOffsetResetStrategy.NONE, new ByteArrayDeserializer(),
                new ByteArrayDeserializer(), Integer.MAX_VALUE, IsolationLevel.READ_UNCOMMITTED);
        assignFromUser(Set.of(tp0, tp1, tp2, tp3));

        subscriptions.seek(tp0, 1);
        subscriptions.seek(tp1, 1);
        subscriptions.seek(tp2, 1);
        subscriptions.seek(tp3, 1);

        assertEquals(1, sendFetches());

        Map<TopicIdPartition, FetchResponseData.PartitionData> partitions = new LinkedHashMap<>();
        partitions.put(tidp1, new FetchResponseData.PartitionData()
                .setPartitionIndex(tp1.partition())
                .setHighWatermark(100)
                .setRecords(records));
        partitions.put(tidp0, new FetchResponseData.PartitionData()
                .setPartitionIndex(tp0.partition())
                .setErrorCode(Errors.OFFSET_OUT_OF_RANGE.code())
                .setHighWatermark(100));
        partitions.put(tidp2, new FetchResponseData.PartitionData()
                .setPartitionIndex(tp2.partition())
                .setHighWatermark(100)
                .setLastStableOffset(4)
                .setLogStartOffset(0)
                .setRecords(nextRecords));
        partitions.put(tidp3, new FetchResponseData.PartitionData()
                .setPartitionIndex(tp3.partition())
                .setHighWatermark(100)
                .setLastStableOffset(4)
                .setLogStartOffset(0)
                .setRecords(partialRecords));
        client.prepareResponse(FetchResponse.of(Errors.NONE, 0, INVALID_SESSION_ID, new LinkedHashMap<>(partitions)));
        networkClientDelegate.poll(time.timer(0));

        List<ConsumerRecord<byte[], byte[]>> fetchedRecords = new ArrayList<>();
        fetchRecordsInto(fetchedRecords);

        assertEquals(fetchedRecords.size(), subscriptions.position(tp1).offset - 1);
        assertEquals(4, subscriptions.position(tp1).offset);
        assertEquals(3, fetchedRecords.size());

        List<OffsetOutOfRangeException> oorExceptions = new ArrayList<>();
        try {
            fetchRecordsInto(fetchedRecords);
        } catch (OffsetOutOfRangeException oor) {
            oorExceptions.add(oor);
        }

        // Should have received one OffsetOutOfRangeException for partition tp1
        assertEquals(1, oorExceptions.size());
        OffsetOutOfRangeException oor = oorExceptions.get(0);
        assertTrue(oor.offsetOutOfRangePartitions().containsKey(tp0));
        assertEquals(oor.offsetOutOfRangePartitions().size(), 1);

        fetchRecordsInto(fetchedRecords);

        // Should not have received an Exception for tp2.
        assertEquals(6, subscriptions.position(tp2).offset);
        assertEquals(5, fetchedRecords.size());

        int numExceptionsExpected = 3;
        List<KafkaException> kafkaExceptions = new ArrayList<>();
        for (int i = 1; i <= numExceptionsExpected; i++) {
            try {
                fetchRecordsInto(fetchedRecords);
            } catch (KafkaException e) {
                kafkaExceptions.add(e);
            }
        }
        // Should have received as much as numExceptionsExpected Kafka exceptions for tp3.
        assertEquals(numExceptionsExpected, kafkaExceptions.size());
    }

    @Test
    public void testSeekBeforeException() {
        buildFetcher(AutoOffsetResetStrategy.NONE, new ByteArrayDeserializer(),
                new ByteArrayDeserializer(), 2, IsolationLevel.READ_UNCOMMITTED);

        assignFromUser(Set.of(tp0));
        subscriptions.seek(tp0, 1);
        assertEquals(1, sendFetches());
        Map<TopicIdPartition, FetchResponseData.PartitionData> partitions = new HashMap<>();
        partitions.put(tidp0, new FetchResponseData.PartitionData()
                .setPartitionIndex(tp0.partition())
                .setHighWatermark(100)
                .setRecords(records));
        client.prepareResponse(fullFetchResponse(tidp0, records, Errors.NONE, 100L, 0));
        networkClientDelegate.poll(time.timer(0));

        assertEquals(2, fetchRecords().get(tp0).size());

        subscriptions.assignFromUser(Set.of(tp0, tp1));
        subscriptions.seekUnvalidated(tp1, new SubscriptionState.FetchPosition(1, Optional.empty(), metadata.currentLeader(tp1)));

        assertEquals(1, sendFetches());
        partitions = new HashMap<>();
        partitions.put(tidp1, new FetchResponseData.PartitionData()
                .setPartitionIndex(tp1.partition())
                .setErrorCode(Errors.OFFSET_OUT_OF_RANGE.code())
                .setHighWatermark(100));
        client.prepareResponse(FetchResponse.of(Errors.NONE, 0, INVALID_SESSION_ID, new LinkedHashMap<>(partitions)));
        networkClientDelegate.poll(time.timer(0));
        assertEquals(1, fetchRecords().get(tp0).size());

        subscriptions.seek(tp1, 10);
        // Should not throw OffsetOutOfRangeException after the seek
        assertEmptyFetch("Should not return records or advance position after seeking to end of topic partitions");
    }

    @Test
    public void testFetchDisconnected() {
        buildFetcher();

        assignFromUser(singleton(tp0));
        subscriptions.seek(tp0, 0);

        assertEquals(1, sendFetches());
        client.prepareResponse(fullFetchResponse(tidp0, records, Errors.NONE, 100L, 0), true);
        networkClientDelegate.poll(time.timer(0));
        assertEmptyFetch("Should not return records or advance position on disconnect");

        // disconnects should have no effect on subscription state
        assertFalse(subscriptions.isOffsetResetNeeded(tp0));
        assertTrue(subscriptions.isFetchable(tp0));
        assertEquals(0, subscriptions.position(tp0).offset);
    }

    /*
     * Send multiple requests. Verify that the client side quota metrics have the right values
     */
    @Test
    public void testQuotaMetrics() {
        buildFetcher();

        MockSelector selector = new MockSelector(time);
        Cluster cluster = TestUtils.singletonCluster("test", 1);
        Node node = cluster.nodes().get(0);
        NetworkClient client = new NetworkClient(selector, metadata, "mock", Integer.MAX_VALUE,
                1000, 1000, 64 * 1024, 64 * 1024, 1000, 10 * 1000, 127 * 1000,
                time, true, new ApiVersions(), metricsManager.throttleTimeSensor(), new LogContext(),
                MetadataRecoveryStrategy.NONE);

        ApiVersionsResponse apiVersionsResponse = TestUtils.defaultApiVersionsResponse(
                400, ApiMessageType.ListenerType.ZK_BROKER);
        ByteBuffer buffer = RequestTestUtils.serializeResponseWithHeader(apiVersionsResponse, ApiKeys.API_VERSIONS.latestVersion(), 0);

        selector.delayedReceive(new DelayedReceive(node.idString(), new NetworkReceive(node.idString(), buffer)));
        while (!client.ready(node, time.milliseconds())) {
            client.poll(1, time.milliseconds());
            // If a throttled response is received, advance the time to ensure progress.
            time.sleep(client.throttleDelayMs(node, time.milliseconds()));
        }
        selector.clear();

        for (int i = 1; i <= 3; i++) {
            int throttleTimeMs = 100 * i;
            FetchRequest.Builder builder = FetchRequest.Builder.forConsumer(ApiKeys.FETCH.latestVersion(), 100, 100, new LinkedHashMap<>());
            builder.rackId("");
            ClientRequest request = client.newClientRequest(node.idString(), builder, time.milliseconds(), true);
            client.send(request, time.milliseconds());
            client.poll(1, time.milliseconds());
            FetchResponse response = fullFetchResponse(tidp0, nextRecords, Errors.NONE, i, throttleTimeMs);
            buffer = RequestTestUtils.serializeResponseWithHeader(response, ApiKeys.FETCH.latestVersion(), request.correlationId());
            selector.completeReceive(new NetworkReceive(node.idString(), buffer));
            client.poll(1, time.milliseconds());
            // If a throttled response is received, advance the time to ensure progress.
            time.sleep(client.throttleDelayMs(node, time.milliseconds()));
            selector.clear();
        }
        Map<MetricName, KafkaMetric> allMetrics = metrics.metrics();
        KafkaMetric avgMetric = allMetrics.get(metrics.metricInstance(metricsRegistry.fetchThrottleTimeAvg));
        KafkaMetric maxMetric = allMetrics.get(metrics.metricInstance(metricsRegistry.fetchThrottleTimeMax));
        // Throttle times are ApiVersions=400, Fetch=(100, 200, 300)
        assertEquals(250, (Double) avgMetric.metricValue(), EPSILON);
        assertEquals(400, (Double) maxMetric.metricValue(), EPSILON);
        client.close();
    }

    /*
     * Send multiple requests. Verify that the client side quota metrics have the right values
     */
    @Test
    public void testFetcherMetrics() {
        buildFetcher();
        assignFromUser(singleton(tp0));
        subscriptions.seek(tp0, 0);

        MetricName maxLagMetric = metrics.metricInstance(metricsRegistry.recordsLagMax);
        Map<String, String> tags = new HashMap<>();
        tags.put("topic", tp0.topic());
        tags.put("partition", String.valueOf(tp0.partition()));
        MetricName partitionLagMetric = metrics.metricName("records-lag", metricGroup, tags);

        Map<MetricName, KafkaMetric> allMetrics = metrics.metrics();
        KafkaMetric recordsFetchLagMax = allMetrics.get(maxLagMetric);

        // recordsFetchLagMax should be initialized to NaN
        assertEquals(Double.NaN, (Double) recordsFetchLagMax.metricValue(), EPSILON);

        // recordsFetchLagMax should be hw - fetchOffset after receiving an empty FetchResponse
        fetchRecords(tidp0, MemoryRecords.EMPTY, Errors.NONE, 100L, 0);
        assertEquals(100, (Double) recordsFetchLagMax.metricValue(), EPSILON);

        KafkaMetric partitionLag = allMetrics.get(partitionLagMetric);
        assertEquals(100, (Double) partitionLag.metricValue(), EPSILON);

        // recordsFetchLagMax should be hw - offset of the last message after receiving a non-empty FetchResponse
        MemoryRecordsBuilder builder = MemoryRecords.builder(ByteBuffer.allocate(1024), Compression.NONE,
                TimestampType.CREATE_TIME, 0L);
        for (int v = 0; v < 3; v++)
            builder.appendWithOffset(v, RecordBatch.NO_TIMESTAMP, "key".getBytes(), ("value-" + v).getBytes());
        fetchRecords(tidp0, builder.build(), Errors.NONE, 200L, 0);
        assertEquals(197, (Double) recordsFetchLagMax.metricValue(), EPSILON);
        assertEquals(197, (Double) partitionLag.metricValue(), EPSILON);

        // verify de-registration of partition lag
        subscriptions.unsubscribe();
        sendFetches();
        assertFalse(allMetrics.containsKey(partitionLagMetric));
    }

    @Test
    public void testFetcherLeadMetric() {
        buildFetcher();

        assignFromUser(singleton(tp0));
        subscriptions.seek(tp0, 0);

        MetricName minLeadMetric = metrics.metricInstance(metricsRegistry.recordsLeadMin);
        Map<String, String> tags = new HashMap<>(2);
        tags.put("topic", tp0.topic());
        tags.put("partition", String.valueOf(tp0.partition()));
        MetricName partitionLeadMetric = metrics.metricName("records-lead", metricGroup, "", tags);

        Map<MetricName, KafkaMetric> allMetrics = metrics.metrics();
        KafkaMetric recordsFetchLeadMin = allMetrics.get(minLeadMetric);

        // recordsFetchLeadMin should be initialized to NaN
        assertEquals(Double.NaN, (Double) recordsFetchLeadMin.metricValue(), EPSILON);

        // recordsFetchLeadMin should be position - logStartOffset after receiving an empty FetchResponse
        fetchRecords(tidp0, MemoryRecords.EMPTY, Errors.NONE, 100L, -1L, 0L, 0);
        assertEquals(0L, (Double) recordsFetchLeadMin.metricValue(), EPSILON);

        KafkaMetric partitionLead = allMetrics.get(partitionLeadMetric);
        assertEquals(0L, (Double) partitionLead.metricValue(), EPSILON);

        // recordsFetchLeadMin should be position - logStartOffset after receiving a non-empty FetchResponse
        MemoryRecordsBuilder builder = MemoryRecords.builder(ByteBuffer.allocate(1024), Compression.NONE,
                TimestampType.CREATE_TIME, 0L);
        for (int v = 0; v < 3; v++) {
            builder.appendWithOffset(v, RecordBatch.NO_TIMESTAMP, "key".getBytes(), ("value-" + v).getBytes());
        }
        fetchRecords(tidp0, builder.build(), Errors.NONE, 200L, -1L, 0L, 0);
        assertEquals(0L, (Double) recordsFetchLeadMin.metricValue(), EPSILON);
        assertEquals(3L, (Double) partitionLead.metricValue(), EPSILON);

        // verify de-registration of partition lag
        subscriptions.unsubscribe();
        sendFetches();
        assertFalse(allMetrics.containsKey(partitionLeadMetric));
    }

    @Test
    public void testReadCommittedLagMetric() {
        buildFetcher(AutoOffsetResetStrategy.EARLIEST, new ByteArrayDeserializer(),
                new ByteArrayDeserializer(), Integer.MAX_VALUE, IsolationLevel.READ_COMMITTED);

        assignFromUser(singleton(tp0));
        subscriptions.seek(tp0, 0);

        MetricName maxLagMetric = metrics.metricInstance(metricsRegistry.recordsLagMax);

        Map<String, String> tags = new HashMap<>();
        tags.put("topic", tp0.topic());
        tags.put("partition", String.valueOf(tp0.partition()));
        MetricName partitionLagMetric = metrics.metricName("records-lag", metricGroup, tags);

        Map<MetricName, KafkaMetric> allMetrics = metrics.metrics();
        KafkaMetric recordsFetchLagMax = allMetrics.get(maxLagMetric);

        // recordsFetchLagMax should be initialized to NaN
        assertEquals(Double.NaN, (Double) recordsFetchLagMax.metricValue(), EPSILON);

        // recordsFetchLagMax should be lso - fetchOffset after receiving an empty FetchResponse
        fetchRecords(tidp0, MemoryRecords.EMPTY, Errors.NONE, 100L, 50L, 0);
        assertEquals(50, (Double) recordsFetchLagMax.metricValue(), EPSILON);

        KafkaMetric partitionLag = allMetrics.get(partitionLagMetric);
        assertEquals(50, (Double) partitionLag.metricValue(), EPSILON);

        // recordsFetchLagMax should be lso - offset of the last message after receiving a non-empty FetchResponse
        MemoryRecordsBuilder builder = MemoryRecords.builder(ByteBuffer.allocate(1024), Compression.NONE,
                TimestampType.CREATE_TIME, 0L);
        for (int v = 0; v < 3; v++)
            builder.appendWithOffset(v, RecordBatch.NO_TIMESTAMP, "key".getBytes(), ("value-" + v).getBytes());
        fetchRecords(tidp0, builder.build(), Errors.NONE, 200L, 150L, 0);
        assertEquals(147, (Double) recordsFetchLagMax.metricValue(), EPSILON);
        assertEquals(147, (Double) partitionLag.metricValue(), EPSILON);

        // verify de-registration of partition lag
        subscriptions.unsubscribe();
        sendFetches();
        assertFalse(allMetrics.containsKey(partitionLagMetric));
    }

    @Test
    public void testFetchResponseMetrics() {
        buildFetcher();

        String topic1 = "foo";
        String topic2 = "bar";
        TopicPartition tp1 = new TopicPartition(topic1, 0);
        TopicPartition tp2 = new TopicPartition(topic2, 0);

        subscriptions.assignFromUser(Set.of(tp1, tp2));

        Map<String, Integer> partitionCounts = new HashMap<>();
        partitionCounts.put(topic1, 1);
        partitionCounts.put(topic2, 1);
        topicIds.put(topic1, Uuid.randomUuid());
        topicIds.put(topic2, Uuid.randomUuid());
        TopicIdPartition tidp1 = new TopicIdPartition(topicIds.get(topic1), tp1);
        TopicIdPartition tidp2 = new TopicIdPartition(topicIds.get(topic2), tp2);
        client.updateMetadata(RequestTestUtils.metadataUpdateWithIds(1, partitionCounts, tp -> validLeaderEpoch, topicIds));

        int expectedBytes = 0;
        LinkedHashMap<TopicIdPartition, FetchResponseData.PartitionData> fetchPartitionData = new LinkedHashMap<>();

        for (TopicIdPartition tp : Set.of(tidp1, tidp2)) {
            subscriptions.seek(tp.topicPartition(), 0);

            MemoryRecordsBuilder builder = MemoryRecords.builder(ByteBuffer.allocate(1024), Compression.NONE,
                    TimestampType.CREATE_TIME, 0L);
            for (int v = 0; v < 3; v++)
                builder.appendWithOffset(v, RecordBatch.NO_TIMESTAMP, "key".getBytes(), ("value-" + v).getBytes());
            MemoryRecords records = builder.build();
            for (Record record : records.records())
                expectedBytes += record.sizeInBytes();

            fetchPartitionData.put(tp, new FetchResponseData.PartitionData()
                    .setPartitionIndex(tp.topicPartition().partition())
                    .setHighWatermark(15)
                    .setLogStartOffset(0)
                    .setRecords(records));
        }

        assertEquals(1, sendFetches());
        client.prepareResponse(FetchResponse.of(Errors.NONE, 0, INVALID_SESSION_ID, fetchPartitionData));
        networkClientDelegate.poll(time.timer(0));

        Map<TopicPartition, List<ConsumerRecord<byte[], byte[]>>> fetchedRecords = fetchRecords();
        assertEquals(3, fetchedRecords.get(tp1).size());
        assertEquals(3, fetchedRecords.get(tp2).size());

        Map<MetricName, KafkaMetric> allMetrics = metrics.metrics();
        KafkaMetric fetchSizeAverage = allMetrics.get(metrics.metricInstance(metricsRegistry.fetchSizeAvg));
        KafkaMetric recordsCountAverage = allMetrics.get(metrics.metricInstance(metricsRegistry.recordsPerRequestAvg));
        assertEquals(expectedBytes, (Double) fetchSizeAverage.metricValue(), EPSILON);
        assertEquals(6, (Double) recordsCountAverage.metricValue(), EPSILON);
    }

    @Test
    public void testFetchResponseMetricsWithSkippedOffset() {
        buildFetcher();

        assignFromUser(singleton(tp0));
        subscriptions.seek(tp0, 1);

        Map<MetricName, KafkaMetric> allMetrics = metrics.metrics();
        KafkaMetric fetchSizeAverage = allMetrics.get(metrics.metricInstance(metricsRegistry.fetchSizeAvg));
        KafkaMetric recordsCountAverage = allMetrics.get(metrics.metricInstance(metricsRegistry.recordsPerRequestAvg));

        MemoryRecordsBuilder builder = MemoryRecords.builder(ByteBuffer.allocate(1024), Compression.NONE,
                TimestampType.CREATE_TIME, 0L);
        for (int v = 0; v < 3; v++)
            builder.appendWithOffset(v, RecordBatch.NO_TIMESTAMP, "key".getBytes(), ("value-" + v).getBytes());
        MemoryRecords records = builder.build();

        int expectedBytes = 0;
        for (Record record : records.records()) {
            if (record.offset() >= 1)
                expectedBytes += record.sizeInBytes();
        }

        fetchRecords(tidp0, records, Errors.NONE, 100L, 0);
        assertEquals(expectedBytes, (Double) fetchSizeAverage.metricValue(), EPSILON);
        assertEquals(2, (Double) recordsCountAverage.metricValue(), EPSILON);
    }

    @Test
    public void testFetchResponseMetricsWithOnePartitionError() {
        buildFetcher();
        assignFromUser(Set.of(tp0, tp1));
        subscriptions.seek(tp0, 0);
        subscriptions.seek(tp1, 0);

        Map<MetricName, KafkaMetric> allMetrics = metrics.metrics();
        KafkaMetric fetchSizeAverage = allMetrics.get(metrics.metricInstance(metricsRegistry.fetchSizeAvg));
        KafkaMetric recordsCountAverage = allMetrics.get(metrics.metricInstance(metricsRegistry.recordsPerRequestAvg));

        MemoryRecordsBuilder builder = MemoryRecords.builder(ByteBuffer.allocate(1024), Compression.NONE,
                TimestampType.CREATE_TIME, 0L);
        for (int v = 0; v < 3; v++)
            builder.appendWithOffset(v, RecordBatch.NO_TIMESTAMP, "key".getBytes(), ("value-" + v).getBytes());
        MemoryRecords records = builder.build();

        Map<TopicIdPartition, FetchResponseData.PartitionData> partitions = new HashMap<>();
        partitions.put(tidp0, new FetchResponseData.PartitionData()
                .setPartitionIndex(tp0.partition())
                .setHighWatermark(100)
                .setLogStartOffset(0)
                .setRecords(records));
        partitions.put(tidp1, new FetchResponseData.PartitionData()
                .setPartitionIndex(tp1.partition())
                .setErrorCode(Errors.OFFSET_OUT_OF_RANGE.code())
                .setHighWatermark(100)
                .setLogStartOffset(0));

        assertEquals(1, sendFetches());
        client.prepareResponse(FetchResponse.of(Errors.NONE, 0, INVALID_SESSION_ID, new LinkedHashMap<>(partitions)));
        networkClientDelegate.poll(time.timer(0));
        collectFetch();

        int expectedBytes = 0;
        for (Record record : records.records())
            expectedBytes += record.sizeInBytes();

        assertEquals(expectedBytes, (Double) fetchSizeAverage.metricValue(), EPSILON);
        assertEquals(3, (Double) recordsCountAverage.metricValue(), EPSILON);
    }

    @Test
    public void testFetchResponseMetricsWithOnePartitionAtTheWrongOffset() {
        buildFetcher();

        assignFromUser(Set.of(tp0, tp1));
        subscriptions.seek(tp0, 0);
        subscriptions.seek(tp1, 0);

        Map<MetricName, KafkaMetric> allMetrics = metrics.metrics();
        KafkaMetric fetchSizeAverage = allMetrics.get(metrics.metricInstance(metricsRegistry.fetchSizeAvg));
        KafkaMetric recordsCountAverage = allMetrics.get(metrics.metricInstance(metricsRegistry.recordsPerRequestAvg));

        // send the fetch and then seek to a new offset
        assertEquals(1, sendFetches());
        subscriptions.seek(tp1, 5);

        MemoryRecordsBuilder builder = MemoryRecords.builder(ByteBuffer.allocate(1024), Compression.NONE,
                TimestampType.CREATE_TIME, 0L);
        for (int v = 0; v < 3; v++)
            builder.appendWithOffset(v, RecordBatch.NO_TIMESTAMP, "key".getBytes(), ("value-" + v).getBytes());
        MemoryRecords records = builder.build();

        Map<TopicIdPartition, FetchResponseData.PartitionData> partitions = new HashMap<>();
        partitions.put(tidp0, new FetchResponseData.PartitionData()
                .setPartitionIndex(tp0.partition())
                .setHighWatermark(100)
                .setLogStartOffset(0)
                .setRecords(records));
        partitions.put(tidp1, new FetchResponseData.PartitionData()
                .setPartitionIndex(tp1.partition())
                .setHighWatermark(100)
                .setLogStartOffset(0)
                .setRecords(MemoryRecords.withRecords(Compression.NONE, new SimpleRecord("val".getBytes()))));

        client.prepareResponse(FetchResponse.of(Errors.NONE, 0, INVALID_SESSION_ID, new LinkedHashMap<>(partitions)));
        networkClientDelegate.poll(time.timer(0));
        collectFetch();

        // we should have ignored the record at the wrong offset
        int expectedBytes = 0;
        for (Record record : records.records())
            expectedBytes += record.sizeInBytes();

        assertEquals(expectedBytes, (Double) fetchSizeAverage.metricValue(), EPSILON);
        assertEquals(3, (Double) recordsCountAverage.metricValue(), EPSILON);
    }

    @Test
    public void testFetcherMetricsTemplates() {
        Map<String, String> clientTags = Collections.singletonMap("client-id", "clientA");
        buildFetcher(new MetricConfig().tags(clientTags), AutoOffsetResetStrategy.EARLIEST, new ByteArrayDeserializer(),
                new ByteArrayDeserializer(), Integer.MAX_VALUE, IsolationLevel.READ_UNCOMMITTED);

        // Fetch from topic to generate topic metrics
        assignFromUser(singleton(tp0));
        subscriptions.seek(tp0, 0);
        assertEquals(1, sendFetches());
        client.prepareResponse(fullFetchResponse(tidp0, records, Errors.NONE, 100L, 0));
        networkClientDelegate.poll(time.timer(0));
        assertTrue(fetcher.hasCompletedFetches());
        Map<TopicPartition, List<ConsumerRecord<byte[], byte[]>>> partitionRecords = fetchRecords();
        assertTrue(partitionRecords.containsKey(tp0));

        // Verify that all metrics except metrics-count have registered templates
        Set<MetricNameTemplate> allMetrics = new HashSet<>();
        for (MetricName n : metrics.metrics().keySet()) {
            String name = n.name().replaceAll(tp0.toString(), "{topic}-{partition}");
            if (!n.group().equals("kafka-metrics-count"))
                allMetrics.add(new MetricNameTemplate(name, n.group(), "", n.tags().keySet()));
        }
        TestUtils.checkEquals(allMetrics, new HashSet<>(metricsRegistry.getAllTemplates()), "metrics", "templates");
    }

    private Map<TopicPartition, List<ConsumerRecord<byte[], byte[]>>> fetchRecords(
            TopicIdPartition tp, MemoryRecords records, Errors error, long hw, int throttleTime) {
        return fetchRecords(tp, records, error, hw, FetchResponse.INVALID_LAST_STABLE_OFFSET, throttleTime);
    }

    private Map<TopicPartition, List<ConsumerRecord<byte[], byte[]>>> fetchRecords(
            TopicIdPartition tp, MemoryRecords records, Errors error, long hw, long lastStableOffset, int throttleTime) {
        assertEquals(1, sendFetches());
        client.prepareResponse(fullFetchResponse(tp, records, error, hw, lastStableOffset, throttleTime));
        networkClientDelegate.poll(time.timer(0));
        return fetchRecords();
    }

    private Map<TopicPartition, List<ConsumerRecord<byte[], byte[]>>> fetchRecords(
            TopicIdPartition tp, MemoryRecords records, Errors error, long hw, long lastStableOffset, long logStartOffset, int throttleTime) {
        assertEquals(1, sendFetches());
        client.prepareResponse(fetchResponse(tp, records, error, hw, lastStableOffset, logStartOffset, throttleTime));
        networkClientDelegate.poll(time.timer(0));
        return fetchRecords();
    }

    @Test
    public void testSkippingAbortedTransactions() {
        buildFetcher(AutoOffsetResetStrategy.EARLIEST, new ByteArrayDeserializer(),
                new ByteArrayDeserializer(), Integer.MAX_VALUE, IsolationLevel.READ_COMMITTED);
        ByteBuffer buffer = ByteBuffer.allocate(1024);
        int currentOffset = 0;

        currentOffset += appendTransactionalRecords(buffer, 1L, currentOffset,
                new SimpleRecord(time.milliseconds(), "key".getBytes(), "value".getBytes()),
                new SimpleRecord(time.milliseconds(), "key".getBytes(), "value".getBytes()));

        abortTransaction(buffer, 1L, currentOffset);

        buffer.flip();

        List<FetchResponseData.AbortedTransaction> abortedTransactions = Collections.singletonList(
                new FetchResponseData.AbortedTransaction().setProducerId(1).setFirstOffset(0));
        MemoryRecords records = MemoryRecords.readableRecords(buffer);
        assignFromUser(singleton(tp0));

        subscriptions.seek(tp0, 0);

        // normal fetch
        assertEquals(1, sendFetches());
        assertFalse(fetcher.hasCompletedFetches());

        client.prepareResponse(fullFetchResponseWithAbortedTransactions(records, abortedTransactions, Errors.NONE, 100L, 100L, 0));
        networkClientDelegate.poll(time.timer(0));
        assertTrue(fetcher.hasCompletedFetches());

        Fetch<byte[], byte[]> fetch = collectFetch();
        assertEquals(emptyMap(), fetch.records());
        assertTrue(fetch.positionAdvanced());
    }

    @Test
    public void testReturnCommittedTransactions() {
        buildFetcher(AutoOffsetResetStrategy.EARLIEST, new ByteArrayDeserializer(),
                new ByteArrayDeserializer(), Integer.MAX_VALUE, IsolationLevel.READ_COMMITTED);
        ByteBuffer buffer = ByteBuffer.allocate(1024);
        int currentOffset = 0;

        currentOffset += appendTransactionalRecords(buffer, 1L, currentOffset,
                new SimpleRecord(time.milliseconds(), "key".getBytes(), "value".getBytes()),
                new SimpleRecord(time.milliseconds(), "key".getBytes(), "value".getBytes()));

        commitTransaction(buffer, 1L, currentOffset);
        buffer.flip();

        MemoryRecords records = MemoryRecords.readableRecords(buffer);
        assignFromUser(singleton(tp0));

        subscriptions.seek(tp0, 0);

        // normal fetch
        assertEquals(1, sendFetches());
        assertFalse(fetcher.hasCompletedFetches());
        client.prepareResponse(body -> {
            FetchRequest request = (FetchRequest) body;
            assertEquals(IsolationLevel.READ_COMMITTED, request.isolationLevel());
            return true;
        }, fullFetchResponseWithAbortedTransactions(records, Collections.emptyList(), Errors.NONE, 100L, 100L, 0));

        networkClientDelegate.poll(time.timer(0));
        assertTrue(fetcher.hasCompletedFetches());

        Map<TopicPartition, List<ConsumerRecord<byte[], byte[]>>> fetchedRecords = fetchRecords();
        assertTrue(fetchedRecords.containsKey(tp0));
        assertEquals(fetchedRecords.get(tp0).size(), 2);
    }

    @Test
    public void testReadCommittedWithCommittedAndAbortedTransactions() {
        buildFetcher(AutoOffsetResetStrategy.EARLIEST, new ByteArrayDeserializer(),
                new ByteArrayDeserializer(), Integer.MAX_VALUE, IsolationLevel.READ_COMMITTED);
        ByteBuffer buffer = ByteBuffer.allocate(1024);

        List<FetchResponseData.AbortedTransaction> abortedTransactions = new ArrayList<>();

        long pid1 = 1L;
        long pid2 = 2L;

        // Appends for producer 1 (eventually committed)
        appendTransactionalRecords(buffer, pid1, 0L,
                new SimpleRecord("commit1-1".getBytes(), "value".getBytes()),
                new SimpleRecord("commit1-2".getBytes(), "value".getBytes()));

        // Appends for producer 2 (eventually aborted)
        appendTransactionalRecords(buffer, pid2, 2L,
                new SimpleRecord("abort2-1".getBytes(), "value".getBytes()));

        // commit producer 1
        commitTransaction(buffer, pid1, 3L);

        // append more for producer 2 (eventually aborted)
        appendTransactionalRecords(buffer, pid2, 4L,
                new SimpleRecord("abort2-2".getBytes(), "value".getBytes()));

        // abort producer 2
        abortTransaction(buffer, pid2, 5L);
        abortedTransactions.add(new FetchResponseData.AbortedTransaction().setProducerId(pid2).setFirstOffset(2L));

        // New transaction for producer 1 (eventually aborted)
        appendTransactionalRecords(buffer, pid1, 6L,
                new SimpleRecord("abort1-1".getBytes(), "value".getBytes()));

        // New transaction for producer 2 (eventually committed)
        appendTransactionalRecords(buffer, pid2, 7L,
                new SimpleRecord("commit2-1".getBytes(), "value".getBytes()));

        // Add messages for producer 1 (eventually aborted)
        appendTransactionalRecords(buffer, pid1, 8L,
                new SimpleRecord("abort1-2".getBytes(), "value".getBytes()));

        // abort producer 1
        abortTransaction(buffer, pid1, 9L);
        abortedTransactions.add(new FetchResponseData.AbortedTransaction().setProducerId(1).setFirstOffset(6));

        // commit producer 2
        commitTransaction(buffer, pid2, 10L);

        buffer.flip();

        MemoryRecords records = MemoryRecords.readableRecords(buffer);
        assignFromUser(singleton(tp0));

        subscriptions.seek(tp0, 0);

        // normal fetch
        assertEquals(1, sendFetches());
        assertFalse(fetcher.hasCompletedFetches());

        client.prepareResponse(fullFetchResponseWithAbortedTransactions(records, abortedTransactions, Errors.NONE, 100L, 100L, 0));
        networkClientDelegate.poll(time.timer(0));
        assertTrue(fetcher.hasCompletedFetches());

        Map<TopicPartition, List<ConsumerRecord<byte[], byte[]>>> fetchedRecords = fetchRecords();
        assertTrue(fetchedRecords.containsKey(tp0));
        // There are only 3 committed records
        List<ConsumerRecord<byte[], byte[]>> fetchedConsumerRecords = fetchedRecords.get(tp0);
        Set<String> fetchedKeys = new HashSet<>();
        for (ConsumerRecord<byte[], byte[]> consumerRecord : fetchedConsumerRecords) {
            fetchedKeys.add(new String(consumerRecord.key(), StandardCharsets.UTF_8));
        }
        assertEquals(Set.of("commit1-1", "commit1-2", "commit2-1"), fetchedKeys);
    }

    @Test
    public void testMultipleAbortMarkers() {
        buildFetcher(AutoOffsetResetStrategy.EARLIEST, new ByteArrayDeserializer(),
                new ByteArrayDeserializer(), Integer.MAX_VALUE, IsolationLevel.READ_COMMITTED);
        ByteBuffer buffer = ByteBuffer.allocate(1024);
        int currentOffset = 0;

        currentOffset += appendTransactionalRecords(buffer, 1L, currentOffset,
                new SimpleRecord(time.milliseconds(), "abort1-1".getBytes(), "value".getBytes()),
                new SimpleRecord(time.milliseconds(), "abort1-2".getBytes(), "value".getBytes()));

        currentOffset += abortTransaction(buffer, 1L, currentOffset);
        // Duplicate abort -- should be ignored.
        currentOffset += abortTransaction(buffer, 1L, currentOffset);
        // Now commit a transaction.
        currentOffset += appendTransactionalRecords(buffer, 1L, currentOffset,
                new SimpleRecord(time.milliseconds(), "commit1-1".getBytes(), "value".getBytes()),
                new SimpleRecord(time.milliseconds(), "commit1-2".getBytes(), "value".getBytes()));
        commitTransaction(buffer, 1L, currentOffset);
        buffer.flip();

        List<FetchResponseData.AbortedTransaction> abortedTransactions = Collections.singletonList(
                new FetchResponseData.AbortedTransaction().setProducerId(1).setFirstOffset(0)
        );
        MemoryRecords records = MemoryRecords.readableRecords(buffer);
        assignFromUser(singleton(tp0));

        subscriptions.seek(tp0, 0);

        // normal fetch
        assertEquals(1, sendFetches());
        assertFalse(fetcher.hasCompletedFetches());

        client.prepareResponse(fullFetchResponseWithAbortedTransactions(records, abortedTransactions, Errors.NONE, 100L, 100L, 0));
        networkClientDelegate.poll(time.timer(0));
        assertTrue(fetcher.hasCompletedFetches());

        Map<TopicPartition, List<ConsumerRecord<byte[], byte[]>>> fetchedRecords = fetchRecords();
        assertTrue(fetchedRecords.containsKey(tp0));
        assertEquals(fetchedRecords.get(tp0).size(), 2);
        List<ConsumerRecord<byte[], byte[]>> fetchedConsumerRecords = fetchedRecords.get(tp0);
        Set<String> expectedCommittedKeys = new HashSet<>(Arrays.asList("commit1-1", "commit1-2"));
        Set<String> actuallyCommittedKeys = new HashSet<>();
        for (ConsumerRecord<byte[], byte[]> consumerRecord : fetchedConsumerRecords) {
            actuallyCommittedKeys.add(new String(consumerRecord.key(), StandardCharsets.UTF_8));
        }
        assertEquals(expectedCommittedKeys, actuallyCommittedKeys);
    }

    @Test
    public void testReadCommittedAbortMarkerWithNoData() {
        buildFetcher(AutoOffsetResetStrategy.EARLIEST, new StringDeserializer(),
                new StringDeserializer(), Integer.MAX_VALUE, IsolationLevel.READ_COMMITTED);
        ByteBuffer buffer = ByteBuffer.allocate(1024);

        long producerId = 1L;

        abortTransaction(buffer, producerId, 5L);

        appendTransactionalRecords(buffer, producerId, 6L,
                new SimpleRecord("6".getBytes(), null),
                new SimpleRecord("7".getBytes(), null),
                new SimpleRecord("8".getBytes(), null));

        commitTransaction(buffer, producerId, 9L);

        buffer.flip();

        // send the fetch
        assignFromUser(singleton(tp0));
        subscriptions.seek(tp0, 0);
        assertEquals(1, sendFetches());

        // prepare the response. the aborted transactions begin at offsets which are no longer in the log
        List<FetchResponseData.AbortedTransaction> abortedTransactions = Collections.singletonList(
                new FetchResponseData.AbortedTransaction().setProducerId(producerId).setFirstOffset(0L));

        client.prepareResponse(fullFetchResponseWithAbortedTransactions(MemoryRecords.readableRecords(buffer),
                abortedTransactions, Errors.NONE, 100L, 100L, 0));
        networkClientDelegate.poll(time.timer(0));
        assertTrue(fetcher.hasCompletedFetches());

        Map<TopicPartition, List<ConsumerRecord<String, String>>> allFetchedRecords = fetchRecords();
        assertTrue(allFetchedRecords.containsKey(tp0));
        List<ConsumerRecord<String, String>> fetchedRecords = allFetchedRecords.get(tp0);
        assertEquals(3, fetchedRecords.size());
        assertEquals(Arrays.asList(6L, 7L, 8L), collectRecordOffsets(fetchedRecords));
    }

    @Test
    public void testUpdatePositionWithLastRecordMissingFromBatch() {
        buildFetcher();

        MemoryRecords records = MemoryRecords.withRecords(Compression.NONE,
                new SimpleRecord("0".getBytes(), "v".getBytes()),
                new SimpleRecord("1".getBytes(), "v".getBytes()),
                new SimpleRecord("2".getBytes(), "v".getBytes()),
                new SimpleRecord(null, "value".getBytes()));

        // Remove the last record to simulate compaction
        MemoryRecords.FilterResult result = records.filterTo(tp0, new MemoryRecords.RecordFilter(0, 0) {
            @Override
            protected BatchRetentionResult checkBatchRetention(RecordBatch batch) {
                return new BatchRetentionResult(BatchRetention.DELETE_EMPTY, false);
            }

            @Override
            protected boolean shouldRetainRecord(RecordBatch recordBatch, Record record) {
                return record.key() != null;
            }
        }, ByteBuffer.allocate(1024), Integer.MAX_VALUE, BufferSupplier.NO_CACHING);
        result.outputBuffer().flip();
        MemoryRecords compactedRecords = MemoryRecords.readableRecords(result.outputBuffer());

        assignFromUser(singleton(tp0));
        subscriptions.seek(tp0, 0);
        assertEquals(1, sendFetches());
        client.prepareResponse(fullFetchResponse(tidp0, compactedRecords, Errors.NONE, 100L, 0));
        networkClientDelegate.poll(time.timer(0));
        assertTrue(fetcher.hasCompletedFetches());

        Map<TopicPartition, List<ConsumerRecord<byte[], byte[]>>> allFetchedRecords = fetchRecords();
        assertTrue(allFetchedRecords.containsKey(tp0));
        List<ConsumerRecord<byte[], byte[]>> fetchedRecords = allFetchedRecords.get(tp0);
        assertEquals(3, fetchedRecords.size());

        for (int i = 0; i < 3; i++) {
            assertEquals(Integer.toString(i), new String(fetchedRecords.get(i).key()));
        }

        // The next offset should point to the next batch
        assertEquals(4L, subscriptions.position(tp0).offset);
    }

    @Test
    public void testUpdatePositionOnEmptyBatch() {
        buildFetcher();

        long producerId = 1;
        short producerEpoch = 0;
        int sequence = 1;
        long baseOffset = 37;
        long lastOffset = 54;
        int partitionLeaderEpoch = 7;
        ByteBuffer buffer = ByteBuffer.allocate(DefaultRecordBatch.RECORD_BATCH_OVERHEAD);
        DefaultRecordBatch.writeEmptyHeader(buffer, RecordBatch.CURRENT_MAGIC_VALUE, producerId, producerEpoch,
                sequence, baseOffset, lastOffset, partitionLeaderEpoch, TimestampType.CREATE_TIME,
                System.currentTimeMillis(), false, false);
        buffer.flip();
        MemoryRecords recordsWithEmptyBatch = MemoryRecords.readableRecords(buffer);

        assignFromUser(singleton(tp0));
        subscriptions.seek(tp0, 0);
        assertEquals(1, sendFetches());
        client.prepareResponse(fullFetchResponse(tidp0, recordsWithEmptyBatch, Errors.NONE, 100L, 0));
        networkClientDelegate.poll(time.timer(0));
        assertTrue(fetcher.hasCompletedFetches());

        Fetch<byte[], byte[]> fetch = collectFetch();
        assertEquals(emptyMap(), fetch.records());
        assertTrue(fetch.positionAdvanced());

        // The next offset should point to the next batch
        assertEquals(lastOffset + 1, subscriptions.position(tp0).offset);
    }

    @Test
    public void testReadCommittedWithCompactedTopic() {
        buildFetcher(AutoOffsetResetStrategy.EARLIEST, new StringDeserializer(),
                new StringDeserializer(), Integer.MAX_VALUE, IsolationLevel.READ_COMMITTED);
        ByteBuffer buffer = ByteBuffer.allocate(1024);

        long pid1 = 1L;
        long pid2 = 2L;
        long pid3 = 3L;

        appendTransactionalRecords(buffer, pid3, 3L,
                new SimpleRecord("3".getBytes(), "value".getBytes()),
                new SimpleRecord("4".getBytes(), "value".getBytes()));

        appendTransactionalRecords(buffer, pid2, 15L,
                new SimpleRecord("15".getBytes(), "value".getBytes()),
                new SimpleRecord("16".getBytes(), "value".getBytes()),
                new SimpleRecord("17".getBytes(), "value".getBytes()));

        appendTransactionalRecords(buffer, pid1, 22L,
                new SimpleRecord("22".getBytes(), "value".getBytes()),
                new SimpleRecord("23".getBytes(), "value".getBytes()));

        abortTransaction(buffer, pid2, 28L);

        appendTransactionalRecords(buffer, pid3, 30L,
                new SimpleRecord("30".getBytes(), "value".getBytes()),
                new SimpleRecord("31".getBytes(), "value".getBytes()),
                new SimpleRecord("32".getBytes(), "value".getBytes()));

        commitTransaction(buffer, pid3, 35L);

        appendTransactionalRecords(buffer, pid1, 39L,
                new SimpleRecord("39".getBytes(), "value".getBytes()),
                new SimpleRecord("40".getBytes(), "value".getBytes()));

        // transaction from pid1 is aborted, but the marker is not included in the fetch

        buffer.flip();

        // send the fetch
        assignFromUser(singleton(tp0));
        subscriptions.seek(tp0, 0);
        assertEquals(1, sendFetches());

        // prepare the response. the aborted transactions begin at offsets which are no longer in the log
        List<FetchResponseData.AbortedTransaction> abortedTransactions = Arrays.asList(
                new FetchResponseData.AbortedTransaction().setProducerId(pid2).setFirstOffset(6),
                new FetchResponseData.AbortedTransaction().setProducerId(pid1).setFirstOffset(0)
        );

        client.prepareResponse(fullFetchResponseWithAbortedTransactions(MemoryRecords.readableRecords(buffer),
                abortedTransactions, Errors.NONE, 100L, 100L, 0));
        networkClientDelegate.poll(time.timer(0));
        assertTrue(fetcher.hasCompletedFetches());

        Map<TopicPartition, List<ConsumerRecord<String, String>>> allFetchedRecords = fetchRecords();
        assertTrue(allFetchedRecords.containsKey(tp0));
        List<ConsumerRecord<String, String>> fetchedRecords = allFetchedRecords.get(tp0);
        assertEquals(5, fetchedRecords.size());
        assertEquals(Arrays.asList(3L, 4L, 30L, 31L, 32L), collectRecordOffsets(fetchedRecords));
    }

    @Test
    public void testReturnAbortedTransactionsInUncommittedMode() {
        buildFetcher(AutoOffsetResetStrategy.EARLIEST, new ByteArrayDeserializer(),
                new ByteArrayDeserializer(), Integer.MAX_VALUE, IsolationLevel.READ_UNCOMMITTED);
        ByteBuffer buffer = ByteBuffer.allocate(1024);
        int currentOffset = 0;

        currentOffset += appendTransactionalRecords(buffer, 1L, currentOffset,
                new SimpleRecord(time.milliseconds(), "key".getBytes(), "value".getBytes()),
                new SimpleRecord(time.milliseconds(), "key".getBytes(), "value".getBytes()));

        abortTransaction(buffer, 1L, currentOffset);

        buffer.flip();

        List<FetchResponseData.AbortedTransaction> abortedTransactions = Collections.singletonList(
                new FetchResponseData.AbortedTransaction().setProducerId(1).setFirstOffset(0));
        MemoryRecords records = MemoryRecords.readableRecords(buffer);
        assignFromUser(singleton(tp0));

        subscriptions.seek(tp0, 0);

        // normal fetch
        assertEquals(1, sendFetches());
        assertFalse(fetcher.hasCompletedFetches());

        client.prepareResponse(fullFetchResponseWithAbortedTransactions(records, abortedTransactions, Errors.NONE, 100L, 100L, 0));
        networkClientDelegate.poll(time.timer(0));
        assertTrue(fetcher.hasCompletedFetches());

        Map<TopicPartition, List<ConsumerRecord<byte[], byte[]>>> fetchedRecords = fetchRecords();
        assertTrue(fetchedRecords.containsKey(tp0));
    }

    @Test
    public void testConsumerPositionUpdatedWhenSkippingAbortedTransactions() {
        buildFetcher(AutoOffsetResetStrategy.EARLIEST, new ByteArrayDeserializer(),
                new ByteArrayDeserializer(), Integer.MAX_VALUE, IsolationLevel.READ_COMMITTED);
        ByteBuffer buffer = ByteBuffer.allocate(1024);
        long currentOffset = 0;

        currentOffset += appendTransactionalRecords(buffer, 1L, currentOffset,
                new SimpleRecord(time.milliseconds(), "abort1-1".getBytes(), "value".getBytes()),
                new SimpleRecord(time.milliseconds(), "abort1-2".getBytes(), "value".getBytes()));

        currentOffset += abortTransaction(buffer, 1L, currentOffset);
        buffer.flip();

        List<FetchResponseData.AbortedTransaction> abortedTransactions = Collections.singletonList(
                new FetchResponseData.AbortedTransaction().setProducerId(1).setFirstOffset(0));
        MemoryRecords records = MemoryRecords.readableRecords(buffer);
        assignFromUser(singleton(tp0));

        subscriptions.seek(tp0, 0);

        // normal fetch
        assertEquals(1, sendFetches());
        assertFalse(fetcher.hasCompletedFetches());

        client.prepareResponse(fullFetchResponseWithAbortedTransactions(records, abortedTransactions, Errors.NONE, 100L, 100L, 0));
        networkClientDelegate.poll(time.timer(0));
        assertTrue(fetcher.hasCompletedFetches());

        Map<TopicPartition, List<ConsumerRecord<byte[], byte[]>>> fetchedRecords = fetchRecords();

        // Ensure that we don't return any of the aborted records, but yet advance the consumer position.
        assertFalse(fetchedRecords.containsKey(tp0));
        assertEquals(currentOffset, subscriptions.position(tp0).offset);
    }

    @Test
    public void testConsumingViaIncrementalFetchRequests() {
        buildFetcher(2);

        assignFromUser(new HashSet<>(Arrays.asList(tp0, tp1)));
        subscriptions.seekValidated(tp0, new SubscriptionState.FetchPosition(0, Optional.empty(), metadata.currentLeader(tp0)));
        subscriptions.seekValidated(tp1, new SubscriptionState.FetchPosition(1, Optional.empty(), metadata.currentLeader(tp1)));

        // Fetch some records and establish an incremental fetch session.
        LinkedHashMap<TopicIdPartition, FetchResponseData.PartitionData> partitions1 = new LinkedHashMap<>();
        partitions1.put(tidp0, new FetchResponseData.PartitionData()
                .setPartitionIndex(tp0.partition())
                .setHighWatermark(2)
                .setLastStableOffset(2)
                .setLogStartOffset(0)
                .setRecords(records));
        partitions1.put(tidp1, new FetchResponseData.PartitionData()
                .setPartitionIndex(tp1.partition())
                .setHighWatermark(100)
                .setLogStartOffset(0)
                .setRecords(emptyRecords));
        FetchResponse resp1 = FetchResponse.of(Errors.NONE, 0, 123, partitions1);
        client.prepareResponse(resp1);
        assertEquals(1, sendFetches());
        assertFalse(fetcher.hasCompletedFetches());
        networkClientDelegate.poll(time.timer(0));
        assertTrue(fetcher.hasCompletedFetches());
        Map<TopicPartition, List<ConsumerRecord<byte[], byte[]>>> fetchedRecords = fetchRecords();
        assertFalse(fetchedRecords.containsKey(tp1));
        List<ConsumerRecord<byte[], byte[]>> recordsToTest = fetchedRecords.get(tp0);
        assertEquals(2, recordsToTest.size());
        assertEquals(3L, subscriptions.position(tp0).offset);
        assertEquals(1L, subscriptions.position(tp1).offset);
        assertEquals(1, recordsToTest.get(0).offset());
        assertEquals(2, recordsToTest.get(1).offset());

        // There is still a buffered record.
        assertEquals(0, sendFetches());
        fetchedRecords = fetchRecords();
        assertFalse(fetchedRecords.containsKey(tp1));
        recordsToTest = fetchedRecords.get(tp0);
        assertEquals(1, recordsToTest.size());
        assertEquals(3, recordsToTest.get(0).offset());
        assertEquals(4L, subscriptions.position(tp0).offset);

        // The second response contains no new records.
        LinkedHashMap<TopicIdPartition, FetchResponseData.PartitionData> partitions2 = new LinkedHashMap<>();
        FetchResponse resp2 = FetchResponse.of(Errors.NONE, 0, 123, partitions2);
        client.prepareResponse(resp2);
        assertEquals(1, sendFetches());
        networkClientDelegate.poll(time.timer(0));
        fetchedRecords = fetchRecords();
        assertTrue(fetchedRecords.isEmpty());
        assertEquals(4L, subscriptions.position(tp0).offset);
        assertEquals(1L, subscriptions.position(tp1).offset);

        // The third response contains some new records for tp0.
        LinkedHashMap<TopicIdPartition, FetchResponseData.PartitionData> partitions3 = new LinkedHashMap<>();
        partitions3.put(tidp0, new FetchResponseData.PartitionData()
                .setPartitionIndex(tp0.partition())
                .setHighWatermark(100)
                .setLastStableOffset(4)
                .setLogStartOffset(0)
                .setRecords(nextRecords));
        FetchResponse resp3 = FetchResponse.of(Errors.NONE, 0, 123, partitions3);
        client.prepareResponse(resp3);
        assertEquals(1, sendFetches());
        networkClientDelegate.poll(time.timer(0));
        fetchedRecords = fetchRecords();
        assertFalse(fetchedRecords.containsKey(tp1));
        recordsToTest = fetchedRecords.get(tp0);
        assertEquals(2, recordsToTest.size());
        assertEquals(6L, subscriptions.position(tp0).offset);
        assertEquals(1L, subscriptions.position(tp1).offset);
        assertEquals(4, recordsToTest.get(0).offset());
        assertEquals(5, recordsToTest.get(1).offset());
    }

    @Test
    public void testEmptyControlBatch() {
        buildFetcher(AutoOffsetResetStrategy.EARLIEST, new ByteArrayDeserializer(),
                new ByteArrayDeserializer(), Integer.MAX_VALUE, IsolationLevel.READ_COMMITTED);
        ByteBuffer buffer = ByteBuffer.allocate(1024);
        int currentOffset = 1;

        // Empty control batch should not cause an exception
        DefaultRecordBatch.writeEmptyHeader(buffer, RecordBatch.MAGIC_VALUE_V2, 1L,
                (short) 0, -1, 0, 0,
                RecordBatch.NO_PARTITION_LEADER_EPOCH, TimestampType.CREATE_TIME, time.milliseconds(),
                true, true);

        currentOffset += appendTransactionalRecords(buffer, 1L, currentOffset,
                new SimpleRecord(time.milliseconds(), "key".getBytes(), "value".getBytes()),
                new SimpleRecord(time.milliseconds(), "key".getBytes(), "value".getBytes()));

        commitTransaction(buffer, 1L, currentOffset);
        buffer.flip();

        MemoryRecords records = MemoryRecords.readableRecords(buffer);
        assignFromUser(singleton(tp0));

        subscriptions.seek(tp0, 0);

        // normal fetch
        assertEquals(1, sendFetches());
        assertFalse(fetcher.hasCompletedFetches());
        client.prepareResponse(body -> {
            FetchRequest request = (FetchRequest) body;
            assertEquals(IsolationLevel.READ_COMMITTED, request.isolationLevel());
            return true;
        }, fullFetchResponseWithAbortedTransactions(records, Collections.emptyList(), Errors.NONE, 100L, 100L, 0));

        networkClientDelegate.poll(time.timer(0));
        assertTrue(fetcher.hasCompletedFetches());

        Map<TopicPartition, List<ConsumerRecord<byte[], byte[]>>> fetchedRecords = fetchRecords();
        assertTrue(fetchedRecords.containsKey(tp0));
        assertEquals(fetchedRecords.get(tp0).size(), 2);
    }

    private MemoryRecords buildRecords(long baseOffset, int count, long firstMessageId) {
        MemoryRecordsBuilder builder = MemoryRecords.builder(ByteBuffer.allocate(1024), Compression.NONE, TimestampType.CREATE_TIME, baseOffset);
        for (int i = 0; i < count; i++)
            builder.append(0L, "key".getBytes(), ("value-" + (firstMessageId + i)).getBytes());
        return builder.build();
    }

    private int appendTransactionalRecords(ByteBuffer buffer, long pid, long baseOffset, int baseSequence, SimpleRecord... records) {
        MemoryRecordsBuilder builder = MemoryRecords.builder(buffer, RecordBatch.CURRENT_MAGIC_VALUE, Compression.NONE,
                TimestampType.CREATE_TIME, baseOffset, time.milliseconds(), pid, (short) 0, baseSequence, true,
                RecordBatch.NO_PARTITION_LEADER_EPOCH);

        for (SimpleRecord record : records) {
            builder.append(record);
        }
        builder.build();
        return records.length;
    }

    private int appendTransactionalRecords(ByteBuffer buffer, long pid, long baseOffset, SimpleRecord... records) {
        return appendTransactionalRecords(buffer, pid, baseOffset, (int) baseOffset, records);
    }

    private void commitTransaction(ByteBuffer buffer, long producerId, long baseOffset) {
        short producerEpoch = 0;
        int partitionLeaderEpoch = 0;
        MemoryRecords.writeEndTransactionalMarker(buffer, baseOffset, time.milliseconds(), partitionLeaderEpoch, producerId, producerEpoch,
                new EndTransactionMarker(ControlRecordType.COMMIT, 0));
    }

    private int abortTransaction(ByteBuffer buffer, long producerId, long baseOffset) {
        short producerEpoch = 0;
        int partitionLeaderEpoch = 0;
        MemoryRecords.writeEndTransactionalMarker(buffer, baseOffset, time.milliseconds(), partitionLeaderEpoch, producerId, producerEpoch,
                new EndTransactionMarker(ControlRecordType.ABORT, 0));
        return 1;
    }

    @Test
    public void testSubscriptionPositionUpdatedWithEpoch() {
        // Create some records that include a leader epoch (1)
        MemoryRecordsBuilder builder = MemoryRecords.builder(
                ByteBuffer.allocate(1024),
                RecordBatch.CURRENT_MAGIC_VALUE,
                Compression.NONE,
                TimestampType.CREATE_TIME,
                0L,
                RecordBatch.NO_TIMESTAMP,
                RecordBatch.NO_PRODUCER_ID,
                RecordBatch.NO_PRODUCER_EPOCH,
                RecordBatch.NO_SEQUENCE,
                false,
                1
        );
        builder.appendWithOffset(0L, 0L, "key".getBytes(), "value-1".getBytes());
        builder.appendWithOffset(1L, 0L, "key".getBytes(), "value-2".getBytes());
        builder.appendWithOffset(2L, 0L, "key".getBytes(), "value-3".getBytes());
        MemoryRecords records = builder.build();

        buildFetcher();
        assignFromUser(singleton(tp0));

        // Initialize the epoch=1
        Map<String, Integer> partitionCounts = new HashMap<>();
        partitionCounts.put(tp0.topic(), 4);
        MetadataResponse metadataResponse = RequestTestUtils.metadataUpdateWithIds("dummy", 1, Collections.emptyMap(), partitionCounts, tp -> 1, topicIds);
        metadata.updateWithCurrentRequestVersion(metadataResponse, false, 0L);

        // Seek
        subscriptions.seek(tp0, 0);

        // Do a normal fetch
        assertEquals(1, sendFetches());
        assertFalse(fetcher.hasCompletedFetches());

        client.prepareResponse(fullFetchResponse(tidp0, records, Errors.NONE, 100L, 0));
        networkClientDelegate.pollNoWakeup();
        assertTrue(fetcher.hasCompletedFetches());

        Map<TopicPartition, List<ConsumerRecord<byte[], byte[]>>> partitionRecords = fetchRecords();
        assertTrue(partitionRecords.containsKey(tp0));

        assertEquals(subscriptions.position(tp0).offset, 3L);
        assertOptional(subscriptions.position(tp0).offsetEpoch, value -> assertEquals(value.intValue(), 1));
    }

    @Test
    public void testPreferredReadReplica() {
        buildFetcher(new MetricConfig(), AutoOffsetResetStrategy.EARLIEST, new BytesDeserializer(), new BytesDeserializer(),
                Integer.MAX_VALUE, IsolationLevel.READ_COMMITTED, Duration.ofMinutes(5).toMillis());

        subscriptions.assignFromUser(singleton(tp0));
        client.updateMetadata(RequestTestUtils.metadataUpdateWithIds(2, singletonMap(topicName, 4), tp -> validLeaderEpoch, topicIds, false));
        subscriptions.seek(tp0, 0);

        // Take note of the preferred replica before the first fetch response
        Node selected = fetcher.selectReadReplica(tp0, Node.noNode(), time.milliseconds());
        assertEquals(-1, selected.id());

        assertEquals(1, sendFetches());
        assertFalse(fetcher.hasCompletedFetches());

        // Set preferred read replica to node=1
        client.prepareResponse(fullFetchResponse(tidp0, records, Errors.NONE, 100L,
                FetchResponse.INVALID_LAST_STABLE_OFFSET, 0, Optional.of(1)));
        networkClientDelegate.poll(time.timer(0));
        assertTrue(fetcher.hasCompletedFetches());

        Map<TopicPartition, List<ConsumerRecord<byte[], byte[]>>> partitionRecords = fetchRecords();
        assertTrue(partitionRecords.containsKey(tp0));

        // Verify
        selected = fetcher.selectReadReplica(tp0, Node.noNode(), time.milliseconds());
        assertEquals(1, selected.id());


        assertEquals(1, sendFetches());
        assertFalse(fetcher.hasCompletedFetches());

        // Set preferred read replica to node=2, which isn't in our metadata, should revert to leader
        client.prepareResponse(fullFetchResponse(tidp0, records, Errors.NONE, 100L,
                FetchResponse.INVALID_LAST_STABLE_OFFSET, 0, Optional.of(2)));
        networkClientDelegate.poll(time.timer(0));
        assertTrue(fetcher.hasCompletedFetches());
        fetchRecords();
        selected = fetcher.selectReadReplica(tp0, Node.noNode(), time.milliseconds());
        assertEquals(-1, selected.id());
    }

    @Test
    public void testFetchDisconnectedShouldClearPreferredReadReplica() {
        buildFetcher(new MetricConfig(), AutoOffsetResetStrategy.EARLIEST, new BytesDeserializer(), new BytesDeserializer(),
                Integer.MAX_VALUE, IsolationLevel.READ_COMMITTED, Duration.ofMinutes(5).toMillis());

        subscriptions.assignFromUser(singleton(tp0));
        client.updateMetadata(RequestTestUtils.metadataUpdateWithIds(2, singletonMap(topicName, 4), tp -> validLeaderEpoch, topicIds, false));
        subscriptions.seek(tp0, 0);
        assertEquals(1, sendFetches());

        // Set preferred read replica to node=1
        client.prepareResponse(fullFetchResponse(tidp0, records, Errors.NONE, 100L,
                FetchResponse.INVALID_LAST_STABLE_OFFSET, 0, Optional.of(1)));
        networkClientDelegate.poll(time.timer(0));
        assertTrue(fetcher.hasCompletedFetches());
        fetchRecords();

        // Verify
        Node selected = fetcher.selectReadReplica(tp0, Node.noNode(), time.milliseconds());
        assertEquals(1, selected.id());
        assertEquals(1, sendFetches());
        assertFalse(fetcher.hasCompletedFetches());

        // Disconnect - preferred read replica should be cleared.
        client.prepareResponse(fullFetchResponse(tidp0, records, Errors.NONE, 100L, 0), true);

        networkClientDelegate.poll(time.timer(0));
        assertFalse(fetcher.hasCompletedFetches());
        fetchRecords();
        selected = fetcher.selectReadReplica(tp0, Node.noNode(), time.milliseconds());
        assertEquals(-1, selected.id());
    }

    @Test
    public void testFetchDisconnectedShouldNotClearPreferredReadReplicaIfUnassigned() {
        buildFetcher(new MetricConfig(), AutoOffsetResetStrategy.EARLIEST, new BytesDeserializer(), new BytesDeserializer(),
                Integer.MAX_VALUE, IsolationLevel.READ_COMMITTED, Duration.ofMinutes(5).toMillis());

        subscriptions.assignFromUser(singleton(tp0));
        client.updateMetadata(RequestTestUtils.metadataUpdateWithIds(2, singletonMap(topicName, 4), tp -> validLeaderEpoch, topicIds, false));
        subscriptions.seek(tp0, 0);
        assertEquals(1, sendFetches());

        // Set preferred read replica to node=1
        client.prepareResponse(fullFetchResponse(tidp0, records, Errors.NONE, 100L,
                FetchResponse.INVALID_LAST_STABLE_OFFSET, 0, Optional.of(1)));
        networkClientDelegate.poll(time.timer(0));
        assertTrue(fetcher.hasCompletedFetches());
        fetchRecords();

        // Verify
        Node selected = fetcher.selectReadReplica(tp0, Node.noNode(), time.milliseconds());
        assertEquals(1, selected.id());
        assertEquals(1, sendFetches());
        assertFalse(fetcher.hasCompletedFetches());

        // Disconnect and remove tp0 from assignment
        client.prepareResponse(fullFetchResponse(tidp0, records, Errors.NONE, 100L, 0), true);
        subscriptions.assignFromUser(emptySet());

        // Preferred read replica should not be cleared
        networkClientDelegate.poll(time.timer(0));
        assertFalse(fetcher.hasCompletedFetches());
        fetchRecords();
        selected = fetcher.selectReadReplica(tp0, Node.noNode(), time.milliseconds());
        assertEquals(-1, selected.id());
    }

    @Test
    public void testFetchErrorShouldClearPreferredReadReplica() {
        buildFetcher(new MetricConfig(), AutoOffsetResetStrategy.EARLIEST, new BytesDeserializer(), new BytesDeserializer(),
                Integer.MAX_VALUE, IsolationLevel.READ_COMMITTED, Duration.ofMinutes(5).toMillis());

        subscriptions.assignFromUser(singleton(tp0));
        client.updateMetadata(RequestTestUtils.metadataUpdateWithIds(2, singletonMap(topicName, 4), tp -> validLeaderEpoch, topicIds, false));
        subscriptions.seek(tp0, 0);
        assertEquals(1, sendFetches());

        // Set preferred read replica to node=1
        client.prepareResponse(fullFetchResponse(tidp0, records, Errors.NONE, 100L,
                FetchResponse.INVALID_LAST_STABLE_OFFSET, 0, Optional.of(1)));
        networkClientDelegate.poll(time.timer(0));
        assertTrue(fetcher.hasCompletedFetches());
        fetchRecords();

        // Verify
        Node selected = fetcher.selectReadReplica(tp0, Node.noNode(), time.milliseconds());
        assertEquals(1, selected.id());
        assertEquals(1, sendFetches());
        assertFalse(fetcher.hasCompletedFetches());

        // Error - preferred read replica should be cleared. An actual error response will contain -1 as the
        // preferred read replica. In the test we want to ensure that we are handling the error.
        client.prepareResponse(fullFetchResponse(tidp0, MemoryRecords.EMPTY, Errors.NOT_LEADER_OR_FOLLOWER, -1L,
                FetchResponse.INVALID_LAST_STABLE_OFFSET, 0, Optional.of(1)));

        networkClientDelegate.poll(time.timer(0));
        assertTrue(fetcher.hasCompletedFetches());
        fetchRecords();
        selected = fetcher.selectReadReplica(tp0, Node.noNode(), time.milliseconds());
        assertEquals(-1, selected.id());
    }

    @Test
    public void testPreferredReadReplicaOffsetError() {
        buildFetcher(new MetricConfig(), AutoOffsetResetStrategy.EARLIEST, new BytesDeserializer(), new BytesDeserializer(),
                Integer.MAX_VALUE, IsolationLevel.READ_COMMITTED, Duration.ofMinutes(5).toMillis());

        subscriptions.assignFromUser(singleton(tp0));
        client.updateMetadata(RequestTestUtils.metadataUpdateWithIds(2, singletonMap(topicName, 4), tp -> validLeaderEpoch, topicIds, false));

        subscriptions.seek(tp0, 0);

        assertEquals(1, sendFetches());
        assertFalse(fetcher.hasCompletedFetches());

        client.prepareResponse(fullFetchResponse(tidp0, records, Errors.NONE, 100L,
                FetchResponse.INVALID_LAST_STABLE_OFFSET, 0, Optional.of(1)));
        networkClientDelegate.poll(time.timer(0));
        assertTrue(fetcher.hasCompletedFetches());

        fetchRecords();

        Node selected = fetcher.selectReadReplica(tp0, Node.noNode(), time.milliseconds());
        assertEquals(selected.id(), 1);

        assertEquals(1, sendFetches());
        assertFalse(fetcher.hasCompletedFetches());

        // Return an error, should unset the preferred read replica
        client.prepareResponse(fullFetchResponse(tidp0, records, Errors.OFFSET_OUT_OF_RANGE, 100L,
                FetchResponse.INVALID_LAST_STABLE_OFFSET, 0, Optional.empty()));
        networkClientDelegate.poll(time.timer(0));
        assertTrue(fetcher.hasCompletedFetches());

        fetchRecords();

        selected = fetcher.selectReadReplica(tp0, Node.noNode(), time.milliseconds());
        assertEquals(selected.id(), -1);
    }

    @Test
    public void testFetchCompletedBeforeHandlerAdded() {
        buildFetcher();
        assignFromUser(singleton(tp0));
        subscriptions.seek(tp0, 0);
        sendFetches();
        client.prepareResponse(fullFetchResponse(tidp0, buildRecords(1L, 1, 1), Errors.NONE, 100L, 0));
        networkClientDelegate.poll(time.timer(0));
        fetchRecords();

        Metadata.LeaderAndEpoch leaderAndEpoch = subscriptions.position(tp0).currentLeader;
        assertTrue(leaderAndEpoch.leader.isPresent());
        Node readReplica = fetcher.selectReadReplica(tp0, leaderAndEpoch.leader.get(), time.milliseconds());

        AtomicBoolean wokenUp = new AtomicBoolean(false);
        client.setWakeupHook(() -> {
            if (!wokenUp.getAndSet(true)) {
                networkClientDelegate.disconnectAsync(readReplica);
                networkClientDelegate.poll(time.timer(0));
            }
        });

        assertEquals(1, sendFetches());

        networkClientDelegate.disconnectAsync(readReplica);
        networkClientDelegate.poll(time.timer(0));

        assertEquals(1, sendFetches());
    }

    @Test
    public void testCorruptMessageError() {
        buildFetcher();
        assignFromUser(singleton(tp0));
        subscriptions.seek(tp0, 0);

        assertEquals(1, sendFetches());
        assertFalse(fetcher.hasCompletedFetches());

        // Prepare a response with the CORRUPT_MESSAGE error.
        client.prepareResponse(fullFetchResponse(
                tidp0,
                buildRecords(1L, 1, 1),
                Errors.CORRUPT_MESSAGE,
                100L, 0));
        networkClientDelegate.poll(time.timer(0));
        assertTrue(fetcher.hasCompletedFetches());

        // Trigger the exception.
        assertThrows(KafkaException.class, this::fetchRecords);
    }


    /**
     * Test the scenario that FetchResponse returns with an error indicating leadership change for the partition, but it
     * does not contain new leader info(defined in KIP-951).
     */
    @ParameterizedTest
    @EnumSource(value = Errors.class, names = {"FENCED_LEADER_EPOCH", "NOT_LEADER_OR_FOLLOWER"})
    public void testWhenFetchResponseReturnsALeaderShipChangeErrorButNoNewLeaderInformation(Errors error) {
        // The test runs with 2 partitions where 1 partition is fetched without errors, and
        // 2nd partition faces errors due to leadership changes.
        buildFetcher(new MetricConfig(), AutoOffsetResetStrategy.EARLIEST, new BytesDeserializer(),
            new BytesDeserializer(),
            Integer.MAX_VALUE, IsolationLevel.READ_UNCOMMITTED,
            Duration.ofMinutes(5).toMillis());

        // Setup so that tp0 & tp1 are subscribed and will be fetched from.
        // Also, setup client's metadata for tp0 & tp1.
        subscriptions.assignFromUser(new HashSet<>(Arrays.asList(tp0, tp1)));
        client.updateMetadata(
            RequestTestUtils.metadataUpdateWithIds(2, singletonMap(topicName, 4),
                tp -> validLeaderEpoch, topicIds, false));
        Node tp0Leader = metadata.fetch().leaderFor(tp0);
        Node tp1Leader = metadata.fetch().leaderFor(tp1);
        Node nodeId0 = metadata.fetch().nodeById(0);
        Cluster startingClusterMetadata = metadata.fetch();
        subscriptions.seek(tp0, 0);
        subscriptions.seek(tp1, 0);

        // Setup preferred read replica to node=0 by doing a fetch for both partitions.
        assertEquals(2, sendFetches());
        assertFalse(fetcher.hasCompletedFetches());
        client.prepareResponseFrom(fullFetchResponse(tidp0, this.records, Errors.NONE, 100L,
            FetchResponse.INVALID_LAST_STABLE_OFFSET, 0, Optional.of(nodeId0.id())), tp0Leader);
        client.prepareResponseFrom(fullFetchResponse(tidp1, this.records, Errors.NONE, 100L,
            FetchResponse.INVALID_LAST_STABLE_OFFSET, 0, Optional.of(nodeId0.id())), tp1Leader);
        networkClientDelegate.poll(time.timer(0));
        assertTrue(fetcher.hasCompletedFetches());
        Map<TopicPartition, List<ConsumerRecord<byte[], byte[]>>> partitionRecords = fetchRecords();
        assertTrue(partitionRecords.containsKey(tp0));
        assertTrue(partitionRecords.containsKey(tp1));
        // Validate setup of preferred read replica for tp0 & tp1 is done correctly.
        Node selected = fetcher.selectReadReplica(tp0, Node.noNode(), time.milliseconds());
        assertEquals(nodeId0.id(), selected.id());
        selected = fetcher.selectReadReplica(tp1, Node.noNode(), time.milliseconds());
        assertEquals(nodeId0.id(), selected.id());

        // Send next fetch request.
        assertEquals(1, sendFetches());
        assertFalse(fetcher.hasCompletedFetches());
        // Verify that metadata-update isn't requested as metadata is considered upto-date.
        assertFalse(metadata.updateRequested());

        // TEST that next fetch returns an error(due to leadership change) but new leader info is not returned
        // in the FetchResponse. This is the behaviour prior to KIP-951, should keep on working.
        LinkedHashMap<TopicIdPartition, FetchResponseData.PartitionData> partitions = new LinkedHashMap<>();
        partitions.put(tidp0,
            new FetchResponseData.PartitionData()
                .setPartitionIndex(tidp0.topicPartition().partition())
                .setErrorCode(error.code()));
        partitions.put(tidp1,
            new FetchResponseData.PartitionData()
                .setPartitionIndex(tidp1.topicPartition().partition())
                .setErrorCode(Errors.NONE.code())
                .setHighWatermark(100L)
                .setLastStableOffset(FetchResponse.INVALID_LAST_STABLE_OFFSET)
                .setLogStartOffset(0)
                .setRecords(nextRecords));
        client.prepareResponseFrom(FetchResponse.of(Errors.NONE, 0, INVALID_SESSION_ID, partitions), nodeId0);
        networkClientDelegate.poll(time.timer(0));
        partitionRecords = fetchRecords();
        assertFalse(partitionRecords.containsKey(tp0));
        assertTrue(partitionRecords.containsKey(tp1));

        // Validate metadata is unchanged, as FetchResponse didn't have new leader information.
        assertEquals(startingClusterMetadata, metadata.fetch());

        // Validate metadata-update is requested due to the leadership-error on tp0.
        assertTrue(metadata.updateRequested());

        // Validate preferred-read-replica is cleared for tp0 due to the error.
        assertEquals(Optional.empty(),
            subscriptions.preferredReadReplica(tp0, time.milliseconds()));
        // Validate preferred-read-replica is still set for tp1 as previous fetch for it was ok.
        assertEquals(Optional.of(nodeId0.id()),
            subscriptions.preferredReadReplica(tp1, time.milliseconds()));

        // Validate subscription state is transitioned to AWAIT_UPDATE for tp0.
        // And tp0 points to original leader.
        assertFalse(subscriptions.isFetchable(tp0));
        assertTrue(subscriptions.awaitingUpdate(tp0));
        Metadata.LeaderAndEpoch currentLeader = subscriptions.position(tp0).currentLeader;
        assertEquals(tp0Leader.id(), currentLeader.leader.get().id());
        assertEquals(validLeaderEpoch, currentLeader.epoch.get());

        // Validate subscription is still valid & fetch-able for tp1.
        assertTrue(subscriptions.isFetchable(tp1));

        // Update client's metadata for tp0 & tp1.
        client.updateMetadata(
                RequestTestUtils.metadataUpdateWithIds(2, singletonMap(topicName, 4),
                        tp -> validLeaderEpoch + 10, topicIds, false));

        // Send next fetch request.
        assertEquals(2, sendFetches());
        assertFalse(fetcher.hasCompletedFetches());
        Node nodeId1 = metadata.fetch().nodeById(1);
        client.prepareResponseFrom(fullFetchResponse(tidp0, moreRecords, Errors.NONE, 100L,
                FetchResponse.INVALID_LAST_STABLE_OFFSET, 0, Optional.of(nodeId1.id())),
                metadata.fetch().leaderFor(tp0));
        client.prepareResponseFrom(fullFetchResponse(tidp1, moreRecords, Errors.NONE, 100L,
                FetchResponse.INVALID_LAST_STABLE_OFFSET, 0, Optional.of(nodeId1.id())),
                metadata.fetch().leaderFor(tp1));
        networkClientDelegate.poll(time.timer(0));
        assertTrue(fetcher.hasCompletedFetches());
        partitionRecords = fetchRecords();
        assertTrue(partitionRecords.containsKey(tp0));
        assertTrue(partitionRecords.containsKey(tp1));

        // Verify that metadata-update isn't requested as metadata is considered upto-date.
        assertFalse(metadata.updateRequested());

        // Validate setup of preferred read replica for tp0 & tp1 is done correctly.
        assertEquals(Optional.of(nodeId1.id()), subscriptions.preferredReadReplica(tp0, time.milliseconds()));
        assertEquals(Optional.of(nodeId1.id()), subscriptions.preferredReadReplica(tp1, time.milliseconds()));

        // Validate subscription is valid & fetch-able, and points to the new leader info.
        assertTrue(subscriptions.isFetchable(tp0));
        currentLeader = subscriptions.position(tp0).currentLeader;
        assertEquals(tp0Leader.id(), currentLeader.leader.get().id());
        assertEquals(validLeaderEpoch + 10, currentLeader.epoch.get());

        // Validate subscription is still valid & fetch-able for tp1.
        assertTrue(subscriptions.isFetchable(tp1));
    }

    /**
     * Test the scenario that FetchResponse returns with an error indicating leadership change for the partition, along with
     * new leader info(defined in KIP-951).
     */
    @ParameterizedTest
    @EnumSource(value = Errors.class, names = {"FENCED_LEADER_EPOCH", "NOT_LEADER_OR_FOLLOWER"})
    public void testWhenFetchResponseReturnsALeaderShipChangeErrorAndNewLeaderInformation(Errors error) {
        // The test runs with 2 partitions where 1 partition is fetched without errors, and
        // 2nd partition faces errors due to leadership changes.
        buildFetcher(new MetricConfig(), AutoOffsetResetStrategy.EARLIEST, new BytesDeserializer(),
            new BytesDeserializer(),
            Integer.MAX_VALUE, IsolationLevel.READ_UNCOMMITTED,
            Duration.ofMinutes(5).toMillis());

        // Setup so that tp0 & tp1 are subscribed and will be fetched from.
        // Also, setup client's metadata for tp0 & tp1.
        subscriptions.assignFromUser(new HashSet<>(Arrays.asList(tp0, tp1)));
        client.updateMetadata(
            RequestTestUtils.metadataUpdateWithIds(2, singletonMap(topicName, 4),
                tp -> validLeaderEpoch, topicIds, false));
        Node tp0Leader = metadata.fetch().leaderFor(tp0);
        Node tp1Leader = metadata.fetch().leaderFor(tp1);
        Node nodeId0 = metadata.fetch().nodeById(0);
        Cluster startingClusterMetadata = metadata.fetch();
        subscriptions.seek(tp0, 0);
        subscriptions.seek(tp1, 0);

        // Setup preferred read replica to node=0 by doing a fetch for both partitions.
        assertEquals(2, sendFetches());
        assertFalse(fetcher.hasCompletedFetches());
        client.prepareResponseFrom(fullFetchResponse(tidp0, this.records, Errors.NONE, 100L,
            FetchResponse.INVALID_LAST_STABLE_OFFSET, 0, Optional.of(nodeId0.id())), tp0Leader);
        client.prepareResponseFrom(fullFetchResponse(tidp1, this.records, Errors.NONE, 100L,
            FetchResponse.INVALID_LAST_STABLE_OFFSET, 0, Optional.of(nodeId0.id())), tp1Leader);
        networkClientDelegate.poll(time.timer(0));
        assertTrue(fetcher.hasCompletedFetches());
        Map<TopicPartition, List<ConsumerRecord<byte[], byte[]>>> partitionRecords = fetchRecords();
        assertTrue(partitionRecords.containsKey(tp0));
        assertTrue(partitionRecords.containsKey(tp1));
        // Validate setup of preferred read replica for tp0 & tp1 is done correctly.
        Node selected = fetcher.selectReadReplica(tp0, Node.noNode(), time.milliseconds());
        assertEquals(nodeId0.id(), selected.id());
        selected = fetcher.selectReadReplica(tp1, Node.noNode(), time.milliseconds());
        assertEquals(nodeId0.id(), selected.id());

        // Send next fetch request.
        assertEquals(1, sendFetches());
        assertFalse(fetcher.hasCompletedFetches());
        // Validate metadata-update isn't requested as no errors seen yet.
        assertFalse(metadata.updateRequested());

        // Test that next fetch returns an error(due to leadership change) and new leader info is returned, as introduced
        // in KIP-951. The new leader is a new node, id = 999. For tp1 fetch returns with no error.
        LinkedHashMap<TopicIdPartition, FetchResponseData.PartitionData> partitions = new LinkedHashMap<>();
        Node newNode = new Node(999, "newnode", 999, "newrack");
        FetchResponseData.PartitionData tp0Data = new FetchResponseData.PartitionData()
            .setPartitionIndex(tidp0.topicPartition().partition())
            .setErrorCode(error.code());
        tp0Data.currentLeader().setLeaderId(newNode.id());
        int tp0NewLeaderEpoch = validLeaderEpoch + 100;
        tp0Data.currentLeader().setLeaderEpoch(tp0NewLeaderEpoch);
        partitions.put(tidp0, tp0Data);
        partitions.put(tidp1,
            new FetchResponseData.PartitionData()
                .setPartitionIndex(tidp1.topicPartition().partition())
                .setErrorCode(Errors.NONE.code())
                .setHighWatermark(100L)
                .setLastStableOffset(FetchResponse.INVALID_LAST_STABLE_OFFSET)
                .setLogStartOffset(0)
                .setRecords(nextRecords));
        client.prepareResponseFrom(FetchResponse.of(Errors.NONE, 0, INVALID_SESSION_ID, partitions, singletonList(newNode)), nodeId0);
        networkClientDelegate.poll(time.timer(0));
        partitionRecords = fetchRecords();
        assertFalse(partitionRecords.containsKey(tp0));
        assertTrue(partitionRecords.containsKey(tp1));

        // Validate metadata is changed, as previous FetchResponse had new leader info for tp0.
        assertNotEquals(startingClusterMetadata, metadata.fetch());
        // Validate new-node(id=999) is part of the metadata
        assertEquals(newNode, metadata.fetch().nodeById(999));
        // Validate metadata returns the new leader info for tp0.
        Metadata.LeaderAndEpoch currentLeaderTp0 = metadata.currentLeader(tp0);
        assertEquals(Optional.of(newNode), currentLeaderTp0.leader);
        assertEquals(Optional.of(tp0NewLeaderEpoch), currentLeaderTp0.epoch);

        // Validate metadata-update is requested due to the leadership-error for tp0.
        assertTrue(metadata.updateRequested());

        // Validate preferred-read-replica is cleared for tp0 due to the error.
        assertEquals(Optional.empty(),
            subscriptions.preferredReadReplica(tp0, time.milliseconds()));
        // Validate preferred-read-replica is still set for tp1 as previous fetch is ok.
        assertEquals(Optional.of(nodeId0.id()),
            subscriptions.preferredReadReplica(tp1, time.milliseconds()));

        // Validate subscription is valid & fetch-able, and points to the new leader.
        assertTrue(subscriptions.isFetchable(tp0));
        Metadata.LeaderAndEpoch currentLeader = subscriptions.position(tp0).currentLeader;
        assertEquals(newNode.id(), currentLeader.leader.get().id());
        assertEquals(tp0NewLeaderEpoch, currentLeader.epoch.get());

        // Validate subscription is still valid & fetch-able for tp1.
        assertTrue(subscriptions.isFetchable(tp1));
    }

<<<<<<< HEAD
    @ParameterizedTest
    @EnumSource(value = Errors.class, names = {"KAFKA_STORAGE_ERROR", "OFFSET_NOT_AVAILABLE",
            "UNKNOWN_TOPIC_OR_PARTITION", "UNKNOWN_TOPIC_ID", "INCONSISTENT_TOPIC_ID"})
    public void testWhenFetchResponseReturnsAErrorCausingAwaitUpdate(Errors error) {
        // The test runs with 2 partitions where 1 partition is fetched without errors, and
        // 2nd partition faces errors.
        buildFetcher(new MetricConfig(), OffsetResetStrategy.EARLIEST, new BytesDeserializer(),
                new BytesDeserializer(),
                Integer.MAX_VALUE, IsolationLevel.READ_UNCOMMITTED,
                Duration.ofMinutes(5).toMillis());

        // Setup so that tp0 & tp1 are subscribed and will be fetched from.
        // Also, setup client's metadata for tp0 & tp1.
        subscriptions.assignFromUser(new HashSet<>(Arrays.asList(tp0, tp1)));
        client.updateMetadata(
                RequestTestUtils.metadataUpdateWithIds(2, singletonMap(topicName, 4),
                        tp -> validLeaderEpoch, topicIds, false));
        Node tp0Leader = metadata.fetch().leaderFor(tp0);
        Node tp1Leader = metadata.fetch().leaderFor(tp1);
        Node nodeId0 = metadata.fetch().nodeById(0);
        Cluster startingClusterMetadata = metadata.fetch();
        subscriptions.seek(tp0, 0);
        subscriptions.seek(tp1, 0);

        // Setup preferred read replica to node=0 by doing a fetch for both partitions.
        assertEquals(2, sendFetches());
        assertFalse(fetcher.hasCompletedFetches());
        client.prepareResponseFrom(fullFetchResponse(tidp0, this.records, Errors.NONE, 100L,
                FetchResponse.INVALID_LAST_STABLE_OFFSET, 0, Optional.of(nodeId0.id())), tp0Leader);
        client.prepareResponseFrom(fullFetchResponse(tidp1, this.records, Errors.NONE, 100L,
                FetchResponse.INVALID_LAST_STABLE_OFFSET, 0, Optional.of(nodeId0.id())), tp1Leader);
        networkClientDelegate.poll(time.timer(0));
        assertTrue(fetcher.hasCompletedFetches());
        Map<TopicPartition, List<ConsumerRecord<byte[], byte[]>>> partitionRecords = fetchRecords();
        assertTrue(partitionRecords.containsKey(tp0));
        assertTrue(partitionRecords.containsKey(tp1));
        // Validate setup of preferred read replica for tp0 & tp1 is done correctly.
        Node selected = fetcher.selectReadReplica(tp0, Node.noNode(), time.milliseconds());
        assertEquals(nodeId0.id(), selected.id());
        selected = fetcher.selectReadReplica(tp1, Node.noNode(), time.milliseconds());
        assertEquals(nodeId0.id(), selected.id());

        // Send next fetch request.
        assertEquals(1, sendFetches());
        assertFalse(fetcher.hasCompletedFetches());
        // Verify that metadata-update isn't requested as metadata is considered upto-date.
        assertFalse(metadata.updateRequested());

        // TEST that next fetch returns an error.
        LinkedHashMap<TopicIdPartition, FetchResponseData.PartitionData> partitions = new LinkedHashMap<>();
        partitions.put(tidp0,
                new FetchResponseData.PartitionData()
                        .setPartitionIndex(tidp0.topicPartition().partition())
                        .setErrorCode(error.code()));
        partitions.put(tidp1,
                new FetchResponseData.PartitionData()
                        .setPartitionIndex(tidp1.topicPartition().partition())
                        .setErrorCode(Errors.NONE.code())
                        .setHighWatermark(100L)
                        .setLastStableOffset(FetchResponse.INVALID_LAST_STABLE_OFFSET)
                        .setLogStartOffset(0)
                        .setRecords(nextRecords));
        client.prepareResponseFrom(FetchResponse.of(Errors.NONE, 0, INVALID_SESSION_ID, partitions), nodeId0);
        networkClientDelegate.poll(time.timer(0));
        partitionRecords = fetchRecords();
        assertFalse(partitionRecords.containsKey(tp0));
        assertTrue(partitionRecords.containsKey(tp1));

        // Validate metadata is unchanged.
        assertEquals(startingClusterMetadata, metadata.fetch());

        // Validate metadata-update is requested due to the error on tp0.
        assertTrue(metadata.updateRequested());

        // Validate preferred-read-replica is cleared for tp0 due to the error.
        assertEquals(Optional.empty(),
                subscriptions.preferredReadReplica(tp0, time.milliseconds()));
        // Validate preferred-read-replica is still set for tp1 as previous fetch for it was ok.
        assertEquals(Optional.of(nodeId0.id()),
                subscriptions.preferredReadReplica(tp1, time.milliseconds()));

        // Validate subscription state is transitioned to AWAIT_UPDATE for tp0.
        // And tp0 points to original leader.
        assertFalse(subscriptions.isFetchable(tp0));
        assertTrue(subscriptions.awaitingUpdate(tp0));
        Metadata.LeaderAndEpoch currentLeader = subscriptions.position(tp0).currentLeader;
        assertEquals(tp0Leader.id(), currentLeader.leader.get().id());
        assertEquals(validLeaderEpoch, currentLeader.epoch.get());

        // Validate subscription is still valid & fetch-able for tp1.
        assertTrue(subscriptions.isFetchable(tp1));

        // Update client's metadata for tp0 & tp1.
        client.updateMetadata(
                RequestTestUtils.metadataUpdateWithIds(2, singletonMap(topicName, 4),
                        tp -> validLeaderEpoch + 10, topicIds, false));

        // Send next fetch request.
        assertEquals(2, sendFetches());
        assertFalse(fetcher.hasCompletedFetches());
        Node nodeId1 = metadata.fetch().nodeById(1);
        client.prepareResponseFrom(fullFetchResponse(tidp0, moreRecords, Errors.NONE, 100L,
                        FetchResponse.INVALID_LAST_STABLE_OFFSET, 0, Optional.of(nodeId1.id())),
                metadata.fetch().leaderFor(tp0));
        client.prepareResponseFrom(fullFetchResponse(tidp1, moreRecords, Errors.NONE, 100L,
                        FetchResponse.INVALID_LAST_STABLE_OFFSET, 0, Optional.of(nodeId1.id())),
                metadata.fetch().leaderFor(tp1));
        networkClientDelegate.poll(time.timer(0));
        assertTrue(fetcher.hasCompletedFetches());
        partitionRecords = fetchRecords();
        assertTrue(partitionRecords.containsKey(tp0));
        assertTrue(partitionRecords.containsKey(tp1));

        // Verify that metadata-update isn't requested as metadata is considered upto-date.
        assertFalse(metadata.updateRequested());

        // Validate setup of preferred read replica for tp0 & tp1 is done correctly.
        assertEquals(Optional.of(nodeId1.id()), subscriptions.preferredReadReplica(tp0, time.milliseconds()));
        assertEquals(Optional.of(nodeId1.id()), subscriptions.preferredReadReplica(tp1, time.milliseconds()));

        // Validate subscription is valid & fetch-able, and points to the new leader info.
        assertTrue(subscriptions.isFetchable(tp0));
        currentLeader = subscriptions.position(tp0).currentLeader;
        assertEquals(tp0Leader.id(), currentLeader.leader.get().id());
        assertEquals(validLeaderEpoch + 10, currentLeader.epoch.get());

        // Validate subscription is still valid & fetch-able for tp1.
        assertTrue(subscriptions.isFetchable(tp1));
    }

    @Test
    public void testWhenFetchResponseReturnsAReplicaNotAvailableError() {
        Errors error = Errors.REPLICA_NOT_AVAILABLE;

        // The test runs with 2 partitions where 1 partition is fetched without errors, and
        // 2nd partition faces errors due to replica not available.
        buildFetcher(new MetricConfig(), OffsetResetStrategy.EARLIEST, new BytesDeserializer(),
                new BytesDeserializer(),
                Integer.MAX_VALUE, IsolationLevel.READ_UNCOMMITTED,
                Duration.ofMinutes(5).toMillis());

        // Setup so that tp0 & tp1 are subscribed and will be fetched from.
        // Also, setup client's metadata for tp0 & tp1.
        subscriptions.assignFromUser(new HashSet<>(Arrays.asList(tp0, tp1)));
        client.updateMetadata(
                RequestTestUtils.metadataUpdateWithIds(2, singletonMap(topicName, 4),
                        tp -> validLeaderEpoch, topicIds, false));
        Node tp0Leader = metadata.fetch().leaderFor(tp0);
        Node tp1Leader = metadata.fetch().leaderFor(tp1);
        Node nodeId0 = metadata.fetch().nodeById(0);
        Cluster startingClusterMetadata = metadata.fetch();
        subscriptions.seek(tp0, 0);
        subscriptions.seek(tp1, 0);

        // Setup preferred read replica to node=0 by doing a fetch for both partitions.
        assertEquals(2, sendFetches());
        assertFalse(fetcher.hasCompletedFetches());
        client.prepareResponseFrom(fullFetchResponse(tidp0, this.records, Errors.NONE, 100L,
                FetchResponse.INVALID_LAST_STABLE_OFFSET, 0, Optional.of(nodeId0.id())), tp0Leader);
        client.prepareResponseFrom(fullFetchResponse(tidp1, this.records, Errors.NONE, 100L,
                FetchResponse.INVALID_LAST_STABLE_OFFSET, 0, Optional.of(nodeId0.id())), tp1Leader);
        networkClientDelegate.poll(time.timer(0));
        assertTrue(fetcher.hasCompletedFetches());
        Map<TopicPartition, List<ConsumerRecord<byte[], byte[]>>> partitionRecords = fetchRecords();
        assertTrue(partitionRecords.containsKey(tp0));
        assertTrue(partitionRecords.containsKey(tp1));
        // Validate setup of preferred read replica for tp0 & tp1 is done correctly.
        Node selected = fetcher.selectReadReplica(tp0, Node.noNode(), time.milliseconds());
        assertEquals(nodeId0.id(), selected.id());
        selected = fetcher.selectReadReplica(tp1, Node.noNode(), time.milliseconds());
        assertEquals(nodeId0.id(), selected.id());

        // Send next fetch request.
        assertEquals(1, sendFetches());
        assertFalse(fetcher.hasCompletedFetches());
        // Verify that metadata-update isn't requested as metadata is considered upto-date.
        assertFalse(metadata.updateRequested());

        // TEST that next fetch returns an error.
        LinkedHashMap<TopicIdPartition, FetchResponseData.PartitionData> partitions = new LinkedHashMap<>();
        partitions.put(tidp0,
                new FetchResponseData.PartitionData()
                        .setPartitionIndex(tidp0.topicPartition().partition())
                        .setErrorCode(error.code()));
        partitions.put(tidp1,
                new FetchResponseData.PartitionData()
                        .setPartitionIndex(tidp1.topicPartition().partition())
                        .setErrorCode(Errors.NONE.code())
                        .setHighWatermark(100L)
                        .setLastStableOffset(FetchResponse.INVALID_LAST_STABLE_OFFSET)
                        .setLogStartOffset(0)
                        .setRecords(nextRecords));
        client.prepareResponseFrom(FetchResponse.of(Errors.NONE, 0, INVALID_SESSION_ID, partitions), nodeId0);
        networkClientDelegate.poll(time.timer(0));
        partitionRecords = fetchRecords();
        assertFalse(partitionRecords.containsKey(tp0));
        assertTrue(partitionRecords.containsKey(tp1));

        // Validate metadata is unchanged.
        assertEquals(startingClusterMetadata, metadata.fetch());

        // Validate metadata-update is requested due to the replica not available error on tp0.
        assertTrue(metadata.updateRequested());

        // Validate preferred-read-replica is cleared for tp0 due to the error.
        assertEquals(Optional.empty(),
                subscriptions.preferredReadReplica(tp0, time.milliseconds()));
        // Validate preferred-read-replica is still set for tp1 as previous fetch for it was ok.
        assertEquals(Optional.of(nodeId0.id()),
                subscriptions.preferredReadReplica(tp1, time.milliseconds()));

        // Validate subscription is still valid & fetch-able for tp0 & tp1.
        // And tp0 points to original leader.
        assertTrue(subscriptions.isFetchable(tp0));
        Metadata.LeaderAndEpoch currentLeader = subscriptions.position(tp0).currentLeader;
        assertEquals(tp0Leader.id(), currentLeader.leader.get().id());
        assertEquals(validLeaderEpoch, currentLeader.epoch.get());

        assertTrue(subscriptions.isFetchable(tp1));
=======
    @Test
    public void testPollWithoutCreateFetchRequests() {
        buildFetcher();

        assignFromUser(singleton(tp0));
        subscriptions.seek(tp0, 0);

        assertEquals(0, sendFetches(false));
    }

    @Test
    public void testPollWithCreateFetchRequests() {
        buildFetcher();

        assignFromUser(singleton(tp0));
        subscriptions.seek(tp0, 0);

        CompletableFuture<Void> future = fetcher.createFetchRequests();
        assertNotNull(future);
        assertFalse(future.isDone());

        assertEquals(1, sendFetches(false));
        assertTrue(future.isDone());

        assertEquals(0, sendFetches(false));
    }

    @Test
    public void testPollWithCreateFetchRequestsError() {
        buildFetcher();

        assignFromUser(singleton(tp0));
        subscriptions.seek(tp0, 0);

        fetcher.setAuthenticationException(new AuthenticationException("Intentional error"));
        CompletableFuture<Void> future = fetcher.createFetchRequests();
        assertNotNull(future);
        assertFalse(future.isDone());

        assertDoesNotThrow(() -> sendFetches(false));
        assertFutureThrows(future, AuthenticationException.class);
    }

    @Test
    public void testPollWithRedundantCreateFetchRequests() {
        buildFetcher();

        assignFromUser(singleton(tp0));
        subscriptions.seek(tp0, 0);

        List<CompletableFuture<Void>> futures = new ArrayList<>();

        for (int i = 0; i < 10; i++) {
            CompletableFuture<Void> future = fetcher.createFetchRequests();
            assertNotNull(future);
            futures.add(future);
        }

        assertEquals(0, futures.stream().filter(CompletableFuture::isDone).count());

        assertEquals(1, sendFetches(false));
        assertEquals(futures.size(), futures.stream().filter(CompletableFuture::isDone).count());

>>>>>>> f60382bf
    }

    private OffsetsForLeaderEpochResponse prepareOffsetsForLeaderEpochResponse(
            TopicPartition topicPartition,
            Errors error,
            int leaderEpoch,
            long endOffset
    ) {
        OffsetForLeaderEpochResponseData data = new OffsetForLeaderEpochResponseData();
        data.topics().add(new OffsetForLeaderTopicResult()
                .setTopic(topicPartition.topic())
                .setPartitions(Collections.singletonList(new EpochEndOffset()
                        .setPartition(topicPartition.partition())
                        .setErrorCode(error.code())
                        .setLeaderEpoch(leaderEpoch)
                        .setEndOffset(endOffset))));
        return new OffsetsForLeaderEpochResponse(data);
    }

    private FetchResponse fetchResponseWithTopLevelError(TopicIdPartition tp, Errors error, int throttleTime) {
        Map<TopicIdPartition, FetchResponseData.PartitionData> partitions = Collections.singletonMap(tp,
                new FetchResponseData.PartitionData()
                        .setPartitionIndex(tp.topicPartition().partition())
                        .setErrorCode(error.code())
                        .setHighWatermark(FetchResponse.INVALID_HIGH_WATERMARK));
        return FetchResponse.of(error, throttleTime, INVALID_SESSION_ID, new LinkedHashMap<>(partitions));
    }

    private FetchResponse fullFetchResponseWithAbortedTransactions(MemoryRecords records,
                                                                   List<FetchResponseData.AbortedTransaction> abortedTransactions,
                                                                   Errors error,
                                                                   long lastStableOffset,
                                                                   long hw,
                                                                   int throttleTime) {
        Map<TopicIdPartition, FetchResponseData.PartitionData> partitions = Collections.singletonMap(tidp0,
                new FetchResponseData.PartitionData()
                        .setPartitionIndex(tp0.partition())
                        .setErrorCode(error.code())
                        .setHighWatermark(hw)
                        .setLastStableOffset(lastStableOffset)
                        .setLogStartOffset(0)
                        .setAbortedTransactions(abortedTransactions)
                        .setRecords(records));
        return FetchResponse.of(Errors.NONE, throttleTime, INVALID_SESSION_ID, new LinkedHashMap<>(partitions));
    }

    private FetchResponse fullFetchResponse(int sessionId, TopicIdPartition tp, MemoryRecords records, Errors error, long hw, int throttleTime) {
        return fullFetchResponse(sessionId, tp, records, error, hw, FetchResponse.INVALID_LAST_STABLE_OFFSET, throttleTime);
    }

    private FetchResponse fullFetchResponse(TopicIdPartition tp, MemoryRecords records, Errors error, long hw, int throttleTime) {
        return fullFetchResponse(tp, records, error, hw, FetchResponse.INVALID_LAST_STABLE_OFFSET, throttleTime);
    }

    private FetchResponse fullFetchResponse(TopicIdPartition tp, MemoryRecords records, Errors error, long hw,
                                            long lastStableOffset, int throttleTime) {
        return fullFetchResponse(INVALID_SESSION_ID, tp, records, error, hw, lastStableOffset, throttleTime);
    }

    private FetchResponse fullFetchResponse(int sessionId, TopicIdPartition tp, MemoryRecords records, Errors error, long hw,
                                            long lastStableOffset, int throttleTime) {
        Map<TopicIdPartition, FetchResponseData.PartitionData> partitions = Collections.singletonMap(tp,
                new FetchResponseData.PartitionData()
                        .setPartitionIndex(tp.topicPartition().partition())
                        .setErrorCode(error.code())
                        .setHighWatermark(hw)
                        .setLastStableOffset(lastStableOffset)
                        .setLogStartOffset(0)
                        .setRecords(records));
        return FetchResponse.of(Errors.NONE, throttleTime, sessionId, new LinkedHashMap<>(partitions));
    }

    private FetchResponse fullFetchResponse(TopicIdPartition tp, MemoryRecords records, Errors error, long hw,
                                            long lastStableOffset, int throttleTime, Optional<Integer> preferredReplicaId) {
        Map<TopicIdPartition, FetchResponseData.PartitionData> partitions = Collections.singletonMap(tp,
                new FetchResponseData.PartitionData()
                        .setPartitionIndex(tp.topicPartition().partition())
                        .setErrorCode(error.code())
                        .setHighWatermark(hw)
                        .setLastStableOffset(lastStableOffset)
                        .setLogStartOffset(0)
                        .setRecords(records)
                        .setPreferredReadReplica(preferredReplicaId.orElse(FetchResponse.INVALID_PREFERRED_REPLICA_ID)));
        return FetchResponse.of(Errors.NONE, throttleTime, INVALID_SESSION_ID, new LinkedHashMap<>(partitions));
    }

    private FetchResponse fetchResponse(TopicIdPartition tp, MemoryRecords records, Errors error, long hw,
                                        long lastStableOffset, long logStartOffset, int throttleTime) {
        Map<TopicIdPartition, FetchResponseData.PartitionData> partitions = Collections.singletonMap(tp,
                new FetchResponseData.PartitionData()
                        .setPartitionIndex(tp.topicPartition().partition())
                        .setErrorCode(error.code())
                        .setHighWatermark(hw)
                        .setLastStableOffset(lastStableOffset)
                        .setLogStartOffset(logStartOffset)
                        .setRecords(records));
        return FetchResponse.of(Errors.NONE, throttleTime, INVALID_SESSION_ID, new LinkedHashMap<>(partitions));
    }

    /**
     * Assert that the {@link Fetcher#collectFetch() latest fetch} does not contain any
     * {@link Fetch#records() user-visible records}, did not
     * {@link Fetch#positionAdvanced() advance the consumer's position},
     * and is {@link Fetch#isEmpty() empty}.
     * @param reason the reason to include for assertion methods such as {@link org.junit.jupiter.api.Assertions#assertTrue(boolean, String)}
     */
    private void assertEmptyFetch(String reason) {
        Fetch<?, ?> fetch = collectFetch();
        assertEquals(Collections.emptyMap(), fetch.records(), reason);
        assertFalse(fetch.positionAdvanced(), reason);
        assertTrue(fetch.isEmpty(), reason);
    }

    private <K, V> Map<TopicPartition, List<ConsumerRecord<K, V>>> fetchRecords() {
        Fetch<K, V> fetch = collectFetch();
        return fetch.records();
    }

    @SuppressWarnings("unchecked")
    private <K, V> Fetch<K, V> collectFetch() {
        return (Fetch<K, V>) fetcher.collectFetch();
    }

    private void buildFetcher(int maxPollRecords) {
        buildFetcher(AutoOffsetResetStrategy.EARLIEST, new ByteArrayDeserializer(), new ByteArrayDeserializer(),
                maxPollRecords, IsolationLevel.READ_UNCOMMITTED);
    }

    private void buildFetcher() {
        buildFetcher(Integer.MAX_VALUE);
    }

    private void buildFetcher(Deserializer<?> keyDeserializer,
                              Deserializer<?> valueDeserializer) {
        buildFetcher(AutoOffsetResetStrategy.EARLIEST, keyDeserializer, valueDeserializer,
                Integer.MAX_VALUE, IsolationLevel.READ_UNCOMMITTED);
    }

    private <K, V> void buildFetcher(AutoOffsetResetStrategy offsetResetStrategy,
                                     Deserializer<K> keyDeserializer,
                                     Deserializer<V> valueDeserializer,
                                     int maxPollRecords,
                                     IsolationLevel isolationLevel) {
        buildFetcher(new MetricConfig(), offsetResetStrategy, keyDeserializer, valueDeserializer,
                maxPollRecords, isolationLevel);
    }

    private <K, V> void buildFetcher(MetricConfig metricConfig,
                                     AutoOffsetResetStrategy offsetResetStrategy,
                                     Deserializer<K> keyDeserializer,
                                     Deserializer<V> valueDeserializer,
                                     int maxPollRecords,
                                     IsolationLevel isolationLevel) {
        buildFetcher(metricConfig, offsetResetStrategy, keyDeserializer, valueDeserializer, maxPollRecords, isolationLevel, Long.MAX_VALUE);
    }

    private <K, V> void buildFetcher(MetricConfig metricConfig,
                                     AutoOffsetResetStrategy offsetResetStrategy,
                                     Deserializer<K> keyDeserializer,
                                     Deserializer<V> valueDeserializer,
                                     int maxPollRecords,
                                     IsolationLevel isolationLevel,
                                     long metadataExpireMs) {
        LogContext logContext = new LogContext();
        SubscriptionState subscriptionState = new SubscriptionState(logContext, offsetResetStrategy);
        buildFetcher(metricConfig, keyDeserializer, valueDeserializer, maxPollRecords, isolationLevel, metadataExpireMs,
                subscriptionState, logContext);
    }

    private <K, V> void buildFetcher(MetricConfig metricConfig,
                                     Deserializer<K> keyDeserializer,
                                     Deserializer<V> valueDeserializer,
                                     int maxPollRecords,
                                     IsolationLevel isolationLevel,
                                     long metadataExpireMs,
                                     SubscriptionState subscriptionState,
                                     LogContext logContext) {
        buildDependencies(metricConfig, metadataExpireMs, subscriptionState, logContext);
        Deserializers<K, V> deserializers = new Deserializers<>(keyDeserializer, valueDeserializer);
        FetchConfig fetchConfig = new FetchConfig(
                minBytes,
                maxBytes,
                maxWaitMs,
                fetchSize,
                maxPollRecords,
                true, // check crc
                CommonClientConfigs.DEFAULT_CLIENT_RACK,
                isolationLevel);
        FetchCollector<K, V> fetchCollector = new FetchCollector<>(logContext,
                metadata,
                subscriptions,
                fetchConfig,
                deserializers,
                metricsManager,
                time);
        fetcher = spy(new TestableFetchRequestManager<>(
                logContext,
                time,
                metadata,
                subscriptionState,
                fetchConfig,
                new FetchBuffer(logContext),
                metricsManager,
                networkClientDelegate,
                fetchCollector,
                apiVersions));
        ConsumerNetworkClient consumerNetworkClient = new ConsumerNetworkClient(
                logContext,
                client,
                metadata,
                time,
                retryBackoffMs,
                requestTimeoutMs,
                Integer.MAX_VALUE);
        offsetFetcher = new OffsetFetcher(logContext,
                consumerNetworkClient,
                metadata,
                subscriptions,
                time,
                retryBackoffMs,
                requestTimeoutMs,
                isolationLevel,
                apiVersions);
    }

    private void buildDependencies(MetricConfig metricConfig,
                                   long metadataExpireMs,
                                   SubscriptionState subscriptionState,
                                   LogContext logContext) {
        time = new MockTime(1, 0, 0);
        subscriptions = subscriptionState;
        metadata = new ConsumerMetadata(0, 0, metadataExpireMs, false, false,
                subscriptions, logContext, new ClusterResourceListeners());
        client = new MockClient(time, metadata);
        metrics = new Metrics(metricConfig, time);
        metricsRegistry = new FetchMetricsRegistry(metricConfig.tags().keySet(), "consumer" + groupId);
        metricsManager = new FetchMetricsManager(metrics, metricsRegistry);
        backgroundEventHandler = mock(BackgroundEventHandler.class);

        Properties properties = new Properties();
        properties.put(KEY_DESERIALIZER_CLASS_CONFIG, StringDeserializer.class);
        properties.put(VALUE_DESERIALIZER_CLASS_CONFIG, StringDeserializer.class);
        properties.setProperty(ConsumerConfig.REQUEST_TIMEOUT_MS_CONFIG, String.valueOf(requestTimeoutMs));
        properties.setProperty(ConsumerConfig.RETRY_BACKOFF_MS_CONFIG, String.valueOf(retryBackoffMs));
        ConsumerConfig config = new ConsumerConfig(properties);
        networkClientDelegate = spy(new TestableNetworkClientDelegate(time, config, logContext, client, metadata, backgroundEventHandler));
    }

    private <T> List<Long> collectRecordOffsets(List<ConsumerRecord<T, T>> records) {
        return records.stream().map(ConsumerRecord::offset).collect(Collectors.toList());
    }

    private class TestableFetchRequestManager<K, V> extends FetchRequestManager {

        private final FetchCollector<K, V> fetchCollector;
        private AuthenticationException authenticationException;

        public TestableFetchRequestManager(LogContext logContext,
                                           Time time,
                                           ConsumerMetadata metadata,
                                           SubscriptionState subscriptions,
                                           FetchConfig fetchConfig,
                                           FetchBuffer fetchBuffer,
                                           FetchMetricsManager metricsManager,
                                           NetworkClientDelegate networkClientDelegate,
                                           FetchCollector<K, V> fetchCollector,
                                           ApiVersions apiVersions) {
            super(logContext, time, metadata, subscriptions, fetchConfig, fetchBuffer, metricsManager, networkClientDelegate, apiVersions);
            this.fetchCollector = fetchCollector;
        }

        public void setAuthenticationException(AuthenticationException authenticationException) {
            this.authenticationException = authenticationException;
        }

        @Override
        protected boolean isUnavailable(Node node) {
            if (authenticationException != null)
                return true;

            return super.isUnavailable(node);
        }

        @Override
        protected void maybeThrowAuthFailure(Node node) {
            if (authenticationException != null) {
                AuthenticationException e = authenticationException;
                authenticationException = null;
                throw e;
            }

            super.maybeThrowAuthFailure(node);
        }

        private Fetch<K, V> collectFetch() {
            return fetchCollector.collectFetch(fetchBuffer);
        }

        private int sendFetches(boolean requestFetch) {
            if (requestFetch)
                createFetchRequests();

            NetworkClientDelegate.PollResult pollResult = poll(time.milliseconds());
            networkClientDelegate.addAll(pollResult.unsentRequests);
            return pollResult.unsentRequests.size();
        }

        private void clearBufferedDataForUnassignedPartitions(Set<TopicPartition> partitions) {
            fetchBuffer.retainAll(partitions);
        }
    }

    private class TestableNetworkClientDelegate extends NetworkClientDelegate {

        private final Logger log = LoggerFactory.getLogger(NetworkClientDelegate.class);
        private final ConcurrentLinkedQueue<Node> pendingDisconnects = new ConcurrentLinkedQueue<>();

        public TestableNetworkClientDelegate(Time time,
                                             ConsumerConfig config,
                                             LogContext logContext,
                                             KafkaClient client,
                                             Metadata metadata,
                                             BackgroundEventHandler backgroundEventHandler) {
            super(time, config, logContext, client, metadata, backgroundEventHandler);
        }

        @Override
        public void poll(final long timeoutMs, final long currentTimeMs) {
            handlePendingDisconnects();
            super.poll(timeoutMs, currentTimeMs);
        }

        public void pollNoWakeup() {
            poll(time.timer(0));
        }

        public int pendingRequestCount() {
            return unsentRequests().size() + client.inFlightRequestCount();
        }

        public void poll(final Timer timer) {
            long pollTimeout = Math.min(timer.remainingMs(), requestTimeoutMs);
            if (client.inFlightRequestCount() == 0)
                pollTimeout = Math.min(pollTimeout, retryBackoffMs);
            poll(pollTimeout, timer.currentTimeMs());
        }

        private Set<Node> unsentRequestNodes() {
            Set<Node> set = new HashSet<>();

            for (UnsentRequest u : unsentRequests())
                u.node().ifPresent(set::add);

            return set;
        }

        private List<UnsentRequest> removeUnsentRequestByNode(Node node) {
            List<UnsentRequest> list = new ArrayList<>();

            Iterator<UnsentRequest> iter = unsentRequests().iterator();

            while (iter.hasNext()) {
                UnsentRequest u = iter.next();

                if (node.equals(u.node().orElse(null))) {
                    iter.remove();
                    list.add(u);
                }
            }

            return list;
        }

        @Override
        protected void checkDisconnects(final long currentTimeMs) {
            // any disconnects affecting requests that have already been transmitted will be handled
            // by NetworkClient, so we just need to check whether connections for any of the unsent
            // requests have been disconnected; if they have, then we complete the corresponding future
            // and set the disconnect flag in the ClientResponse
            for (Node node : unsentRequestNodes()) {
                if (client.connectionFailed(node)) {
                    // Remove entry before invoking request callback to avoid callbacks handling
                    // coordinator failures traversing the unsent list again.
                    for (UnsentRequest unsentRequest : removeUnsentRequestByNode(node)) {
                        // TODO: this should likely emulate what's done in ConsumerNetworkClient
                        log.error("checkDisconnects - please update! unsentRequest: {}", unsentRequest);
                    }
                }
            }
        }

        private void handlePendingDisconnects() {
            while (true) {
                Node node = pendingDisconnects.poll();
                if (node == null)
                    break;

                failUnsentRequests(node, DisconnectException.INSTANCE);
                client.disconnect(node.idString());
            }
        }

        public void disconnectAsync(Node node) {
            pendingDisconnects.offer(node);
            client.wakeup();
        }

        private void failUnsentRequests(Node node, RuntimeException e) {
            // clear unsent requests to node and fail their corresponding futures
            for (UnsentRequest unsentRequest : removeUnsentRequestByNode(node)) {
                FutureCompletionHandler handler = unsentRequest.handler();
                handler.onFailure(time.milliseconds(), e);
            }
        }
    }
}<|MERGE_RESOLUTION|>--- conflicted
+++ resolved
@@ -3435,7 +3435,6 @@
         assertTrue(subscriptions.isFetchable(tp1));
     }
 
-<<<<<<< HEAD
     @ParameterizedTest
     @EnumSource(value = Errors.class, names = {"KAFKA_STORAGE_ERROR", "OFFSET_NOT_AVAILABLE",
             "UNKNOWN_TOPIC_OR_PARTITION", "UNKNOWN_TOPIC_ID", "INCONSISTENT_TOPIC_ID"})
@@ -3655,7 +3654,8 @@
         assertEquals(validLeaderEpoch, currentLeader.epoch.get());
 
         assertTrue(subscriptions.isFetchable(tp1));
-=======
+    }
+  
     @Test
     public void testPollWithoutCreateFetchRequests() {
         buildFetcher();
@@ -3719,7 +3719,6 @@
         assertEquals(1, sendFetches(false));
         assertEquals(futures.size(), futures.stream().filter(CompletableFuture::isDone).count());
 
->>>>>>> f60382bf
     }
 
     private OffsetsForLeaderEpochResponse prepareOffsetsForLeaderEpochResponse(
