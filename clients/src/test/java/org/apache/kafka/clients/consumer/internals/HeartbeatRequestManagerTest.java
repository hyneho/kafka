/*
 * Licensed to the Apache Software Foundation (ASF) under one or more
 * contributor license agreements. See the NOTICE file distributed with
 * this work for additional information regarding copyright ownership.
 * The ASF licenses this file to You under the Apache License, Version 2.0
 * (the "License"); you may not use this file except in compliance with
 * the License. You may obtain a copy of the License at
 *
 *    http://www.apache.org/licenses/LICENSE-2.0
 *
 * Unless required by applicable law or agreed to in writing, software
 * distributed under the License is distributed on an "AS IS" BASIS,
 * WITHOUT WARRANTIES OR CONDITIONS OF ANY KIND, either express or implied.
 * See the License for the specific language governing permissions and
 * limitations under the License.
 */
package org.apache.kafka.clients.consumer.internals;

import org.apache.kafka.clients.ClientResponse;
import org.apache.kafka.clients.consumer.internals.events.BackgroundEventHandler;
import org.apache.kafka.common.KafkaException;
import org.apache.kafka.common.Node;
import org.apache.kafka.common.errors.TimeoutException;
import org.apache.kafka.common.message.ConsumerGroupHeartbeatResponseData;
import org.apache.kafka.common.protocol.ApiKeys;
import org.apache.kafka.common.protocol.Errors;
import org.apache.kafka.common.requests.ConsumerGroupHeartbeatRequest;
import org.apache.kafka.common.requests.ConsumerGroupHeartbeatResponse;
import org.apache.kafka.common.requests.RequestHeader;
import org.apache.kafka.common.utils.Time;
import org.apache.kafka.common.utils.annotation.ApiKeyVersionsSource;
import org.junit.jupiter.api.AfterEach;
import org.junit.jupiter.api.BeforeEach;
import org.junit.jupiter.api.Test;
import org.junit.jupiter.params.ParameterizedTest;
import org.junit.jupiter.params.provider.Arguments;
import org.junit.jupiter.params.provider.MethodSource;
import org.junit.jupiter.params.provider.ValueSource;

import java.util.Arrays;
import java.util.Collection;
import java.util.Collections;
import java.util.HashSet;
import java.util.List;
import java.util.Optional;

import static org.apache.kafka.clients.consumer.internals.ConsumerTestBuilder.DEFAULT_GROUP_ID;
import static org.apache.kafka.clients.consumer.internals.ConsumerTestBuilder.DEFAULT_GROUP_INSTANCE_ID;
import static org.apache.kafka.clients.consumer.internals.ConsumerTestBuilder.DEFAULT_HEARTBEAT_INTERVAL_MS;
import static org.apache.kafka.clients.consumer.internals.ConsumerTestBuilder.DEFAULT_MAX_POLL_INTERVAL_MS;
import static org.apache.kafka.clients.consumer.internals.ConsumerTestBuilder.DEFAULT_RETRY_BACKOFF_MS;
import static org.junit.jupiter.api.Assertions.assertEquals;
import static org.junit.jupiter.api.Assertions.assertNull;
import static org.junit.jupiter.api.Assertions.assertTrue;
import static org.mockito.ArgumentMatchers.any;
import static org.mockito.ArgumentMatchers.anyLong;
import static org.mockito.Mockito.never;
import static org.mockito.Mockito.times;
import static org.mockito.Mockito.verify;
import static org.mockito.Mockito.when;

public class HeartbeatRequestManagerTest {

    private ConsumerTestBuilder testBuilder;
    private Time time;
    private CoordinatorRequestManager coordinatorRequestManager;
    private SubscriptionState subscriptions;
    private HeartbeatRequestManager heartbeatRequestManager;
    private MembershipManager membershipManager;
    private HeartbeatRequestManager.HeartbeatRequestState heartbeatRequestState;
    private final String memberId = "member-id";
    private final int memberEpoch = 1;
    private BackgroundEventHandler backgroundEventHandler;

    @BeforeEach
    public void setUp() {
        setUp(ConsumerTestBuilder.createDefaultGroupInformation());
    }

    private void setUp(Optional<ConsumerTestBuilder.GroupInformation> groupInfo) {
        testBuilder = new ConsumerTestBuilder(groupInfo);
        time = testBuilder.time;
        coordinatorRequestManager = testBuilder.coordinatorRequestManager.orElseThrow(IllegalStateException::new);
        heartbeatRequestManager = testBuilder.heartbeatRequestManager.orElseThrow(IllegalStateException::new);
        heartbeatRequestState = testBuilder.heartbeatRequestState.orElseThrow(IllegalStateException::new);
        backgroundEventHandler = testBuilder.backgroundEventHandler;
        subscriptions = testBuilder.subscriptions;
        membershipManager = testBuilder.membershipManager.orElseThrow(IllegalStateException::new);

        when(coordinatorRequestManager.coordinator()).thenReturn(Optional.of(new Node(1, "localhost", 9999)));
    }

    private void resetWithZeroHeartbeatInterval(Optional<String> groupInstanceId) {
        cleanup();

        ConsumerTestBuilder.GroupInformation gi = new ConsumerTestBuilder.GroupInformation(
                new GroupState(DEFAULT_GROUP_ID, groupInstanceId),
                0,
                0.0
        );

        setUp(Optional.of(gi));
    }

    @AfterEach
    public void cleanup() {
        if (testBuilder != null) {
            testBuilder.close();
        }
    }

    @Test
    public void testHeartbeatOnStartup() {
        // The initial heartbeatInterval is set to 0
        resetWithZeroHeartbeatInterval(Optional.empty());

        NetworkClientDelegate.PollResult result = heartbeatRequestManager.poll(time.milliseconds());
        assertEquals(1, result.unsentRequests.size());

        // Ensure we do not resend the request without the first request being completed
        NetworkClientDelegate.PollResult result2 = heartbeatRequestManager.poll(time.milliseconds());
        assertEquals(0, result2.unsentRequests.size());
    }

    @ParameterizedTest
    @ValueSource(booleans = {true, false})
    public void testSendHeartbeatOnMemberState(final boolean shouldSendHeartbeat) {
        // The initial heartbeatInterval is set to 0
        resetWithZeroHeartbeatInterval(Optional.empty());

        // Mocking notInGroup
        when(membershipManager.shouldSendHeartbeat()).thenReturn(shouldSendHeartbeat);
        when(heartbeatRequestState.canSendRequest(anyLong())).thenReturn(true);

        NetworkClientDelegate.PollResult result = heartbeatRequestManager.poll(time.milliseconds());

        if (shouldSendHeartbeat) {
            assertEquals(1, result.unsentRequests.size());
            assertEquals(0, result.timeUntilNextPollMs);
        } else {
            assertEquals(0, result.unsentRequests.size());
            assertEquals(Long.MAX_VALUE, result.timeUntilNextPollMs);

        }
    }

    @ParameterizedTest
    @MethodSource("stateProvider")
    public void testTimerNotDue(final MemberState state) {
        when(membershipManager.state()).thenReturn(state);
        time.sleep(100); // time elapsed < heartbeatInterval, no heartbeat should be sent
        NetworkClientDelegate.PollResult result = heartbeatRequestManager.poll(time.milliseconds());
        assertEquals(0, result.unsentRequests.size());

        if (membershipManager.shouldSendHeartbeat()) {
            assertEquals(DEFAULT_HEARTBEAT_INTERVAL_MS - 100, result.timeUntilNextPollMs);
        } else {
            assertEquals(Long.MAX_VALUE, result.timeUntilNextPollMs);
        }
    }

    @Test
    public void testNetworkTimeout() {
        // The initial heartbeatInterval is set to 0
        resetWithZeroHeartbeatInterval(Optional.empty());
        when(coordinatorRequestManager.coordinator()).thenReturn(Optional.of(new Node(1, "localhost", 9999)));
        when(membershipManager.shouldSendHeartbeat()).thenReturn(true);
        NetworkClientDelegate.PollResult result = heartbeatRequestManager.poll(time.milliseconds());
        assertEquals(1, result.unsentRequests.size());
        // Mimic network timeout
        result.unsentRequests.get(0).handler().onFailure(time.milliseconds(), new TimeoutException("timeout"));

        // Assure the manager will backoff on timeout
        time.sleep(DEFAULT_RETRY_BACKOFF_MS - 1);
        result = heartbeatRequestManager.poll(time.milliseconds());
        assertEquals(0, result.unsentRequests.size());

        time.sleep(1);
        result = heartbeatRequestManager.poll(time.milliseconds());
        assertEquals(1, result.unsentRequests.size());
    }

    @Test
    public void testFailureOnFatalException() {
        // The initial heartbeatInterval is set to 0
        resetWithZeroHeartbeatInterval(Optional.empty());

        when(coordinatorRequestManager.coordinator()).thenReturn(Optional.of(new Node(1, "localhost", 9999)));
        when(membershipManager.shouldSendHeartbeat()).thenReturn(true);
        NetworkClientDelegate.PollResult result = heartbeatRequestManager.poll(time.milliseconds());
        assertEquals(1, result.unsentRequests.size());
        result.unsentRequests.get(0).future().completeExceptionally(new KafkaException("fatal"));
        verify(membershipManager).transitionToFailed();
        verify(backgroundEventHandler).add(any());
    }

    @Test
    public void testNoCoordinator() {
        when(coordinatorRequestManager.coordinator()).thenReturn(Optional.empty());
        NetworkClientDelegate.PollResult result = heartbeatRequestManager.poll(time.milliseconds());

        assertEquals(Long.MAX_VALUE, result.timeUntilNextPollMs);
        assertEquals(0, result.unsentRequests.size());
    }

    @ParameterizedTest
    @ApiKeyVersionsSource(apiKey = ApiKeys.CONSUMER_GROUP_HEARTBEAT)
    public void testValidateConsumerGroupHeartbeatRequest(final short version) {
        // The initial heartbeatInterval is set to 0, but we're testing
        resetWithZeroHeartbeatInterval(Optional.of(DEFAULT_GROUP_INSTANCE_ID));

        List<String> subscribedTopics = Collections.singletonList("topic");
<<<<<<< HEAD
        subscriptionState = new SubscriptionState(logContext, OffsetResetStrategy.NONE);
        subscriptionState.subscribe(new HashSet<>(subscribedTopics), Optional.empty());

        Properties prop = createConsumerConfig();
        prop.setProperty(MAX_POLL_INTERVAL_MS_CONFIG, "10000");
        config = new ConsumerConfig(prop);
        membershipManager = new MembershipManagerImpl(GROUP_ID, GROUP_INSTANCE_ID, null);
        heartbeatRequestState = new HeartbeatRequestManager.HeartbeatRequestState(
            logContext,
            time,
            0,
            RETRY_BACKOFF_MS,
            RETRY_BACKOFF_MAX_MS,
            0);
        heartbeatRequestManager = createManager();
=======
        subscriptions.subscribe(new HashSet<>(subscribedTopics), new NoOpConsumerRebalanceListener());

>>>>>>> b559942c
        // Update membershipManager's memberId and memberEpoch
        ConsumerGroupHeartbeatResponse result =
            new ConsumerGroupHeartbeatResponse(new ConsumerGroupHeartbeatResponseData()
            .setMemberId(memberId)
            .setMemberEpoch(memberEpoch));
        membershipManager.updateState(result.data());

        // Create a ConsumerHeartbeatRequest and verify the payload
        NetworkClientDelegate.PollResult pollResult = heartbeatRequestManager.poll(time.milliseconds());
        assertEquals(1, pollResult.unsentRequests.size());
        NetworkClientDelegate.UnsentRequest request = pollResult.unsentRequests.get(0);
        assertTrue(request.requestBuilder() instanceof ConsumerGroupHeartbeatRequest.Builder);

        ConsumerGroupHeartbeatRequest heartbeatRequest =
            (ConsumerGroupHeartbeatRequest) request.requestBuilder().build(version);
        assertEquals(DEFAULT_GROUP_ID, heartbeatRequest.data().groupId());
        assertEquals(memberId, heartbeatRequest.data().memberId());
        assertEquals(memberEpoch, heartbeatRequest.data().memberEpoch());
        assertEquals(DEFAULT_MAX_POLL_INTERVAL_MS, heartbeatRequest.data().rebalanceTimeoutMs());
        assertEquals(subscribedTopics, heartbeatRequest.data().subscribedTopicNames());
        assertEquals(DEFAULT_GROUP_INSTANCE_ID, heartbeatRequest.data().instanceId());
        // TODO: Test pattern subscription and user provided assignor selection.
        assertNull(heartbeatRequest.data().serverAssignor());
        assertNull(heartbeatRequest.data().subscribedTopicRegex());
    }

    @ParameterizedTest
    @MethodSource("errorProvider")
    public void testHeartbeatResponseOnErrorHandling(final Errors error, final boolean isFatal) {
        // Sending first heartbeat w/o assignment to set the state to STABLE
        ConsumerGroupHeartbeatResponse rs1 = new ConsumerGroupHeartbeatResponse(new ConsumerGroupHeartbeatResponseData()
            .setHeartbeatIntervalMs(DEFAULT_HEARTBEAT_INTERVAL_MS)
            .setMemberId(memberId)
            .setMemberEpoch(memberEpoch));
        membershipManager.updateState(rs1.data());
        assertEquals(MemberState.STABLE, membershipManager.state());

        // Handling errors on the second heartbeat
        time.sleep(DEFAULT_HEARTBEAT_INTERVAL_MS);
        NetworkClientDelegate.PollResult result = heartbeatRequestManager.poll(time.milliseconds());
        assertEquals(1, result.unsentRequests.size());

        // Manually completing the response to test error handling
        ClientResponse response = createHeartbeatResponse(
            result.unsentRequests.get(0),
            error);
        result.unsentRequests.get(0).handler().onComplete(response);
        ConsumerGroupHeartbeatResponse mockResponse = (ConsumerGroupHeartbeatResponse) response.responseBody();

        switch (error) {
            case NONE:
                verify(backgroundEventHandler, never()).add(any());
                verify(membershipManager, times(2)).updateState(mockResponse.data());
                assertEquals(DEFAULT_HEARTBEAT_INTERVAL_MS, heartbeatRequestState.nextHeartbeatMs(time.milliseconds()));
                break;

            case COORDINATOR_LOAD_IN_PROGRESS:
                verify(backgroundEventHandler, never()).add(any());
                assertEquals(DEFAULT_RETRY_BACKOFF_MS, heartbeatRequestState.nextHeartbeatMs(time.milliseconds()));
                break;

            case COORDINATOR_NOT_AVAILABLE:
            case NOT_COORDINATOR:
                verify(backgroundEventHandler, never()).add(any());
                verify(coordinatorRequestManager).markCoordinatorUnknown(any(), anyLong());
                assertEquals(0, heartbeatRequestState.nextHeartbeatMs(time.milliseconds()));
                break;

            default:
                if (isFatal) {
                    // The memberStateManager should have stopped heartbeat at this point
                    ensureFatalError();
                } else {
                    verify(backgroundEventHandler, never()).add(any());
                    assertEquals(0, heartbeatRequestState.nextHeartbeatMs(time.milliseconds()));
                }
                break;
        }
    }

    private void ensureFatalError() {
        verify(membershipManager).transitionToFailed();
        verify(backgroundEventHandler).add(any());
        ensureHeartbeatStopped();
    }

    private void ensureHeartbeatStopped() {
        time.sleep(DEFAULT_HEARTBEAT_INTERVAL_MS);
        assertEquals(MemberState.FAILED, membershipManager.state());
        NetworkClientDelegate.PollResult result = heartbeatRequestManager.poll(time.milliseconds());
        assertEquals(0, result.unsentRequests.size());
    }

    // error, isFatal
    private static Collection<Arguments> errorProvider() {
        return Arrays.asList(
            Arguments.of(Errors.NONE, false),
            Arguments.of(Errors.COORDINATOR_NOT_AVAILABLE, false),
            Arguments.of(Errors.COORDINATOR_LOAD_IN_PROGRESS, false),
            Arguments.of(Errors.NOT_COORDINATOR, false),
            Arguments.of(Errors.GROUP_AUTHORIZATION_FAILED, true),
            Arguments.of(Errors.INVALID_REQUEST, true),
            Arguments.of(Errors.UNKNOWN_MEMBER_ID, false),
            Arguments.of(Errors.FENCED_MEMBER_EPOCH, false),
            Arguments.of(Errors.UNSUPPORTED_ASSIGNOR, true),
            Arguments.of(Errors.UNSUPPORTED_VERSION, true),
            Arguments.of(Errors.UNRELEASED_INSTANCE_ID, true),
            Arguments.of(Errors.GROUP_MAX_SIZE_REACHED, true));
    }

    private static Collection<Arguments> stateProvider() {
        return Arrays.asList(
            Arguments.of(MemberState.UNJOINED),
            Arguments.of(MemberState.RECONCILING),
            Arguments.of(MemberState.FAILED),
            Arguments.of(MemberState.STABLE),
            Arguments.of(MemberState.FENCED));
    }

    private ClientResponse createHeartbeatResponse(
        final NetworkClientDelegate.UnsentRequest request,
        final Errors error) {
        ConsumerGroupHeartbeatResponseData data = new ConsumerGroupHeartbeatResponseData()
            .setErrorCode(error.code())
            .setHeartbeatIntervalMs(DEFAULT_HEARTBEAT_INTERVAL_MS)
            .setMemberId(memberId)
            .setMemberEpoch(memberEpoch);
        if (error != Errors.NONE) {
            data.setErrorMessage("stubbed error message");
        }
        ConsumerGroupHeartbeatResponse response = new ConsumerGroupHeartbeatResponse(data);
        return new ClientResponse(
            new RequestHeader(ApiKeys.CONSUMER_GROUP_HEARTBEAT, ApiKeys.CONSUMER_GROUP_HEARTBEAT.latestVersion(), "client-id", 1),
            request.handler(),
            "0",
            time.milliseconds(),
            time.milliseconds(),
            false,
            null,
            null,
            response);
    }
}<|MERGE_RESOLUTION|>--- conflicted
+++ resolved
@@ -210,26 +210,8 @@
         resetWithZeroHeartbeatInterval(Optional.of(DEFAULT_GROUP_INSTANCE_ID));
 
         List<String> subscribedTopics = Collections.singletonList("topic");
-<<<<<<< HEAD
-        subscriptionState = new SubscriptionState(logContext, OffsetResetStrategy.NONE);
-        subscriptionState.subscribe(new HashSet<>(subscribedTopics), Optional.empty());
-
-        Properties prop = createConsumerConfig();
-        prop.setProperty(MAX_POLL_INTERVAL_MS_CONFIG, "10000");
-        config = new ConsumerConfig(prop);
-        membershipManager = new MembershipManagerImpl(GROUP_ID, GROUP_INSTANCE_ID, null);
-        heartbeatRequestState = new HeartbeatRequestManager.HeartbeatRequestState(
-            logContext,
-            time,
-            0,
-            RETRY_BACKOFF_MS,
-            RETRY_BACKOFF_MAX_MS,
-            0);
-        heartbeatRequestManager = createManager();
-=======
-        subscriptions.subscribe(new HashSet<>(subscribedTopics), new NoOpConsumerRebalanceListener());
-
->>>>>>> b559942c
+        subscriptions.subscribe(new HashSet<>(subscribedTopics), Optional.empty());
+
         // Update membershipManager's memberId and memberEpoch
         ConsumerGroupHeartbeatResponse result =
             new ConsumerGroupHeartbeatResponse(new ConsumerGroupHeartbeatResponseData()
