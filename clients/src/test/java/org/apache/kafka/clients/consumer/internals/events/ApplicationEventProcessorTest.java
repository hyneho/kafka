--- conflicted
+++ resolved
@@ -141,16 +141,6 @@
         verify(applicationEventProcessor).process(any(ListOffsetsEvent.class));
     }
 
-<<<<<<< HEAD
-=======
-    @Test
-    public void testResetPositionsProcess() {
-        ApplicationEventProcessor applicationEventProcessor = mock(ApplicationEventProcessor.class);
-        ResetPositionsEvent event = new ResetPositionsEvent(calculateDeadlineMs(time, 100));
-        applicationEventProcessor.process(event);
-        verify(applicationEventProcessor).process(any(ResetPositionsEvent.class));
-    }
-
     @ParameterizedTest
     @ValueSource(booleans = {true, false})
     public void testAssignmentChangeEvent(boolean withGroupId) {
@@ -185,7 +175,6 @@
         assertInstanceOf(IllegalStateException.class, e.getCause());
     }
 
->>>>>>> c23b6b03
     private List<NetworkClientDelegate.UnsentRequest> mockCommitResults() {
         return Collections.singletonList(mock(NetworkClientDelegate.UnsentRequest.class));
     }
