/*
 * Licensed to the Apache Software Foundation (ASF) under one or more
 * contributor license agreements. See the NOTICE file distributed with
 * this work for additional information regarding copyright ownership.
 * The ASF licenses this file to You under the Apache License, Version 2.0
 * (the "License"); you may not use this file except in compliance with
 * the License. You may obtain a copy of the License at
 *
 *    http://www.apache.org/licenses/LICENSE-2.0
 *
 * Unless required by applicable law or agreed to in writing, software
 * distributed under the License is distributed on an "AS IS" BASIS,
 * WITHOUT WARRANTIES OR CONDITIONS OF ANY KIND, either express or implied.
 * See the License for the specific language governing permissions and
 * limitations under the License.
 */
package org.apache.kafka.clients.consumer.internals;

import org.apache.kafka.clients.ApiVersions;
import org.apache.kafka.clients.CommonClientConfigs;
import org.apache.kafka.clients.GroupRebalanceConfig;
import org.apache.kafka.clients.MockClient;
import org.apache.kafka.clients.consumer.ConsumerConfig;
import org.apache.kafka.clients.consumer.ConsumerPartitionAssignor;
import org.apache.kafka.clients.consumer.internals.events.ApplicationEvent;
import org.apache.kafka.clients.consumer.internals.events.ApplicationEventHandler;
import org.apache.kafka.clients.consumer.internals.events.ApplicationEventProcessor;
import org.apache.kafka.clients.consumer.internals.events.BackgroundEvent;
import org.apache.kafka.clients.consumer.internals.events.BackgroundEventHandler;
import org.apache.kafka.clients.consumer.internals.events.BackgroundEventProcessor;
import org.apache.kafka.common.Uuid;
import org.apache.kafka.common.internals.ClusterResourceListeners;
import org.apache.kafka.common.metrics.Metrics;
import org.apache.kafka.common.requests.MetadataResponse;
import org.apache.kafka.common.requests.RequestTestUtils;
import org.apache.kafka.common.serialization.StringDeserializer;
import org.apache.kafka.common.utils.LogContext;
import org.apache.kafka.common.utils.MockTime;
import org.apache.kafka.common.utils.Time;

import java.io.Closeable;
import java.util.Collections;
import java.util.List;
import java.util.Optional;
import java.util.Properties;
import java.util.concurrent.BlockingQueue;
import java.util.concurrent.LinkedBlockingQueue;

import static org.apache.kafka.clients.consumer.ConsumerConfig.GROUP_ID_CONFIG;
import static org.apache.kafka.clients.consumer.ConsumerConfig.GROUP_INSTANCE_ID_CONFIG;
import static org.apache.kafka.clients.consumer.ConsumerConfig.KEY_DESERIALIZER_CLASS_CONFIG;
import static org.apache.kafka.clients.consumer.ConsumerConfig.VALUE_DESERIALIZER_CLASS_CONFIG;
import static org.apache.kafka.clients.consumer.internals.ConsumerUtils.CONSUMER_METRIC_GROUP_PREFIX;
import static org.apache.kafka.clients.consumer.internals.ConsumerUtils.createFetchMetricsManager;
import static org.apache.kafka.clients.consumer.internals.ConsumerUtils.createMetrics;
import static org.apache.kafka.clients.consumer.internals.ConsumerUtils.createSubscriptionState;
import static org.apache.kafka.common.utils.Utils.closeQuietly;
import static org.junit.jupiter.api.Assertions.assertEquals;
import static org.mockito.Mockito.spy;

@SuppressWarnings("ClassDataAbstractionCoupling")
public class ConsumerTestBuilder implements Closeable {

    static final long DEFAULT_RETRY_BACKOFF_MS = 80;
    static final long DEFAULT_RETRY_BACKOFF_MAX_MS = 1000;
    static final int DEFAULT_REQUEST_TIMEOUT_MS = 500;
    static final int DEFAULT_MAX_POLL_INTERVAL_MS = 10000;
    static final String DEFAULT_TOPIC_NAME = "sample-topic-name";
    static final Uuid DEFAULT_TOPIC_ID = Uuid.randomUuid();
    static final String DEFAULT_GROUP_INSTANCE_ID = "group-instance-id";
    static final String DEFAULT_GROUP_ID = "group-id";
    static final String DEFAULT_MEMBER_ID = "test-member-1";
    static final int DEFAULT_HEARTBEAT_INTERVAL_MS = 1000;
    static final double DEFAULT_HEARTBEAT_JITTER_MS = 0.0;

    final LogContext logContext = new LogContext();
    final Time time = new MockTime(0);
    public final BlockingQueue<ApplicationEvent> applicationEventQueue;
    public final BlockingQueue<BackgroundEvent> backgroundEventQueue;
    final ConsumerConfig config;
    final long retryBackoffMs;
    final SubscriptionState subscriptions;
    final ConsumerMetadata metadata;
    final FetchConfig fetchConfig;
    final FetchBuffer fetchBuffer;
    final Metrics metrics;
    final FetchMetricsManager metricsManager;
    final NetworkClientDelegate networkClientDelegate;
    final OffsetsRequestManager offsetsRequestManager;
    final Optional<CoordinatorRequestManager> coordinatorRequestManager;
    final Optional<CommitRequestManager> commitRequestManager;
    final Optional<HeartbeatRequestManager> heartbeatRequestManager;
    final Optional<MembershipManager> membershipManager;
    final Optional<HeartbeatRequestManager.HeartbeatRequestState> heartbeatRequestState;
    final Optional<AssignmentReconciler> assignmentReconciler;
    final TopicMetadataRequestManager topicMetadataRequestManager;
    final FetchRequestManager fetchRequestManager;
    final RequestManagers requestManagers;
    public final ApplicationEventProcessor applicationEventProcessor;
    public final BackgroundEventProcessor backgroundEventProcessor;
    public ApplicationEventHandler applicationEventHandler;
    public final BackgroundEventHandler backgroundEventHandler;
    public final ConsumerCoordinatorMetrics consumerCoordinatorMetrics;
    public final ConsumerRebalanceListenerInvoker rebalanceListenerInvoker;
    final MockClient client;
    final Optional<GroupInformation> groupInfo;

    public ConsumerTestBuilder() {
        this(Optional.empty());
    }

    public ConsumerTestBuilder(Optional<GroupInformation> groupInfo) {
        this.groupInfo = groupInfo;
        this.applicationEventQueue = new LinkedBlockingQueue<>();
        this.backgroundEventQueue = new LinkedBlockingQueue<>();
        this.applicationEventHandler = spy(new ApplicationEventHandler(
                logContext,
                applicationEventQueue
        ));
        this.backgroundEventHandler = spy(new BackgroundEventHandler(logContext, backgroundEventQueue));
        GroupRebalanceConfig groupRebalanceConfig = new GroupRebalanceConfig(
                100,
                DEFAULT_MAX_POLL_INTERVAL_MS,
                DEFAULT_HEARTBEAT_INTERVAL_MS,
                groupInfo.map(gi -> gi.groupState.groupId).orElse(null),
                groupInfo.flatMap(gi -> gi.groupState.groupInstanceId),
                DEFAULT_RETRY_BACKOFF_MS,
                DEFAULT_RETRY_BACKOFF_MAX_MS,
                true);
        GroupState groupState = new GroupState(groupRebalanceConfig);
        ApiVersions apiVersions = new ApiVersions();

        Properties properties = new Properties();
        properties.put(KEY_DESERIALIZER_CLASS_CONFIG, StringDeserializer.class);
        properties.put(VALUE_DESERIALIZER_CLASS_CONFIG, StringDeserializer.class);
        properties.put(CommonClientConfigs.RETRY_BACKOFF_MS_CONFIG, DEFAULT_RETRY_BACKOFF_MS);
        properties.put(CommonClientConfigs.REQUEST_TIMEOUT_MS_CONFIG, DEFAULT_REQUEST_TIMEOUT_MS);
        properties.put(CommonClientConfigs.MAX_POLL_INTERVAL_MS_CONFIG, DEFAULT_MAX_POLL_INTERVAL_MS);

        groupInfo.ifPresent(gi -> {
            properties.put(GROUP_ID_CONFIG, gi.groupState.groupId);
            gi.groupState.groupInstanceId.ifPresent(groupInstanceId -> properties.put(GROUP_INSTANCE_ID_CONFIG, groupInstanceId));
        });

        this.config = new ConsumerConfig(properties);

        this.fetchConfig = new FetchConfig(config);
        this.retryBackoffMs = config.getLong(ConsumerConfig.RETRY_BACKOFF_MS_CONFIG);
        final long requestTimeoutMs = config.getInt(ConsumerConfig.REQUEST_TIMEOUT_MS_CONFIG);
        this.metrics = createMetrics(config, time);

        this.subscriptions = spy(createSubscriptionState(config, logContext));
        this.metadata = spy(new ConsumerMetadata(config, subscriptions, logContext, new ClusterResourceListeners()));
        this.metricsManager = createFetchMetricsManager(metrics);

        this.client = new MockClient(time, metadata);
        MetadataResponse metadataResponse = RequestTestUtils.metadataUpdateWithIds(
                1,
                Collections.singletonMap(DEFAULT_TOPIC_NAME, 1),
                Collections.singletonMap(DEFAULT_TOPIC_NAME, DEFAULT_TOPIC_ID)
        );
        this.client.updateMetadata(metadataResponse);

        assertEquals(1, metadata.topicNames().size());
        assertEquals(DEFAULT_TOPIC_NAME, metadata.topicNames().get(DEFAULT_TOPIC_ID));
        assertEquals(1, metadata.topicIds().size());
        assertEquals(DEFAULT_TOPIC_ID, metadata.topicIds().get(DEFAULT_TOPIC_NAME));

        this.networkClientDelegate = spy(new NetworkClientDelegate(time,
                config,
                logContext,
                client));
        this.offsetsRequestManager = spy(new OffsetsRequestManager(subscriptions,
                metadata,
                fetchConfig.isolationLevel,
                time,
                retryBackoffMs,
                requestTimeoutMs,
                apiVersions,
                networkClientDelegate,
                backgroundEventHandler,
                logContext));

        if (groupInfo.isPresent()) {
            GroupInformation gi = groupInfo.get();
            CoordinatorRequestManager coordinator = spy(new CoordinatorRequestManager(
                    time,
                    logContext,
                    DEFAULT_RETRY_BACKOFF_MS,
                    DEFAULT_RETRY_BACKOFF_MAX_MS,
                    backgroundEventHandler,
                    gi.groupState.groupId
            ));
            CommitRequestManager commit = spy(new CommitRequestManager(time,
                    logContext,
                    subscriptions,
                    config,
                    coordinator,
                    groupState));
            AssignmentReconciler assignmentReconciler = new AssignmentReconciler(
                    logContext,
                    subscriptions,
                    backgroundEventQueue
            );
            MembershipManagerImpl mm = spy(
                    new MembershipManagerImpl(
                        logContext,
                        assignmentReconciler,
                        metadata,
                        gi.groupState.groupId,
                        gi.groupState.groupInstanceId,
                        Optional.empty()
                )
            );
            HeartbeatRequestManager.HeartbeatRequestState state = spy(new HeartbeatRequestManager.HeartbeatRequestState(logContext,
                    time,
                    gi.heartbeatIntervalMs,
                    retryBackoffMs,
                    DEFAULT_RETRY_BACKOFF_MAX_MS,
                    gi.heartbeatJitterMs));
            HeartbeatRequestManager heartbeat = spy(new HeartbeatRequestManager(
                    logContext,
                    time,
                    config,
                    coordinator,
                    subscriptions,
                    mm,
                    state,
                    backgroundEventHandler));

            this.coordinatorRequestManager = Optional.of(coordinator);
            this.commitRequestManager = Optional.of(commit);
            this.heartbeatRequestManager = Optional.of(heartbeat);
            this.heartbeatRequestState = Optional.of(state);
            this.membershipManager = Optional.of(mm);
            this.assignmentReconciler = Optional.of(assignmentReconciler);
        } else {
            this.coordinatorRequestManager = Optional.empty();
            this.commitRequestManager = Optional.empty();
            this.heartbeatRequestManager = Optional.empty();
            this.heartbeatRequestState = Optional.empty();
            this.membershipManager = Optional.empty();
            this.assignmentReconciler = Optional.empty();
        }

        this.fetchBuffer = new FetchBuffer(logContext);
        this.fetchRequestManager = spy(new FetchRequestManager(logContext,
                time,
                metadata,
                subscriptions,
                fetchConfig,
                fetchBuffer,
                metricsManager,
<<<<<<< HEAD
                networkClientDelegate));
        this.topicMetadataRequestManager = spy(new TopicMetadataRequestManager(logContext, config));
=======
                networkClientDelegate,
                apiVersions));
        this.topicMetadataRequestManager = spy(new TopicMetadataRequestManager(logContext,
                config));
>>>>>>> 505e5b3e
        this.requestManagers = new RequestManagers(logContext,
                offsetsRequestManager,
                topicMetadataRequestManager,
                fetchRequestManager,
                coordinatorRequestManager,
                commitRequestManager,
                heartbeatRequestManager);
        this.applicationEventProcessor = spy(new ApplicationEventProcessor(
                logContext,
                applicationEventQueue,
                requestManagers,
                metadata,
                Optional.ofNullable(membershipManager.orElse(null)))
        );
        this.consumerCoordinatorMetrics = new ConsumerCoordinatorMetrics(
                subscriptions,
                metrics,
                CONSUMER_METRIC_GROUP_PREFIX
        );
        this.rebalanceListenerInvoker = new ConsumerRebalanceListenerInvoker(
                logContext,
                subscriptions,
                time,
                consumerCoordinatorMetrics
        );
        this.backgroundEventProcessor = spy(
                new BackgroundEventProcessor(
                        logContext,
                        backgroundEventQueue,
                        applicationEventHandler,
                        rebalanceListenerInvoker
                )
        );
    }

    @Override
    public void close() {
        closeQuietly(requestManagers, RequestManagers.class.getSimpleName());
        closeQuietly(applicationEventProcessor, ApplicationEventProcessor.class.getSimpleName());
        closeQuietly(backgroundEventProcessor, BackgroundEventProcessor.class.getSimpleName());
    }

    public static class ConsumerNetworkThreadTestBuilder extends ConsumerTestBuilder {

        final ConsumerNetworkThread consumerNetworkThread;

        public ConsumerNetworkThreadTestBuilder() {
            this(createDefaultGroupInformation());
        }

        public ConsumerNetworkThreadTestBuilder(Optional<GroupInformation> groupInfo) {
            super(groupInfo);
            this.consumerNetworkThread = new ConsumerNetworkThread(
                    logContext,
                    time,
                    () -> applicationEventProcessor,
                    () -> networkClientDelegate,
                    () -> requestManagers
            );
        }

        @Override
        public void close() {
            closeQuietly(consumerNetworkThread, ConsumerNetworkThread.class.getSimpleName());
        }
    }

    public static class PrototypeAsyncConsumerTestBuilder extends ConsumerTestBuilder {

        final PrototypeAsyncConsumer<String, String> consumer;

        public PrototypeAsyncConsumerTestBuilder(Optional<GroupInformation> groupInfo) {
            super(groupInfo);
            String clientId = config.getString(CommonClientConfigs.CLIENT_ID_CONFIG);
            List<ConsumerPartitionAssignor> assignors = ConsumerPartitionAssignor.getAssignorInstances(
                    config.getList(ConsumerConfig.PARTITION_ASSIGNMENT_STRATEGY_CONFIG),
                    config.originals(Collections.singletonMap(ConsumerConfig.CLIENT_ID_CONFIG, clientId))
            );
            Deserializers<String, String> deserializers = new Deserializers<>(new StringDeserializer(), new StringDeserializer());
            FetchCollector<String, String> fetchCollector = new FetchCollector<>(logContext,
                    metadata,
                    subscriptions,
                    fetchConfig,
                    deserializers,
                    metricsManager,
                    time);
            ConsumerNetworkThread networkThread = new ConsumerNetworkThread(logContext,
                    time,
                    () -> applicationEventProcessor,
                    () -> networkClientDelegate,
                    () -> requestManagers);
            this.applicationEventHandler = spy(new InternalApplicationEventHandler(
                    logContext,
                    applicationEventQueue,
                    networkThread));
            this.consumer = spy(new PrototypeAsyncConsumer<>(
                    logContext,
                    clientId,
                    deserializers,
                    new FetchBuffer(logContext),
                    fetchCollector,
                    new ConsumerInterceptors<>(Collections.emptyList()),
                    time,
                    applicationEventHandler,
                    backgroundEventProcessor,
                    metrics,
                    subscriptions,
                    metadata,
                    retryBackoffMs,
                    60000,
                    assignors,
                    groupInfo.map(groupInformation -> groupInformation.groupState.groupId).orElse(null)));
        }

        @Override
        public void close() {
            consumer.close();
        }
    }

    public static class GroupInformation {

        final GroupState groupState;
        final int heartbeatIntervalMs;
        final double heartbeatJitterMs;

        public GroupInformation(GroupState groupState) {
            this(groupState, DEFAULT_HEARTBEAT_INTERVAL_MS, DEFAULT_HEARTBEAT_JITTER_MS);
        }

        public GroupInformation(GroupState groupState, int heartbeatIntervalMs, double heartbeatJitterMs) {
            this.groupState = groupState;
            this.heartbeatIntervalMs = heartbeatIntervalMs;
            this.heartbeatJitterMs = heartbeatJitterMs;
        }
    }

    static Optional<GroupInformation> createDefaultGroupInformation() {
        return Optional.of(new GroupInformation(new GroupState(DEFAULT_GROUP_ID, Optional.empty())));
    }
}<|MERGE_RESOLUTION|>--- conflicted
+++ resolved
@@ -251,15 +251,10 @@
                 fetchConfig,
                 fetchBuffer,
                 metricsManager,
-<<<<<<< HEAD
-                networkClientDelegate));
-        this.topicMetadataRequestManager = spy(new TopicMetadataRequestManager(logContext, config));
-=======
                 networkClientDelegate,
                 apiVersions));
         this.topicMetadataRequestManager = spy(new TopicMetadataRequestManager(logContext,
                 config));
->>>>>>> 505e5b3e
         this.requestManagers = new RequestManagers(logContext,
                 offsetsRequestManager,
                 topicMetadataRequestManager,
