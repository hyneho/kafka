--- conflicted
+++ resolved
@@ -167,12 +167,7 @@
     private AsyncKafkaConsumer<String, String> newConsumer(Time time) {
         final Properties props = requiredConsumerProperties();
         props.put(ConsumerConfig.GROUP_ID_CONFIG, "group-id");
-<<<<<<< HEAD
-        final ConsumerConfig config = new ConsumerConfig(props);
-        return newConsumer(config, time);
-=======
         return newConsumer(props);
->>>>>>> 02ebfc61
     }
 
     private AsyncKafkaConsumer<String, String> newConsumerWithoutGroupId() {
