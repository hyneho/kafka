--- conflicted
+++ resolved
@@ -5316,7 +5316,6 @@
         }
     }
 
-<<<<<<< HEAD
     @Test
     public void testDescribeProducers() throws Exception {
         try (AdminClientUnitTestEnv env = mockClientEnv()) {
@@ -5494,7 +5493,8 @@
             new MetadataResponse(new MetadataResponseData().setTopics(responseTopics),
                 MetadataResponseData.HIGHEST_SUPPORTED_VERSION)
         );
-=======
+    }
+
     /**
      * Test that if the client can obtain a node assignment, but can't send to the given
      * node, it will disconnect and try a different node.
@@ -5558,7 +5558,6 @@
             time.sleep(10);
             assertEquals(0, result.listings().get().size());
         }
->>>>>>> 9bf5c579
     }
 
     private UnregisterBrokerResponse prepareUnregisterBrokerResponse(Errors error, int throttleTimeMs) {
