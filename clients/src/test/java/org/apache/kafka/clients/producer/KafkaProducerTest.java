--- conflicted
+++ resolved
@@ -2668,14 +2668,12 @@
         assertDoesNotThrow(() -> new KafkaProducer<>(configs, new StringSerializer(), new StringSerializer()).close());
     }
 
-<<<<<<< HEAD
     @SuppressWarnings("deprecation")
     private ProduceResponse produceResponse(TopicPartition tp, long offset, Errors error, int throttleTimeMs, int logStartOffset) {
         ProduceResponse.PartitionResponse resp = new ProduceResponse.PartitionResponse(error, offset, RecordBatch.NO_TIMESTAMP, logStartOffset);
         Map<TopicPartition, ProduceResponse.PartitionResponse> partResp = singletonMap(tp, resp);
         return new ProduceResponse(partResp, throttleTimeMs);
     }
-=======
 
     @Test
     public void testSubscribingCustomMetricsDoesntAffectProducerMetrics() {
@@ -2782,8 +2780,4 @@
         KafkaMetric streamClientMetricTwo = new KafkaMetric(lock, metricNameTwo, (Measurable) (m, now) -> 2.0, metricConfig, Time.SYSTEM);
         return Map.of(metricNameOne, streamClientMetricOne, metricNameTwo, streamClientMetricTwo);
     }
-
-    
-
->>>>>>> 7f8a592a
 }