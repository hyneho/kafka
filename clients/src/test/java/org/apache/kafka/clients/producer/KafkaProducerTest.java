--- conflicted
+++ resolved
@@ -1270,27 +1270,11 @@
     }
 
     @Test
-<<<<<<< HEAD
-    public void serializerShouldSeeGeneratedClientId() {
-=======
     public void configurableObjectsShouldSeeGeneratedClientId() {
->>>>>>> 62e88657
         Properties props = new Properties();
         props.put(ProducerConfig.BOOTSTRAP_SERVERS_CONFIG, "localhost:9999");
         props.put(ProducerConfig.KEY_SERIALIZER_CLASS_CONFIG, SerializerForClientId.class.getName());
         props.put(ProducerConfig.VALUE_SERIALIZER_CLASS_CONFIG, SerializerForClientId.class.getName());
-<<<<<<< HEAD
-
-        KafkaProducer<byte[], byte[]> producer = new KafkaProducer<>(props);
-        assertEquals(2, SerializerForClientId.CLIENT_IDS.size());
-        assertEquals(SerializerForClientId.CLIENT_IDS.get(0), producer.getClientId());
-        assertEquals(SerializerForClientId.CLIENT_IDS.get(1), producer.getClientId());
-        producer.close();
-    }
-
-    public static class SerializerForClientId implements Serializer<byte[]> {
-        static final List<String> CLIENT_IDS = new ArrayList<>();
-=======
         props.put(ProducerConfig.PARTITIONER_CLASS_CONFIG, PartitionerForClientId.class.getName());
         props.put(ProducerConfig.INTERCEPTOR_CLASSES_CONFIG, ProducerInterceptorForClientId.class.getName());
 
@@ -1328,7 +1312,6 @@
     private static final List<String> CLIENT_IDS = new ArrayList<>();
 
     public static class SerializerForClientId implements Serializer<byte[]> {
->>>>>>> 62e88657
         @Override
         public void configure(Map<String, ?> configs, boolean isKey) {
             CLIENT_IDS.add(configs.get(ProducerConfig.CLIENT_ID_CONFIG).toString());
@@ -1340,8 +1323,6 @@
         }
     }
 
-<<<<<<< HEAD
-=======
     public static class PartitionerForClientId implements Partitioner {
 
         @Override
@@ -1380,5 +1361,4 @@
             CLIENT_IDS.add(configs.get(ProducerConfig.CLIENT_ID_CONFIG).toString());
         }
     }
->>>>>>> 62e88657
 }