--- conflicted
+++ resolved
@@ -43,7 +43,6 @@
 import org.apache.kafka.common.serialization.StringDeserializer;
 import org.apache.kafka.common.utils.LogContext;
 import org.apache.kafka.common.utils.MockTime;
-import org.apache.kafka.common.utils.Timer;
 import org.apache.kafka.test.TestUtils;
 import org.junit.jupiter.api.BeforeEach;
 import org.junit.jupiter.api.Test;
@@ -107,6 +106,7 @@
     private OffsetCommitCallbackInvoker offsetCommitCallbackInvoker;
     private Metrics metrics = new Metrics();
     private Properties props;
+
     private final int defaultApiTimeoutMs = 60000;
 
 
@@ -126,35 +126,23 @@
     @Test
     public void testPollSkipIfCoordinatorUnknown() {
         CommitRequestManager commitRequestManger = create(false, 0);
-        Timer timer = time.timer(defaultApiTimeoutMs);
-        assertPoll(false, 0, commitRequestManger, timer);
+        assertPoll(false, 0, commitRequestManger);
 
         Map<TopicPartition, OffsetAndMetadata> offsets = new HashMap<>();
         offsets.put(new TopicPartition("t1", 0), new OffsetAndMetadata(0));
-<<<<<<< HEAD
-        commitRequestManger.addOffsetCommitRequest(offsets, Optional.empty(), false);
-        assertPoll(false, 0, commitRequestManger, timer);
-=======
         commitRequestManger.commitAsync(offsets);
         assertPoll(false, 0, commitRequestManger);
->>>>>>> 02ebfc61
     }
 
     @Test
     public void testPollEnsureManualCommitSent() {
         CommitRequestManager commitRequestManger = create(false, 0);
-        Timer timer = time.timer(defaultApiTimeoutMs);
-        assertPoll(0, commitRequestManger, timer);
+        assertPoll(0, commitRequestManger);
 
         Map<TopicPartition, OffsetAndMetadata> offsets = new HashMap<>();
         offsets.put(new TopicPartition("t1", 0), new OffsetAndMetadata(0));
-<<<<<<< HEAD
-        commitRequestManger.addOffsetCommitRequest(offsets, Optional.empty(), false);
-        assertPoll(1, commitRequestManger, timer);
-=======
         commitRequestManger.commitAsync(offsets);
         assertPoll(1, commitRequestManger);
->>>>>>> 02ebfc61
     }
 
     @Test
@@ -163,26 +151,20 @@
         subscriptionState.assignFromUser(Collections.singleton(tp));
         subscriptionState.seek(tp, 100);
         CommitRequestManager commitRequestManger = create(true, 100);
-        Timer timer = time.timer(defaultApiTimeoutMs);
-        assertPoll(0, commitRequestManger, timer);
-
-        commitRequestManger.updateAutoCommitTimer(timer.currentTimeMs());
-        timer.sleep(100);
-        commitRequestManger.updateAutoCommitTimer(timer.currentTimeMs());
-        List<NetworkClientDelegate.FutureCompletionHandler> pollResults = assertPoll(1, commitRequestManger, timer);
+        assertPoll(0, commitRequestManger);
+
+        commitRequestManger.updateAutoCommitTimer(time.milliseconds());
+        time.sleep(100);
+        commitRequestManger.updateAutoCommitTimer(time.milliseconds());
+        List<NetworkClientDelegate.FutureCompletionHandler> pollResults = assertPoll(1, commitRequestManger);
         pollResults.forEach(v -> v.onComplete(mockOffsetCommitResponse(
-                "t1",
-                1,
-                (short) 1,
-<<<<<<< HEAD
-                Errors.NONE,
-                timer)));
-=======
-                Errors.NONE)));
+            "t1",
+            1,
+            (short) 1,
+            Errors.NONE)));
 
         assertEquals(0.03, (double) getMetric("commit-rate").metricValue(), 0.01);
         assertEquals(1.0, getMetric("commit-total").metricValue());
->>>>>>> 02ebfc61
     }
 
     @Test
@@ -199,29 +181,19 @@
         offsets2.put(new TopicPartition("test", 4), new OffsetAndMetadata(20L));
 
         // Add the requests to the CommitRequestManager and store their futures
-<<<<<<< HEAD
-        ArrayList<CompletableFuture<Void>> commitFutures = new ArrayList<>();
-        ArrayList<CompletableFuture<Map<TopicPartition, OffsetAndMetadata>>> fetchFutures = new ArrayList<>();
-        Timer timer = time.timer(defaultApiTimeoutMs);
-        commitFutures.add(commitManager.addOffsetCommitRequest(offsets1, Optional.of(timer), false));
-        fetchFutures.add(commitManager.addOffsetFetchRequest(Collections.singleton(new TopicPartition("test", 0)), timer));
-        commitFutures.add(commitManager.addOffsetCommitRequest(offsets2, Optional.of(timer), false));
-        fetchFutures.add(commitManager.addOffsetFetchRequest(Collections.singleton(new TopicPartition("test", 1)), timer));
-=======
         long expirationTimeMs  = time.milliseconds() + defaultApiTimeoutMs;
         commitManager.commitSync(offsets1, expirationTimeMs);
         commitManager.fetchOffsets(Collections.singleton(new TopicPartition("test", 0)), expirationTimeMs);
         commitManager.commitSync(offsets2, expirationTimeMs);
         commitManager.fetchOffsets(Collections.singleton(new TopicPartition("test", 1)), expirationTimeMs);
->>>>>>> 02ebfc61
 
         // Poll the CommitRequestManager and verify that the inflightOffsetFetches size is correct
-        NetworkClientDelegate.PollResult result = commitManager.poll(timer.currentTimeMs());
+        NetworkClientDelegate.PollResult result = commitManager.poll(time.milliseconds());
         assertEquals(4, result.unsentRequests.size());
         assertTrue(result.unsentRequests
-                .stream().anyMatch(r -> r.requestBuilder() instanceof OffsetCommitRequest.Builder));
+            .stream().anyMatch(r -> r.requestBuilder() instanceof OffsetCommitRequest.Builder));
         assertTrue(result.unsentRequests
-                .stream().anyMatch(r -> r.requestBuilder() instanceof OffsetFetchRequest.Builder));
+            .stream().anyMatch(r -> r.requestBuilder() instanceof OffsetFetchRequest.Builder));
         assertFalse(commitManager.pendingRequests.hasUnsentRequests());
         assertEquals(2, commitManager.pendingRequests.inflightOffsetFetches.size());
 
@@ -247,8 +219,7 @@
             new OffsetAndMetadata(0));
         commitRequestManger.commitAsync(offsets);
         assertEquals(1, commitRequestManger.unsentOffsetCommitRequests().size());
-        Timer timer = time.timer(defaultApiTimeoutMs);
-        assertEquals(1, commitRequestManger.poll(timer.currentTimeMs()).unsentRequests.size());
+        assertEquals(1, commitRequestManger.poll(time.milliseconds()).unsentRequests.size());
         assertTrue(commitRequestManger.unsentOffsetCommitRequests().isEmpty());
         assertEmptyPendingRequests(commitRequestManger);
     }
@@ -262,38 +233,35 @@
         TopicPartition tp = new TopicPartition("topic", 1);
         subscriptionState.assignFromUser(Collections.singleton(tp));
         subscriptionState.seek(tp, 100);
-        Timer timer = time.timer(defaultApiTimeoutMs);
-        timer.sleep(commitInterval);
-        commitRequestManger.updateAutoCommitTimer(timer.currentTimeMs());
-        List<NetworkClientDelegate.FutureCompletionHandler> futures = assertPoll(1, commitRequestManger, timer);
+        time.sleep(commitInterval);
+        commitRequestManger.updateAutoCommitTimer(time.milliseconds());
+        List<NetworkClientDelegate.FutureCompletionHandler> futures = assertPoll(1, commitRequestManger);
         // Complete the autocommit request exceptionally. It should fail right away, without retry.
         futures.get(0).onComplete(mockOffsetCommitResponse(
             "topic",
             1,
             (short) 1,
-            Errors.COORDINATOR_LOAD_IN_PROGRESS,
-            timer));
+            Errors.COORDINATOR_LOAD_IN_PROGRESS));
 
         // When polling again before the auto-commit interval no request should be generated
         // (making sure we wait for the backoff, to check that the failed request is not being
         // retried).
-        timer.sleep(retryBackoffMs);
-        commitRequestManger.updateAutoCommitTimer(timer.currentTimeMs());
-        assertPoll(0, commitRequestManger, timer);
-        commitRequestManger.updateAutoCommitTimer(timer.currentTimeMs());
+        time.sleep(retryBackoffMs);
+        commitRequestManger.updateAutoCommitTimer(time.milliseconds());
+        assertPoll(0, commitRequestManger);
+        commitRequestManger.updateAutoCommitTimer(time.milliseconds());
 
         // Only when polling after the auto-commit interval, a new auto-commit request should be
         // generated.
-        timer.sleep(commitInterval);
-        commitRequestManger.updateAutoCommitTimer(timer.currentTimeMs());
-        futures = assertPoll(1, commitRequestManger, timer);
+        time.sleep(commitInterval);
+        commitRequestManger.updateAutoCommitTimer(time.milliseconds());
+        futures = assertPoll(1, commitRequestManger);
         assertEmptyPendingRequests(commitRequestManger);
         futures.get(0).onComplete(mockOffsetCommitResponse(
-                "topic",
-                1,
-                (short) 1,
-                Errors.NONE,
-                timer));
+            "topic",
+            1,
+            (short) 1,
+            Errors.NONE));
     }
 
     // This is the case of the sync commit triggered from an API call to commitSync or when the
@@ -303,20 +271,6 @@
     public void testCommitSyncRetriedAfterExpectedRetriableException(Errors error) {
         CommitRequestManager commitRequestManger = create(false, 100);
         when(coordinatorRequestManager.coordinator()).thenReturn(Optional.of(mockedNode));
-<<<<<<< HEAD
-        Timer timer = time.timer(defaultApiTimeoutMs);
-        timer.sleep(commitInterval);
-        commitRequestManger.updateAutoCommitTimer(timer.currentTimeMs());
-
-        // Auto-commit all consume sync (ex. triggered when the consumer is closed).
-        CompletableFuture<Void> commitResult =
-            commitRequestManger.maybeAutoCommitAllConsumedNow(Optional.of(timer), false);
-        sendAndVerifyOffsetCommitRequestFailedAndMaybeRetried(commitRequestManger, error, commitResult, timer);
-
-        // We expect that request should have been retried on this sync commit.
-        assertExceptionHandling(commitRequestManger, error, true, timer);
-        assertCoordinatorDisconnect(error);
-=======
 
         Map<TopicPartition, OffsetAndMetadata> offsets = Collections.singletonMap(
             new TopicPartition("topic", 1),
@@ -356,32 +310,21 @@
             Arguments.of(Errors.GROUP_AUTHORIZATION_FAILED, Errors.GROUP_AUTHORIZATION_FAILED.exception().getClass()),
             Arguments.of(Errors.CORRUPT_MESSAGE, KafkaException.class),
             Arguments.of(Errors.UNKNOWN_SERVER_ERROR, KafkaException.class));
->>>>>>> 02ebfc61
     }
 
     @Test
     public void testCommitSyncFailsWithCommitFailedExceptionIfUnknownMemberId() {
         CommitRequestManager commitRequestManger = create(false, 100);
         when(coordinatorRequestManager.coordinator()).thenReturn(Optional.of(mockedNode));
-<<<<<<< HEAD
-        Timer timer = time.timer(defaultApiTimeoutMs);
-        timer.sleep(commitInterval);
-        commitRequestManger.updateAutoCommitTimer(timer.currentTimeMs());
-
-        // Auto-commit all consume sync (ex. triggered when the consumer is closed).
-        CompletableFuture<Void> commitResult =
-            commitRequestManger.maybeAutoCommitAllConsumedNow(Optional.of(timer), false);
-=======
 
         Map<TopicPartition, OffsetAndMetadata> offsets = Collections.singletonMap(
             new TopicPartition("topic", 1),
             new OffsetAndMetadata(0));
         long expirationTimeMs = time.milliseconds() + defaultApiTimeoutMs;
         CompletableFuture<Void> commitResult = commitRequestManger.commitSync(offsets, expirationTimeMs);
->>>>>>> 02ebfc61
-
-        completeOffsetCommitRequestWithError(commitRequestManger, Errors.UNKNOWN_MEMBER_ID, timer);
-        NetworkClientDelegate.PollResult res = commitRequestManger.poll(timer.currentTimeMs());
+
+        completeOffsetCommitRequestWithError(commitRequestManger, Errors.UNKNOWN_MEMBER_ID);
+        NetworkClientDelegate.PollResult res = commitRequestManger.poll(time.milliseconds());
         assertEquals(0, res.unsentRequests.size());
         assertTrue(commitResult.isDone());
         assertFutureThrows(commitResult, CommitFailedException.class);
@@ -397,18 +340,10 @@
             new OffsetAndMetadata(0));
 
         // Send commit request expected to be retried on retriable errors
-<<<<<<< HEAD
-        Timer timer = time.timer(defaultApiTimeoutMs);
-        CompletableFuture<Void> commitResult = commitRequestManger.addOffsetCommitRequest(
-            offsets, Optional.of(timer), false);
-        completeOffsetCommitRequestWithError(commitRequestManger, Errors.STALE_MEMBER_EPOCH, timer);
-        NetworkClientDelegate.PollResult res = commitRequestManger.poll(timer.currentTimeMs());
-=======
         CompletableFuture<Void> commitResult = commitRequestManger.commitSync(
             offsets, time.milliseconds() + defaultApiTimeoutMs);
         completeOffsetCommitRequestWithError(commitRequestManger, Errors.STALE_MEMBER_EPOCH);
         NetworkClientDelegate.PollResult res = commitRequestManger.poll(time.milliseconds());
->>>>>>> 02ebfc61
         assertEquals(0, res.unsentRequests.size());
 
         // Commit should fail with CommitFailedException
@@ -457,15 +392,6 @@
             new TopicPartition("topic", 1),
             new OffsetAndMetadata(0));
 
-<<<<<<< HEAD
-        // Async auto-commit that won't be retried.
-        CompletableFuture<Void> commitResult = commitRequestManger.addOffsetCommitRequest(
-            offsets, Optional.empty(), true);
-        Timer timer = time.timer(defaultApiTimeoutMs);
-        completeOffsetCommitRequestWithError(commitRequestManger, Errors.STALE_MEMBER_EPOCH, timer);
-        NetworkClientDelegate.PollResult res = commitRequestManger.poll(timer.currentTimeMs());
-        assertEquals(0, res.unsentRequests.size());
-=======
         // Async commit that won't be retried.
         CompletableFuture<Void> commitResult = commitRequestManager.commitAsync(offsets);
 
@@ -474,7 +400,6 @@
         NetworkClientDelegate.UnsentRequest req = res.unsentRequests.get(0);
         ClientResponse response = mockOffsetCommitResponseDisconnected("topic", 1, (short) 1, req);
         response.onComplete();
->>>>>>> 02ebfc61
 
         // Commit should mark the coordinator unknown and fail with RetriableCommitFailedException.
         assertTrue(commitResult.isDone());
@@ -489,21 +414,20 @@
         subscriptionState.seek(t1p, 100);
 
         CommitRequestManager commitRequestManger = create(true, 100);
-        Timer timer = time.timer(defaultApiTimeoutMs);
-        timer.sleep(100);
-        commitRequestManger.updateAutoCommitTimer(timer.currentTimeMs());
-        List<NetworkClientDelegate.FutureCompletionHandler> futures = assertPoll(1, commitRequestManger, timer);
-
-        timer.sleep(100);
-        commitRequestManger.updateAutoCommitTimer(timer.currentTimeMs());
+        time.sleep(100);
+        commitRequestManger.updateAutoCommitTimer(time.milliseconds());
+        List<NetworkClientDelegate.FutureCompletionHandler> futures = assertPoll(1, commitRequestManger);
+
+        time.sleep(100);
+        commitRequestManger.updateAutoCommitTimer(time.milliseconds());
         // We want to make sure we don't resend autocommit if the previous request has not been
         // completed, even if the interval expired
-        assertPoll(0, commitRequestManger, timer);
+        assertPoll(0, commitRequestManger);
         assertEmptyPendingRequests(commitRequestManger);
 
         // complete the unsent request and re-poll
-        futures.get(0).onComplete(buildOffsetCommitClientResponse(new OffsetCommitResponse(0, new HashMap<>()), timer));
-        assertPoll(1, commitRequestManger, timer);
+        futures.get(0).onComplete(buildOffsetCommitClientResponse(new OffsetCommitResponse(0, new HashMap<>())));
+        assertPoll(1, commitRequestManger);
     }
 
     @Test
@@ -582,10 +506,10 @@
         Set<TopicPartition> partitions = new HashSet<>();
         partitions.add(new TopicPartition("t1", 0));
         List<CompletableFuture<Map<TopicPartition, OffsetAndMetadata>>> futures = sendAndVerifyDuplicatedOffsetFetchRequests(
-                commitRequestManger,
-                partitions,
-                2,
-                Errors.NONE);
+            commitRequestManger,
+            partitions,
+            2,
+            Errors.NONE);
         futures.forEach(f -> {
             assertTrue(f.isDone());
             assertFalse(f.isCompletedExceptionally());
@@ -609,10 +533,9 @@
             1,
             error);
         // we only want to make sure to purge the outbound buffer for non-retriables, so retriable will be re-queued.
-        if (isRetriable) {
-            Timer timer = time.timer(defaultApiTimeoutMs);
-            testRetriable(commitRequestManger, futures, timer);
-        } else {
+        if (isRetriable)
+            testRetriable(commitRequestManger, futures);
+        else {
             testNonRetriable(futures);
             assertEmptyPendingRequests(commitRequestManger);
         }
@@ -727,18 +650,10 @@
         Map<TopicPartition, OffsetAndMetadata> offsets = Collections.singletonMap(new TopicPartition("topic", 1),
             new OffsetAndMetadata(0));
 
-<<<<<<< HEAD
-        // Send commit request without expiration (async commit not expected to be retried).
-        CompletableFuture<Void> commitResult = commitRequestManger.addOffsetCommitRequest(offsets, Optional.empty(), false);
-        Timer timer = time.timer(defaultApiTimeoutMs);
-        completeOffsetCommitRequestWithError(commitRequestManger, error, timer);
-        NetworkClientDelegate.PollResult res = commitRequestManger.poll(timer.currentTimeMs());
-=======
         // Send async commit (not expected to be retried).
         CompletableFuture<Void> commitResult = commitRequestManger.commitAsync(offsets);
         completeOffsetCommitRequestWithError(commitRequestManger, error);
         NetworkClientDelegate.PollResult res = commitRequestManger.poll(time.milliseconds());
->>>>>>> 02ebfc61
         assertEquals(0, res.unsentRequests.size());
         assertTrue(commitResult.isDone());
         assertTrue(commitResult.isCompletedExceptionally());
@@ -747,34 +662,7 @@
         }
 
         // We expect that the request should not have been retried on this async commit.
-<<<<<<< HEAD
-        assertExceptionHandling(commitRequestManger, error, false, timer);
-        assertCoordinatorDisconnect(error);
-    }
-
-
-    @Test
-    public void testAsyncOffsetCommitThrowsRetriableCommitExceptionForUnhandledRetriable() {
-        CommitRequestManager commitRequestManger = create(true, 100);
-        when(coordinatorRequestManager.coordinator()).thenReturn(Optional.of(mockedNode));
-
-        Map<TopicPartition, OffsetAndMetadata> offsets = Collections.singletonMap(new TopicPartition("topic", 1),
-            new OffsetAndMetadata(0));
-
-        // Send commit request without expiration (async commit) that fails with retriable
-        // network exception that has no specific handling. Should fail with
-        // RetriableCommitException.
-        CompletableFuture<Void> commitResult = commitRequestManger.addOffsetCommitRequest(offsets, Optional.empty(), false);
-        Timer timer = time.timer(defaultApiTimeoutMs);
-        completeOffsetCommitRequestWithError(commitRequestManger, Errors.NETWORK_EXCEPTION, timer);
-        NetworkClientDelegate.PollResult res = commitRequestManger.poll(timer.currentTimeMs());
-        assertEquals(0, res.unsentRequests.size());
-        assertTrue(commitResult.isDone());
-        assertTrue(commitResult.isCompletedExceptionally());
-        assertFutureThrows(commitResult, RetriableCommitFailedException.class);
-=======
         assertExceptionHandling(commitRequestManger, error, false);
->>>>>>> 02ebfc61
     }
 
     @Test
@@ -787,25 +675,19 @@
             new OffsetAndMetadata(0));
 
         // Send sync offset commit request that fails with retriable error.
-<<<<<<< HEAD
-        Timer timer = time.timer(retryBackoffMs * 2);
-        CompletableFuture<Void> commitResult = commitRequestManger.addOffsetCommitRequest(offsets, Optional.of(timer), false);
-        completeOffsetCommitRequestWithError(commitRequestManger, Errors.REQUEST_TIMED_OUT, timer);
-=======
         Long expirationTimeMs = time.milliseconds() + retryBackoffMs * 2;
         CompletableFuture<Void> commitResult = commitRequestManger.commitSync(offsets, expirationTimeMs);
         completeOffsetCommitRequestWithError(commitRequestManger, Errors.REQUEST_TIMED_OUT);
->>>>>>> 02ebfc61
 
         // Request retried after backoff, and fails with retriable again. Should not complete yet
         // given that the request timeout hasn't expired.
-        timer.sleep(retryBackoffMs);
-        completeOffsetCommitRequestWithError(commitRequestManger, Errors.REQUEST_TIMED_OUT, timer);
+        time.sleep(retryBackoffMs);
+        completeOffsetCommitRequestWithError(commitRequestManger, Errors.REQUEST_TIMED_OUT);
         assertFalse(commitResult.isDone());
 
         // Sleep to expire the request timeout. Request should fail on the next poll.
-        timer.sleep(retryBackoffMs);
-        NetworkClientDelegate.PollResult res = commitRequestManger.poll(timer.currentTimeMs());
+        time.sleep(retryBackoffMs);
+        NetworkClientDelegate.PollResult res = commitRequestManger.poll(time.milliseconds());
         assertEquals(0, res.unsentRequests.size());
         assertTrue(commitResult.isDone());
         assertTrue(commitResult.isCompletedExceptionally());
@@ -825,20 +707,14 @@
             new OffsetAndMetadata(0));
 
         // Send offset commit request that fails with retriable error.
-<<<<<<< HEAD
-        Timer timer = time.timer(retryBackoffMs * 2);
-        CompletableFuture<Void> commitResult = commitRequestManger.addOffsetCommitRequest(offsets, Optional.of(timer), false);
-        completeOffsetCommitRequestWithError(commitRequestManger, Errors.COORDINATOR_NOT_AVAILABLE, timer);
-=======
         long expirationTimeMs = time.milliseconds() + retryBackoffMs * 2;
         CompletableFuture<Void> commitResult = commitRequestManger.commitSync(offsets, expirationTimeMs);
         completeOffsetCommitRequestWithError(commitRequestManger, Errors.COORDINATOR_NOT_AVAILABLE);
->>>>>>> 02ebfc61
 
         // Sleep to expire the request timeout. Request should fail on the next poll with a
         // TimeoutException.
-        timer.sleep(timer.remainingMs());
-        NetworkClientDelegate.PollResult res = commitRequestManger.poll(timer.currentTimeMs());
+        time.sleep(expirationTimeMs);
+        NetworkClientDelegate.PollResult res = commitRequestManger.poll(time.milliseconds());
         assertEquals(0, res.unsentRequests.size());
         assertTrue(commitResult.isDone());
         assertFutureThrows(commitResult, TimeoutException.class);
@@ -858,22 +734,15 @@
 
         // Send async commit request that fails with retriable error (not expected to be retried).
         Errors retriableError = Errors.COORDINATOR_NOT_AVAILABLE;
-<<<<<<< HEAD
-        CompletableFuture<Void> commitResult = commitRequestManger.addOffsetCommitRequest(offsets, Optional.empty(), false);
-        Timer timer = time.timer(defaultApiTimeoutMs);
-        completeOffsetCommitRequestWithError(commitRequestManger, retriableError, timer);
-        NetworkClientDelegate.PollResult res = commitRequestManger.poll(timer.currentTimeMs());
-=======
         CompletableFuture<Void> commitResult = commitRequestManger.commitAsync(offsets);
         completeOffsetCommitRequestWithError(commitRequestManger, retriableError);
         NetworkClientDelegate.PollResult res = commitRequestManger.poll(time.milliseconds());
->>>>>>> 02ebfc61
         assertEquals(0, res.unsentRequests.size());
         assertTrue(commitResult.isDone());
         assertTrue(commitResult.isCompletedExceptionally());
 
         // We expect that the request should not have been retried on this async commit.
-        assertExceptionHandling(commitRequestManger, retriableError, false, timer);
+        assertExceptionHandling(commitRequestManger, retriableError, false);
 
         // Request should complete with a RetriableCommitException
         assertFutureThrows(commitResult, RetriableCommitFailedException.class);
@@ -887,21 +756,15 @@
         Map<TopicPartition, OffsetAndMetadata> offsets = Collections.singletonMap(new TopicPartition("topic", 1),
             new OffsetAndMetadata(0));
 
-<<<<<<< HEAD
-        Timer timer = time.timer(defaultApiTimeoutMs);
-        commitRequestManger.addOffsetCommitRequest(offsets, Optional.of(timer), false);
-        NetworkClientDelegate.PollResult res = commitRequestManger.poll(timer.currentTimeMs());
-=======
         long expirationTimeMs = time.milliseconds() + defaultApiTimeoutMs;
         commitRequestManger.commitSync(offsets, expirationTimeMs);
         NetworkClientDelegate.PollResult res = commitRequestManger.poll(time.milliseconds());
->>>>>>> 02ebfc61
         assertEquals(1, res.unsentRequests.size());
-        res.unsentRequests.get(0).handler().onFailure(timer.currentTimeMs(), new TimeoutException());
+        res.unsentRequests.get(0).handler().onFailure(time.milliseconds(), new TimeoutException());
 
         assertTrue(commitRequestManger.pendingRequests.hasUnsentRequests());
         assertEquals(1, commitRequestManger.unsentOffsetCommitRequests().size());
-        assertRetryBackOff(commitRequestManger, retryBackoffMs, timer);
+        assertRetryBackOff(commitRequestManger, retryBackoffMs);
     }
 
     private void assertCoordinatorDisconnect() {
@@ -909,7 +772,7 @@
     }
 
     private void assertExceptionHandling(CommitRequestManager commitRequestManger, Errors errors,
-                                         boolean requestShouldBeRetried, Timer timer) {
+                                         boolean requestShouldBeRetried) {
         long remainBackoffMs;
         if (requestShouldBeRetried) {
             remainBackoffMs = retryBackoffMs;
@@ -921,12 +784,12 @@
             case COORDINATOR_NOT_AVAILABLE:
             case REQUEST_TIMED_OUT:
                 verify(coordinatorRequestManager).markCoordinatorUnknown(any(), anyLong());
-                assertPollDoesNotReturn(commitRequestManger, remainBackoffMs, timer);
+                assertPollDoesNotReturn(commitRequestManger, remainBackoffMs);
                 break;
             case UNKNOWN_TOPIC_OR_PARTITION:
             case COORDINATOR_LOAD_IN_PROGRESS:
                 if (requestShouldBeRetried) {
-                    assertRetryBackOff(commitRequestManger, remainBackoffMs, timer);
+                    assertRetryBackOff(commitRequestManger, remainBackoffMs);
                 }
                 break;
             case GROUP_AUTHORIZATION_FAILED:
@@ -935,33 +798,33 @@
             case TOPIC_AUTHORIZATION_FAILED:
             case OFFSET_METADATA_TOO_LARGE:
             case INVALID_COMMIT_OFFSET_SIZE:
-                assertPollDoesNotReturn(commitRequestManger, Long.MAX_VALUE, timer);
+                assertPollDoesNotReturn(commitRequestManger, Long.MAX_VALUE);
                 break;
             case FENCED_INSTANCE_ID:
                 // This is a fatal failure, so we should not retry
-                assertPollDoesNotReturn(commitRequestManger, Long.MAX_VALUE, timer);
+                assertPollDoesNotReturn(commitRequestManger, Long.MAX_VALUE);
                 break;
             default:
                 if (errors.exception() instanceof RetriableException && requestShouldBeRetried) {
-                    assertRetryBackOff(commitRequestManger, remainBackoffMs, timer);
+                    assertRetryBackOff(commitRequestManger, remainBackoffMs);
                 } else {
-                    assertPollDoesNotReturn(commitRequestManger, Long.MAX_VALUE, timer);
+                    assertPollDoesNotReturn(commitRequestManger, Long.MAX_VALUE);
                 }
         }
     }
 
-    private void assertPollDoesNotReturn(CommitRequestManager commitRequestManager, long assertNextPollMs, Timer timer) {
-        NetworkClientDelegate.PollResult res = commitRequestManager.poll(timer.currentTimeMs());
+    private void assertPollDoesNotReturn(CommitRequestManager commitRequestManager, long assertNextPollMs) {
+        NetworkClientDelegate.PollResult res = commitRequestManager.poll(time.milliseconds());
         assertEquals(0, res.unsentRequests.size());
         assertEquals(assertNextPollMs, res.timeUntilNextPollMs);
     }
 
-    private void assertRetryBackOff(CommitRequestManager commitRequestManager, long retryBackoffMs, Timer timer) {
-        assertPollDoesNotReturn(commitRequestManager, retryBackoffMs, timer);
-        timer.sleep(retryBackoffMs - 1);
-        assertPollDoesNotReturn(commitRequestManager, 1, timer);
-        timer.sleep(1);
-        assertPoll(1, commitRequestManager, timer);
+    private void assertRetryBackOff(CommitRequestManager commitRequestManager, long retryBackoffMs) {
+        assertPollDoesNotReturn(commitRequestManager, retryBackoffMs);
+        time.sleep(retryBackoffMs - 1);
+        assertPollDoesNotReturn(commitRequestManager, 1);
+        time.sleep(1);
+        assertPoll(1, commitRequestManager);
     }
 
     // This should be the case where the OffsetFetch fails with invalid member epoch and the
@@ -975,13 +838,8 @@
         when(coordinatorRequestManager.coordinator()).thenReturn(Optional.of(mockedNode));
 
         // Send request that is expected to fail with invalid epoch.
-<<<<<<< HEAD
-        Timer timer = time.timer(defaultApiTimeoutMs);
-        commitRequestManager.addOffsetFetchRequest(partitions, timer);
-=======
         long expirationTimeMs = time.milliseconds() + defaultApiTimeoutMs;
         commitRequestManager.fetchOffsets(partitions, expirationTimeMs);
->>>>>>> 02ebfc61
 
         // Mock member has new a valid epoch.
         int newEpoch = 8;
@@ -989,17 +847,17 @@
         commitRequestManager.onMemberEpochUpdated(Optional.of(newEpoch), Optional.of(memberId));
 
         // Receive error when member already has a newer member epoch. Request should be retried.
-        completeOffsetFetchRequestWithError(commitRequestManager, partitions, Errors.STALE_MEMBER_EPOCH, timer);
+        completeOffsetFetchRequestWithError(commitRequestManager, partitions, Errors.STALE_MEMBER_EPOCH);
 
         // Check that the request that failed was removed from the inflight requests buffer.
         assertEquals(0, commitRequestManager.pendingRequests.inflightOffsetFetches.size());
         assertEquals(1, commitRequestManager.pendingRequests.unsentOffsetFetches.size());
 
         // Request should be retried with backoff.
-        NetworkClientDelegate.PollResult res = commitRequestManager.poll(timer.currentTimeMs());
+        NetworkClientDelegate.PollResult res = commitRequestManager.poll(time.milliseconds());
         assertEquals(0, res.unsentRequests.size());
-        timer.sleep(retryBackoffMs);
-        res = commitRequestManager.poll(timer.currentTimeMs());
+        time.sleep(retryBackoffMs);
+        res = commitRequestManager.poll(time.milliseconds());
         assertEquals(1, res.unsentRequests.size());
 
         // The retried request should include the latest member ID and epoch.
@@ -1019,25 +877,21 @@
         when(coordinatorRequestManager.coordinator()).thenReturn(Optional.of(mockedNode));
 
         // Send request that is expected to fail with invalid epoch.
-        Timer timer = time.timer(defaultApiTimeoutMs);
+        long expirationTimeMs = time.milliseconds() + defaultApiTimeoutMs;
         CompletableFuture<Map<TopicPartition, OffsetAndMetadata>> requestResult =
-<<<<<<< HEAD
-            commitRequestManager.addOffsetFetchRequest(partitions, timer);
-=======
             commitRequestManager.fetchOffsets(partitions, expirationTimeMs);
->>>>>>> 02ebfc61
 
         // Mock member not having a valid epoch anymore (left/failed/fenced).
         commitRequestManager.onMemberEpochUpdated(Optional.empty(), Optional.empty());
 
         // Receive error when member is not in the group anymore. Request should fail.
-        completeOffsetFetchRequestWithError(commitRequestManager, partitions, Errors.STALE_MEMBER_EPOCH, timer);
+        completeOffsetFetchRequestWithError(commitRequestManager, partitions, Errors.STALE_MEMBER_EPOCH);
 
         assertTrue(requestResult.isDone());
         assertTrue(requestResult.isCompletedExceptionally());
 
         // No new request should be generated on the next poll.
-        NetworkClientDelegate.PollResult res = commitRequestManager.poll(timer.currentTimeMs());
+        NetworkClientDelegate.PollResult res = commitRequestManager.poll(time.milliseconds());
         assertEquals(0, res.unsentRequests.size());
     }
 
@@ -1058,39 +912,15 @@
         subscriptionState.seek(tp, 5);
         long expirationTimeMs = time.milliseconds() + retryBackoffMs * 2;
 
-<<<<<<< HEAD
-        // Send commit request expected to be retried on STALE_MEMBER_EPOCH.
-        // errors while it does not expire).
-        Timer timer = time.timer(defaultApiTimeoutMs);
-        commitRequestManager.addOffsetCommitRequest(offsets, Optional.of(timer), true);
-=======
         // Send commit request expected to be retried on STALE_MEMBER_EPOCH error while it does not expire
         commitRequestManager.maybeAutoCommitSyncNow(expirationTimeMs);
->>>>>>> 02ebfc61
 
         int newEpoch = 8;
         String memberId = "member1";
-<<<<<<< HEAD
-        commitRequestManager.onMemberEpochUpdated(Optional.of(newEpoch), Optional.of(memberId));
-
-        completeOffsetCommitRequestWithError(commitRequestManager, Errors.STALE_MEMBER_EPOCH, timer);
-
-        // Check that the request that failed was removed from the inflight requests buffer.
-        assertEquals(0, commitRequestManager.pendingRequests.inflightOffsetFetches.size());
-        assertEquals(1, commitRequestManager.pendingRequests.unsentOffsetCommits.size());
-
-        // Request should be retried with backoff.
-        NetworkClientDelegate.PollResult res = commitRequestManager.poll(timer.currentTimeMs());
-        assertEquals(0, res.unsentRequests.size());
-        timer.sleep(retryBackoffMs);
-        res = commitRequestManager.poll(timer.currentTimeMs());
-        assertEquals(1, res.unsentRequests.size());
-=======
         if (error == Errors.STALE_MEMBER_EPOCH) {
             // Mock member has new a valid epoch
             commitRequestManager.onMemberEpochUpdated(Optional.of(newEpoch), Optional.of(memberId));
         }
->>>>>>> 02ebfc61
 
         completeOffsetCommitRequestWithError(commitRequestManager, error);
 
@@ -1128,9 +958,8 @@
         CommitRequestManager commitRequestManager = create(true, 100);
         when(coordinatorRequestManager.coordinator()).thenReturn(Optional.of(mockedNode));
 
-        Timer timer = time.timer(defaultApiTimeoutMs);
-        commitOffsetWithAssertedLatency(commitRequestManager, 100, timer);
-        commitOffsetWithAssertedLatency(commitRequestManager, 101, timer);
+        commitOffsetWithAssertedLatency(commitRequestManager, 100);
+        commitOffsetWithAssertedLatency(commitRequestManager, 101);
 
         assertEquals(100.5, getMetric("commit-latency-avg").metricValue()); // 201 / 2
         assertEquals(101.0, getMetric("commit-latency-max").metricValue()); // Math.max(101, 100)
@@ -1138,60 +967,52 @@
         assertEquals(2.0, getMetric("commit-total").metricValue());
     }
 
-    private void commitOffsetWithAssertedLatency(CommitRequestManager commitRequestManager, long latencyMs, Timer timer) {
+    private void commitOffsetWithAssertedLatency(CommitRequestManager commitRequestManager, long latencyMs) {
         final String topic = "topic";
         final int partition = 1;
         Map<TopicPartition, OffsetAndMetadata> offsets = Collections.singletonMap(
-                new TopicPartition(topic, partition),
-                new OffsetAndMetadata(0));
-
-<<<<<<< HEAD
-        long commitCreationTimeMs = timer.currentTimeMs();
-        commitRequestManager.addOffsetCommitRequest(offsets, Optional.empty(), true);
-=======
+            new TopicPartition(topic, partition),
+            new OffsetAndMetadata(0));
+
         long commitCreationTimeMs = time.milliseconds();
         commitRequestManager.commitAsync(offsets);
->>>>>>> 02ebfc61
-
-        NetworkClientDelegate.PollResult res = commitRequestManager.poll(timer.currentTimeMs());
+
+        NetworkClientDelegate.PollResult res = commitRequestManager.poll(time.milliseconds());
         assertEquals(1, res.unsentRequests.size());
 
-        timer.sleep(latencyMs);
-        long commitReceivedTimeMs = timer.currentTimeMs();
+        time.sleep(latencyMs);
+        long commitReceivedTimeMs = time.milliseconds();
         res.unsentRequests.get(0).future().complete(mockOffsetCommitResponse(
-                topic,
-                partition,
-                (short) 1,
-                commitCreationTimeMs,
-                commitReceivedTimeMs,
-                Errors.NONE));
+            topic,
+            partition,
+            (short) 1,
+            commitCreationTimeMs,
+            commitReceivedTimeMs,
+            Errors.NONE));
     }
 
     private void completeOffsetFetchRequestWithError(CommitRequestManager commitRequestManager,
                                                      Set<TopicPartition> partitions,
-                                                     Errors error,
-                                                     Timer timer) {
-        NetworkClientDelegate.PollResult res = commitRequestManager.poll(timer.currentTimeMs());
+                                                     Errors error) {
+        NetworkClientDelegate.PollResult res = commitRequestManager.poll(time.milliseconds());
         assertEquals(1, res.unsentRequests.size());
         res.unsentRequests.get(0).future().complete(buildOffsetFetchClientResponse(res.unsentRequests.get(0), partitions, error));
     }
 
     private void completeOffsetCommitRequestWithError(CommitRequestManager commitRequestManager,
-                                                      Errors error,
-                                                      Timer timer) {
-        NetworkClientDelegate.PollResult res = commitRequestManager.poll(timer.currentTimeMs());
+                                                      Errors error) {
+        NetworkClientDelegate.PollResult res = commitRequestManager.poll(time.milliseconds());
         assertEquals(1, res.unsentRequests.size());
-        res.unsentRequests.get(0).future().complete(mockOffsetCommitResponse("topic", 1, (short) 1, error, timer));
+        res.unsentRequests.get(0).future().complete(mockOffsetCommitResponse("topic", 1, (short) 1, error));
     }
 
     private void testRetriable(final CommitRequestManager commitRequestManger,
-                               final List<CompletableFuture<Map<TopicPartition, OffsetAndMetadata>>> futures,
-                               final Timer timer) {
+                               final List<CompletableFuture<Map<TopicPartition, OffsetAndMetadata>>> futures) {
         futures.forEach(f -> assertFalse(f.isDone()));
 
         // The manager should backoff for 100ms
-        timer.sleep(100);
-        commitRequestManger.poll(timer.currentTimeMs());
+        time.sleep(100);
+        commitRequestManger.poll(time.milliseconds());
         futures.forEach(f -> assertFalse(f.isDone()));
     }
 
@@ -1261,15 +1082,11 @@
         TopicPartition tp2 = new TopicPartition("t2", 3);
         partitions.add(tp1);
         partitions.add(tp2);
-        Timer timer = time.timer(defaultApiTimeoutMs);
+        long expirationTimeMs = time.milliseconds() + defaultApiTimeoutMs;
         CompletableFuture<Map<TopicPartition, OffsetAndMetadata>> future =
-<<<<<<< HEAD
-                commitRequestManger.addOffsetFetchRequest(partitions, timer);
-=======
-                commitRequestManger.fetchOffsets(partitions, expirationTimeMs);
->>>>>>> 02ebfc61
-
-        NetworkClientDelegate.PollResult res = commitRequestManger.poll(timer.currentTimeMs());
+            commitRequestManger.fetchOffsets(partitions, expirationTimeMs);
+
+        NetworkClientDelegate.PollResult res = commitRequestManger.poll(time.milliseconds());
         assertEquals(1, res.unsentRequests.size());
 
         // Setting 1 partition with error
@@ -1278,12 +1095,12 @@
         topicPartitionData.put(tp2, new OffsetFetchResponse.PartitionData(100L, Optional.of(1), "metadata", Errors.NONE));
 
         res.unsentRequests.get(0).handler().onComplete(buildOffsetFetchClientResponse(
-                res.unsentRequests.get(0),
-                topicPartitionData,
-                Errors.NONE,
-                false));
+            res.unsentRequests.get(0),
+            topicPartitionData,
+            Errors.NONE,
+            false));
         if (isRetriable)
-            testRetriable(commitRequestManger, Collections.singletonList(future), timer);
+            testRetriable(commitRequestManger, Collections.singletonList(future));
         else
             testNonRetriable(Collections.singletonList(future));
     }
@@ -1298,8 +1115,7 @@
 
         commitRequestManger.commitAsync(offsets);
         commitRequestManger.signalClose();
-        Timer timer = time.timer(defaultApiTimeoutMs);
-        NetworkClientDelegate.PollResult res = commitRequestManger.poll(timer.currentTimeMs());
+        NetworkClientDelegate.PollResult res = commitRequestManger.poll(time.milliseconds());
         assertEquals(1, res.unsentRequests.size());
         OffsetCommitRequestData data = (OffsetCommitRequestData) res.unsentRequests.get(0).requestBuilder().build().data();
         assertEquals("topic", data.topics().get(0).name());
@@ -1321,25 +1137,21 @@
     }
 
     private List<CompletableFuture<Map<TopicPartition, OffsetAndMetadata>>> sendAndVerifyDuplicatedOffsetFetchRequests(
-            final CommitRequestManager commitRequestManger,
-            final Set<TopicPartition> partitions,
-            int numRequest,
-            final Errors error) {
+        final CommitRequestManager commitRequestManger,
+        final Set<TopicPartition> partitions,
+        int numRequest,
+        final Errors error) {
         List<CompletableFuture<Map<TopicPartition, OffsetAndMetadata>>> futures = new ArrayList<>();
-        Timer timer = time.timer(defaultApiTimeoutMs);
+        long expirationTimeMs = time.milliseconds() + defaultApiTimeoutMs;
         for (int i = 0; i < numRequest; i++) {
-<<<<<<< HEAD
-            futures.add(commitRequestManger.addOffsetFetchRequest(partitions, timer));
-=======
             futures.add(commitRequestManger.fetchOffsets(partitions, expirationTimeMs));
->>>>>>> 02ebfc61
         }
 
-        NetworkClientDelegate.PollResult res = commitRequestManger.poll(timer.currentTimeMs());
+        NetworkClientDelegate.PollResult res = commitRequestManger.poll(time.milliseconds());
         assertEquals(1, res.unsentRequests.size());
         res.unsentRequests.get(0).handler().onComplete(buildOffsetFetchClientResponse(res.unsentRequests.get(0),
             partitions, error));
-        res = commitRequestManger.poll(timer.currentTimeMs());
+        res = commitRequestManger.poll(time.milliseconds());
         assertEquals(0, res.unsentRequests.size());
         return futures;
     }
@@ -1347,10 +1159,9 @@
     private void sendAndVerifyOffsetCommitRequestFailedAndMaybeRetried(
         final CommitRequestManager commitRequestManger,
         final Errors error,
-        final CompletableFuture<Void> commitResult,
-        final Timer timer) {
-        completeOffsetCommitRequestWithError(commitRequestManger, error, timer);
-        NetworkClientDelegate.PollResult res = commitRequestManger.poll(timer.currentTimeMs());
+        final CompletableFuture<Void> commitResult) {
+        completeOffsetCommitRequestWithError(commitRequestManger, error);
+        NetworkClientDelegate.PollResult res = commitRequestManger.poll(time.milliseconds());
         assertEquals(0, res.unsentRequests.size());
         if (error.exception() instanceof RetriableException) {
             // Commit should not complete if the timer is still valid and the error is retriable.
@@ -1364,22 +1175,20 @@
 
     private List<NetworkClientDelegate.FutureCompletionHandler> assertPoll(
         final int numRes,
-        final CommitRequestManager manager,
-        final Timer timer) {
-        return assertPoll(true, numRes, manager, timer);
+        final CommitRequestManager manager) {
+        return assertPoll(true, numRes, manager);
     }
 
     private List<NetworkClientDelegate.FutureCompletionHandler> assertPoll(
         final boolean coordinatorDiscovered,
         final int numRes,
-        final CommitRequestManager manager,
-        final Timer timer) {
+        final CommitRequestManager manager) {
         if (coordinatorDiscovered) {
             when(coordinatorRequestManager.coordinator()).thenReturn(Optional.of(mockedNode));
         } else {
             when(coordinatorRequestManager.coordinator()).thenReturn(Optional.empty());
         }
-        NetworkClientDelegate.PollResult res = manager.poll(timer.currentTimeMs());
+        NetworkClientDelegate.PollResult res = manager.poll(time.milliseconds());
         assertEquals(numRes, res.unsentRequests.size());
 
         return res.unsentRequests.stream().map(NetworkClientDelegate.UnsentRequest::handler).collect(Collectors.toList());
@@ -1393,35 +1202,30 @@
             props.setProperty(GROUP_ID_CONFIG, TestUtils.randomString(10));
 
         return spy(new CommitRequestManager(
-                this.time,
-                this.logContext,
-                this.subscriptionState,
-                new ConsumerConfig(props),
-                this.coordinatorRequestManager,
-                this.offsetCommitCallbackInvoker,
-                DEFAULT_GROUP_ID,
-                Optional.of(DEFAULT_GROUP_INSTANCE_ID),
-                retryBackoffMs,
-                retryBackoffMaxMs,
-                OptionalDouble.of(0),
-<<<<<<< HEAD
-                defaultApiTimeoutMs,
-                consumerMetricGroupPrefix,
-=======
->>>>>>> 02ebfc61
-                metrics));
+            this.time,
+            this.logContext,
+            this.subscriptionState,
+            new ConsumerConfig(props),
+            this.coordinatorRequestManager,
+            this.offsetCommitCallbackInvoker,
+            DEFAULT_GROUP_ID,
+            Optional.of(DEFAULT_GROUP_INSTANCE_ID),
+            retryBackoffMs,
+            retryBackoffMaxMs,
+            OptionalDouble.of(0),
+            metrics));
     }
 
     private ClientResponse buildOffsetFetchClientResponse(
-            final NetworkClientDelegate.UnsentRequest request,
-            final Set<TopicPartition> topicPartitions,
-            final Errors error) {
+        final NetworkClientDelegate.UnsentRequest request,
+        final Set<TopicPartition> topicPartitions,
+        final Errors error) {
         HashMap<TopicPartition, OffsetFetchResponse.PartitionData> topicPartitionData = new HashMap<>();
         topicPartitions.forEach(tp -> topicPartitionData.put(tp, new OffsetFetchResponse.PartitionData(
-                100L,
-                Optional.of(1),
-                "metadata",
-                Errors.NONE)));
+            100L,
+            Optional.of(1),
+            "metadata",
+            Errors.NONE)));
         return buildOffsetFetchClientResponse(request, topicPartitionData, error, false);
     }
 
@@ -1430,15 +1234,14 @@
         return buildOffsetFetchClientResponse(request, Collections.emptyMap(), Errors.NONE, true);
     }
 
-    private ClientResponse buildOffsetCommitClientResponse(final OffsetCommitResponse commitResponse,
-                                                           final Timer timer) {
+    private ClientResponse buildOffsetCommitClientResponse(final OffsetCommitResponse commitResponse) {
         short apiVersion = 1;
         return new ClientResponse(
             new RequestHeader(ApiKeys.OFFSET_COMMIT, apiVersion, "", 1),
             null,
             "-1",
-            timer.currentTimeMs(),
-            timer.currentTimeMs(),
+            time.milliseconds(),
+            time.milliseconds(),
             false,
             null,
             null,
@@ -1450,9 +1253,8 @@
     public ClientResponse mockOffsetCommitResponse(String topic,
                                                    int partition,
                                                    short apiKeyVersion,
-                                                   Errors error,
-                                                   Timer timer) {
-        return mockOffsetCommitResponse(topic, partition, apiKeyVersion, timer.currentTimeMs(), timer.currentTimeMs(), error);
+                                                   Errors error) {
+        return mockOffsetCommitResponse(topic, partition, apiKeyVersion, time.milliseconds(), time.milliseconds(), error);
     }
     public ClientResponse mockOffsetCommitResponse(String topic,
                                                    int partition,
@@ -1472,14 +1274,14 @@
         when(response.data()).thenReturn(responseData);
         return new ClientResponse(
             new RequestHeader(ApiKeys.OFFSET_COMMIT, apiKeyVersion, "", 1),
-                null,
-                "-1",
-                createdTimeMs,
-                receivedTimeMs,
-                false,
-                null,
-                null,
-                new OffsetCommitResponse(responseData)
+            null,
+            "-1",
+            createdTimeMs,
+            receivedTimeMs,
+            false,
+            null,
+            null,
+            new OffsetCommitResponse(responseData)
         );
     }
 
@@ -1510,31 +1312,25 @@
     }
 
     private ClientResponse buildOffsetFetchClientResponse(
-            final NetworkClientDelegate.UnsentRequest request,
-            final Map<TopicPartition, OffsetFetchResponse.PartitionData> topicPartitionData,
-            final Errors error,
-            final boolean disconnected) {
+        final NetworkClientDelegate.UnsentRequest request,
+        final Map<TopicPartition, OffsetFetchResponse.PartitionData> topicPartitionData,
+        final Errors error,
+        final boolean disconnected) {
         AbstractRequest abstractRequest = request.requestBuilder().build();
         assertTrue(abstractRequest instanceof OffsetFetchRequest);
         OffsetFetchRequest offsetFetchRequest = (OffsetFetchRequest) abstractRequest;
         OffsetFetchResponse response =
-                new OffsetFetchResponse(error, topicPartitionData);
+            new OffsetFetchResponse(error, topicPartitionData);
         return new ClientResponse(
-                new RequestHeader(ApiKeys.OFFSET_FETCH, offsetFetchRequest.version(), "", 1),
-                request.handler(),
-                "-1",
-<<<<<<< HEAD
-                request.timer().currentTimeMs(),
-                request.timer().currentTimeMs(),
-                false,
-=======
-                time.milliseconds(),
-                time.milliseconds(),
-                disconnected,
->>>>>>> 02ebfc61
-                null,
-                null,
-                response
+            new RequestHeader(ApiKeys.OFFSET_FETCH, offsetFetchRequest.version(), "", 1),
+            request.handler(),
+            "-1",
+            time.milliseconds(),
+            time.milliseconds(),
+            disconnected,
+            null,
+            null,
+            response
         );
     }
 
