/*
 * Licensed to the Apache Software Foundation (ASF) under one or more
 * contributor license agreements. See the NOTICE file distributed with
 * this work for additional information regarding copyright ownership.
 * The ASF licenses this file to You under the Apache License, Version 2.0
 * (the "License"); you may not use this file except in compliance with
 * the License. You may obtain a copy of the License at
 *
 *    http://www.apache.org/licenses/LICENSE-2.0
 *
 * Unless required by applicable law or agreed to in writing, software
 * distributed under the License is distributed on an "AS IS" BASIS,
 * WITHOUT WARRANTIES OR CONDITIONS OF ANY KIND, either express or implied.
 * See the License for the specific language governing permissions and
 * limitations under the License.
 */
package org.apache.kafka.clients.consumer.internals;

import org.apache.kafka.clients.ClientResponse;
import org.apache.kafka.clients.consumer.CommitFailedException;
import org.apache.kafka.clients.consumer.ConsumerConfig;
import org.apache.kafka.clients.consumer.OffsetAndMetadata;
import org.apache.kafka.clients.consumer.OffsetResetStrategy;
import org.apache.kafka.clients.consumer.RetriableCommitFailedException;
import org.apache.kafka.common.KafkaException;
import org.apache.kafka.common.Node;
import org.apache.kafka.common.TopicPartition;
import org.apache.kafka.common.errors.RetriableException;
import org.apache.kafka.common.errors.TimeoutException;
import org.apache.kafka.common.message.OffsetCommitRequestData;
import org.apache.kafka.common.message.OffsetCommitResponseData;
import org.apache.kafka.common.message.OffsetFetchRequestData;
import org.apache.kafka.common.metrics.KafkaMetric;
import org.apache.kafka.common.metrics.Metrics;
import org.apache.kafka.common.protocol.ApiKeys;
import org.apache.kafka.common.protocol.Errors;
import org.apache.kafka.common.requests.AbstractRequest;
import org.apache.kafka.common.requests.OffsetCommitRequest;
import org.apache.kafka.common.requests.OffsetCommitResponse;
import org.apache.kafka.common.requests.OffsetFetchRequest;
import org.apache.kafka.common.requests.OffsetFetchResponse;
import org.apache.kafka.common.requests.RequestHeader;
import org.apache.kafka.common.serialization.StringDeserializer;
import org.apache.kafka.common.utils.LogContext;
import org.apache.kafka.common.utils.MockTime;
import org.apache.kafka.common.utils.Timer;
import org.apache.kafka.test.TestUtils;
import org.junit.jupiter.api.BeforeEach;
import org.junit.jupiter.api.Test;
import org.junit.jupiter.params.ParameterizedTest;
import org.junit.jupiter.params.provider.Arguments;
import org.junit.jupiter.params.provider.MethodSource;
import org.mockito.Mockito;

import java.util.ArrayList;
import java.util.Arrays;
import java.util.Collections;
import java.util.HashMap;
import java.util.HashSet;
import java.util.List;
import java.util.Map;
import java.util.Optional;
import java.util.OptionalDouble;
import java.util.Properties;
import java.util.Set;
import java.util.concurrent.CompletableFuture;
import java.util.concurrent.ExecutionException;
import java.util.stream.Collectors;
import java.util.stream.Stream;

import static java.util.Collections.singleton;
import static org.apache.kafka.clients.consumer.ConsumerConfig.AUTO_COMMIT_INTERVAL_MS_CONFIG;
import static org.apache.kafka.clients.consumer.ConsumerConfig.ENABLE_AUTO_COMMIT_CONFIG;
import static org.apache.kafka.clients.consumer.ConsumerConfig.GROUP_ID_CONFIG;
import static org.apache.kafka.clients.consumer.ConsumerConfig.KEY_DESERIALIZER_CLASS_CONFIG;
import static org.apache.kafka.clients.consumer.ConsumerConfig.VALUE_DESERIALIZER_CLASS_CONFIG;
import static org.apache.kafka.clients.consumer.internals.ConsumerTestBuilder.DEFAULT_GROUP_ID;
import static org.apache.kafka.clients.consumer.internals.ConsumerTestBuilder.DEFAULT_GROUP_INSTANCE_ID;
import static org.apache.kafka.test.TestUtils.assertFutureThrows;
import static org.junit.jupiter.api.Assertions.assertEquals;
import static org.junit.jupiter.api.Assertions.assertFalse;
import static org.junit.jupiter.api.Assertions.assertInstanceOf;
import static org.junit.jupiter.api.Assertions.assertNotNull;
import static org.junit.jupiter.api.Assertions.assertTrue;
import static org.junit.jupiter.api.Assertions.fail;
import static org.mockito.ArgumentMatchers.any;
import static org.mockito.ArgumentMatchers.anyLong;
import static org.mockito.ArgumentMatchers.eq;
import static org.mockito.Mockito.clearInvocations;
import static org.mockito.Mockito.mock;
import static org.mockito.Mockito.never;
import static org.mockito.Mockito.spy;
import static org.mockito.Mockito.times;
import static org.mockito.Mockito.verify;
import static org.mockito.Mockito.when;

public class CommitRequestManagerTest {

<<<<<<< HEAD
    private final int requestTimeoutMs = 1000;
    private long retryBackoffMs = 100;
    private long retryBackoffMaxMs = 1000;
=======
    private final long retryBackoffMs = 100;
    private final long retryBackoffMaxMs = 1000;
>>>>>>> 147e5a3b
    private static final String CONSUMER_COORDINATOR_METRICS = "consumer-coordinator-metrics";
    private final Node mockedNode = new Node(1, "host1", 9092);
    private SubscriptionState subscriptionState;
    private LogContext logContext;
    private MockTime time;
    private CoordinatorRequestManager coordinatorRequestManager;
    private OffsetCommitCallbackInvoker offsetCommitCallbackInvoker;
    private final Metrics metrics = new Metrics();
    private Properties props;

    private final int defaultApiTimeoutMs = 60000;


    @BeforeEach
    public void setup() {
        this.logContext = new LogContext();
        this.time = new MockTime(0);
        this.subscriptionState = new SubscriptionState(new LogContext(), OffsetResetStrategy.EARLIEST);
        this.coordinatorRequestManager = mock(CoordinatorRequestManager.class);
        this.offsetCommitCallbackInvoker = mock(OffsetCommitCallbackInvoker.class);
        this.props = new Properties();
        this.props.put(ConsumerConfig.AUTO_COMMIT_INTERVAL_MS_CONFIG, 100);
        this.props.put(KEY_DESERIALIZER_CLASS_CONFIG, StringDeserializer.class);
        this.props.put(VALUE_DESERIALIZER_CLASS_CONFIG, StringDeserializer.class);
    }

    @Test
    public void testPollSkipIfCoordinatorUnknown() {
        CommitRequestManager commitRequestManager = create(false, 0);
        assertPoll(false, 0, commitRequestManager);

        Map<TopicPartition, OffsetAndMetadata> offsets = new HashMap<>();
        offsets.put(new TopicPartition("t1", 0), new OffsetAndMetadata(0));
        commitRequestManager.commitAsync(offsets);
        assertPoll(false, 0, commitRequestManager);
    }

    @Test
    public void testAsyncCommitWhileCoordinatorUnknownIsSentOutWhenCoordinatorDiscovered() {
        CommitRequestManager commitRequestManager = create(false, 0);
        assertPoll(false, 0, commitRequestManager);

        Map<TopicPartition, OffsetAndMetadata> offsets = new HashMap<>();
        offsets.put(new TopicPartition("t1", 0), new OffsetAndMetadata(0));
        commitRequestManager.commitAsync(offsets);
        assertPoll(false, 0, commitRequestManager);
        assertPoll(true, 1, commitRequestManager);
    }

    @Test
    public void testPollEnsureManualCommitSent() {
        CommitRequestManager commitRequestManager = create(false, 0);
        assertPoll(0, commitRequestManager);

        Map<TopicPartition, OffsetAndMetadata> offsets = new HashMap<>();
        offsets.put(new TopicPartition("t1", 0), new OffsetAndMetadata(0));
        commitRequestManager.commitAsync(offsets);
        assertPoll(1, commitRequestManager);
    }

    @Test
    public void testPollEnsureAutocommitSent() {
        TopicPartition tp = new TopicPartition("t1", 1);
        subscriptionState.assignFromUser(Collections.singleton(tp));
        subscriptionState.seek(tp, 100);
        CommitRequestManager commitRequestManager = create(true, 100);
        assertPoll(0, commitRequestManager);

        commitRequestManager.updateAutoCommitTimer(time.milliseconds());
        time.sleep(100);
        commitRequestManager.updateAutoCommitTimer(time.milliseconds());
        List<NetworkClientDelegate.FutureCompletionHandler> pollResults = assertPoll(1, commitRequestManager);
        pollResults.forEach(v -> v.onComplete(mockOffsetCommitResponse(
                "t1",
                1,
                (short) 1,
                Errors.NONE)));

        assertEquals(0.03, (double) getMetric("commit-rate").metricValue(), 0.01);
        assertEquals(1.0, getMetric("commit-total").metricValue());
    }

    @Test
    public void testPollEnsureCorrectInflightRequestBufferSize() {
        CommitRequestManager commitManager = create(false, 100);
        when(coordinatorRequestManager.coordinator()).thenReturn(Optional.of(mockedNode));

        // Create some offset commit requests
        Map<TopicPartition, OffsetAndMetadata> offsets1 = new HashMap<>();
        offsets1.put(new TopicPartition("test", 0), new OffsetAndMetadata(10L));
        offsets1.put(new TopicPartition("test", 1), new OffsetAndMetadata(20L));
        Map<TopicPartition, OffsetAndMetadata> offsets2 = new HashMap<>();
        offsets2.put(new TopicPartition("test", 3), new OffsetAndMetadata(20L));
        offsets2.put(new TopicPartition("test", 4), new OffsetAndMetadata(20L));

        // Add the requests to the CommitRequestManager and store their futures
        Timer timer = time.timer(defaultApiTimeoutMs);
        commitManager.commitSync(offsets1, timer);
        commitManager.fetchOffsets(Collections.singleton(new TopicPartition("test", 0)), timer);
        commitManager.commitSync(offsets2, timer);
        commitManager.fetchOffsets(Collections.singleton(new TopicPartition("test", 1)), timer);

        // Poll the CommitRequestManager and verify that the inflightOffsetFetches size is correct
        NetworkClientDelegate.PollResult result = commitManager.poll(time.milliseconds());
        assertEquals(4, result.unsentRequests.size());
        assertTrue(result.unsentRequests
                .stream().anyMatch(r -> r.requestBuilder() instanceof OffsetCommitRequest.Builder));
        assertTrue(result.unsentRequests
                .stream().anyMatch(r -> r.requestBuilder() instanceof OffsetFetchRequest.Builder));
        assertFalse(commitManager.pendingRequests.hasUnsentRequests());
        assertEquals(2, commitManager.pendingRequests.inflightOffsetFetches.size());

        // Complete requests with a response
        result.unsentRequests.forEach(req -> {
            if (req.requestBuilder() instanceof OffsetFetchRequest.Builder) {
                req.handler().onComplete(buildOffsetFetchClientResponse(req, Collections.emptySet(), Errors.NONE));
            } else {
                req.handler().onComplete(buildOffsetCommitClientResponse(new OffsetCommitResponse(0, new HashMap<>())));
            }
        });

        // Verify that the inflight offset fetch requests have been removed from the pending request buffer
        assertEquals(0, commitManager.pendingRequests.inflightOffsetFetches.size());
    }

    @Test
    public void testPollEnsureEmptyPendingRequestAfterPoll() {
        CommitRequestManager commitRequestManager = create(true, 100);
        when(coordinatorRequestManager.coordinator()).thenReturn(Optional.of(mockedNode));
        Map<TopicPartition, OffsetAndMetadata> offsets = Collections.singletonMap(
            new TopicPartition("topic", 1),
            new OffsetAndMetadata(0));
        commitRequestManager.commitAsync(offsets);
        assertEquals(1, commitRequestManager.unsentOffsetCommitRequests().size());
        assertEquals(1, commitRequestManager.poll(time.milliseconds()).unsentRequests.size());
        assertTrue(commitRequestManager.unsentOffsetCommitRequests().isEmpty());
        assertEmptyPendingRequests(commitRequestManager);
    }

    // This is the case of the async auto commit sent on calls to assign (async commit that
    // should not be retried).
    @Test
    public void testAsyncAutocommitNotRetriedAfterException() {
        long commitInterval = retryBackoffMs * 2;
        CommitRequestManager commitRequestManager = create(true, commitInterval);
        TopicPartition tp = new TopicPartition("topic", 1);
        subscriptionState.assignFromUser(Collections.singleton(tp));
        subscriptionState.seek(tp, 100);
        time.sleep(commitInterval);
        commitRequestManager.updateAutoCommitTimer(time.milliseconds());
        List<NetworkClientDelegate.FutureCompletionHandler> futures = assertPoll(1, commitRequestManager);
        // Complete the autocommit request exceptionally. It should fail right away, without retry.
        futures.get(0).onComplete(mockOffsetCommitResponse(
            "topic",
            1,
            (short) 1,
            Errors.COORDINATOR_LOAD_IN_PROGRESS));

        // When polling again before the auto-commit interval no request should be generated
        // (making sure we wait for the backoff, to check that the failed request is not being
        // retried).
        time.sleep(retryBackoffMs);
        commitRequestManager.updateAutoCommitTimer(time.milliseconds());
        assertPoll(0, commitRequestManager);
        commitRequestManager.updateAutoCommitTimer(time.milliseconds());

        // Only when polling after the auto-commit interval, a new auto-commit request should be
        // generated.
        time.sleep(commitInterval);
        commitRequestManager.updateAutoCommitTimer(time.milliseconds());
        futures = assertPoll(1, commitRequestManager);
        assertEmptyPendingRequests(commitRequestManager);
        futures.get(0).onComplete(mockOffsetCommitResponse(
                "topic",
                1,
                (short) 1,
                Errors.NONE));
    }

    // This is the case of the sync commit triggered from an API call to commitSync or when the
    // consumer is being closed. It should be retried until it succeeds, fails, or timer expires.
    @ParameterizedTest
    @MethodSource("offsetCommitExceptionSupplier")
    public void testCommitSyncRetriedAfterExpectedRetriableException(Errors error) {
        CommitRequestManager commitRequestManager = create(false, 100);
        when(coordinatorRequestManager.coordinator()).thenReturn(Optional.of(mockedNode));

        Map<TopicPartition, OffsetAndMetadata> offsets = Collections.singletonMap(
            new TopicPartition("topic", 1),
            new OffsetAndMetadata(0));
<<<<<<< HEAD
        Timer timer = time.timer(defaultApiTimeoutMs);
        CompletableFuture<Void> commitResult = commitRequestManger.commitSync(offsets, timer);
        sendAndVerifyOffsetCommitRequestFailedAndMaybeRetried(commitRequestManger, error, commitResult);
=======
        long expirationTimeMs = time.milliseconds() + defaultApiTimeoutMs;
        CompletableFuture<Void> commitResult = commitRequestManager.commitSync(offsets, expirationTimeMs);
        sendAndVerifyOffsetCommitRequestFailedAndMaybeRetried(commitRequestManager, error, commitResult);
>>>>>>> 147e5a3b

        // We expect that request should have been retried on this sync commit.
        assertExceptionHandling(commitRequestManager, error, true);
    }

    @ParameterizedTest
    @MethodSource("commitSyncExpectedExceptions")
    public void testCommitSyncFailsWithExpectedException(Errors commitError,
                                                         Class<? extends Exception> expectedException) {
        CommitRequestManager commitRequestManager = create(false, 100);
        when(coordinatorRequestManager.coordinator()).thenReturn(Optional.of(mockedNode));

        Map<TopicPartition, OffsetAndMetadata> offsets = Collections.singletonMap(
            new TopicPartition("topic", 1),
            new OffsetAndMetadata(0));

        // Send sync offset commit that fails and verify it propagates the expected exception.
<<<<<<< HEAD
        Timer timer = time.timer(retryBackoffMs);
        CompletableFuture<Void> commitResult = commitRequestManger.commitSync(offsets, timer);
        completeOffsetCommitRequestWithError(commitRequestManger, commitError);
=======
        Long expirationTimeMs = time.milliseconds() + retryBackoffMs;
        CompletableFuture<Void> commitResult = commitRequestManager.commitSync(offsets, expirationTimeMs);
        completeOffsetCommitRequestWithError(commitRequestManager, commitError);
>>>>>>> 147e5a3b
        assertFutureThrows(commitResult, expectedException);
    }

    private static Stream<Arguments> commitSyncExpectedExceptions() {
        return Stream.of(
            Arguments.of(Errors.FENCED_INSTANCE_ID, CommitFailedException.class),
            Arguments.of(Errors.UNKNOWN_MEMBER_ID, CommitFailedException.class),
            Arguments.of(Errors.OFFSET_METADATA_TOO_LARGE, Errors.OFFSET_METADATA_TOO_LARGE.exception().getClass()),
            Arguments.of(Errors.INVALID_COMMIT_OFFSET_SIZE, Errors.INVALID_COMMIT_OFFSET_SIZE.exception().getClass()),
            Arguments.of(Errors.GROUP_AUTHORIZATION_FAILED, Errors.GROUP_AUTHORIZATION_FAILED.exception().getClass()),
            Arguments.of(Errors.CORRUPT_MESSAGE, KafkaException.class),
            Arguments.of(Errors.UNKNOWN_SERVER_ERROR, KafkaException.class));
    }

    @Test
    public void testCommitSyncFailsWithCommitFailedExceptionIfUnknownMemberId() {
        CommitRequestManager commitRequestManager = create(false, 100);
        when(coordinatorRequestManager.coordinator()).thenReturn(Optional.of(mockedNode));

        Map<TopicPartition, OffsetAndMetadata> offsets = Collections.singletonMap(
            new TopicPartition("topic", 1),
            new OffsetAndMetadata(0));
<<<<<<< HEAD
        Timer timer = time.timer(defaultApiTimeoutMs);
        CompletableFuture<Void> commitResult = commitRequestManger.commitSync(offsets, timer);
=======
        long expirationTimeMs = time.milliseconds() + defaultApiTimeoutMs;
        CompletableFuture<Void> commitResult = commitRequestManager.commitSync(offsets, expirationTimeMs);
>>>>>>> 147e5a3b

        completeOffsetCommitRequestWithError(commitRequestManager, Errors.UNKNOWN_MEMBER_ID);
        NetworkClientDelegate.PollResult res = commitRequestManager.poll(time.milliseconds());
        assertEquals(0, res.unsentRequests.size());
        assertTrue(commitResult.isDone());
        assertFutureThrows(commitResult, CommitFailedException.class);
    }

    @Test
    public void testCommitSyncFailsWithCommitFailedExceptionOnStaleMemberEpoch() {
        CommitRequestManager commitRequestManager = create(true, 100);
        when(coordinatorRequestManager.coordinator()).thenReturn(Optional.of(mockedNode));

        Map<TopicPartition, OffsetAndMetadata> offsets = Collections.singletonMap(
            new TopicPartition("topic", 1),
            new OffsetAndMetadata(0));

        // Send commit request expected to be retried on retriable errors
<<<<<<< HEAD
        Timer timer = time.timer(defaultApiTimeoutMs);
        CompletableFuture<Void> commitResult = commitRequestManger.commitSync(
            offsets, timer);
        completeOffsetCommitRequestWithError(commitRequestManger, Errors.STALE_MEMBER_EPOCH);
        NetworkClientDelegate.PollResult res = commitRequestManger.poll(time.milliseconds());
=======
        CompletableFuture<Void> commitResult = commitRequestManager.commitSync(
            offsets, time.milliseconds() + defaultApiTimeoutMs);
        completeOffsetCommitRequestWithError(commitRequestManager, Errors.STALE_MEMBER_EPOCH);
        NetworkClientDelegate.PollResult res = commitRequestManager.poll(time.milliseconds());
>>>>>>> 147e5a3b
        assertEquals(0, res.unsentRequests.size());

        // Commit should fail with CommitFailedException
        assertTrue(commitResult.isDone());
        assertFutureThrows(commitResult, CommitFailedException.class);
    }

    /**
     * This is the case of the async auto commit request triggered on the interval. The request
     * internally fails with the fatal stale epoch error, and the expectation is that it just
     * resets the commit timer to the interval, to attempt again when the interval expires.
     */
    @Test
    public void testAutoCommitAsyncFailsWithStaleMemberEpochContinuesToCommitOnTheInterval() {
        CommitRequestManager commitRequestManager = create(true, 100);
        time.sleep(100);
        commitRequestManager.updateAutoCommitTimer(time.milliseconds());
        when(coordinatorRequestManager.coordinator()).thenReturn(Optional.of(mockedNode));
        TopicPartition t1p = new TopicPartition("topic1", 0);
        subscriptionState.assignFromUser(singleton(t1p));
        subscriptionState.seek(t1p, 10);

        // Async commit on the interval fails with fatal stale epoch and just resets the timer to
        // the interval
        commitRequestManager.maybeAutoCommitAsync();
        completeOffsetCommitRequestWithError(commitRequestManager, Errors.STALE_MEMBER_EPOCH);
        verify(commitRequestManager).resetAutoCommitTimer();

        // Async commit retried, only when the interval expires
        NetworkClientDelegate.PollResult res = commitRequestManager.poll(time.milliseconds());
        assertEquals(0, res.unsentRequests.size(), "No request should be generated until the " +
            "interval expires");
        time.sleep(100);
        commitRequestManager.updateAutoCommitTimer(time.milliseconds());
        res = commitRequestManager.poll(time.milliseconds());
        assertEquals(1, res.unsentRequests.size());

    }

    @Test
    public void testCommitAsyncFailsWithRetriableOnCoordinatorDisconnected() {
        CommitRequestManager commitRequestManager = create(false, 100);
        when(coordinatorRequestManager.coordinator()).thenReturn(Optional.of(mockedNode));

        Map<TopicPartition, OffsetAndMetadata> offsets = Collections.singletonMap(
            new TopicPartition("topic", 1),
            new OffsetAndMetadata(0));

        // Async commit that won't be retried.
        CompletableFuture<Void> commitResult = commitRequestManager.commitAsync(offsets);

        NetworkClientDelegate.PollResult res = commitRequestManager.poll(time.milliseconds());
        assertEquals(1, res.unsentRequests.size());
        NetworkClientDelegate.UnsentRequest req = res.unsentRequests.get(0);
        ClientResponse response = mockOffsetCommitResponseDisconnected("topic", 1, (short) 1, req);
        response.onComplete();

        // Commit should mark the coordinator unknown and fail with RetriableCommitFailedException.
        assertTrue(commitResult.isDone());
        assertFutureThrows(commitResult, RetriableCommitFailedException.class);
        assertCoordinatorDisconnect();
    }

    @Test
    public void testAutocommitEnsureOnlyOneInflightRequest() {
        TopicPartition t1p = new TopicPartition("topic1", 0);
        subscriptionState.assignFromUser(singleton(t1p));
        subscriptionState.seek(t1p, 100);

        CommitRequestManager commitRequestManager = create(true, 100);
        time.sleep(100);
        commitRequestManager.updateAutoCommitTimer(time.milliseconds());
        List<NetworkClientDelegate.FutureCompletionHandler> futures = assertPoll(1, commitRequestManager);

        time.sleep(100);
        commitRequestManager.updateAutoCommitTimer(time.milliseconds());
        // We want to make sure we don't resend autocommit if the previous request has not been
        // completed, even if the interval expired
        assertPoll(0, commitRequestManager);
        assertEmptyPendingRequests(commitRequestManager);

        // complete the unsent request and re-poll
        futures.get(0).onComplete(buildOffsetCommitClientResponse(new OffsetCommitResponse(0, new HashMap<>())));
        assertPoll(1, commitRequestManager);
    }

    @Test
    public void testAutoCommitBeforeRevocationNotBlockedByAutoCommitOnIntervalInflightRequest() {
        when(coordinatorRequestManager.coordinator()).thenReturn(Optional.of(mockedNode));
        TopicPartition t1p = new TopicPartition("topic1", 0);
        subscriptionState.assignFromUser(singleton(t1p));
        subscriptionState.seek(t1p, 100);

        // Send auto-commit request on the interval.
        CommitRequestManager commitRequestManager = create(true, 100);
        time.sleep(100);
        commitRequestManager.updateAutoCommitTimer(time.milliseconds());
        NetworkClientDelegate.PollResult res = commitRequestManager.poll(time.milliseconds());
        assertEquals(1, res.unsentRequests.size());
        NetworkClientDelegate.FutureCompletionHandler autoCommitOnInterval =
            res.unsentRequests.get(0).handler();

        // Another auto-commit request should be sent if a revocation happens, even if an
        // auto-commit on the interval is in-flight.
        CompletableFuture<Void> autoCommitBeforeRevocation =
            commitRequestManager.maybeAutoCommitSyncBeforeRevocation(200);
        assertEquals(1, commitRequestManager.pendingRequests.unsentOffsetCommits.size());

        // Receive response for initial auto-commit on interval
        autoCommitOnInterval.onComplete(buildOffsetCommitClientResponse(new OffsetCommitResponse(0, new HashMap<>())));
        assertFalse(autoCommitBeforeRevocation.isDone(), "Auto-commit before revocation should " +
            "not complete until it receives a response");
    }

    @Test
    public void testAutocommitInterceptorsInvoked() {
        TopicPartition t1p = new TopicPartition("topic1", 0);
        subscriptionState.assignFromUser(singleton(t1p));
        subscriptionState.seek(t1p, 100);

        CommitRequestManager commitRequestManager = create(true, 100);
        time.sleep(100);
        commitRequestManager.updateAutoCommitTimer(time.milliseconds());
        List<NetworkClientDelegate.FutureCompletionHandler> futures = assertPoll(1, commitRequestManager);

        // complete the unsent request to trigger interceptor
        futures.get(0).onComplete(buildOffsetCommitClientResponse(new OffsetCommitResponse(0, new HashMap<>())));
        verify(offsetCommitCallbackInvoker).enqueueInterceptorInvocation(
            eq(Collections.singletonMap(t1p, new OffsetAndMetadata(100L)))
        );
    }

    @Test
    public void testAutocommitInterceptorsNotInvokedOnError() {
        TopicPartition t1p = new TopicPartition("topic1", 0);
        subscriptionState.assignFromUser(singleton(t1p));
        subscriptionState.seek(t1p, 100);

        CommitRequestManager commitRequestManager = create(true, 100);
        time.sleep(100);
        commitRequestManager.updateAutoCommitTimer(time.milliseconds());
        List<NetworkClientDelegate.FutureCompletionHandler> futures = assertPoll(1, commitRequestManager);

        // complete the unsent request to trigger interceptor
        futures.get(0).onComplete(buildOffsetCommitClientResponse(
            new OffsetCommitResponse(0, Collections.singletonMap(t1p, Errors.NETWORK_EXCEPTION)))
        );
        Mockito.verify(offsetCommitCallbackInvoker, never()).enqueueInterceptorInvocation(any());
    }

    @Test
    public void testAutoCommitEmptyOffsetsDoesNotGenerateRequest() {
        CommitRequestManager commitRequestManager = create(true, 100);
        time.sleep(100);
        commitRequestManager.updateAutoCommitTimer(time.milliseconds());
        commitRequestManager.maybeAutoCommitAsync();
        assertTrue(commitRequestManager.pendingRequests.unsentOffsetCommits.isEmpty());
        verify(commitRequestManager).resetAutoCommitTimer();
    }

    @Test
    public void testAutoCommitEmptyDoesNotLeaveInflightRequestFlagOn() {
        TopicPartition t1p = new TopicPartition("topic1", 0);
        subscriptionState.assignFromUser(singleton(t1p));
        CommitRequestManager commitRequestManager = create(true, 100);

        // Auto-commit of empty offsets
        time.sleep(100);
        commitRequestManager.updateAutoCommitTimer(time.milliseconds());
        commitRequestManager.maybeAutoCommitAsync();

        // Next auto-commit consumed offsets (not empty). Should generate a request, ensuring
        // that the previous auto-commit of empty did not leave the inflight request flag on
        subscriptionState.seek(t1p, 100);
        time.sleep(100);
        commitRequestManager.updateAutoCommitTimer(time.milliseconds());
        commitRequestManager.maybeAutoCommitAsync();
        assertEquals(1, commitRequestManager.pendingRequests.unsentOffsetCommits.size());

        verify(commitRequestManager, times(2)).resetAutoCommitTimer();
    }

    @Test
    public void testAutoCommitOnIntervalSkippedIfPreviousOneInFlight() {
        TopicPartition t1p = new TopicPartition("topic1", 0);
        subscriptionState.assignFromUser(singleton(t1p));
        subscriptionState.seek(t1p, 100);

        CommitRequestManager commitRequestManager = create(true, 100);

        // Send auto-commit request that will remain in-flight without a response
        time.sleep(100);
        commitRequestManager.updateAutoCommitTimer(time.milliseconds());
        commitRequestManager.maybeAutoCommitAsync();
        List<NetworkClientDelegate.FutureCompletionHandler> futures = assertPoll(1, commitRequestManager);
        assertEquals(1, futures.size());
        NetworkClientDelegate.FutureCompletionHandler inflightCommitResult = futures.get(0);
        verify(commitRequestManager, times(1)).resetAutoCommitTimer();
        clearInvocations(commitRequestManager);

        // After next interval expires, no new auto-commit request should be sent. The interval
        // should not be reset either, to ensure that the next auto-commit is sent out as soon as
        // the inflight receives a response.
        time.sleep(100);
        commitRequestManager.updateAutoCommitTimer(time.milliseconds());
        commitRequestManager.maybeAutoCommitAsync();
        assertPoll(0, commitRequestManager);
        verify(commitRequestManager, never()).resetAutoCommitTimer();

        // When a response for the inflight is received, a next auto-commit should be sent when
        // polling the manager.
        inflightCommitResult.onComplete(
            mockOffsetCommitResponse(t1p.topic(), t1p.partition(), (short) 1, Errors.NONE));
        assertPoll(1, commitRequestManager);
    }

    @Test
    public void testOffsetFetchRequestEnsureDuplicatedRequestSucceed() {
        CommitRequestManager commitRequestManager = create(true, 100);
        when(coordinatorRequestManager.coordinator()).thenReturn(Optional.of(mockedNode));
        Set<TopicPartition> partitions = new HashSet<>();
        partitions.add(new TopicPartition("t1", 0));
        List<CompletableFuture<Map<TopicPartition, OffsetAndMetadata>>> futures = sendAndVerifyDuplicatedOffsetFetchRequests(
                commitRequestManager,
                partitions,
                2,
                Errors.NONE);
        futures.forEach(f -> {
            assertTrue(f.isDone());
            assertFalse(f.isCompletedExceptionally());
        });
        // expecting the buffers to be emptied after being completed successfully
        commitRequestManager.poll(0);
        assertEmptyPendingRequests(commitRequestManager);
    }

    @ParameterizedTest
    @MethodSource("offsetFetchExceptionSupplier")
    public void testOffsetFetchRequestErroredRequests(final Errors error, final boolean isRetriable) {
        CommitRequestManager commitRequestManager = create(true, 100);
        when(coordinatorRequestManager.coordinator()).thenReturn(Optional.of(mockedNode));

        Set<TopicPartition> partitions = new HashSet<>();
        partitions.add(new TopicPartition("t1", 0));
        List<CompletableFuture<Map<TopicPartition, OffsetAndMetadata>>> futures = sendAndVerifyDuplicatedOffsetFetchRequests(
            commitRequestManager,
            partitions,
            1,
            error);
        // we only want to make sure to purge the outbound buffer for non-retriables, so retriable will be re-queued.
        if (isRetriable)
            testRetriable(commitRequestManager, futures);
        else {
            testNonRetriable(futures);
            assertEmptyPendingRequests(commitRequestManager);
        }
    }

    @Test
    public void testSuccessfulOffsetFetch() {
        CommitRequestManager commitManager = create(false, 100);
        when(coordinatorRequestManager.coordinator()).thenReturn(Optional.of(mockedNode));

        Timer timer = time.timer(defaultApiTimeoutMs);
        CompletableFuture<Map<TopicPartition, OffsetAndMetadata>> fetchResult =
            commitManager.fetchOffsets(Collections.singleton(new TopicPartition("test", 0)),
                timer);

        // Send fetch request
        NetworkClientDelegate.PollResult result = commitManager.poll(time.milliseconds());
        assertEquals(1, result.unsentRequests.size());
        assertEquals(1, commitManager.pendingRequests.inflightOffsetFetches.size());
        assertFalse(fetchResult.isDone());

        // Complete request with a response
        TopicPartition tp = new TopicPartition("topic1", 0);
        long expectedOffset = 100;
        NetworkClientDelegate.UnsentRequest req = result.unsentRequests.get(0);
        Map<TopicPartition, OffsetFetchResponse.PartitionData> topicPartitionData =
            Collections.singletonMap(
                tp,
                new OffsetFetchResponse.PartitionData(expectedOffset, Optional.of(1), "", Errors.NONE));
        req.handler().onComplete(buildOffsetFetchClientResponse(req, topicPartitionData, Errors.NONE, false));

        // Validate request future completes with the response received
        assertTrue(fetchResult.isDone());
        assertFalse(fetchResult.isCompletedExceptionally());
        Map<TopicPartition, OffsetAndMetadata> offsetsAndMetadata = null;
        try {
            offsetsAndMetadata = fetchResult.get();
        } catch (InterruptedException | ExecutionException e) {
            fail(e);
        }
        assertNotNull(offsetsAndMetadata);
        assertEquals(1, offsetsAndMetadata.size());
        assertTrue(offsetsAndMetadata.containsKey(tp));
        assertEquals(expectedOffset, offsetsAndMetadata.get(tp).offset());
        assertEquals(0, commitManager.pendingRequests.inflightOffsetFetches.size(), "Inflight " +
            "request should be removed from the queue when a response is received.");
    }

    @ParameterizedTest
    @MethodSource("offsetFetchRetriableCoordinatorErrors")
    public void testOffsetFetchMarksCoordinatorUnknownOnRetriableCoordinatorErrors(Errors error,
                                                                                   boolean shouldRediscoverCoordinator) {
        CommitRequestManager commitRequestManager = create(false, 100);
        when(coordinatorRequestManager.coordinator()).thenReturn(Optional.of(mockedNode));

        Set<TopicPartition> partitions = new HashSet<>();
        partitions.add(new TopicPartition("t1", 0));

        Timer timer = time.timer(defaultApiTimeoutMs);
        CompletableFuture<Map<TopicPartition, OffsetAndMetadata>> result = commitRequestManager.fetchOffsets(partitions, timer);

        completeOffsetFetchRequestWithError(commitRequestManager, partitions, error);

        // Request not completed just yet
        assertFalse(result.isDone());
        if (shouldRediscoverCoordinator) {
            assertCoordinatorDisconnect();
        }

        // Request should be retried with backoff.
        NetworkClientDelegate.PollResult res = commitRequestManager.poll(time.milliseconds());
        assertEquals(0, res.unsentRequests.size());
        time.sleep(retryBackoffMs);
        res = commitRequestManager.poll(time.milliseconds());
        assertEquals(1, res.unsentRequests.size());
    }

    @Test
    public void testOffsetFetchMarksCoordinatorUnknownOnCoordinatorDisconnectedAndRetries() {
        CommitRequestManager commitRequestManager = create(true, 100);
        when(coordinatorRequestManager.coordinator()).thenReturn(Optional.of(mockedNode));

        Set<TopicPartition> partitions = new HashSet<>();
        partitions.add(new TopicPartition("t1", 0));

<<<<<<< HEAD
        Timer timer = time.timer(defaultApiTimeoutMs);
        CompletableFuture<Map<TopicPartition, OffsetAndMetadata>> result = commitRequestManger.fetchOffsets(partitions, timer);
=======
        long expirationTimeMs = time.milliseconds() + defaultApiTimeoutMs;
        CompletableFuture<Map<TopicPartition, OffsetAndMetadata>> result = commitRequestManager.fetchOffsets(partitions, expirationTimeMs);
>>>>>>> 147e5a3b

        NetworkClientDelegate.PollResult res = commitRequestManager.poll(time.milliseconds());
        assertEquals(1, res.unsentRequests.size());
        NetworkClientDelegate.UnsentRequest request = res.unsentRequests.get(0);
        ClientResponse response = buildOffsetFetchClientResponseDisconnected(request);
        response.onComplete();

        // Request not completed just yet, but should have marked the coordinator unknown
        assertFalse(result.isDone());
        assertCoordinatorDisconnect();

        time.sleep(retryBackoffMs);
        when(coordinatorRequestManager.coordinator()).thenReturn(Optional.of(mockedNode));
        res = commitRequestManager.poll(time.milliseconds());
        assertEquals(1, res.unsentRequests.size());
        assertEquals(1, commitRequestManager.pendingRequests.inflightOffsetFetches.size());
    }

    @ParameterizedTest
    @MethodSource("offsetCommitExceptionSupplier")
    public void testOffsetCommitRequestErroredRequestsNotRetriedForAsyncCommit(final Errors error) {
        CommitRequestManager commitRequestManager = create(true, 100);
        when(coordinatorRequestManager.coordinator()).thenReturn(Optional.of(mockedNode));

        Map<TopicPartition, OffsetAndMetadata> offsets = Collections.singletonMap(new TopicPartition("topic", 1),
            new OffsetAndMetadata(0));

        // Send async commit (not expected to be retried).
        CompletableFuture<Void> commitResult = commitRequestManager.commitAsync(offsets);
        completeOffsetCommitRequestWithError(commitRequestManager, error);
        NetworkClientDelegate.PollResult res = commitRequestManager.poll(time.milliseconds());
        assertEquals(0, res.unsentRequests.size());
        assertTrue(commitResult.isDone());
        assertTrue(commitResult.isCompletedExceptionally());
        if (error.exception() instanceof RetriableException) {
            assertFutureThrows(commitResult, RetriableCommitFailedException.class);
        }

        // We expect that the request should not have been retried on this async commit.
        assertExceptionHandling(commitRequestManager, error, false);
    }

<<<<<<< HEAD
=======
    @Test
    public void testOffsetCommitSyncTimeoutNotReturnedOnPollAndFails() {
        CommitRequestManager commitRequestManager = create(false, 100);
        when(coordinatorRequestManager.coordinator()).thenReturn(Optional.of(mockedNode));

        Map<TopicPartition, OffsetAndMetadata> offsets = Collections.singletonMap(
            new TopicPartition("topic", 1),
            new OffsetAndMetadata(0));

        // Send sync offset commit request that fails with retriable error.
        Long expirationTimeMs = time.milliseconds() + retryBackoffMs * 2;
        CompletableFuture<Void> commitResult = commitRequestManager.commitSync(offsets, expirationTimeMs);
        completeOffsetCommitRequestWithError(commitRequestManager, Errors.REQUEST_TIMED_OUT);

        // Request retried after backoff, and fails with retriable again. Should not complete yet
        // given that the request timeout hasn't expired.
        time.sleep(retryBackoffMs);
        completeOffsetCommitRequestWithError(commitRequestManager, Errors.REQUEST_TIMED_OUT);
        assertFalse(commitResult.isDone());

        // Sleep to expire the request timeout. Request should fail on the next poll.
        time.sleep(retryBackoffMs);
        NetworkClientDelegate.PollResult res = commitRequestManager.poll(time.milliseconds());
        assertEquals(0, res.unsentRequests.size());
        assertTrue(commitResult.isDone());
        assertTrue(commitResult.isCompletedExceptionally());
    }

    /**
     * Sync commit requests that fail with an expected retriable error should be retried
     * while there is time. When time expires, they should fail with a TimeoutException.
     */
    @Test
    public void testOffsetCommitSyncFailedWithRetriableThrowsTimeoutWhenRetryTimeExpires() {
        CommitRequestManager commitRequestManager = create(false, 100);
        when(coordinatorRequestManager.coordinator()).thenReturn(Optional.of(mockedNode));

        Map<TopicPartition, OffsetAndMetadata> offsets = Collections.singletonMap(
            new TopicPartition("topic", 1),
            new OffsetAndMetadata(0));

        // Send offset commit request that fails with retriable error.
        long expirationTimeMs = time.milliseconds() + retryBackoffMs * 2;
        CompletableFuture<Void> commitResult = commitRequestManager.commitSync(offsets, expirationTimeMs);
        completeOffsetCommitRequestWithError(commitRequestManager, Errors.COORDINATOR_NOT_AVAILABLE);

        // Sleep to expire the request timeout. Request should fail on the next poll with a
        // TimeoutException.
        time.sleep(expirationTimeMs);
        NetworkClientDelegate.PollResult res = commitRequestManager.poll(time.milliseconds());
        assertEquals(0, res.unsentRequests.size());
        assertTrue(commitResult.isDone());
        assertFutureThrows(commitResult, TimeoutException.class);
    }

>>>>>>> 147e5a3b
    /**
     * Async commit requests that fail with a retriable error are not retried, and they should fail
     * with a RetriableCommitException.
     */
    @Test
    public void testOffsetCommitAsyncFailedWithRetriableThrowsRetriableCommitException() {
        CommitRequestManager commitRequestManager = create(true, 100);
        when(coordinatorRequestManager.coordinator()).thenReturn(Optional.of(mockedNode));

        Map<TopicPartition, OffsetAndMetadata> offsets = Collections.singletonMap(new TopicPartition("topic", 1),
            new OffsetAndMetadata(0));

        // Send async commit request that fails with retriable error (not expected to be retried).
        Errors retriableError = Errors.COORDINATOR_NOT_AVAILABLE;
        CompletableFuture<Void> commitResult = commitRequestManager.commitAsync(offsets);
        completeOffsetCommitRequestWithError(commitRequestManager, retriableError);
        NetworkClientDelegate.PollResult res = commitRequestManager.poll(time.milliseconds());
        assertEquals(0, res.unsentRequests.size());
        assertTrue(commitResult.isDone());
        assertTrue(commitResult.isCompletedExceptionally());

        // We expect that the request should not have been retried on this async commit.
        assertExceptionHandling(commitRequestManager, retriableError, false);

        // Request should complete with a RetriableCommitException
        assertFutureThrows(commitResult, RetriableCommitFailedException.class);
    }

    @Test
    public void testEnsureBackoffRetryOnOffsetCommitRequestTimeout() {
        CommitRequestManager commitRequestManager = create(true, 100);
        when(coordinatorRequestManager.coordinator()).thenReturn(Optional.of(mockedNode));

        Map<TopicPartition, OffsetAndMetadata> offsets = Collections.singletonMap(new TopicPartition("topic", 1),
            new OffsetAndMetadata(0));

<<<<<<< HEAD
        Timer timer = time.timer(defaultApiTimeoutMs);
        commitRequestManger.commitSync(offsets, timer);
        NetworkClientDelegate.PollResult res = commitRequestManger.poll(time.milliseconds());
=======
        long expirationTimeMs = time.milliseconds() + defaultApiTimeoutMs;
        commitRequestManager.commitSync(offsets, expirationTimeMs);
        NetworkClientDelegate.PollResult res = commitRequestManager.poll(time.milliseconds());
>>>>>>> 147e5a3b
        assertEquals(1, res.unsentRequests.size());
        res.unsentRequests.get(0).handler().onFailure(time.milliseconds(), new TimeoutException());

        assertTrue(commitRequestManager.pendingRequests.hasUnsentRequests());
        assertEquals(1, commitRequestManager.unsentOffsetCommitRequests().size());
        assertRetryBackOff(commitRequestManager, retryBackoffMs);
    }

    private void assertCoordinatorDisconnect() {
        verify(coordinatorRequestManager).markCoordinatorUnknown(any(), anyLong());
    }

    private void assertExceptionHandling(CommitRequestManager commitRequestManager, Errors errors,
                                         boolean requestShouldBeRetried) {
        long remainBackoffMs;
        if (requestShouldBeRetried) {
            remainBackoffMs = retryBackoffMs;
        } else {
            remainBackoffMs = Long.MAX_VALUE;
        }
        switch (errors) {
            case NOT_COORDINATOR:
            case COORDINATOR_NOT_AVAILABLE:
            case REQUEST_TIMED_OUT:
                verify(coordinatorRequestManager).markCoordinatorUnknown(any(), anyLong());
                assertPollDoesNotReturn(commitRequestManager, remainBackoffMs);
                break;
            case UNKNOWN_TOPIC_OR_PARTITION:
            case COORDINATOR_LOAD_IN_PROGRESS:
                if (requestShouldBeRetried) {
                    assertRetryBackOff(commitRequestManager, remainBackoffMs);
                }
                break;
            case GROUP_AUTHORIZATION_FAILED:
                // failed
                break;
            case TOPIC_AUTHORIZATION_FAILED:
            case OFFSET_METADATA_TOO_LARGE:
            case INVALID_COMMIT_OFFSET_SIZE:
                assertPollDoesNotReturn(commitRequestManager, Long.MAX_VALUE);
                break;
            case FENCED_INSTANCE_ID:
                // This is a fatal failure, so we should not retry
                assertPollDoesNotReturn(commitRequestManager, Long.MAX_VALUE);
                break;
            default:
                if (errors.exception() instanceof RetriableException && requestShouldBeRetried) {
                    assertRetryBackOff(commitRequestManager, remainBackoffMs);
                } else {
                    assertPollDoesNotReturn(commitRequestManager, Long.MAX_VALUE);
                }
        }
    }

    private void assertPollDoesNotReturn(CommitRequestManager commitRequestManager, long assertNextPollMs) {
        NetworkClientDelegate.PollResult res = commitRequestManager.poll(time.milliseconds());
        assertEquals(0, res.unsentRequests.size());
        assertEquals(assertNextPollMs, res.timeUntilNextPollMs);
    }

    private void assertRetryBackOff(CommitRequestManager commitRequestManager, long retryBackoffMs) {
        assertPollDoesNotReturn(commitRequestManager, retryBackoffMs);
        time.sleep(retryBackoffMs - 1);
        assertPollDoesNotReturn(commitRequestManager, 1);
        time.sleep(1);
        assertPoll(1, commitRequestManager);
    }

    // This should be the case where the OffsetFetch fails with invalid member epoch and the
    // member already has a new epoch (ex. when member just joined the group or got a new
    // epoch after a reconciliation). The request should just be retried with the new epoch
    // and succeed.
    @Test
    public void testSyncOffsetFetchFailsWithStaleEpochAndRetriesWithNewEpoch() {
        CommitRequestManager commitRequestManager = create(false, 100);
        Set<TopicPartition> partitions = Collections.singleton(new TopicPartition("t1", 0));
        when(coordinatorRequestManager.coordinator()).thenReturn(Optional.of(mockedNode));

        // Send request that is expected to fail with invalid epoch.
        Timer timer = time.timer(defaultApiTimeoutMs);
        commitRequestManager.fetchOffsets(partitions, timer);

        // Mock member has new a valid epoch.
        int newEpoch = 8;
        String memberId = "member1";
        commitRequestManager.onMemberEpochUpdated(Optional.of(newEpoch), Optional.of(memberId));

        // Receive error when member already has a newer member epoch. Request should be retried.
        completeOffsetFetchRequestWithError(commitRequestManager, partitions, Errors.STALE_MEMBER_EPOCH);

        // Check that the request that failed was removed from the inflight requests buffer.
        assertEquals(0, commitRequestManager.pendingRequests.inflightOffsetFetches.size());
        assertEquals(1, commitRequestManager.pendingRequests.unsentOffsetFetches.size());

        // Request should be retried with backoff.
        NetworkClientDelegate.PollResult res = commitRequestManager.poll(time.milliseconds());
        assertEquals(0, res.unsentRequests.size());
        time.sleep(retryBackoffMs);
        res = commitRequestManager.poll(time.milliseconds());
        assertEquals(1, res.unsentRequests.size());

        // The retried request should include the latest member ID and epoch.
        OffsetFetchRequestData reqData = (OffsetFetchRequestData) res.unsentRequests.get(0).requestBuilder().build().data();
        assertEquals(1, reqData.groups().size());
        assertEquals(newEpoch, reqData.groups().get(0).memberEpoch());
        assertEquals(memberId, reqData.groups().get(0).memberId());
    }

    // This should be the case of an OffsetFetch that fails because the member is not in the
    // group anymore (left the group, failed with fatal error, or got fenced). In that case the
    // request should fail without retry.
    @Test
    public void testSyncOffsetFetchFailsWithStaleEpochAndNotRetriedIfMemberNotInGroupAnymore() {
        CommitRequestManager commitRequestManager = create(false, 100);
        Set<TopicPartition> partitions = Collections.singleton(new TopicPartition("t1", 0));
        when(coordinatorRequestManager.coordinator()).thenReturn(Optional.of(mockedNode));

        // Send request that is expected to fail with invalid epoch.
        Timer timer = time.timer(defaultApiTimeoutMs);
        CompletableFuture<Map<TopicPartition, OffsetAndMetadata>> requestResult =
            commitRequestManager.fetchOffsets(partitions, timer);

        // Mock member not having a valid epoch anymore (left/failed/fenced).
        commitRequestManager.onMemberEpochUpdated(Optional.empty(), Optional.empty());

        // Receive error when member is not in the group anymore. Request should fail.
        completeOffsetFetchRequestWithError(commitRequestManager, partitions, Errors.STALE_MEMBER_EPOCH);

        assertTrue(requestResult.isDone());
        assertTrue(requestResult.isCompletedExceptionally());

        // No new request should be generated on the next poll.
        NetworkClientDelegate.PollResult res = commitRequestManager.poll(time.milliseconds());
        assertEquals(0, res.unsentRequests.size());
    }

    // This should be the case where the OffsetCommit expected to be retried on
    // STALE_MEMBER_EPOCH (ex. triggered from the reconciliation process), fails with invalid
    // member epoch. The expectation is that if the member already has a new epoch, the request
    // should be retried with the new epoch.
    @ParameterizedTest
    @MethodSource("offsetCommitExceptionSupplier")
    public void testAutoCommitSyncBeforeRevocationRetriesOnRetriableAndStaleEpoch(Errors error) {
        // Enable auto-commit but with very long interval to avoid triggering auto-commits on the
        // interval and just test the auto-commits triggered before revocation
        CommitRequestManager commitRequestManager = create(true, Integer.MAX_VALUE);
        when(coordinatorRequestManager.coordinator()).thenReturn(Optional.of(mockedNode));

        TopicPartition tp = new TopicPartition("topic", 1);
        subscriptionState.assignFromUser(singleton(tp));
        subscriptionState.seek(tp, 5);
        Timer timer = time.timer(retryBackoffMs * 2);

        // Send commit request expected to be retried on STALE_MEMBER_EPOCH error while it does not expire
        commitRequestManager.maybeAutoCommitSyncBeforeRevocation(timer);

        int newEpoch = 8;
        String memberId = "member1";
        if (error == Errors.STALE_MEMBER_EPOCH) {
            // Mock member has new a valid epoch
            commitRequestManager.onMemberEpochUpdated(Optional.of(newEpoch), Optional.of(memberId));
        }

        completeOffsetCommitRequestWithError(commitRequestManager, error);

        if ((error.exception() instanceof RetriableException || error == Errors.STALE_MEMBER_EPOCH) && error != Errors.UNKNOWN_TOPIC_OR_PARTITION) {
            assertEquals(1, commitRequestManager.pendingRequests.unsentOffsetCommits.size(),
                "Request to be retried should be added to the outbound queue");

            // Request should be retried with backoff
            NetworkClientDelegate.PollResult res = commitRequestManager.poll(time.milliseconds());
            assertEquals(0, res.unsentRequests.size());
            time.sleep(retryBackoffMs);
            res = commitRequestManager.poll(time.milliseconds());
            assertEquals(1, res.unsentRequests.size());
            if (error == Errors.STALE_MEMBER_EPOCH) {
                // The retried request should include the latest member ID and epoch
                OffsetCommitRequestData reqData = (OffsetCommitRequestData) res.unsentRequests.get(0).requestBuilder().build().data();
                assertEquals(newEpoch, reqData.generationIdOrMemberEpoch());
                assertEquals(memberId, reqData.memberId());
            }
        } else {
            assertEquals(0, commitRequestManager.pendingRequests.unsentOffsetCommits.size(),
                "Non-retriable failed request should be removed from the outbound queue");

            // Request should not be retried, even after the backoff expires
            NetworkClientDelegate.PollResult res = commitRequestManager.poll(time.milliseconds());
            assertEquals(0, res.unsentRequests.size());
            time.sleep(retryBackoffMs);
            res = commitRequestManager.poll(time.milliseconds());
            assertEquals(0, res.unsentRequests.size());
        }
    }

    @Test
    public void testEnsureCommitSensorRecordsMetric() {
        CommitRequestManager commitRequestManager = create(true, 100);
        when(coordinatorRequestManager.coordinator()).thenReturn(Optional.of(mockedNode));

        commitOffsetWithAssertedLatency(commitRequestManager, 100);
        commitOffsetWithAssertedLatency(commitRequestManager, 101);

        assertEquals(100.5, getMetric("commit-latency-avg").metricValue()); // 201 / 2
        assertEquals(101.0, getMetric("commit-latency-max").metricValue()); // Math.max(101, 100)
        assertEquals(0.066, (double) getMetric("commit-rate").metricValue(), 0.001);
        assertEquals(2.0, getMetric("commit-total").metricValue());
    }

    private void commitOffsetWithAssertedLatency(CommitRequestManager commitRequestManager, long latencyMs) {
        final String topic = "topic";
        final int partition = 1;
        Map<TopicPartition, OffsetAndMetadata> offsets = Collections.singletonMap(
                new TopicPartition(topic, partition),
                new OffsetAndMetadata(0));

        long commitCreationTimeMs = time.milliseconds();
        commitRequestManager.commitAsync(offsets);

        NetworkClientDelegate.PollResult res = commitRequestManager.poll(time.milliseconds());
        assertEquals(1, res.unsentRequests.size());

        time.sleep(latencyMs);
        long commitReceivedTimeMs = time.milliseconds();
        res.unsentRequests.get(0).future().complete(mockOffsetCommitResponse(
                topic,
                partition,
                (short) 1,
                commitCreationTimeMs,
                commitReceivedTimeMs,
                Errors.NONE));
    }

    private void completeOffsetFetchRequestWithError(CommitRequestManager commitRequestManager,
                                                     Set<TopicPartition> partitions,
                                                     Errors error) {
        NetworkClientDelegate.PollResult res = commitRequestManager.poll(time.milliseconds());
        assertEquals(1, res.unsentRequests.size());
        res.unsentRequests.get(0).future().complete(buildOffsetFetchClientResponse(res.unsentRequests.get(0), partitions, error));
    }

    private void completeOffsetCommitRequestWithError(CommitRequestManager commitRequestManager,
                                                      Errors error) {
        NetworkClientDelegate.PollResult res = commitRequestManager.poll(time.milliseconds());
        assertEquals(1, res.unsentRequests.size());
        res.unsentRequests.get(0).future().complete(mockOffsetCommitResponse("topic", 1, (short) 1, error));
    }

    private void testRetriable(final CommitRequestManager commitRequestManager,
                               final List<CompletableFuture<Map<TopicPartition, OffsetAndMetadata>>> futures) {
        futures.forEach(f -> assertFalse(f.isDone()));

        // The manager should backoff for 100ms
        time.sleep(100);
        commitRequestManager.poll(time.milliseconds());
        futures.forEach(f -> assertFalse(f.isDone()));
    }

    private void testNonRetriable(final List<CompletableFuture<Map<TopicPartition, OffsetAndMetadata>>> futures) {
        futures.forEach(f -> assertTrue(f.isCompletedExceptionally()));
    }

    /**
     * @return {@link Errors} that could be received in OffsetCommit responses.
     */
    private static Stream<Arguments> offsetCommitExceptionSupplier() {
        return Stream.of(
            Arguments.of(Errors.NOT_COORDINATOR),
            Arguments.of(Errors.COORDINATOR_LOAD_IN_PROGRESS),
            Arguments.of(Errors.UNKNOWN_SERVER_ERROR),
            Arguments.of(Errors.GROUP_AUTHORIZATION_FAILED),
            Arguments.of(Errors.OFFSET_METADATA_TOO_LARGE),
            Arguments.of(Errors.INVALID_COMMIT_OFFSET_SIZE),
            Arguments.of(Errors.UNKNOWN_TOPIC_OR_PARTITION),
            Arguments.of(Errors.COORDINATOR_NOT_AVAILABLE),
            Arguments.of(Errors.REQUEST_TIMED_OUT),
            Arguments.of(Errors.FENCED_INSTANCE_ID),
            Arguments.of(Errors.TOPIC_AUTHORIZATION_FAILED),
            Arguments.of(Errors.STALE_MEMBER_EPOCH),
            Arguments.of(Errors.UNKNOWN_MEMBER_ID));
    }

    // Supplies (error, isRetriable)
    private static Stream<Arguments> offsetFetchExceptionSupplier() {
        // fetchCommit is only retrying on a subset of RetriableErrors
        return Stream.of(
            Arguments.of(Errors.NOT_COORDINATOR, true),
            Arguments.of(Errors.COORDINATOR_LOAD_IN_PROGRESS, true),
            Arguments.of(Errors.UNKNOWN_SERVER_ERROR, false),
            Arguments.of(Errors.GROUP_AUTHORIZATION_FAILED, false),
            Arguments.of(Errors.OFFSET_METADATA_TOO_LARGE, false),
            Arguments.of(Errors.INVALID_COMMIT_OFFSET_SIZE, false),
            Arguments.of(Errors.UNKNOWN_TOPIC_OR_PARTITION, false),
            Arguments.of(Errors.COORDINATOR_NOT_AVAILABLE, true),
            Arguments.of(Errors.REQUEST_TIMED_OUT, false),
            Arguments.of(Errors.FENCED_INSTANCE_ID, false),
            Arguments.of(Errors.TOPIC_AUTHORIZATION_FAILED, false),
            Arguments.of(Errors.UNKNOWN_MEMBER_ID, false),
            // Adding STALE_MEMBER_EPOCH as non-retriable here because it is only retried if a new
            // member epoch is received. Tested separately.
            Arguments.of(Errors.STALE_MEMBER_EPOCH, false));
    }

    /**
     * @return Retriable coordinator errors and a boolean indicating if it is expected to mark
     * the coordinator unknown when the error occurs.
     */
    private static Stream<Arguments> offsetFetchRetriableCoordinatorErrors() {
        return Stream.of(
            Arguments.of(Errors.NOT_COORDINATOR, true),
            Arguments.of(Errors.COORDINATOR_NOT_AVAILABLE, true),
            Arguments.of(Errors.COORDINATOR_LOAD_IN_PROGRESS, false));
    }

    @ParameterizedTest
    @MethodSource("partitionDataErrorSupplier")
    public void testOffsetFetchRequestPartitionDataError(final Errors error, final boolean isRetriable) {
        CommitRequestManager commitRequestManager = create(true, 100);
        when(coordinatorRequestManager.coordinator()).thenReturn(Optional.of(mockedNode));
        Set<TopicPartition> partitions = new HashSet<>();
        TopicPartition tp1 = new TopicPartition("t1", 2);
        TopicPartition tp2 = new TopicPartition("t2", 3);
        partitions.add(tp1);
        partitions.add(tp2);
        Timer timer = time.timer(defaultApiTimeoutMs);
        CompletableFuture<Map<TopicPartition, OffsetAndMetadata>> future =
<<<<<<< HEAD
                commitRequestManger.fetchOffsets(partitions, timer);
=======
                commitRequestManager.fetchOffsets(partitions, expirationTimeMs);
>>>>>>> 147e5a3b

        NetworkClientDelegate.PollResult res = commitRequestManager.poll(time.milliseconds());
        assertEquals(1, res.unsentRequests.size());

        // Setting 1 partition with error
        HashMap<TopicPartition, OffsetFetchResponse.PartitionData> topicPartitionData = new HashMap<>();
        topicPartitionData.put(tp1, new OffsetFetchResponse.PartitionData(100L, Optional.of(1), "metadata", error));
        topicPartitionData.put(tp2, new OffsetFetchResponse.PartitionData(100L, Optional.of(1), "metadata", Errors.NONE));

        res.unsentRequests.get(0).handler().onComplete(buildOffsetFetchClientResponse(
                res.unsentRequests.get(0),
                topicPartitionData,
                Errors.NONE,
                false));
        if (isRetriable)
            testRetriable(commitRequestManager, Collections.singletonList(future));
        else
            testNonRetriable(Collections.singletonList(future));
    }

    @Test
    public void testSignalClose() {
        CommitRequestManager commitRequestManager = create(true, 100);
        when(coordinatorRequestManager.coordinator()).thenReturn(Optional.of(mockedNode));

        Map<TopicPartition, OffsetAndMetadata> offsets = Collections.singletonMap(new TopicPartition("topic", 1),
            new OffsetAndMetadata(0));

        commitRequestManager.commitAsync(offsets);
        commitRequestManager.signalClose();
        NetworkClientDelegate.PollResult res = commitRequestManager.poll(time.milliseconds());
        assertEquals(1, res.unsentRequests.size());
        OffsetCommitRequestData data = (OffsetCommitRequestData) res.unsentRequests.get(0).requestBuilder().build().data();
        assertEquals("topic", data.topics().get(0).name());
    }

    private static void assertEmptyPendingRequests(CommitRequestManager commitRequestManager) {
        assertTrue(commitRequestManager.pendingRequests.inflightOffsetFetches.isEmpty());
        assertTrue(commitRequestManager.pendingRequests.unsentOffsetFetches.isEmpty());
        assertTrue(commitRequestManager.pendingRequests.unsentOffsetCommits.isEmpty());
    }

    // Supplies (error, isRetriable)
    private static Stream<Arguments> partitionDataErrorSupplier() {
        return Stream.of(
            Arguments.of(Errors.UNSTABLE_OFFSET_COMMIT, true),
            Arguments.of(Errors.UNKNOWN_TOPIC_OR_PARTITION, false),
            Arguments.of(Errors.TOPIC_AUTHORIZATION_FAILED, false),
            Arguments.of(Errors.UNKNOWN_SERVER_ERROR, false));
    }

    private List<CompletableFuture<Map<TopicPartition, OffsetAndMetadata>>> sendAndVerifyDuplicatedOffsetFetchRequests(
            final CommitRequestManager commitRequestManager,
            final Set<TopicPartition> partitions,
            int numRequest,
            final Errors error) {
        List<CompletableFuture<Map<TopicPartition, OffsetAndMetadata>>> futures = new ArrayList<>();
        Timer timer = time.timer(defaultApiTimeoutMs);
        for (int i = 0; i < numRequest; i++) {
<<<<<<< HEAD
            futures.add(commitRequestManger.fetchOffsets(partitions, timer));
=======
            futures.add(commitRequestManager.fetchOffsets(partitions, expirationTimeMs));
>>>>>>> 147e5a3b
        }

        NetworkClientDelegate.PollResult res = commitRequestManager.poll(time.milliseconds());
        assertEquals(1, res.unsentRequests.size());
        res.unsentRequests.get(0).handler().onComplete(buildOffsetFetchClientResponse(res.unsentRequests.get(0),
            partitions, error));
        res = commitRequestManager.poll(time.milliseconds());
        assertEquals(0, res.unsentRequests.size());
        return futures;
    }

    private void sendAndVerifyOffsetCommitRequestFailedAndMaybeRetried(
        final CommitRequestManager commitRequestManager,
        final Errors error,
        final CompletableFuture<Void> commitResult) {
        completeOffsetCommitRequestWithError(commitRequestManager, error);
        NetworkClientDelegate.PollResult res = commitRequestManager.poll(time.milliseconds());
        assertEquals(0, res.unsentRequests.size());
        if (error.exception() instanceof RetriableException) {
            // Commit should not complete if the timer is still valid and the error is retriable.
            assertFalse(commitResult.isDone());
        } else {
            // Commit should fail if the timer expired or the error is not retriable.
            assertTrue(commitResult.isDone());
            assertTrue(commitResult.isCompletedExceptionally());
        }
    }

    private List<NetworkClientDelegate.FutureCompletionHandler> assertPoll(
        final int numRes,
        final CommitRequestManager manager) {
        return assertPoll(true, numRes, manager);
    }

    private List<NetworkClientDelegate.FutureCompletionHandler> assertPoll(
        final boolean coordinatorDiscovered,
        final int numRes,
        final CommitRequestManager manager) {
        if (coordinatorDiscovered) {
            when(coordinatorRequestManager.coordinator()).thenReturn(Optional.of(mockedNode));
        } else {
            when(coordinatorRequestManager.coordinator()).thenReturn(Optional.empty());
        }
        NetworkClientDelegate.PollResult res = manager.poll(time.milliseconds());
        assertEquals(numRes, res.unsentRequests.size());

        return res.unsentRequests.stream().map(NetworkClientDelegate.UnsentRequest::handler).collect(Collectors.toList());
    }

    private CommitRequestManager create(final boolean autoCommitEnabled, final long autoCommitInterval) {
        props.setProperty(AUTO_COMMIT_INTERVAL_MS_CONFIG, String.valueOf(autoCommitInterval));
        props.setProperty(ENABLE_AUTO_COMMIT_CONFIG, String.valueOf(autoCommitEnabled));

        if (autoCommitEnabled)
            props.setProperty(GROUP_ID_CONFIG, TestUtils.randomString(10));

        return spy(new CommitRequestManager(
                this.time,
                this.logContext,
                this.subscriptionState,
                new ConsumerConfig(props),
                this.coordinatorRequestManager,
                this.offsetCommitCallbackInvoker,
                DEFAULT_GROUP_ID,
                Optional.of(DEFAULT_GROUP_INSTANCE_ID),
                requestTimeoutMs,
                retryBackoffMs,
                retryBackoffMaxMs,
                OptionalDouble.of(0),
                metrics));
    }

    private ClientResponse buildOffsetFetchClientResponse(
            final NetworkClientDelegate.UnsentRequest request,
            final Set<TopicPartition> topicPartitions,
            final Errors error) {
        HashMap<TopicPartition, OffsetFetchResponse.PartitionData> topicPartitionData = new HashMap<>();
        topicPartitions.forEach(tp -> topicPartitionData.put(tp, new OffsetFetchResponse.PartitionData(
                100L,
                Optional.of(1),
                "metadata",
                Errors.NONE)));
        return buildOffsetFetchClientResponse(request, topicPartitionData, error, false);
    }

    private ClientResponse buildOffsetFetchClientResponseDisconnected(
        final NetworkClientDelegate.UnsentRequest request) {
        return buildOffsetFetchClientResponse(request, Collections.emptyMap(), Errors.NONE, true);
    }

    private ClientResponse buildOffsetCommitClientResponse(final OffsetCommitResponse commitResponse) {
        short apiVersion = 1;
        return new ClientResponse(
            new RequestHeader(ApiKeys.OFFSET_COMMIT, apiVersion, "", 1),
            null,
            "-1",
            time.milliseconds(),
            time.milliseconds(),
            false,
            null,
            null,
            commitResponse
        );
    }


    public ClientResponse mockOffsetCommitResponse(String topic,
                                                   int partition,
                                                   short apiKeyVersion,
                                                   Errors error) {
        return mockOffsetCommitResponse(topic, partition, apiKeyVersion, time.milliseconds(), time.milliseconds(), error);
    }
    public ClientResponse mockOffsetCommitResponse(String topic,
                                                   int partition,
                                                   short apiKeyVersion,
                                                   long createdTimeMs,
                                                   long receivedTimeMs,
                                                   Errors error) {
        OffsetCommitResponseData responseData = new OffsetCommitResponseData()
            .setTopics(Arrays.asList(
                new OffsetCommitResponseData.OffsetCommitResponseTopic()
                    .setName(topic)
                    .setPartitions(Collections.singletonList(
                        new OffsetCommitResponseData.OffsetCommitResponsePartition()
                            .setErrorCode(error.code())
                            .setPartitionIndex(partition)))));
        OffsetCommitResponse response = mock(OffsetCommitResponse.class);
        when(response.data()).thenReturn(responseData);
        return new ClientResponse(
            new RequestHeader(ApiKeys.OFFSET_COMMIT, apiKeyVersion, "", 1),
                null,
                "-1",
                createdTimeMs,
                receivedTimeMs,
                false,
                null,
                null,
                new OffsetCommitResponse(responseData)
        );
    }

    public ClientResponse mockOffsetCommitResponseDisconnected(String topic, int partition,
                                                               short apiKeyVersion,
                                                               NetworkClientDelegate.UnsentRequest unsentRequest) {
        OffsetCommitResponseData responseData = new OffsetCommitResponseData()
            .setTopics(Arrays.asList(
                new OffsetCommitResponseData.OffsetCommitResponseTopic()
                    .setName(topic)
                    .setPartitions(Collections.singletonList(
                        new OffsetCommitResponseData.OffsetCommitResponsePartition()
                            .setErrorCode(Errors.NONE.code())
                            .setPartitionIndex(partition)))));
        OffsetCommitResponse response = mock(OffsetCommitResponse.class);
        when(response.data()).thenReturn(responseData);
        return new ClientResponse(
            new RequestHeader(ApiKeys.OFFSET_COMMIT, apiKeyVersion, "", 1),
            unsentRequest.handler(),
            "-1",
            time.milliseconds(),
            time.milliseconds(),
            true,
            null,
            null,
            new OffsetCommitResponse(responseData)
        );
    }

    private ClientResponse buildOffsetFetchClientResponse(
            final NetworkClientDelegate.UnsentRequest request,
            final Map<TopicPartition, OffsetFetchResponse.PartitionData> topicPartitionData,
            final Errors error,
            final boolean disconnected) {
        AbstractRequest abstractRequest = request.requestBuilder().build();
        assertInstanceOf(OffsetFetchRequest.class, abstractRequest);
        OffsetFetchRequest offsetFetchRequest = (OffsetFetchRequest) abstractRequest;
        OffsetFetchResponse response =
                new OffsetFetchResponse(error, topicPartitionData);
        return new ClientResponse(
                new RequestHeader(ApiKeys.OFFSET_FETCH, offsetFetchRequest.version(), "", 1),
                request.handler(),
                "-1",
                time.milliseconds(),
                time.milliseconds(),
                disconnected,
                null,
                null,
                response
        );
    }

    private KafkaMetric getMetric(String name) {
        return metrics.metrics().get(metrics.metricName(
            name,
            CONSUMER_COORDINATOR_METRICS));
    }
}<|MERGE_RESOLUTION|>--- conflicted
+++ resolved
@@ -96,14 +96,9 @@
 
 public class CommitRequestManagerTest {
 
-<<<<<<< HEAD
     private final int requestTimeoutMs = 1000;
     private long retryBackoffMs = 100;
     private long retryBackoffMaxMs = 1000;
-=======
-    private final long retryBackoffMs = 100;
-    private final long retryBackoffMaxMs = 1000;
->>>>>>> 147e5a3b
     private static final String CONSUMER_COORDINATOR_METRICS = "consumer-coordinator-metrics";
     private final Node mockedNode = new Node(1, "host1", 9092);
     private SubscriptionState subscriptionState;
@@ -294,15 +289,9 @@
         Map<TopicPartition, OffsetAndMetadata> offsets = Collections.singletonMap(
             new TopicPartition("topic", 1),
             new OffsetAndMetadata(0));
-<<<<<<< HEAD
         Timer timer = time.timer(defaultApiTimeoutMs);
-        CompletableFuture<Void> commitResult = commitRequestManger.commitSync(offsets, timer);
-        sendAndVerifyOffsetCommitRequestFailedAndMaybeRetried(commitRequestManger, error, commitResult);
-=======
-        long expirationTimeMs = time.milliseconds() + defaultApiTimeoutMs;
-        CompletableFuture<Void> commitResult = commitRequestManager.commitSync(offsets, expirationTimeMs);
+        CompletableFuture<Void> commitResult = commitRequestManager.commitSync(offsets, timer);
         sendAndVerifyOffsetCommitRequestFailedAndMaybeRetried(commitRequestManager, error, commitResult);
->>>>>>> 147e5a3b
 
         // We expect that request should have been retried on this sync commit.
         assertExceptionHandling(commitRequestManager, error, true);
@@ -320,15 +309,9 @@
             new OffsetAndMetadata(0));
 
         // Send sync offset commit that fails and verify it propagates the expected exception.
-<<<<<<< HEAD
         Timer timer = time.timer(retryBackoffMs);
-        CompletableFuture<Void> commitResult = commitRequestManger.commitSync(offsets, timer);
-        completeOffsetCommitRequestWithError(commitRequestManger, commitError);
-=======
-        Long expirationTimeMs = time.milliseconds() + retryBackoffMs;
-        CompletableFuture<Void> commitResult = commitRequestManager.commitSync(offsets, expirationTimeMs);
+        CompletableFuture<Void> commitResult = commitRequestManager.commitSync(offsets, timer);
         completeOffsetCommitRequestWithError(commitRequestManager, commitError);
->>>>>>> 147e5a3b
         assertFutureThrows(commitResult, expectedException);
     }
 
@@ -351,13 +334,8 @@
         Map<TopicPartition, OffsetAndMetadata> offsets = Collections.singletonMap(
             new TopicPartition("topic", 1),
             new OffsetAndMetadata(0));
-<<<<<<< HEAD
         Timer timer = time.timer(defaultApiTimeoutMs);
-        CompletableFuture<Void> commitResult = commitRequestManger.commitSync(offsets, timer);
-=======
-        long expirationTimeMs = time.milliseconds() + defaultApiTimeoutMs;
-        CompletableFuture<Void> commitResult = commitRequestManager.commitSync(offsets, expirationTimeMs);
->>>>>>> 147e5a3b
+        CompletableFuture<Void> commitResult = commitRequestManager.commitSync(offsets, timer);
 
         completeOffsetCommitRequestWithError(commitRequestManager, Errors.UNKNOWN_MEMBER_ID);
         NetworkClientDelegate.PollResult res = commitRequestManager.poll(time.milliseconds());
@@ -376,18 +354,11 @@
             new OffsetAndMetadata(0));
 
         // Send commit request expected to be retried on retriable errors
-<<<<<<< HEAD
         Timer timer = time.timer(defaultApiTimeoutMs);
-        CompletableFuture<Void> commitResult = commitRequestManger.commitSync(
+        CompletableFuture<Void> commitResult = commitRequestManager.commitSync(
             offsets, timer);
-        completeOffsetCommitRequestWithError(commitRequestManger, Errors.STALE_MEMBER_EPOCH);
-        NetworkClientDelegate.PollResult res = commitRequestManger.poll(time.milliseconds());
-=======
-        CompletableFuture<Void> commitResult = commitRequestManager.commitSync(
-            offsets, time.milliseconds() + defaultApiTimeoutMs);
         completeOffsetCommitRequestWithError(commitRequestManager, Errors.STALE_MEMBER_EPOCH);
         NetworkClientDelegate.PollResult res = commitRequestManager.poll(time.milliseconds());
->>>>>>> 147e5a3b
         assertEquals(0, res.unsentRequests.size());
 
         // Commit should fail with CommitFailedException
@@ -493,7 +464,7 @@
         // Another auto-commit request should be sent if a revocation happens, even if an
         // auto-commit on the interval is in-flight.
         CompletableFuture<Void> autoCommitBeforeRevocation =
-            commitRequestManager.maybeAutoCommitSyncBeforeRevocation(200);
+            commitRequestManager.maybeAutoCommitSyncBeforeRevocation(time.timer(200));
         assertEquals(1, commitRequestManager.pendingRequests.unsentOffsetCommits.size());
 
         // Receive response for initial auto-commit on interval
@@ -726,13 +697,8 @@
         Set<TopicPartition> partitions = new HashSet<>();
         partitions.add(new TopicPartition("t1", 0));
 
-<<<<<<< HEAD
         Timer timer = time.timer(defaultApiTimeoutMs);
-        CompletableFuture<Map<TopicPartition, OffsetAndMetadata>> result = commitRequestManger.fetchOffsets(partitions, timer);
-=======
-        long expirationTimeMs = time.milliseconds() + defaultApiTimeoutMs;
-        CompletableFuture<Map<TopicPartition, OffsetAndMetadata>> result = commitRequestManager.fetchOffsets(partitions, expirationTimeMs);
->>>>>>> 147e5a3b
+        CompletableFuture<Map<TopicPartition, OffsetAndMetadata>> result = commitRequestManager.fetchOffsets(partitions, timer);
 
         NetworkClientDelegate.PollResult res = commitRequestManager.poll(time.milliseconds());
         assertEquals(1, res.unsentRequests.size());
@@ -775,64 +741,6 @@
         assertExceptionHandling(commitRequestManager, error, false);
     }
 
-<<<<<<< HEAD
-=======
-    @Test
-    public void testOffsetCommitSyncTimeoutNotReturnedOnPollAndFails() {
-        CommitRequestManager commitRequestManager = create(false, 100);
-        when(coordinatorRequestManager.coordinator()).thenReturn(Optional.of(mockedNode));
-
-        Map<TopicPartition, OffsetAndMetadata> offsets = Collections.singletonMap(
-            new TopicPartition("topic", 1),
-            new OffsetAndMetadata(0));
-
-        // Send sync offset commit request that fails with retriable error.
-        Long expirationTimeMs = time.milliseconds() + retryBackoffMs * 2;
-        CompletableFuture<Void> commitResult = commitRequestManager.commitSync(offsets, expirationTimeMs);
-        completeOffsetCommitRequestWithError(commitRequestManager, Errors.REQUEST_TIMED_OUT);
-
-        // Request retried after backoff, and fails with retriable again. Should not complete yet
-        // given that the request timeout hasn't expired.
-        time.sleep(retryBackoffMs);
-        completeOffsetCommitRequestWithError(commitRequestManager, Errors.REQUEST_TIMED_OUT);
-        assertFalse(commitResult.isDone());
-
-        // Sleep to expire the request timeout. Request should fail on the next poll.
-        time.sleep(retryBackoffMs);
-        NetworkClientDelegate.PollResult res = commitRequestManager.poll(time.milliseconds());
-        assertEquals(0, res.unsentRequests.size());
-        assertTrue(commitResult.isDone());
-        assertTrue(commitResult.isCompletedExceptionally());
-    }
-
-    /**
-     * Sync commit requests that fail with an expected retriable error should be retried
-     * while there is time. When time expires, they should fail with a TimeoutException.
-     */
-    @Test
-    public void testOffsetCommitSyncFailedWithRetriableThrowsTimeoutWhenRetryTimeExpires() {
-        CommitRequestManager commitRequestManager = create(false, 100);
-        when(coordinatorRequestManager.coordinator()).thenReturn(Optional.of(mockedNode));
-
-        Map<TopicPartition, OffsetAndMetadata> offsets = Collections.singletonMap(
-            new TopicPartition("topic", 1),
-            new OffsetAndMetadata(0));
-
-        // Send offset commit request that fails with retriable error.
-        long expirationTimeMs = time.milliseconds() + retryBackoffMs * 2;
-        CompletableFuture<Void> commitResult = commitRequestManager.commitSync(offsets, expirationTimeMs);
-        completeOffsetCommitRequestWithError(commitRequestManager, Errors.COORDINATOR_NOT_AVAILABLE);
-
-        // Sleep to expire the request timeout. Request should fail on the next poll with a
-        // TimeoutException.
-        time.sleep(expirationTimeMs);
-        NetworkClientDelegate.PollResult res = commitRequestManager.poll(time.milliseconds());
-        assertEquals(0, res.unsentRequests.size());
-        assertTrue(commitResult.isDone());
-        assertFutureThrows(commitResult, TimeoutException.class);
-    }
-
->>>>>>> 147e5a3b
     /**
      * Async commit requests that fail with a retriable error are not retried, and they should fail
      * with a RetriableCommitException.
@@ -869,15 +777,9 @@
         Map<TopicPartition, OffsetAndMetadata> offsets = Collections.singletonMap(new TopicPartition("topic", 1),
             new OffsetAndMetadata(0));
 
-<<<<<<< HEAD
         Timer timer = time.timer(defaultApiTimeoutMs);
-        commitRequestManger.commitSync(offsets, timer);
-        NetworkClientDelegate.PollResult res = commitRequestManger.poll(time.milliseconds());
-=======
-        long expirationTimeMs = time.milliseconds() + defaultApiTimeoutMs;
-        commitRequestManager.commitSync(offsets, expirationTimeMs);
-        NetworkClientDelegate.PollResult res = commitRequestManager.poll(time.milliseconds());
->>>>>>> 147e5a3b
+        commitRequestManager.commitSync(offsets, timer);
+        NetworkClientDelegate.PollResult res = commitRequestManager.poll(time.milliseconds());
         assertEquals(1, res.unsentRequests.size());
         res.unsentRequests.get(0).handler().onFailure(time.milliseconds(), new TimeoutException());
 
@@ -1203,11 +1105,7 @@
         partitions.add(tp2);
         Timer timer = time.timer(defaultApiTimeoutMs);
         CompletableFuture<Map<TopicPartition, OffsetAndMetadata>> future =
-<<<<<<< HEAD
-                commitRequestManger.fetchOffsets(partitions, timer);
-=======
-                commitRequestManager.fetchOffsets(partitions, expirationTimeMs);
->>>>>>> 147e5a3b
+                commitRequestManager.fetchOffsets(partitions, timer);
 
         NetworkClientDelegate.PollResult res = commitRequestManager.poll(time.milliseconds());
         assertEquals(1, res.unsentRequests.size());
@@ -1267,11 +1165,7 @@
         List<CompletableFuture<Map<TopicPartition, OffsetAndMetadata>>> futures = new ArrayList<>();
         Timer timer = time.timer(defaultApiTimeoutMs);
         for (int i = 0; i < numRequest; i++) {
-<<<<<<< HEAD
-            futures.add(commitRequestManger.fetchOffsets(partitions, timer));
-=======
-            futures.add(commitRequestManager.fetchOffsets(partitions, expirationTimeMs));
->>>>>>> 147e5a3b
+            futures.add(commitRequestManager.fetchOffsets(partitions, timer));
         }
 
         NetworkClientDelegate.PollResult res = commitRequestManager.poll(time.milliseconds());
