--- conflicted
+++ resolved
@@ -893,8 +893,6 @@
     }
 
     @Override
-<<<<<<< HEAD
-=======
     public UnregisterBrokerResult unregisterBroker(int brokerId, UnregisterBrokerOptions options) {
         if (usingRaftController) {
             return new UnregisterBrokerResult(KafkaFuture.completedFuture(null));
@@ -921,7 +919,6 @@
     }
 
     @Override
->>>>>>> 62e88657
     synchronized public void close(Duration timeout) {}
 
     public synchronized void updateBeginningOffsets(Map<TopicPartition, Long> newOffsets) {
