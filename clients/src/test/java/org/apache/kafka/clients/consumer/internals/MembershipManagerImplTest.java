--- conflicted
+++ resolved
@@ -110,28 +110,18 @@
 
     private MembershipManagerImpl createMembershipManagerJoiningGroup() {
         MembershipManagerImpl manager = spy(new MembershipManagerImpl(
-<<<<<<< HEAD
-                GROUP_ID, Optional.empty(), REBALANCE_TIMEOUT, Optional.empty(), subscriptionState,
-                commitRequestManager, metadata, testBuilder.logContext, Optional.empty()));
-=======
-                GROUP_ID, Optional.empty(), Optional.empty(), subscriptionState, commitRequestManager,
-                metadata, logContext, Optional.empty(), backgroundEventHandler));
->>>>>>> ed7ad6d9
+                GROUP_ID, Optional.empty(), REBALANCE_TIMEOUT, Optional.empty(),
+                subscriptionState, commitRequestManager, metadata, logContext, Optional.empty(),
+                backgroundEventHandler));
         manager.transitionToJoining();
         return manager;
     }
 
     private MembershipManagerImpl createMembershipManagerJoiningGroup(String groupInstanceId) {
         MembershipManagerImpl manager = spy(new MembershipManagerImpl(
-<<<<<<< HEAD
                 GROUP_ID, Optional.ofNullable(groupInstanceId), REBALANCE_TIMEOUT, Optional.empty(),
-                subscriptionState, commitRequestManager, metadata, testBuilder.logContext,
-                Optional.empty()));
-=======
-                GROUP_ID, Optional.ofNullable(groupInstanceId), Optional.empty(),
                 subscriptionState, commitRequestManager, metadata, logContext,
                 Optional.empty(), backgroundEventHandler));
->>>>>>> ed7ad6d9
         manager.transitionToJoining();
         return manager;
     }
@@ -139,14 +129,9 @@
     private MembershipManagerImpl createMembershipManagerJoiningGroup(String groupInstanceId,
                                                                       String serverAssignor) {
         MembershipManagerImpl manager = new MembershipManagerImpl(
-<<<<<<< HEAD
-                GROUP_ID, Optional.ofNullable(groupInstanceId), REBALANCE_TIMEOUT, Optional.ofNullable(serverAssignor),
-                subscriptionState, commitRequestManager, metadata, testBuilder.logContext, Optional.empty());
-=======
-                GROUP_ID, Optional.ofNullable(groupInstanceId), Optional.ofNullable(serverAssignor),
-                subscriptionState, commitRequestManager, metadata, logContext, Optional.empty(),
-                backgroundEventHandler);
->>>>>>> ed7ad6d9
+                GROUP_ID, Optional.ofNullable(groupInstanceId), REBALANCE_TIMEOUT,
+                Optional.ofNullable(serverAssignor), subscriptionState, commitRequestManager,
+                metadata, logContext, Optional.empty(), backgroundEventHandler);
         manager.transitionToJoining();
         return manager;
     }
@@ -170,13 +155,9 @@
     public void testMembershipManagerRegistersForClusterMetadataUpdatesOnFirstJoin() {
         // First join should register to get metadata updates
         MembershipManagerImpl manager = new MembershipManagerImpl(
-<<<<<<< HEAD
-                GROUP_ID, Optional.empty(), REBALANCE_TIMEOUT, Optional.empty(), subscriptionState, commitRequestManager,
-                metadata, testBuilder.logContext, Optional.empty());
-=======
-                GROUP_ID, Optional.empty(), Optional.empty(), subscriptionState, commitRequestManager,
+                GROUP_ID, Optional.empty(), REBALANCE_TIMEOUT, Optional.empty(), subscriptionState
+            , commitRequestManager,
                 metadata, logContext, Optional.empty(), backgroundEventHandler);
->>>>>>> ed7ad6d9
         manager.transitionToJoining();
         verify(metadata).addClusterUpdateListener(manager);
         clearInvocations(metadata);
@@ -253,13 +234,9 @@
     @Test
     public void testTransitionToFailedWhenTryingToJoin() {
         MembershipManagerImpl membershipManager = new MembershipManagerImpl(
-<<<<<<< HEAD
-                GROUP_ID, Optional.empty(), REBALANCE_TIMEOUT, Optional.empty(), subscriptionState,
-                commitRequestManager, metadata, testBuilder.logContext, Optional.empty());
-=======
-                GROUP_ID, Optional.empty(), Optional.empty(), subscriptionState, commitRequestManager, metadata,
+                GROUP_ID, Optional.empty(), REBALANCE_TIMEOUT, Optional.empty(), subscriptionState
+            , commitRequestManager, metadata,
                 logContext, Optional.empty(), backgroundEventHandler);
->>>>>>> ed7ad6d9
         assertEquals(MemberState.UNSUBSCRIBED, membershipManager.state());
         membershipManager.transitionToJoining();
 
