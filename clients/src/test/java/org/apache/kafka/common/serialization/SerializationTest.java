/*
 * Licensed to the Apache Software Foundation (ASF) under one or more
 * contributor license agreements. See the NOTICE file distributed with
 * this work for additional information regarding copyright ownership.
 * The ASF licenses this file to You under the Apache License, Version 2.0
 * (the "License"); you may not use this file except in compliance with
 * the License. You may obtain a copy of the License at
 *
 *    http://www.apache.org/licenses/LICENSE-2.0
 *
 * Unless required by applicable law or agreed to in writing, software
 * distributed under the License is distributed on an "AS IS" BASIS,
 * WITHOUT WARRANTIES OR CONDITIONS OF ANY KIND, either express or implied.
 * See the License for the specific language governing permissions and
 * limitations under the License.
 */
package org.apache.kafka.common.serialization;

import org.apache.kafka.common.errors.SerializationException;
import org.apache.kafka.common.utils.Bytes;
import org.junit.jupiter.api.Test;

import java.nio.ByteBuffer;
import java.nio.charset.StandardCharsets;
import java.util.Arrays;
import java.util.HashMap;
import java.util.List;
import java.util.Map;
import java.util.UUID;
import java.util.ArrayList;
import java.util.LinkedList;
import java.util.Stack;

import static java.nio.charset.StandardCharsets.UTF_8;
import static org.junit.jupiter.api.Assertions.assertArrayEquals;
import static org.junit.jupiter.api.Assertions.assertTrue;
import static org.junit.jupiter.api.Assertions.assertEquals;
import static org.junit.jupiter.api.Assertions.assertNull;
import static org.junit.jupiter.api.Assertions.assertThrows;

public class SerializationTest {

    final private String topic = "testTopic";
    final private Map<Class<?>, List<Object>> testData = new HashMap<Class<?>, List<Object>>() {
        {
<<<<<<< HEAD
            put(String.class, Arrays.asList(null, "my string"));
            put(Short.class, Arrays.asList(null, (short) 32767, (short) -32768));
            put(Integer.class, Arrays.asList(null, 423412424, -41243432));
            put(Long.class, Arrays.asList(null, 922337203685477580L, -922337203685477581L));
            put(Float.class, Arrays.asList(null, 5678567.12312f, -5678567.12341f));
            put(Double.class, Arrays.asList(null, 5678567.12312d, -5678567.12341d));
            put(byte[].class, Arrays.asList(null, "my string".getBytes()));
            put(ByteBuffer.class, Arrays.asList(
                    null,
                    ByteBuffer.wrap("my string".getBytes()),
                    ByteBuffer.allocate(10).put("my string".getBytes()),
                    ByteBuffer.allocateDirect(10).put("my string".getBytes())));
            put(Bytes.class, Arrays.asList(null, new Bytes("my string".getBytes())));
            put(UUID.class, Arrays.asList(null, UUID.randomUUID()));
=======
            put(String.class, Arrays.asList("my string"));
            put(Short.class, Arrays.asList((short) 32767, (short) -32768));
            put(Integer.class, Arrays.asList(423412424, -41243432));
            put(Long.class, Arrays.asList(922337203685477580L, -922337203685477581L));
            put(Float.class, Arrays.asList(5678567.12312f, -5678567.12341f));
            put(Double.class, Arrays.asList(5678567.12312d, -5678567.12341d));
            put(byte[].class, Arrays.asList("my string".getBytes()));
            put(ByteBuffer.class, Arrays.asList(ByteBuffer.wrap("my string".getBytes()),
                    ByteBuffer.allocate(10).put("my string".getBytes()),
                    ByteBuffer.allocateDirect(10).put("my string".getBytes())));
            put(Bytes.class, Arrays.asList(new Bytes("my string".getBytes())));
            put(UUID.class, Arrays.asList(UUID.randomUUID()));
>>>>>>> 496ae054
        }
    };

    private class DummyClass {
    }

    @SuppressWarnings("unchecked")
    @Test
    public void allSerdesShouldRoundtripInput() {
        for (Map.Entry<Class<?>, List<Object>> test : testData.entrySet()) {
            try (Serde<Object> serde = Serdes.serdeFrom((Class<Object>) test.getKey())) {
                for (Object value : test.getValue()) {
                    assertEquals(value, serde.deserializer().deserialize(topic, serde.serializer().serialize(topic, value)),
                        "Should get the original " + test.getKey().getSimpleName() + " after serialization and deserialization");
                }
            }
        }
    }

    @Test
    public void allSerdesShouldSupportNull() {
        for (Class<?> cls : testData.keySet()) {
            try (Serde<?> serde = Serdes.serdeFrom(cls)) {
                assertNull(serde.serializer().serialize(topic, null),
                    "Should support null in " + cls.getSimpleName() + " serialization");
                assertNull(serde.deserializer().deserialize(topic, null),
                    "Should support null in " + cls.getSimpleName() + " deserialization");
                assertNull(serde.deserializer().deserialize(topic, null, (ByteBuffer) null),
                        "Should support null in " + cls.getSimpleName() + " deserialization");
            }
        }
    }

    @Test
    public void testSerdeFromUnknown() {
        assertThrows(IllegalArgumentException.class, () -> Serdes.serdeFrom(DummyClass.class));
    }

    @Test
    public void testSerdeFromNotNull() {
        try (Serde<Long> serde = Serdes.Long()) {
            assertThrows(IllegalArgumentException.class, () -> Serdes.serdeFrom(null, serde.deserializer()));
        }
    }

    @Test
    public void stringSerdeShouldSupportDifferentEncodings() {
        String str = "my string";
        List<String> encodings = Arrays.asList(StandardCharsets.UTF_8.name(), StandardCharsets.UTF_16.name());

        for (String encoding : encodings) {
            try (Serde<String> serDeser = getStringSerde(encoding)) {

                Serializer<String> serializer = serDeser.serializer();
                Deserializer<String> deserializer = serDeser.deserializer();
                assertEquals(str, deserializer.deserialize(topic, serializer.serialize(topic, str)),
                    "Should get the original string after serialization and deserialization with encoding " + encoding);
            }
        }
    }

    @SuppressWarnings("unchecked")
    @Test
    public void listSerdeShouldReturnEmptyCollection() {
        List<Integer> testData = Arrays.asList();
        Serde<List<Integer>> listSerde = Serdes.ListSerde(ArrayList.class, Serdes.Integer());
        assertEquals(testData,
            listSerde.deserializer().deserialize(topic, listSerde.serializer().serialize(topic, testData)),
            "Should get empty collection after serialization and deserialization on an empty list");
    }

    @SuppressWarnings("unchecked")
    @Test
    public void listSerdeShouldReturnNull() {
        List<Integer> testData = null;
        Serde<List<Integer>> listSerde = Serdes.ListSerde(ArrayList.class, Serdes.Integer());
        assertEquals(testData,
            listSerde.deserializer().deserialize(topic, listSerde.serializer().serialize(topic, testData)),
            "Should get null after serialization and deserialization on an empty list");
    }

    @SuppressWarnings("unchecked")
    @Test
    public void listSerdeShouldRoundtripIntPrimitiveInput() {
        List<Integer> testData = Arrays.asList(1, 2, 3);
        Serde<List<Integer>> listSerde = Serdes.ListSerde(ArrayList.class, Serdes.Integer());
        assertEquals(testData,
            listSerde.deserializer().deserialize(topic, listSerde.serializer().serialize(topic, testData)),
            "Should get the original collection of integer primitives after serialization and deserialization");
    }

    @SuppressWarnings("unchecked")
    @Test
    public void listSerdeSerializerShouldReturnByteArrayOfFixedSizeForIntPrimitiveInput() {
        List<Integer> testData = Arrays.asList(1, 2, 3);
        Serde<List<Integer>> listSerde = Serdes.ListSerde(ArrayList.class, Serdes.Integer());
        assertEquals(21, listSerde.serializer().serialize(topic, testData).length,
            "Should get length of 21 bytes after serialization");
    }

    @SuppressWarnings("unchecked")
    @Test
    public void listSerdeShouldRoundtripShortPrimitiveInput() {
        List<Short> testData = Arrays.asList((short) 1, (short) 2, (short) 3);
        Serde<List<Short>> listSerde = Serdes.ListSerde(ArrayList.class, Serdes.Short());
        assertEquals(testData,
            listSerde.deserializer().deserialize(topic, listSerde.serializer().serialize(topic, testData)),
            "Should get the original collection of short primitives after serialization and deserialization");
    }

    @SuppressWarnings("unchecked")
    @Test
    public void listSerdeSerializerShouldReturnByteArrayOfFixedSizeForShortPrimitiveInput() {
        List<Short> testData = Arrays.asList((short) 1, (short) 2, (short) 3);
        Serde<List<Short>> listSerde = Serdes.ListSerde(ArrayList.class, Serdes.Short());
        assertEquals(15, listSerde.serializer().serialize(topic, testData).length,
            "Should get length of 15 bytes after serialization");
    }

    @SuppressWarnings("unchecked")
    @Test
    public void listSerdeShouldRoundtripFloatPrimitiveInput() {
        List<Float> testData = Arrays.asList((float) 1, (float) 2, (float) 3);
        Serde<List<Float>> listSerde = Serdes.ListSerde(ArrayList.class, Serdes.Float());
        assertEquals(testData,
            listSerde.deserializer().deserialize(topic, listSerde.serializer().serialize(topic, testData)),
            "Should get the original collection of float primitives after serialization and deserialization");
    }

    @SuppressWarnings("unchecked")
    @Test
    public void listSerdeSerializerShouldReturnByteArrayOfFixedSizeForFloatPrimitiveInput() {
        List<Float> testData = Arrays.asList((float) 1, (float) 2, (float) 3);
        Serde<List<Float>> listSerde = Serdes.ListSerde(ArrayList.class, Serdes.Float());
        assertEquals(21, listSerde.serializer().serialize(topic, testData).length,
            "Should get length of 21 bytes after serialization");
    }

    @SuppressWarnings("unchecked")
    @Test
    public void listSerdeShouldRoundtripLongPrimitiveInput() {
        List<Long> testData = Arrays.asList((long) 1, (long) 2, (long) 3);
        Serde<List<Long>> listSerde = Serdes.ListSerde(ArrayList.class, Serdes.Long());
        assertEquals(testData,
            listSerde.deserializer().deserialize(topic, listSerde.serializer().serialize(topic, testData)),
            "Should get the original collection of long primitives after serialization and deserialization");
    }

    @SuppressWarnings("unchecked")
    @Test
    public void listSerdeSerializerShouldReturnByteArrayOfFixedSizeForLongPrimitiveInput() {
        List<Long> testData = Arrays.asList((long) 1, (long) 2, (long) 3);
        Serde<List<Long>> listSerde = Serdes.ListSerde(ArrayList.class, Serdes.Long());
        assertEquals(33, listSerde.serializer().serialize(topic, testData).length,
            "Should get length of 33 bytes after serialization");
    }

    @SuppressWarnings("unchecked")
    @Test
    public void listSerdeShouldRoundtripDoublePrimitiveInput() {
        List<Double> testData = Arrays.asList((double) 1, (double) 2, (double) 3);
        Serde<List<Double>> listSerde = Serdes.ListSerde(ArrayList.class, Serdes.Double());
        assertEquals(testData,
            listSerde.deserializer().deserialize(topic, listSerde.serializer().serialize(topic, testData)),
            "Should get the original collection of double primitives after serialization and deserialization");
    }

    @SuppressWarnings("unchecked")
    @Test
    public void listSerdeSerializerShouldReturnByteArrayOfFixedSizeForDoublePrimitiveInput() {
        List<Double> testData = Arrays.asList((double) 1, (double) 2, (double) 3);
        Serde<List<Double>> listSerde = Serdes.ListSerde(ArrayList.class, Serdes.Double());
        assertEquals(33, listSerde.serializer().serialize(topic, testData).length,
            "Should get length of 33 bytes after serialization");
    }

    @SuppressWarnings("unchecked")
    @Test
    public void listSerdeShouldRoundtripUUIDInput() {
        List<UUID> testData = Arrays.asList(UUID.randomUUID(), UUID.randomUUID(), UUID.randomUUID());
        Serde<List<UUID>> listSerde = Serdes.ListSerde(ArrayList.class, Serdes.UUID());
        assertEquals(testData,
            listSerde.deserializer().deserialize(topic, listSerde.serializer().serialize(topic, testData)),
            "Should get the original collection of UUID after serialization and deserialization");
    }

    @SuppressWarnings("unchecked")
    @Test
    public void listSerdeSerializerShouldReturnByteArrayOfFixedSizeForUUIDInput() {
        List<UUID> testData = Arrays.asList(UUID.randomUUID(), UUID.randomUUID(), UUID.randomUUID());
        Serde<List<UUID>> listSerde = Serdes.ListSerde(ArrayList.class, Serdes.UUID());
        assertEquals(117, listSerde.serializer().serialize(topic, testData).length,
            "Should get length of 117 bytes after serialization");
    }

    @SuppressWarnings("unchecked")
    @Test
    public void listSerdeShouldRoundtripNonPrimitiveInput() {
        List<String> testData = Arrays.asList("A", "B", "C");
        Serde<List<String>> listSerde = Serdes.ListSerde(ArrayList.class, Serdes.String());
        assertEquals(testData,
            listSerde.deserializer().deserialize(topic, listSerde.serializer().serialize(topic, testData)),
            "Should get the original collection of strings list after serialization and deserialization");
    }

    @SuppressWarnings("unchecked")
    @Test
    public void listSerdeShouldRoundtripPrimitiveInputWithNullEntries() {
        List<Integer> testData = Arrays.asList(1, null, 3);
        Serde<List<Integer>> listSerde = Serdes.ListSerde(ArrayList.class, Serdes.Integer());
        assertEquals(testData,
            listSerde.deserializer().deserialize(topic, listSerde.serializer().serialize(topic, testData)),
            "Should get the original collection of integer primitives with null entries "
                + "after serialization and deserialization");
    }

    @SuppressWarnings("unchecked")
    @Test
    public void listSerdeShouldRoundtripNonPrimitiveInputWithNullEntries() {
        List<String> testData = Arrays.asList("A", null, "C");
        Serde<List<String>> listSerde = Serdes.ListSerde(ArrayList.class, Serdes.String());
        assertEquals(testData,
            listSerde.deserializer().deserialize(topic, listSerde.serializer().serialize(topic, testData)),
            "Should get the original collection of strings list with null entries "
                + "after serialization and deserialization");
    }

    @SuppressWarnings("unchecked")
    @Test
    public void listSerdeShouldReturnLinkedList() {
        List<Integer> testData = new LinkedList<>();
        Serde<List<Integer>> listSerde = Serdes.ListSerde(LinkedList.class, Serdes.Integer());
        assertTrue(listSerde.deserializer().deserialize(topic, listSerde.serializer().serialize(topic, testData))
            instanceof LinkedList, "Should return List instance of type LinkedList");
    }

    @SuppressWarnings("unchecked")
    @Test
    public void listSerdeShouldReturnStack() {
        List<Integer> testData = new Stack<>();
        Serde<List<Integer>> listSerde = Serdes.ListSerde(Stack.class, Serdes.Integer());
        assertTrue(listSerde.deserializer().deserialize(topic, listSerde.serializer().serialize(topic, testData))
            instanceof Stack, "Should return List instance of type Stack");
    }

    @Test
    public void floatDeserializerShouldThrowSerializationExceptionOnZeroBytes() {
        try (Serde<Float> serde = Serdes.Float()) {
            assertThrows(SerializationException.class, () -> serde.deserializer().deserialize(topic, new byte[0]));
        }
    }

    @Test
    public void floatDeserializerShouldThrowSerializationExceptionOnTooFewBytes() {
        try (Serde<Float> serde = Serdes.Float()) {
            assertThrows(SerializationException.class, () -> serde.deserializer().deserialize(topic, new byte[3]));
        }
    }


    @Test
    public void floatDeserializerShouldThrowSerializationExceptionOnTooManyBytes() {
        try (Serde<Float> serde = Serdes.Float()) {
            assertThrows(SerializationException.class, () -> serde.deserializer().deserialize(topic, new byte[5]));
        }
    }

    @Test
    public void floatSerdeShouldPreserveNaNValues() {
        int someNaNAsIntBits = 0x7f800001;
        float someNaN = Float.intBitsToFloat(someNaNAsIntBits);
        int anotherNaNAsIntBits = 0x7f800002;
        float anotherNaN = Float.intBitsToFloat(anotherNaNAsIntBits);

        try (Serde<Float> serde = Serdes.Float()) {
            // Because of NaN semantics we must assert based on the raw int bits.
            Float roundtrip = serde.deserializer().deserialize(topic,
                    serde.serializer().serialize(topic, someNaN));
            assertEquals(someNaNAsIntBits, Float.floatToRawIntBits(roundtrip));
            Float otherRoundtrip = serde.deserializer().deserialize(topic,
                    serde.serializer().serialize(topic, anotherNaN));
            assertEquals(anotherNaNAsIntBits, Float.floatToRawIntBits(otherRoundtrip));
        }
    }

    @Test
    public void testSerializeVoid() {
        try (Serde<Void> serde = Serdes.Void()) {
            serde.serializer().serialize(topic, null);
        }
    }

    @Test
    public void testDeserializeVoid() {
        try (Serde<Void> serde = Serdes.Void()) {
            serde.deserializer().deserialize(topic, null);
        }
    }

    @Test
    public void voidDeserializerShouldThrowOnNotNullValues() {
        try (Serde<Void> serde = Serdes.Void()) {
            assertThrows(IllegalArgumentException.class, () -> serde.deserializer().deserialize(topic, new byte[5]));
        }
    }

    @Test
    public void stringDeserializerSupportByteBuffer() {
        final String data = "Hello, ByteBuffer!";
        try (Serde<String> serde = Serdes.String()) {
            final Serializer<String> serializer = serde.serializer();
            final Deserializer<String> deserializer = serde.deserializer();
            final byte[] serializedBytes = serializer.serialize(topic, data);
            final ByteBuffer heapBuff = ByteBuffer.allocate(serializedBytes.length << 1).put(serializedBytes);
            heapBuff.flip();
            assertEquals(data, deserializer.deserialize(topic, null, heapBuff));

            final ByteBuffer directBuff = ByteBuffer.allocateDirect(serializedBytes.length << 2).put(serializedBytes);
            directBuff.flip();
            assertEquals(data, deserializer.deserialize(topic, null, directBuff));
        }
    }

    private Serde<String> getStringSerde(String encoder) {
        Map<String, Object> serializerConfigs = new HashMap<String, Object>();
        serializerConfigs.put("key.serializer.encoding", encoder);
        Serializer<String> serializer = Serdes.String().serializer();
        serializer.configure(serializerConfigs, true);

        Map<String, Object> deserializerConfigs = new HashMap<String, Object>();
        deserializerConfigs.put("key.deserializer.encoding", encoder);
        Deserializer<String> deserializer = Serdes.String().deserializer();
        deserializer.configure(deserializerConfigs, true);

        return Serdes.serdeFrom(serializer, deserializer);
    }

    @Test
    public void testByteBufferSerializer() {
        final byte[] bytes = "Hello".getBytes(UTF_8);
        final ByteBuffer heapBuffer0 = ByteBuffer.allocate(bytes.length + 1).put(bytes);
        final ByteBuffer heapBuffer1 = ByteBuffer.allocate(bytes.length).put(bytes);
        final ByteBuffer heapBuffer2 = ByteBuffer.wrap(bytes);
        final ByteBuffer directBuffer0 = ByteBuffer.allocateDirect(bytes.length + 1).put(bytes);
        final ByteBuffer directBuffer1 = ByteBuffer.allocateDirect(bytes.length).put(bytes);
        try (final ByteBufferSerializer serializer = new ByteBufferSerializer()) {
            assertArrayEquals(bytes, serializer.serialize(topic, heapBuffer0));
            assertArrayEquals(bytes, serializer.serialize(topic, heapBuffer1));
            assertArrayEquals(bytes, serializer.serialize(topic, heapBuffer2));
            assertArrayEquals(bytes, serializer.serialize(topic, directBuffer0));
            assertArrayEquals(bytes, serializer.serialize(topic, directBuffer1));
        }
    }
}<|MERGE_RESOLUTION|>--- conflicted
+++ resolved
@@ -43,7 +43,6 @@
     final private String topic = "testTopic";
     final private Map<Class<?>, List<Object>> testData = new HashMap<Class<?>, List<Object>>() {
         {
-<<<<<<< HEAD
             put(String.class, Arrays.asList(null, "my string"));
             put(Short.class, Arrays.asList(null, (short) 32767, (short) -32768));
             put(Integer.class, Arrays.asList(null, 423412424, -41243432));
@@ -58,20 +57,6 @@
                     ByteBuffer.allocateDirect(10).put("my string".getBytes())));
             put(Bytes.class, Arrays.asList(null, new Bytes("my string".getBytes())));
             put(UUID.class, Arrays.asList(null, UUID.randomUUID()));
-=======
-            put(String.class, Arrays.asList("my string"));
-            put(Short.class, Arrays.asList((short) 32767, (short) -32768));
-            put(Integer.class, Arrays.asList(423412424, -41243432));
-            put(Long.class, Arrays.asList(922337203685477580L, -922337203685477581L));
-            put(Float.class, Arrays.asList(5678567.12312f, -5678567.12341f));
-            put(Double.class, Arrays.asList(5678567.12312d, -5678567.12341d));
-            put(byte[].class, Arrays.asList("my string".getBytes()));
-            put(ByteBuffer.class, Arrays.asList(ByteBuffer.wrap("my string".getBytes()),
-                    ByteBuffer.allocate(10).put("my string".getBytes()),
-                    ByteBuffer.allocateDirect(10).put("my string".getBytes())));
-            put(Bytes.class, Arrays.asList(new Bytes("my string".getBytes())));
-            put(UUID.class, Arrays.asList(UUID.randomUUID()));
->>>>>>> 496ae054
         }
     };
 
