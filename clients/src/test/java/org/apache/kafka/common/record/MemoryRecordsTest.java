/*
 * Licensed to the Apache Software Foundation (ASF) under one or more
 * contributor license agreements. See the NOTICE file distributed with
 * this work for additional information regarding copyright ownership.
 * The ASF licenses this file to You under the Apache License, Version 2.0
 * (the "License"); you may not use this file except in compliance with
 * the License. You may obtain a copy of the License at
 *
 *    http://www.apache.org/licenses/LICENSE-2.0
 *
 * Unless required by applicable law or agreed to in writing, software
 * distributed under the License is distributed on an "AS IS" BASIS,
 * WITHOUT WARRANTIES OR CONDITIONS OF ANY KIND, either express or implied.
 * See the License for the specific language governing permissions and
 * limitations under the License.
 */
package org.apache.kafka.common.record;

import org.apache.kafka.common.TopicPartition;
import org.apache.kafka.common.errors.CorruptRecordException;
import org.apache.kafka.common.header.internals.RecordHeaders;
import org.apache.kafka.common.message.LeaderChangeMessage;
import org.apache.kafka.common.message.LeaderChangeMessage.Voter;
import org.apache.kafka.common.record.MemoryRecords.RecordFilter;
import org.apache.kafka.common.record.MemoryRecords.RecordFilter.BatchRetention;
import org.apache.kafka.common.utils.BufferSupplier;
import org.apache.kafka.common.utils.Utils;
import org.apache.kafka.test.TestUtils;
import org.junit.jupiter.api.Test;
import org.junit.jupiter.api.extension.ExtensionContext;
import org.junit.jupiter.params.ParameterizedTest;
import org.junit.jupiter.params.provider.Arguments;
import org.junit.jupiter.params.provider.ArgumentsProvider;
import org.junit.jupiter.params.provider.ArgumentsSource;

import java.nio.ByteBuffer;
import java.util.ArrayList;
import java.util.Arrays;
import java.util.Collections;
import java.util.List;
import java.util.function.BiFunction;
import java.util.function.Supplier;
import java.util.stream.Stream;

import static java.util.Arrays.asList;
import static org.apache.kafka.common.record.RecordBatch.MAGIC_VALUE_V0;
import static org.apache.kafka.common.record.RecordBatch.MAGIC_VALUE_V1;
import static org.apache.kafka.common.record.RecordBatch.MAGIC_VALUE_V2;
import static org.junit.jupiter.api.Assertions.assertEquals;
import static org.junit.jupiter.api.Assertions.assertFalse;
import static org.junit.jupiter.api.Assertions.assertNotNull;
import static org.junit.jupiter.api.Assertions.assertNull;
import static org.junit.jupiter.api.Assertions.assertThrows;
import static org.junit.jupiter.api.Assertions.assertTrue;

public class MemoryRecordsTest {

    private static class Args {
        final CompressionType compression;
        final byte magic;
        final long firstOffset;
        final long pid;
        final short epoch;
        final int firstSequence;

        public Args(byte magic, long firstOffset, CompressionType compression) {
            this.magic = magic;
            this.compression = compression;
            this.firstOffset = firstOffset;
            if (magic >= RecordBatch.MAGIC_VALUE_V2) {
                pid = 134234L;
                epoch = 28;
                firstSequence = 777;
            } else {
                pid = RecordBatch.NO_PRODUCER_ID;
                epoch = RecordBatch.NO_PRODUCER_EPOCH;
                firstSequence = RecordBatch.NO_SEQUENCE;
            }
        }

        @Override
        public String toString() {
            return "magic=" + magic +
                ", firstOffset=" + firstOffset +
                ", compressionType=" + compression;
        }
    }

    private static class MemoryRecordsArgumentsProvider implements ArgumentsProvider {
        @Override
        public Stream<? extends Arguments> provideArguments(ExtensionContext context) {
            List<Arguments> arguments = new ArrayList<>();
            for (long firstOffset : asList(0L, 57L))
                for (CompressionType type: CompressionType.values()) {
                    List<Byte> magics = type == CompressionType.ZSTD
                            ? Collections.singletonList(RecordBatch.MAGIC_VALUE_V2)
                            : asList(RecordBatch.MAGIC_VALUE_V0, RecordBatch.MAGIC_VALUE_V1, RecordBatch.MAGIC_VALUE_V2);
                    for (byte magic : magics)
                        arguments.add(Arguments.of(new Args(magic, firstOffset, type)));
                }
            return arguments.stream();
        }
    }

    private final long logAppendTime = System.currentTimeMillis();

    @ParameterizedTest
    @ArgumentsSource(MemoryRecordsArgumentsProvider.class)
    public void testIterator(Args args) {
        CompressionType compression = args.compression;
        byte magic = args.magic;
        long pid = args.pid;
        short epoch = args.epoch;
        int firstSequence = args.firstSequence;
        long firstOffset = args.firstOffset;
        ByteBuffer buffer = ByteBuffer.allocate(1024);

        int partitionLeaderEpoch = 998;
        MemoryRecordsBuilder builder = new MemoryRecordsBuilder(buffer, magic, compression,
                TimestampType.CREATE_TIME, firstOffset, logAppendTime, pid, epoch, firstSequence, false, false,
                partitionLeaderEpoch, buffer.limit());

        SimpleRecord[] records = new SimpleRecord[] {
            new SimpleRecord(1L, "a".getBytes(), "1".getBytes()),
            new SimpleRecord(2L, "b".getBytes(), "2".getBytes()),
            new SimpleRecord(3L, "c".getBytes(), "3".getBytes()),
            new SimpleRecord(4L, null, "4".getBytes()),
            new SimpleRecord(5L, "d".getBytes(), null),
            new SimpleRecord(6L, (byte[]) null, null)
        };

        for (SimpleRecord record : records)
            builder.append(record);

        MemoryRecords memoryRecords = builder.build();
        for (int iteration = 0; iteration < 2; iteration++) {
            int total = 0;
            for (RecordBatch batch : memoryRecords.batches()) {
                assertTrue(batch.isValid());
                assertEquals(compression, batch.compressionType());
                assertEquals(firstOffset + total, batch.baseOffset());

                if (magic >= RecordBatch.MAGIC_VALUE_V2) {
                    assertEquals(pid, batch.producerId());
                    assertEquals(epoch, batch.producerEpoch());
                    assertEquals(firstSequence + total, batch.baseSequence());
                    assertEquals(partitionLeaderEpoch, batch.partitionLeaderEpoch());
                    assertEquals(records.length, batch.countOrNull().intValue());
                    assertEquals(TimestampType.CREATE_TIME, batch.timestampType());
                    assertEquals(records[records.length - 1].timestamp(), batch.maxTimestamp());
                } else {
                    assertEquals(RecordBatch.NO_PRODUCER_ID, batch.producerId());
                    assertEquals(RecordBatch.NO_PRODUCER_EPOCH, batch.producerEpoch());
                    assertEquals(RecordBatch.NO_SEQUENCE, batch.baseSequence());
                    assertEquals(RecordBatch.NO_PARTITION_LEADER_EPOCH, batch.partitionLeaderEpoch());
                    assertNull(batch.countOrNull());
                    if (magic == RecordBatch.MAGIC_VALUE_V0)
                        assertEquals(TimestampType.NO_TIMESTAMP_TYPE, batch.timestampType());
                    else
                        assertEquals(TimestampType.CREATE_TIME, batch.timestampType());
                }

                int recordCount = 0;
                for (Record record : batch) {
                    record.ensureValid();
                    assertTrue(record.hasMagic(batch.magic()));
                    assertFalse(record.isCompressed());
                    assertEquals(firstOffset + total, record.offset());
                    assertEquals(records[total].key(), record.key());
                    assertEquals(records[total].value(), record.value());

                    if (magic >= RecordBatch.MAGIC_VALUE_V2)
                        assertEquals(firstSequence + total, record.sequence());

                    assertFalse(record.hasTimestampType(TimestampType.LOG_APPEND_TIME));
                    if (magic == RecordBatch.MAGIC_VALUE_V0) {
                        assertEquals(RecordBatch.NO_TIMESTAMP, record.timestamp());
                        assertFalse(record.hasTimestampType(TimestampType.CREATE_TIME));
                        assertTrue(record.hasTimestampType(TimestampType.NO_TIMESTAMP_TYPE));
                    } else {
                        assertEquals(records[total].timestamp(), record.timestamp());
                        assertFalse(record.hasTimestampType(TimestampType.NO_TIMESTAMP_TYPE));
                        if (magic < RecordBatch.MAGIC_VALUE_V2)
                            assertTrue(record.hasTimestampType(TimestampType.CREATE_TIME));
                        else
                            assertFalse(record.hasTimestampType(TimestampType.CREATE_TIME));
                    }

                    total++;
                    recordCount++;
                }

                assertEquals(batch.baseOffset() + recordCount - 1, batch.lastOffset());
            }
        }
    }

    @ParameterizedTest
    @ArgumentsSource(MemoryRecordsArgumentsProvider.class)
    public void testHasRoomForMethod(Args args) {
        MemoryRecordsBuilder builder = MemoryRecords.builder(ByteBuffer.allocate(1024), args.magic, args.compression,
                TimestampType.CREATE_TIME, 0L);
        builder.append(0L, "a".getBytes(), "1".getBytes());
        assertTrue(builder.hasRoomFor(1L, "b".getBytes(), "2".getBytes(), Record.EMPTY_HEADERS));
        builder.close();
        assertFalse(builder.hasRoomFor(1L, "b".getBytes(), "2".getBytes(), Record.EMPTY_HEADERS));
    }

    @ParameterizedTest
    @ArgumentsSource(MemoryRecordsArgumentsProvider.class)
    public void testHasRoomForMethodWithHeaders(Args args) {
        byte magic = args.magic;
        MemoryRecordsBuilder builder = MemoryRecords.builder(ByteBuffer.allocate(120), magic, args.compression,
                TimestampType.CREATE_TIME, 0L);
        builder.append(logAppendTime, "key".getBytes(), "value".getBytes());
        RecordHeaders headers = new RecordHeaders();
        for (int i = 0; i < 10; ++i) headers.add("hello", "world.world".getBytes());
        // Make sure that hasRoomFor accounts for header sizes by letting a record without headers pass, but stopping
        // a record with a large number of headers.
        assertTrue(builder.hasRoomFor(logAppendTime, "key".getBytes(), "value".getBytes(), Record.EMPTY_HEADERS));
        if (magic < MAGIC_VALUE_V2) assertTrue(builder.hasRoomFor(logAppendTime, "key".getBytes(), "value".getBytes(), headers.toArray()));
        else assertFalse(builder.hasRoomFor(logAppendTime, "key".getBytes(), "value".getBytes(), headers.toArray()));
    }

    /**
     * This test verifies that the checksum returned for various versions matches hardcoded values to catch unintentional
     * changes to how the checksum is computed.
     */
    @ParameterizedTest
    @ArgumentsSource(MemoryRecordsArgumentsProvider.class)
    public void testChecksum(Args args) {
        CompressionType compression = args.compression;
        byte magic = args.magic;
        // we get reasonable coverage with uncompressed and one compression type
        if (compression != CompressionType.NONE && compression != CompressionType.LZ4)
            return;

        SimpleRecord[] records = {
            new SimpleRecord(283843L, "key1".getBytes(), "value1".getBytes()),
            new SimpleRecord(1234L, "key2".getBytes(), "value2".getBytes())
        };
        RecordBatch batch = MemoryRecords.withRecords(magic, compression, records).batches().iterator().next();
        long expectedChecksum;
        if (magic == RecordBatch.MAGIC_VALUE_V0) {
            if (compression == CompressionType.NONE)
                expectedChecksum = 1978725405L;
            else
                expectedChecksum = 66944826L;
        } else if (magic == RecordBatch.MAGIC_VALUE_V1) {
            if (compression == CompressionType.NONE)
                expectedChecksum = 109425508L;
            else
                expectedChecksum = 1407303399L;
        } else {
            if (compression == CompressionType.NONE)
                expectedChecksum = 3851219455L;
            else
                expectedChecksum = 2745969314L;
        }
        assertEquals(expectedChecksum, batch.checksum(), "Unexpected checksum for magic " + magic +
            " and compression type " + compression);
    }

    @ParameterizedTest
    @ArgumentsSource(MemoryRecordsArgumentsProvider.class)
    public void testFilterToPreservesPartitionLeaderEpoch(Args args) {
        byte magic = args.magic;
        int partitionLeaderEpoch = 67;

        ByteBuffer buffer = ByteBuffer.allocate(2048);
        MemoryRecordsBuilder builder = MemoryRecords.builder(buffer, magic, args.compression, TimestampType.CREATE_TIME,
                0L, RecordBatch.NO_TIMESTAMP, partitionLeaderEpoch);
        builder.append(10L, null, "a".getBytes());
        builder.append(11L, "1".getBytes(), "b".getBytes());
        builder.append(12L, null, "c".getBytes());

        ByteBuffer filtered = ByteBuffer.allocate(2048);
        builder.build().filterTo(new TopicPartition("foo", 0), new RetainNonNullKeysFilter(), filtered,
                Integer.MAX_VALUE, BufferSupplier.NO_CACHING);

        filtered.flip();
        MemoryRecords filteredRecords = MemoryRecords.readableRecords(filtered);

        List<MutableRecordBatch> batches = TestUtils.toList(filteredRecords.batches());
        assertEquals(1, batches.size());

        MutableRecordBatch firstBatch = batches.get(0);
        if (magic < MAGIC_VALUE_V2) assertEquals(RecordBatch.NO_PARTITION_LEADER_EPOCH, firstBatch.partitionLeaderEpoch());
        else assertEquals(partitionLeaderEpoch, firstBatch.partitionLeaderEpoch());
    }

    @ParameterizedTest
    @ArgumentsSource(MemoryRecordsArgumentsProvider.class)
    public void testFilterToEmptyBatchRetention(Args args) {
        byte magic = args.magic;
        for (boolean isTransactional : Arrays.asList(true, false)) {
            ByteBuffer buffer = ByteBuffer.allocate(2048);
            long producerId = 23L;
            short producerEpoch = 5;
            long baseOffset = 3L;
            int baseSequence = 10;
            int partitionLeaderEpoch = 293;
            int numRecords = 2;

            Supplier<MemoryRecordsBuilder> supplier = () -> MemoryRecords.builder(buffer, magic, args.compression, TimestampType.CREATE_TIME,
                    baseOffset, RecordBatch.NO_TIMESTAMP, producerId, producerEpoch, baseSequence, isTransactional,
                    partitionLeaderEpoch);

            if (isTransactional && magic < RecordBatch.MAGIC_VALUE_V2) assertThrows(IllegalArgumentException.class, supplier::get);
            else {
                MemoryRecordsBuilder builder = supplier.get();
                builder.append(11L, "2".getBytes(), "b".getBytes());
                builder.append(12L, "3".getBytes(), "c".getBytes());
<<<<<<< HEAD
                builder.close();
                MemoryRecords records = builder.build();

                ByteBuffer filtered = ByteBuffer.allocate(2048);
                MemoryRecords.FilterResult filterResult = records.filterTo(new TopicPartition("foo", 0),
                        new MemoryRecords.RecordFilter(0, 0) {
                            @Override
                            protected BatchRetentionResult checkBatchRetention(RecordBatch batch) {
                                // retain all batches
                                return new BatchRetentionResult(BatchRetention.RETAIN_EMPTY, false);
                            }

                            @Override
                            protected boolean shouldRetainRecord(RecordBatch recordBatch, Record record) {
                                // delete the records
                                return false;
                            }
                        }, filtered, Integer.MAX_VALUE, BufferSupplier.NO_CACHING);

                // Verify filter result
                assertEquals(numRecords, filterResult.messagesRead());
                assertEquals(records.sizeInBytes(), filterResult.bytesRead());
                assertEquals(baseOffset + 1, filterResult.maxOffset());
                assertEquals(0, filterResult.messagesRetained());
                assertEquals(DefaultRecordBatch.RECORD_BATCH_OVERHEAD, filterResult.bytesRetained());
                assertEquals(12, filterResult.maxTimestamp());
                assertEquals(baseOffset + 1, filterResult.shallowOffsetOfMaxTimestamp());

                // Verify filtered records
                filtered.flip();
                MemoryRecords filteredRecords = MemoryRecords.readableRecords(filtered);

                List<MutableRecordBatch> batches = TestUtils.toList(filteredRecords.batches());
                assertEquals(1, batches.size());

                MutableRecordBatch batch = batches.get(0);
                assertEquals(0, batch.countOrNull().intValue());
                assertEquals(12L, batch.maxTimestamp());
                assertEquals(TimestampType.CREATE_TIME, batch.timestampType());
                assertEquals(baseOffset, batch.baseOffset());
                assertEquals(baseOffset + 1, batch.lastOffset());
                assertEquals(baseSequence, batch.baseSequence());
                assertEquals(baseSequence + 1, batch.lastSequence());
                assertEquals(isTransactional, batch.isTransactional());
=======
                if (magic < MAGIC_VALUE_V2) assertThrows(IllegalArgumentException.class, builder::close);
                else {
                    builder.close();
                    MemoryRecords records = builder.build();
                    ByteBuffer filtered = ByteBuffer.allocate(2048);
                    MemoryRecords.FilterResult filterResult = records.filterTo(new TopicPartition("foo", 0),
                            new MemoryRecords.RecordFilter() {
                                @Override
                                protected BatchRetention checkBatchRetention(RecordBatch batch) {
                                    // retain all batches
                                    return BatchRetention.RETAIN_EMPTY;
                                }

                                @Override
                                protected boolean shouldRetainRecord(RecordBatch recordBatch, Record record) {
                                    // delete the records
                                    return false;
                                }
                            }, filtered, Integer.MAX_VALUE, BufferSupplier.NO_CACHING);

                    // Verify filter result
                    assertEquals(numRecords, filterResult.messagesRead());
                    assertEquals(records.sizeInBytes(), filterResult.bytesRead());
                    assertEquals(baseOffset + 1, filterResult.maxOffset());
                    assertEquals(0, filterResult.messagesRetained());
                    assertEquals(DefaultRecordBatch.RECORD_BATCH_OVERHEAD, filterResult.bytesRetained());
                    assertEquals(12, filterResult.maxTimestamp());
                    assertEquals(baseOffset + 1, filterResult.shallowOffsetOfMaxTimestamp());

                    // Verify filtered records
                    filtered.flip();
                    MemoryRecords filteredRecords = MemoryRecords.readableRecords(filtered);

                    List<MutableRecordBatch> batches = TestUtils.toList(filteredRecords.batches());
                    assertEquals(1, batches.size());

                    MutableRecordBatch batch = batches.get(0);
                    assertEquals(0, batch.countOrNull().intValue());
                    assertEquals(12L, batch.maxTimestamp());
                    assertEquals(TimestampType.CREATE_TIME, batch.timestampType());
                    assertEquals(baseOffset, batch.baseOffset());
                    assertEquals(baseOffset + 1, batch.lastOffset());
                    assertEquals(baseSequence, batch.baseSequence());
                    assertEquals(baseSequence + 1, batch.lastSequence());
                    assertEquals(isTransactional, batch.isTransactional());
                }
>>>>>>> f914ed73
            }
        }
    }

    @Test
    public void testEmptyBatchRetention() {
        ByteBuffer buffer = ByteBuffer.allocate(DefaultRecordBatch.RECORD_BATCH_OVERHEAD);
        long producerId = 23L;
        short producerEpoch = 5;
        long baseOffset = 3L;
        int baseSequence = 10;
        int partitionLeaderEpoch = 293;
        long timestamp = System.currentTimeMillis();

        DefaultRecordBatch.writeEmptyHeader(buffer, RecordBatch.MAGIC_VALUE_V2, producerId, producerEpoch,
                baseSequence, baseOffset, baseOffset, partitionLeaderEpoch, TimestampType.CREATE_TIME,
                timestamp, false, false);
        buffer.flip();

        ByteBuffer filtered = ByteBuffer.allocate(2048);
        MemoryRecords records = MemoryRecords.readableRecords(buffer);
        MemoryRecords.FilterResult filterResult = records.filterTo(new TopicPartition("foo", 0),
                new MemoryRecords.RecordFilter() {
                    @Override
                    protected BatchRetention checkBatchRetention(RecordBatch batch) {
                        // retain all batches
                        return BatchRetention.RETAIN_EMPTY;
                    }

                    @Override
                    protected boolean shouldRetainRecord(RecordBatch recordBatch, Record record) {
                        return false;
                    }
                }, filtered, Integer.MAX_VALUE, BufferSupplier.NO_CACHING);

        // Verify filter result
        assertEquals(0, filterResult.messagesRead());
        assertEquals(records.sizeInBytes(), filterResult.bytesRead());
        assertEquals(baseOffset, filterResult.maxOffset());
        assertEquals(0, filterResult.messagesRetained());
        assertEquals(DefaultRecordBatch.RECORD_BATCH_OVERHEAD, filterResult.bytesRetained());
        assertEquals(timestamp, filterResult.maxTimestamp());
        assertEquals(baseOffset, filterResult.shallowOffsetOfMaxTimestamp());
        assertTrue(filterResult.outputBuffer().position() > 0);

        // Verify filtered records
        filtered.flip();
        MemoryRecords filteredRecords = MemoryRecords.readableRecords(filtered);
        assertEquals(DefaultRecordBatch.RECORD_BATCH_OVERHEAD, filteredRecords.sizeInBytes());
    }

    @Test
    public void testEmptyBatchDeletion() {
        for (final BatchRetention deleteRetention : Arrays.asList(BatchRetention.DELETE, BatchRetention.DELETE_EMPTY)) {
            ByteBuffer buffer = ByteBuffer.allocate(DefaultRecordBatch.RECORD_BATCH_OVERHEAD);
            long producerId = 23L;
            short producerEpoch = 5;
            long baseOffset = 3L;
            int baseSequence = 10;
            int partitionLeaderEpoch = 293;
            long timestamp = System.currentTimeMillis();

            DefaultRecordBatch.writeEmptyHeader(buffer, RecordBatch.MAGIC_VALUE_V2, producerId, producerEpoch,
                    baseSequence, baseOffset, baseOffset, partitionLeaderEpoch, TimestampType.CREATE_TIME,
                    timestamp, false, false);
            buffer.flip();

            ByteBuffer filtered = ByteBuffer.allocate(2048);
            MemoryRecords records = MemoryRecords.readableRecords(buffer);
            MemoryRecords.FilterResult filterResult = records.filterTo(new TopicPartition("foo", 0),
                    new MemoryRecords.RecordFilter(0, 0) {
                        @Override
<<<<<<< HEAD
                        protected BatchRetentionResult checkBatchRetention(RecordBatch batch) {
                            // retain all batches
                            return new BatchRetentionResult(BatchRetention.RETAIN_EMPTY, false);
=======
                        protected BatchRetention checkBatchRetention(RecordBatch batch) {
                            return deleteRetention;
>>>>>>> f914ed73
                        }

                        @Override
                        protected boolean shouldRetainRecord(RecordBatch recordBatch, Record record) {
                            return false;
                        }
                    }, filtered, Integer.MAX_VALUE, BufferSupplier.NO_CACHING);

            // Verify filter result
            assertEquals(0, filterResult.outputBuffer().position());

            // Verify filtered records
            filtered.flip();
            MemoryRecords filteredRecords = MemoryRecords.readableRecords(filtered);
            assertEquals(0, filteredRecords.sizeInBytes());
        }
    }

<<<<<<< HEAD
    @ParameterizedTest
    @ArgumentsSource(MemoryRecordsArgumentsProvider.class)
    public void testEmptyBatchDeletion(Args args) {
        if (args.magic >= RecordBatch.MAGIC_VALUE_V2) {
            for (final BatchRetention deleteRetention : Arrays.asList(BatchRetention.DELETE, BatchRetention.DELETE_EMPTY)) {
                ByteBuffer buffer = ByteBuffer.allocate(DefaultRecordBatch.RECORD_BATCH_OVERHEAD);
                long producerId = 23L;
                short producerEpoch = 5;
                long baseOffset = 3L;
                int baseSequence = 10;
                int partitionLeaderEpoch = 293;
                long timestamp = System.currentTimeMillis();

                DefaultRecordBatch.writeEmptyHeader(buffer, RecordBatch.MAGIC_VALUE_V2, producerId, producerEpoch,
                        baseSequence, baseOffset, baseOffset, partitionLeaderEpoch, TimestampType.CREATE_TIME,
                        timestamp, false, false);
                buffer.flip();

                ByteBuffer filtered = ByteBuffer.allocate(2048);
                MemoryRecords records = MemoryRecords.readableRecords(buffer);
                MemoryRecords.FilterResult filterResult = records.filterTo(new TopicPartition("foo", 0),
                        new MemoryRecords.RecordFilter(0, 0) {
                            @Override
                            protected BatchRetentionResult checkBatchRetention(RecordBatch batch) {
                                return new BatchRetentionResult(deleteRetention, false);
                            }

                            @Override
                            protected boolean shouldRetainRecord(RecordBatch recordBatch, Record record) {
                                return false;
                            }
                        }, filtered, Integer.MAX_VALUE, BufferSupplier.NO_CACHING);

                // Verify filter result
                assertEquals(0, filterResult.outputBuffer().position());

                // Verify filtered records
                filtered.flip();
                MemoryRecords filteredRecords = MemoryRecords.readableRecords(filtered);
                assertEquals(0, filteredRecords.sizeInBytes());
            }
        }
    }
=======
    @Test
    public void testBuildEndTxnMarker() {
        long producerId = 73;
        short producerEpoch = 13;
        long initialOffset = 983L;
        int coordinatorEpoch = 347;
        int partitionLeaderEpoch = 29;

        EndTransactionMarker marker = new EndTransactionMarker(ControlRecordType.COMMIT, coordinatorEpoch);
        MemoryRecords records = MemoryRecords.withEndTransactionMarker(initialOffset, System.currentTimeMillis(),
                partitionLeaderEpoch, producerId, producerEpoch, marker);
        // verify that buffer allocation was precise
        assertEquals(records.buffer().remaining(), records.buffer().capacity());

        List<MutableRecordBatch> batches = TestUtils.toList(records.batches());
        assertEquals(1, batches.size());
>>>>>>> f914ed73

        RecordBatch batch = batches.get(0);
        assertTrue(batch.isControlBatch());
        assertEquals(producerId, batch.producerId());
        assertEquals(producerEpoch, batch.producerEpoch());
        assertEquals(initialOffset, batch.baseOffset());
        assertEquals(partitionLeaderEpoch, batch.partitionLeaderEpoch());
        assertTrue(batch.isValid());

        List<Record> createdRecords = TestUtils.toList(batch);
        assertEquals(1, createdRecords.size());

        Record record = createdRecords.get(0);
        record.ensureValid();
        EndTransactionMarker deserializedMarker = EndTransactionMarker.deserialize(record);
        assertEquals(ControlRecordType.COMMIT, deserializedMarker.controlType());
        assertEquals(coordinatorEpoch, deserializedMarker.coordinatorEpoch());
    }

<<<<<<< HEAD
    /**
     * This test is used to see if the first timestamp of the batch has been successfully
     * converted to a delete horizon for the tombstones / transaction markers of the batch.
     */
    @ParameterizedTest
    @ArgumentsSource(MemoryRecordsArgumentsProvider.class)
    public void testFirstTimestampToDeleteHorizonConversion(Args args) {
        if (args.magic >= RecordBatch.MAGIC_VALUE_V2) {
            ByteBuffer buffer = ByteBuffer.allocate(2048);
            MemoryRecordsBuilder builder = MemoryRecords.builder(buffer, args.magic, args.compression, TimestampType.CREATE_TIME,
                    0L, RecordBatch.NO_TIMESTAMP, partitionLeaderEpoch);
            builder.append(10L, "1".getBytes(), null);

            ByteBuffer filtered = ByteBuffer.allocate(2048);
            final long deleteHorizon = Integer.MAX_VALUE / 2;
            final RecordFilter recordFilter = new MemoryRecords.RecordFilter(deleteHorizon - 1, 1) {
                @Override
                protected boolean shouldRetainRecord(RecordBatch recordBatch, Record record) {
                    return true;
                }

                @Override
                protected BatchRetentionResult checkBatchRetention(RecordBatch batch) {
                    return new BatchRetentionResult(BatchRetention.RETAIN_EMPTY, true);
                }
            };
            builder.build().filterTo(new TopicPartition("random", 0), recordFilter, filtered, Integer.MAX_VALUE, BufferSupplier.NO_CACHING);
            filtered.flip();
            MemoryRecords filteredRecords = MemoryRecords.readableRecords(filtered);

            List<MutableRecordBatch> batches = TestUtils.toList(filteredRecords.batches());
            assertEquals(1, batches.size());
            assertEquals(deleteHorizon, batches.get(0).deleteHorizonMs());
        }
    }

    @ParameterizedTest
    @ArgumentsSource(MemoryRecordsArgumentsProvider.class)
    public void testBuildLeaderChangeMessage(Args args) {
        if (args.magic >= RecordBatch.MAGIC_VALUE_V2) {

            final int leaderId = 5;
            final int leaderEpoch = 20;
            final int voterId = 6;

            LeaderChangeMessage leaderChangeMessage = new LeaderChangeMessage()
                .setLeaderId(leaderId)
                .setVoters(Collections.singletonList(
                    new Voter().setVoterId(voterId)));
            MemoryRecords records = MemoryRecords.withLeaderChangeMessage(System.currentTimeMillis(),
                leaderEpoch, leaderChangeMessage);

            List<MutableRecordBatch> batches = TestUtils.toList(records.batches());
            assertEquals(1, batches.size());

            RecordBatch batch = batches.get(0);
            assertTrue(batch.isControlBatch());
            assertEquals(0, batch.baseOffset());
            assertEquals(leaderEpoch, batch.partitionLeaderEpoch());
            assertTrue(batch.isValid());

            List<Record> createdRecords = TestUtils.toList(batch);
            assertEquals(1, createdRecords.size());

            Record record = createdRecords.get(0);
            assertTrue(record.isValid());
            assertEquals(ControlRecordType.LEADER_CHANGE, ControlRecordType.parse(record.key()));

            LeaderChangeMessage deserializedMessage = ControlRecordUtils.deserializeLeaderChangeMessage(record);
            assertEquals(leaderId, deserializedMessage.leaderId());
            assertEquals(1, deserializedMessage.voters().size());
            assertEquals(voterId, deserializedMessage.voters().get(0).voterId());
        }
=======
    @Test
    public void testBuildLeaderChangeMessage() {
        final int leaderId = 5;
        final int leaderEpoch = 20;
        final int voterId = 6;
        long initialOffset = 983L;

        LeaderChangeMessage leaderChangeMessage = new LeaderChangeMessage()
            .setLeaderId(leaderId)
            .setVoters(Collections.singletonList(
                new Voter().setVoterId(voterId)));
        ByteBuffer buffer = ByteBuffer.allocate(256);
        MemoryRecords records = MemoryRecords.withLeaderChangeMessage(
            initialOffset,
            System.currentTimeMillis(),
            leaderEpoch,
            buffer,
            leaderChangeMessage
        );

        List<MutableRecordBatch> batches = TestUtils.toList(records.batches());
        assertEquals(1, batches.size());

        RecordBatch batch = batches.get(0);
        assertTrue(batch.isControlBatch());
        assertEquals(initialOffset, batch.baseOffset());
        assertEquals(leaderEpoch, batch.partitionLeaderEpoch());
        assertTrue(batch.isValid());

        List<Record> createdRecords = TestUtils.toList(batch);
        assertEquals(1, createdRecords.size());

        Record record = createdRecords.get(0);
        record.ensureValid();
        assertEquals(ControlRecordType.LEADER_CHANGE, ControlRecordType.parse(record.key()));

        LeaderChangeMessage deserializedMessage = ControlRecordUtils.deserializeLeaderChangeMessage(record);
        assertEquals(leaderId, deserializedMessage.leaderId());
        assertEquals(1, deserializedMessage.voters().size());
        assertEquals(voterId, deserializedMessage.voters().get(0).voterId());
>>>>>>> f914ed73
    }

    @ParameterizedTest
    @ArgumentsSource(MemoryRecordsArgumentsProvider.class)
    public void testFilterToBatchDiscard(Args args) {
        CompressionType compression = args.compression;
        byte magic = args.magic;

        ByteBuffer buffer = ByteBuffer.allocate(2048);
        MemoryRecordsBuilder builder = MemoryRecords.builder(buffer, magic, compression, TimestampType.CREATE_TIME, 0L);
        builder.append(10L, "1".getBytes(), "a".getBytes());
        builder.close();

        builder = MemoryRecords.builder(buffer, magic, compression, TimestampType.CREATE_TIME, 1L);
        builder.append(11L, "2".getBytes(), "b".getBytes());
        builder.append(12L, "3".getBytes(), "c".getBytes());
        builder.close();

        builder = MemoryRecords.builder(buffer, magic, compression, TimestampType.CREATE_TIME, 3L);
        builder.append(13L, "4".getBytes(), "d".getBytes());
        builder.append(20L, "5".getBytes(), "e".getBytes());
        builder.append(15L, "6".getBytes(), "f".getBytes());
        builder.close();

        builder = MemoryRecords.builder(buffer, magic, compression, TimestampType.CREATE_TIME, 6L);
        builder.append(16L, "7".getBytes(), "g".getBytes());
        builder.close();

        buffer.flip();

        ByteBuffer filtered = ByteBuffer.allocate(2048);
        MemoryRecords.readableRecords(buffer).filterTo(new TopicPartition("foo", 0), new MemoryRecords.RecordFilter(0, 0) {
            @Override
            protected BatchRetentionResult checkBatchRetention(RecordBatch batch) {
                // discard the second and fourth batches
                if (batch.lastOffset() == 2L || batch.lastOffset() == 6L)
                    return new BatchRetentionResult(BatchRetention.DELETE, false);
                return new BatchRetentionResult(BatchRetention.DELETE_EMPTY, false);
            }

            @Override
            protected boolean shouldRetainRecord(RecordBatch recordBatch, Record record) {
                return true;
            }
        }, filtered, Integer.MAX_VALUE, BufferSupplier.NO_CACHING);

        filtered.flip();
        MemoryRecords filteredRecords = MemoryRecords.readableRecords(filtered);

        List<MutableRecordBatch> batches = TestUtils.toList(filteredRecords.batches());
        if (compression != CompressionType.NONE || magic >= MAGIC_VALUE_V2) {
            assertEquals(2, batches.size());
            assertEquals(0, batches.get(0).lastOffset());
            assertEquals(5, batches.get(1).lastOffset());
        } else {
            assertEquals(5, batches.size());
            assertEquals(0, batches.get(0).lastOffset());
            assertEquals(1, batches.get(1).lastOffset());
        }
    }

    @ParameterizedTest
    @ArgumentsSource(MemoryRecordsArgumentsProvider.class)
    public void testFilterToAlreadyCompactedLog(Args args) {
        byte magic = args.magic;
        CompressionType compression = args.compression;

        ByteBuffer buffer = ByteBuffer.allocate(2048);

        // create a batch with some offset gaps to simulate a compacted batch
        MemoryRecordsBuilder builder = MemoryRecords.builder(buffer, magic, compression,
                TimestampType.CREATE_TIME, 0L);
        builder.appendWithOffset(5L, 10L, null, "a".getBytes());
        builder.appendWithOffset(8L, 11L, "1".getBytes(), "b".getBytes());
        builder.appendWithOffset(10L, 12L, null, "c".getBytes());

        builder.close();
        buffer.flip();

        ByteBuffer filtered = ByteBuffer.allocate(2048);
        MemoryRecords.readableRecords(buffer).filterTo(new TopicPartition("foo", 0), new RetainNonNullKeysFilter(),
                filtered, Integer.MAX_VALUE, BufferSupplier.NO_CACHING);
        filtered.flip();
        MemoryRecords filteredRecords = MemoryRecords.readableRecords(filtered);

        List<MutableRecordBatch> batches = TestUtils.toList(filteredRecords.batches());
        assertEquals(1, batches.size());

        MutableRecordBatch batch = batches.get(0);
        List<Record> records = TestUtils.toList(batch);
        assertEquals(1, records.size());
        assertEquals(8L, records.get(0).offset());


        if (magic >= RecordBatch.MAGIC_VALUE_V1)
            assertEquals(new SimpleRecord(11L, "1".getBytes(), "b".getBytes()), new SimpleRecord(records.get(0)));
        else
            assertEquals(new SimpleRecord(RecordBatch.NO_TIMESTAMP, "1".getBytes(), "b".getBytes()),
                    new SimpleRecord(records.get(0)));

        if (magic >= RecordBatch.MAGIC_VALUE_V2) {
            // the new format preserves first and last offsets from the original batch
            assertEquals(0L, batch.baseOffset());
            assertEquals(10L, batch.lastOffset());
        } else {
            assertEquals(8L, batch.baseOffset());
            assertEquals(8L, batch.lastOffset());
        }
    }

    @ParameterizedTest
    @ArgumentsSource(MemoryRecordsArgumentsProvider.class)
    public void testFilterToPreservesProducerInfo(Args args) {
        byte magic = args.magic;
        CompressionType compression = args.compression;
        ByteBuffer buffer = ByteBuffer.allocate(2048);

        // non-idempotent, non-transactional
        MemoryRecordsBuilder builder = MemoryRecords.builder(buffer, magic, compression, TimestampType.CREATE_TIME, 0L);
        builder.append(10L, null, "a".getBytes());
        builder.append(11L, "1".getBytes(), "b".getBytes());
        builder.append(12L, null, "c".getBytes());

        builder.close();

        // idempotent
        long pid1 = 23L;
        short epoch1 = 5;
        int baseSequence1 = 10;
        MemoryRecordsBuilder idempotentBuilder = MemoryRecords.builder(buffer, magic, compression, TimestampType.CREATE_TIME, 3L,
                RecordBatch.NO_TIMESTAMP, pid1, epoch1, baseSequence1);
        idempotentBuilder.append(13L, null, "d".getBytes());
        idempotentBuilder.append(14L, "4".getBytes(), "e".getBytes());
        idempotentBuilder.append(15L, "5".getBytes(), "f".getBytes());
        if (magic < MAGIC_VALUE_V2) assertThrows(IllegalArgumentException.class, idempotentBuilder::close);
        else idempotentBuilder.close();


        // transactional
        long pid2 = 99384L;
        short epoch2 = 234;
        int baseSequence2 = 15;
        Supplier<MemoryRecordsBuilder> transactionSupplier = () -> MemoryRecords.builder(buffer, magic, compression, TimestampType.CREATE_TIME, 3L,
                RecordBatch.NO_TIMESTAMP, pid2, epoch2, baseSequence2, true, RecordBatch.NO_PARTITION_LEADER_EPOCH);

        if (magic < MAGIC_VALUE_V2) assertThrows(IllegalArgumentException.class, transactionSupplier::get);
        else {
            builder = transactionSupplier.get();
            builder.append(16L, "6".getBytes(), "g".getBytes());
            builder.append(17L, "7".getBytes(), "h".getBytes());
            builder.append(18L, null, "i".getBytes());
            builder.close();

            buffer.flip();

            ByteBuffer filtered = ByteBuffer.allocate(2048);
            MemoryRecords.readableRecords(buffer).filterTo(new TopicPartition("foo", 0), new RetainNonNullKeysFilter(),
                    filtered, Integer.MAX_VALUE, BufferSupplier.NO_CACHING);

            filtered.flip();
            MemoryRecords filteredRecords = MemoryRecords.readableRecords(filtered);

            List<MutableRecordBatch> batches = TestUtils.toList(filteredRecords.batches());
            assertEquals(3, batches.size());

            MutableRecordBatch firstBatch = batches.get(0);
            assertEquals(1, firstBatch.countOrNull().intValue());
            assertEquals(0L, firstBatch.baseOffset());
            assertEquals(2L, firstBatch.lastOffset());
            assertEquals(RecordBatch.NO_PRODUCER_ID, firstBatch.producerId());
            assertEquals(RecordBatch.NO_PRODUCER_EPOCH, firstBatch.producerEpoch());
            assertEquals(RecordBatch.NO_SEQUENCE, firstBatch.baseSequence());
            assertEquals(RecordBatch.NO_SEQUENCE, firstBatch.lastSequence());
            assertFalse(firstBatch.isTransactional());
            List<Record> firstBatchRecords = TestUtils.toList(firstBatch);
            assertEquals(1, firstBatchRecords.size());
            assertEquals(RecordBatch.NO_SEQUENCE, firstBatchRecords.get(0).sequence());
            assertEquals(new SimpleRecord(11L, "1".getBytes(), "b".getBytes()), new SimpleRecord(firstBatchRecords.get(0)));

            MutableRecordBatch secondBatch = batches.get(1);
            assertEquals(2, secondBatch.countOrNull().intValue());
            assertEquals(3L, secondBatch.baseOffset());
            assertEquals(5L, secondBatch.lastOffset());
            assertEquals(pid1, secondBatch.producerId());
            assertEquals(epoch1, secondBatch.producerEpoch());
            assertEquals(baseSequence1, secondBatch.baseSequence());
            assertEquals(baseSequence1 + 2, secondBatch.lastSequence());
            assertFalse(secondBatch.isTransactional());
            List<Record> secondBatchRecords = TestUtils.toList(secondBatch);
            assertEquals(2, secondBatchRecords.size());
            assertEquals(baseSequence1 + 1, secondBatchRecords.get(0).sequence());
            assertEquals(new SimpleRecord(14L, "4".getBytes(), "e".getBytes()), new SimpleRecord(secondBatchRecords.get(0)));
            assertEquals(baseSequence1 + 2, secondBatchRecords.get(1).sequence());
            assertEquals(new SimpleRecord(15L, "5".getBytes(), "f".getBytes()), new SimpleRecord(secondBatchRecords.get(1)));

            MutableRecordBatch thirdBatch = batches.get(2);
            assertEquals(2, thirdBatch.countOrNull().intValue());
            assertEquals(3L, thirdBatch.baseOffset());
            assertEquals(5L, thirdBatch.lastOffset());
            assertEquals(pid2, thirdBatch.producerId());
            assertEquals(epoch2, thirdBatch.producerEpoch());
            assertEquals(baseSequence2, thirdBatch.baseSequence());
            assertEquals(baseSequence2 + 2, thirdBatch.lastSequence());
            assertTrue(thirdBatch.isTransactional());
            List<Record> thirdBatchRecords = TestUtils.toList(thirdBatch);
            assertEquals(2, thirdBatchRecords.size());
            assertEquals(baseSequence2, thirdBatchRecords.get(0).sequence());
            assertEquals(new SimpleRecord(16L, "6".getBytes(), "g".getBytes()), new SimpleRecord(thirdBatchRecords.get(0)));
            assertEquals(baseSequence2 + 1, thirdBatchRecords.get(1).sequence());
            assertEquals(new SimpleRecord(17L, "7".getBytes(), "h".getBytes()), new SimpleRecord(thirdBatchRecords.get(1)));
        }
    }

    @ParameterizedTest
    @ArgumentsSource(MemoryRecordsArgumentsProvider.class)
    public void testFilterToWithUndersizedBuffer(Args args) {
        byte magic = args.magic;
        CompressionType compression = args.compression;

        ByteBuffer buffer = ByteBuffer.allocate(1024);
        MemoryRecordsBuilder builder = MemoryRecords.builder(buffer, magic, compression, TimestampType.CREATE_TIME, 0L);
        builder.append(10L, null, "a".getBytes());
        builder.close();

        builder = MemoryRecords.builder(buffer, magic, compression, TimestampType.CREATE_TIME, 1L);
        builder.append(11L, "1".getBytes(), new byte[128]);
        builder.append(12L, "2".getBytes(), "c".getBytes());
        builder.append(13L, null, "d".getBytes());
        builder.close();

        builder = MemoryRecords.builder(buffer, magic, compression, TimestampType.CREATE_TIME, 4L);
        builder.append(14L, null, "e".getBytes());
        builder.append(15L, "5".getBytes(), "f".getBytes());
        builder.append(16L, "6".getBytes(), "g".getBytes());
        builder.close();

        builder = MemoryRecords.builder(buffer, magic, compression, TimestampType.CREATE_TIME, 7L);
        builder.append(17L, "7".getBytes(), new byte[128]);
        builder.close();

        buffer.flip();

        ByteBuffer output = ByteBuffer.allocate(64);

        List<Record> records = new ArrayList<>();
        while (buffer.hasRemaining()) {
            output.rewind();

            MemoryRecords.FilterResult result = MemoryRecords.readableRecords(buffer)
                    .filterTo(new TopicPartition("foo", 0), new RetainNonNullKeysFilter(), output, Integer.MAX_VALUE,
                            BufferSupplier.NO_CACHING);

            buffer.position(buffer.position() + result.bytesRead());
            result.outputBuffer().flip();

            if (output != result.outputBuffer())
                assertEquals(0, output.position());

            MemoryRecords filtered = MemoryRecords.readableRecords(result.outputBuffer());
            records.addAll(TestUtils.toList(filtered.records()));
        }

        assertEquals(5, records.size());
        for (Record record : records)
            assertNotNull(record.key());
    }

    @ParameterizedTest
    @ArgumentsSource(MemoryRecordsArgumentsProvider.class)
    public void testFilterTo(Args args) {
        byte magic = args.magic;
        CompressionType compression = args.compression;

        ByteBuffer buffer = ByteBuffer.allocate(2048);
        MemoryRecordsBuilder builder = MemoryRecords.builder(buffer, magic, compression, TimestampType.CREATE_TIME, 0L);
        builder.append(10L, null, "a".getBytes());
        builder.close();

        builder = MemoryRecords.builder(buffer, magic, compression, TimestampType.CREATE_TIME, 1L);
        builder.append(11L, "1".getBytes(), "b".getBytes());
        builder.append(12L, null, "c".getBytes());
        builder.close();

        builder = MemoryRecords.builder(buffer, magic, compression, TimestampType.CREATE_TIME, 3L);
        builder.append(13L, null, "d".getBytes());
        builder.append(20L, "4".getBytes(), "e".getBytes());
        builder.append(15L, "5".getBytes(), "f".getBytes());
        builder.close();

        builder = MemoryRecords.builder(buffer, magic, compression, TimestampType.CREATE_TIME, 6L);
        builder.append(16L, "6".getBytes(), "g".getBytes());
        builder.close();

        buffer.flip();

        ByteBuffer filtered = ByteBuffer.allocate(2048);
        MemoryRecords.FilterResult result = MemoryRecords.readableRecords(buffer).filterTo(
                new TopicPartition("foo", 0), new RetainNonNullKeysFilter(), filtered, Integer.MAX_VALUE,
                BufferSupplier.NO_CACHING);

        filtered.flip();

        assertEquals(7, result.messagesRead());
        assertEquals(4, result.messagesRetained());
        assertEquals(buffer.limit(), result.bytesRead());
        assertEquals(filtered.limit(), result.bytesRetained());
        if (magic > RecordBatch.MAGIC_VALUE_V0) {
            assertEquals(20L, result.maxTimestamp());
            if (compression == CompressionType.NONE && magic < RecordBatch.MAGIC_VALUE_V2)
                assertEquals(4L, result.shallowOffsetOfMaxTimestamp());
            else
                assertEquals(5L, result.shallowOffsetOfMaxTimestamp());
        }

        MemoryRecords filteredRecords = MemoryRecords.readableRecords(filtered);

        List<MutableRecordBatch> batches = TestUtils.toList(filteredRecords.batches());
        final List<Long> expectedEndOffsets;
        final List<Long> expectedStartOffsets;
        final List<Long> expectedMaxTimestamps;

        if (magic < RecordBatch.MAGIC_VALUE_V2 && compression == CompressionType.NONE) {
            expectedEndOffsets = asList(1L, 4L, 5L, 6L);
            expectedStartOffsets = asList(1L, 4L, 5L, 6L);
            expectedMaxTimestamps = asList(11L, 20L, 15L, 16L);
        } else if (magic < RecordBatch.MAGIC_VALUE_V2) {
            expectedEndOffsets = asList(1L, 5L, 6L);
            expectedStartOffsets = asList(1L, 4L, 6L);
            expectedMaxTimestamps = asList(11L, 20L, 16L);
        } else {
            expectedEndOffsets = asList(2L, 5L, 6L);
            expectedStartOffsets = asList(1L, 3L, 6L);
            expectedMaxTimestamps = asList(11L, 20L, 16L);
        }

        assertEquals(expectedEndOffsets.size(), batches.size());

        for (int i = 0; i < expectedEndOffsets.size(); i++) {
            RecordBatch batch = batches.get(i);
            assertEquals(expectedStartOffsets.get(i).longValue(), batch.baseOffset());
            assertEquals(expectedEndOffsets.get(i).longValue(), batch.lastOffset());
            assertEquals(magic, batch.magic());
            assertEquals(compression, batch.compressionType());
            if (magic >= RecordBatch.MAGIC_VALUE_V1) {
                assertEquals(expectedMaxTimestamps.get(i).longValue(), batch.maxTimestamp());
                assertEquals(TimestampType.CREATE_TIME, batch.timestampType());
            } else {
                assertEquals(RecordBatch.NO_TIMESTAMP, batch.maxTimestamp());
                assertEquals(TimestampType.NO_TIMESTAMP_TYPE, batch.timestampType());
            }
        }

        List<Record> records = TestUtils.toList(filteredRecords.records());
        assertEquals(4, records.size());

        Record first = records.get(0);
        assertEquals(1L, first.offset());
        if (magic > RecordBatch.MAGIC_VALUE_V0)
            assertEquals(11L, first.timestamp());
        assertEquals("1", Utils.utf8(first.key(), first.keySize()));
        assertEquals("b", Utils.utf8(first.value(), first.valueSize()));

        Record second = records.get(1);
        assertEquals(4L, second.offset());
        if (magic > RecordBatch.MAGIC_VALUE_V0)
            assertEquals(20L, second.timestamp());
        assertEquals("4", Utils.utf8(second.key(), second.keySize()));
        assertEquals("e", Utils.utf8(second.value(), second.valueSize()));

        Record third = records.get(2);
        assertEquals(5L, third.offset());
        if (magic > RecordBatch.MAGIC_VALUE_V0)
            assertEquals(15L, third.timestamp());
        assertEquals("5", Utils.utf8(third.key(), third.keySize()));
        assertEquals("f", Utils.utf8(third.value(), third.valueSize()));

        Record fourth = records.get(3);
        assertEquals(6L, fourth.offset());
        if (magic > RecordBatch.MAGIC_VALUE_V0)
            assertEquals(16L, fourth.timestamp());
        assertEquals("6", Utils.utf8(fourth.key(), fourth.keySize()));
        assertEquals("g", Utils.utf8(fourth.value(), fourth.valueSize()));
    }

    @ParameterizedTest
    @ArgumentsSource(MemoryRecordsArgumentsProvider.class)
    public void testFilterToPreservesLogAppendTime(Args args) {
        byte magic = args.magic;
        CompressionType compression = args.compression;
        long pid = args.pid;
        short epoch = args.epoch;
        int firstSequence = args.firstSequence;
        long logAppendTime = System.currentTimeMillis();

        ByteBuffer buffer = ByteBuffer.allocate(2048);
        MemoryRecordsBuilder builder = MemoryRecords.builder(buffer, magic, compression,
                TimestampType.LOG_APPEND_TIME, 0L, logAppendTime, pid, epoch, firstSequence);
        builder.append(10L, null, "a".getBytes());
        builder.close();

        builder = MemoryRecords.builder(buffer, magic, compression, TimestampType.LOG_APPEND_TIME, 1L, logAppendTime,
                pid, epoch, firstSequence);
        builder.append(11L, "1".getBytes(), "b".getBytes());
        builder.append(12L, null, "c".getBytes());
        builder.close();

        builder = MemoryRecords.builder(buffer, magic, compression, TimestampType.LOG_APPEND_TIME, 3L, logAppendTime,
                pid, epoch, firstSequence);
        builder.append(13L, null, "d".getBytes());
        builder.append(14L, "4".getBytes(), "e".getBytes());
        builder.append(15L, "5".getBytes(), "f".getBytes());
        builder.close();

        buffer.flip();

        ByteBuffer filtered = ByteBuffer.allocate(2048);
        MemoryRecords.readableRecords(buffer).filterTo(new TopicPartition("foo", 0), new RetainNonNullKeysFilter(),
                filtered, Integer.MAX_VALUE, BufferSupplier.NO_CACHING);

        filtered.flip();
        MemoryRecords filteredRecords = MemoryRecords.readableRecords(filtered);

        List<MutableRecordBatch> batches = TestUtils.toList(filteredRecords.batches());
        assertEquals(magic < RecordBatch.MAGIC_VALUE_V2 && compression == CompressionType.NONE ? 3 : 2, batches.size());

        for (RecordBatch batch : batches) {
            assertEquals(compression, batch.compressionType());
            if (magic > RecordBatch.MAGIC_VALUE_V0) {
                assertEquals(TimestampType.LOG_APPEND_TIME, batch.timestampType());
                assertEquals(logAppendTime, batch.maxTimestamp());
            }
        }
    }

    @ParameterizedTest
    @ArgumentsSource(MemoryRecordsArgumentsProvider.class)
    public void testNextBatchSize(Args args) {
        ByteBuffer buffer = ByteBuffer.allocate(2048);
        MemoryRecordsBuilder builder = MemoryRecords.builder(buffer, args.magic, args.compression,
                TimestampType.LOG_APPEND_TIME, 0L, logAppendTime, args.pid, args.epoch, args.firstSequence);
        builder.append(10L, null, "abc".getBytes());
        builder.close();

        buffer.flip();
        int size = buffer.remaining();
        MemoryRecords records = MemoryRecords.readableRecords(buffer);
        assertEquals(size, records.firstBatchSize().intValue());
        assertEquals(0, buffer.position());

        buffer.limit(1); // size not in buffer
        assertNull(records.firstBatchSize());
        buffer.limit(Records.LOG_OVERHEAD); // magic not in buffer
        assertNull(records.firstBatchSize());
        buffer.limit(Records.HEADER_SIZE_UP_TO_MAGIC); // payload not in buffer
        assertEquals(size, records.firstBatchSize().intValue());

        buffer.limit(size);
        byte magic = buffer.get(Records.MAGIC_OFFSET);
        buffer.put(Records.MAGIC_OFFSET, (byte) 10);
        assertThrows(CorruptRecordException.class, records::firstBatchSize);
        buffer.put(Records.MAGIC_OFFSET, magic);

        buffer.put(Records.SIZE_OFFSET + 3, (byte) 0);
        assertThrows(CorruptRecordException.class, records::firstBatchSize);
    }

    @ParameterizedTest
    @ArgumentsSource(MemoryRecordsArgumentsProvider.class)
    public void testWithRecords(Args args) {
        CompressionType compression = args.compression;
        byte magic = args.magic;
        MemoryRecords memoryRecords = MemoryRecords.withRecords(magic, compression,
                new SimpleRecord(10L, "key1".getBytes(), "value1".getBytes()));
        String key = Utils.utf8(memoryRecords.batches().iterator().next().iterator().next().key());
        assertEquals("key1", key);
    }

    @Test
    public void testUnsupportedCompress() {
        BiFunction<Byte, CompressionType, MemoryRecords> builderBiFunction = (magic, compressionType) ->
                 MemoryRecords.withRecords(magic, compressionType, new SimpleRecord(10L, "key1".getBytes(), "value1".getBytes()));

        Arrays.asList(MAGIC_VALUE_V0, MAGIC_VALUE_V1).forEach(magic -> {
            Exception e = assertThrows(IllegalArgumentException.class, () -> builderBiFunction.apply(magic, CompressionType.ZSTD));
            assertEquals(e.getMessage(), "ZStandard compression is not supported for magic " + magic);
        });
    }

    private static class RetainNonNullKeysFilter extends MemoryRecords.RecordFilter {
        public RetainNonNullKeysFilter() {
            super(0, 0);
        }

        @Override
        protected BatchRetentionResult checkBatchRetention(RecordBatch batch) {
            return new BatchRetentionResult(BatchRetention.DELETE_EMPTY, false);
        }

        @Override
        public boolean shouldRetainRecord(RecordBatch batch, Record record) {
            return record.hasKey();
        }
    }
}<|MERGE_RESOLUTION|>--- conflicted
+++ resolved
@@ -311,63 +311,17 @@
                 MemoryRecordsBuilder builder = supplier.get();
                 builder.append(11L, "2".getBytes(), "b".getBytes());
                 builder.append(12L, "3".getBytes(), "c".getBytes());
-<<<<<<< HEAD
-                builder.close();
-                MemoryRecords records = builder.build();
-
-                ByteBuffer filtered = ByteBuffer.allocate(2048);
-                MemoryRecords.FilterResult filterResult = records.filterTo(new TopicPartition("foo", 0),
-                        new MemoryRecords.RecordFilter(0, 0) {
-                            @Override
-                            protected BatchRetentionResult checkBatchRetention(RecordBatch batch) {
-                                // retain all batches
-                                return new BatchRetentionResult(BatchRetention.RETAIN_EMPTY, false);
-                            }
-
-                            @Override
-                            protected boolean shouldRetainRecord(RecordBatch recordBatch, Record record) {
-                                // delete the records
-                                return false;
-                            }
-                        }, filtered, Integer.MAX_VALUE, BufferSupplier.NO_CACHING);
-
-                // Verify filter result
-                assertEquals(numRecords, filterResult.messagesRead());
-                assertEquals(records.sizeInBytes(), filterResult.bytesRead());
-                assertEquals(baseOffset + 1, filterResult.maxOffset());
-                assertEquals(0, filterResult.messagesRetained());
-                assertEquals(DefaultRecordBatch.RECORD_BATCH_OVERHEAD, filterResult.bytesRetained());
-                assertEquals(12, filterResult.maxTimestamp());
-                assertEquals(baseOffset + 1, filterResult.shallowOffsetOfMaxTimestamp());
-
-                // Verify filtered records
-                filtered.flip();
-                MemoryRecords filteredRecords = MemoryRecords.readableRecords(filtered);
-
-                List<MutableRecordBatch> batches = TestUtils.toList(filteredRecords.batches());
-                assertEquals(1, batches.size());
-
-                MutableRecordBatch batch = batches.get(0);
-                assertEquals(0, batch.countOrNull().intValue());
-                assertEquals(12L, batch.maxTimestamp());
-                assertEquals(TimestampType.CREATE_TIME, batch.timestampType());
-                assertEquals(baseOffset, batch.baseOffset());
-                assertEquals(baseOffset + 1, batch.lastOffset());
-                assertEquals(baseSequence, batch.baseSequence());
-                assertEquals(baseSequence + 1, batch.lastSequence());
-                assertEquals(isTransactional, batch.isTransactional());
-=======
                 if (magic < MAGIC_VALUE_V2) assertThrows(IllegalArgumentException.class, builder::close);
                 else {
                     builder.close();
                     MemoryRecords records = builder.build();
                     ByteBuffer filtered = ByteBuffer.allocate(2048);
                     MemoryRecords.FilterResult filterResult = records.filterTo(new TopicPartition("foo", 0),
-                            new MemoryRecords.RecordFilter() {
+                            new MemoryRecords.RecordFilter(0, 0) {
                                 @Override
-                                protected BatchRetention checkBatchRetention(RecordBatch batch) {
+                                protected BatchRetentionResult checkBatchRetention(RecordBatch batch) {
                                     // retain all batches
-                                    return BatchRetention.RETAIN_EMPTY;
+                                    return BatchRetentionResult(BatchRetention.RETAIN_EMPTY, false);
                                 }
 
                                 @Override
@@ -403,7 +357,6 @@
                     assertEquals(baseSequence + 1, batch.lastSequence());
                     assertEquals(isTransactional, batch.isTransactional());
                 }
->>>>>>> f914ed73
             }
         }
     }
@@ -426,11 +379,11 @@
         ByteBuffer filtered = ByteBuffer.allocate(2048);
         MemoryRecords records = MemoryRecords.readableRecords(buffer);
         MemoryRecords.FilterResult filterResult = records.filterTo(new TopicPartition("foo", 0),
-                new MemoryRecords.RecordFilter() {
+                new MemoryRecords.RecordFilter(0, 0) {
                     @Override
-                    protected BatchRetention checkBatchRetention(RecordBatch batch) {
+                    protected BatchRetentionResult checkBatchRetention(RecordBatch batch) {
                         // retain all batches
-                        return BatchRetention.RETAIN_EMPTY;
+                        return BatchRetentionResult(BatchRetention.RETAIN_EMPTY, false);
                     }
 
                     @Override
@@ -476,14 +429,8 @@
             MemoryRecords.FilterResult filterResult = records.filterTo(new TopicPartition("foo", 0),
                     new MemoryRecords.RecordFilter(0, 0) {
                         @Override
-<<<<<<< HEAD
                         protected BatchRetentionResult checkBatchRetention(RecordBatch batch) {
-                            // retain all batches
-                            return new BatchRetentionResult(BatchRetention.RETAIN_EMPTY, false);
-=======
-                        protected BatchRetention checkBatchRetention(RecordBatch batch) {
-                            return deleteRetention;
->>>>>>> f914ed73
+                            return BatchRetentionResult(deleteRetention, false);
                         }
 
                         @Override
@@ -502,51 +449,6 @@
         }
     }
 
-<<<<<<< HEAD
-    @ParameterizedTest
-    @ArgumentsSource(MemoryRecordsArgumentsProvider.class)
-    public void testEmptyBatchDeletion(Args args) {
-        if (args.magic >= RecordBatch.MAGIC_VALUE_V2) {
-            for (final BatchRetention deleteRetention : Arrays.asList(BatchRetention.DELETE, BatchRetention.DELETE_EMPTY)) {
-                ByteBuffer buffer = ByteBuffer.allocate(DefaultRecordBatch.RECORD_BATCH_OVERHEAD);
-                long producerId = 23L;
-                short producerEpoch = 5;
-                long baseOffset = 3L;
-                int baseSequence = 10;
-                int partitionLeaderEpoch = 293;
-                long timestamp = System.currentTimeMillis();
-
-                DefaultRecordBatch.writeEmptyHeader(buffer, RecordBatch.MAGIC_VALUE_V2, producerId, producerEpoch,
-                        baseSequence, baseOffset, baseOffset, partitionLeaderEpoch, TimestampType.CREATE_TIME,
-                        timestamp, false, false);
-                buffer.flip();
-
-                ByteBuffer filtered = ByteBuffer.allocate(2048);
-                MemoryRecords records = MemoryRecords.readableRecords(buffer);
-                MemoryRecords.FilterResult filterResult = records.filterTo(new TopicPartition("foo", 0),
-                        new MemoryRecords.RecordFilter(0, 0) {
-                            @Override
-                            protected BatchRetentionResult checkBatchRetention(RecordBatch batch) {
-                                return new BatchRetentionResult(deleteRetention, false);
-                            }
-
-                            @Override
-                            protected boolean shouldRetainRecord(RecordBatch recordBatch, Record record) {
-                                return false;
-                            }
-                        }, filtered, Integer.MAX_VALUE, BufferSupplier.NO_CACHING);
-
-                // Verify filter result
-                assertEquals(0, filterResult.outputBuffer().position());
-
-                // Verify filtered records
-                filtered.flip();
-                MemoryRecords filteredRecords = MemoryRecords.readableRecords(filtered);
-                assertEquals(0, filteredRecords.sizeInBytes());
-            }
-        }
-    }
-=======
     @Test
     public void testBuildEndTxnMarker() {
         long producerId = 73;
@@ -563,7 +465,6 @@
 
         List<MutableRecordBatch> batches = TestUtils.toList(records.batches());
         assertEquals(1, batches.size());
->>>>>>> f914ed73
 
         RecordBatch batch = batches.get(0);
         assertTrue(batch.isControlBatch());
@@ -583,7 +484,6 @@
         assertEquals(coordinatorEpoch, deserializedMarker.coordinatorEpoch());
     }
 
-<<<<<<< HEAD
     /**
      * This test is used to see if the first timestamp of the batch has been successfully
      * converted to a delete horizon for the tombstones / transaction markers of the batch.
@@ -620,44 +520,6 @@
         }
     }
 
-    @ParameterizedTest
-    @ArgumentsSource(MemoryRecordsArgumentsProvider.class)
-    public void testBuildLeaderChangeMessage(Args args) {
-        if (args.magic >= RecordBatch.MAGIC_VALUE_V2) {
-
-            final int leaderId = 5;
-            final int leaderEpoch = 20;
-            final int voterId = 6;
-
-            LeaderChangeMessage leaderChangeMessage = new LeaderChangeMessage()
-                .setLeaderId(leaderId)
-                .setVoters(Collections.singletonList(
-                    new Voter().setVoterId(voterId)));
-            MemoryRecords records = MemoryRecords.withLeaderChangeMessage(System.currentTimeMillis(),
-                leaderEpoch, leaderChangeMessage);
-
-            List<MutableRecordBatch> batches = TestUtils.toList(records.batches());
-            assertEquals(1, batches.size());
-
-            RecordBatch batch = batches.get(0);
-            assertTrue(batch.isControlBatch());
-            assertEquals(0, batch.baseOffset());
-            assertEquals(leaderEpoch, batch.partitionLeaderEpoch());
-            assertTrue(batch.isValid());
-
-            List<Record> createdRecords = TestUtils.toList(batch);
-            assertEquals(1, createdRecords.size());
-
-            Record record = createdRecords.get(0);
-            assertTrue(record.isValid());
-            assertEquals(ControlRecordType.LEADER_CHANGE, ControlRecordType.parse(record.key()));
-
-            LeaderChangeMessage deserializedMessage = ControlRecordUtils.deserializeLeaderChangeMessage(record);
-            assertEquals(leaderId, deserializedMessage.leaderId());
-            assertEquals(1, deserializedMessage.voters().size());
-            assertEquals(voterId, deserializedMessage.voters().get(0).voterId());
-        }
-=======
     @Test
     public void testBuildLeaderChangeMessage() {
         final int leaderId = 5;
@@ -698,7 +560,6 @@
         assertEquals(leaderId, deserializedMessage.leaderId());
         assertEquals(1, deserializedMessage.voters().size());
         assertEquals(voterId, deserializedMessage.voters().get(0).voterId());
->>>>>>> f914ed73
     }
 
     @ParameterizedTest
