--- conflicted
+++ resolved
@@ -70,7 +70,6 @@
 
     @Test
     public void testErrorCountsWithTopLevelError() {
-<<<<<<< HEAD
         for (short version = LEADER_AND_ISR.oldestVersion(); version < LEADER_AND_ISR.latestVersion(); version++) {
             LeaderAndIsrResponse response;
             if (version < 5) {
@@ -86,21 +85,12 @@
                         .setErrorCode(Errors.UNKNOWN_SERVER_ERROR.code())
                         .setTopics(topics), version); 
             }
-            assertEquals(Collections.singletonMap(Errors.UNKNOWN_SERVER_ERROR, 2), response.errorCounts());
+            assertEquals(Collections.singletonMap(Errors.UNKNOWN_SERVER_ERROR, 3), response.errorCounts());
         }
-=======
-        List<LeaderAndIsrPartitionError> partitions = createPartitions("foo",
-            asList(Errors.NONE, Errors.NOT_LEADER_OR_FOLLOWER));
-        LeaderAndIsrResponse response = new LeaderAndIsrResponse(new LeaderAndIsrResponseData()
-            .setErrorCode(Errors.UNKNOWN_SERVER_ERROR.code())
-            .setPartitionErrors(partitions));
-        assertEquals(Collections.singletonMap(Errors.UNKNOWN_SERVER_ERROR, 3), response.errorCounts());
->>>>>>> f4272fd5
     }
 
     @Test
     public void testErrorCountsNoTopLevelError() {
-<<<<<<< HEAD
         for (short version = LEADER_AND_ISR.oldestVersion(); version < LEADER_AND_ISR.latestVersion(); version++) {
             LeaderAndIsrResponse response;
             if (version < 5) {
@@ -118,20 +108,9 @@
             }
             Map<Errors, Integer> errorCounts = response.errorCounts();
             assertEquals(2, errorCounts.size());
-            assertEquals(1, errorCounts.get(Errors.NONE).intValue());
+            assertEquals(2, errorCounts.get(Errors.NONE).intValue());
             assertEquals(1, errorCounts.get(Errors.CLUSTER_AUTHORIZATION_FAILED).intValue());
         }
-=======
-        List<LeaderAndIsrPartitionError> partitions = createPartitions("foo",
-            asList(Errors.NONE, Errors.CLUSTER_AUTHORIZATION_FAILED));
-        LeaderAndIsrResponse response = new LeaderAndIsrResponse(new LeaderAndIsrResponseData()
-            .setErrorCode(Errors.NONE.code())
-            .setPartitionErrors(partitions));
-        Map<Errors, Integer> errorCounts = response.errorCounts();
-        assertEquals(2, errorCounts.size());
-        assertEquals(2, errorCounts.get(Errors.NONE).intValue());
-        assertEquals(1, errorCounts.get(Errors.CLUSTER_AUTHORIZATION_FAILED).intValue());
->>>>>>> f4272fd5
     }
 
     @Test
