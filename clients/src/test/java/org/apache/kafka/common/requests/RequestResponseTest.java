--- conflicted
+++ resolved
@@ -806,8 +806,7 @@
 
     @Test
     public void fetchResponseVersionTest() {
-<<<<<<< HEAD
-        LinkedHashMap<TopicPartition, FetchResponse.PartitionData<MemoryRecords>> responseData = new LinkedHashMap<>();
+        LinkedHashMap<TopicPartition, FetchResponseData.PartitionData> responseData = new LinkedHashMap<>();
         Map<Uuid, String> topicNames = new HashMap<>();
         Map<String, Uuid> topicIds = new HashMap<>();
         Uuid id = Uuid.randomUuid();
@@ -816,78 +815,47 @@
 
 
         MemoryRecords records = MemoryRecords.readableRecords(ByteBuffer.allocate(10));
-        responseData.put(new TopicPartition("test", 0), new FetchResponse.PartitionData<>(
-                Errors.NONE, 1000000, FetchResponse.INVALID_LAST_STABLE_OFFSET,
-                FetchResponse.INVALID_LOG_START_OFFSET, Optional.empty(), Collections.emptyList(), records));
-
-        FetchResponse<MemoryRecords> v0Response = new FetchResponse<>(Errors.NONE, responseData, Collections.emptyList(),
-                topicIds, 0, INVALID_SESSION_ID);
-        FetchResponse<MemoryRecords> v1Response = new FetchResponse<>(Errors.NONE, responseData, Collections.emptyList(),
-                topicIds, 10, INVALID_SESSION_ID);
-        FetchResponse<MemoryRecords> v0Deserialized = FetchResponse.parse(v0Response.serialize((short) 0), (short) 0);
-        FetchResponse<MemoryRecords> v1Deserialized = FetchResponse.parse(v1Response.serialize((short) 1), (short) 1);
-        assertEquals(0, v0Deserialized.throttleTimeMs(), "Throttle time must be zero");
-        assertEquals(10, v1Deserialized.throttleTimeMs(), "Throttle time must be 10");
-        assertEquals(responseData, v0Deserialized.responseData(topicNames, (short) 0), "Response data does not match");
-        assertEquals(responseData, v1Deserialized .responseData(topicNames, (short) 1), "Response data does not match");
-
-        FetchResponse<MemoryRecords> idTestResponse = new FetchResponse<>(Errors.NONE, responseData, Collections.emptyList(),
-                topicIds, 0, INVALID_SESSION_ID);
-        FetchResponse<MemoryRecords> v12Deserialized = FetchResponse.parse(idTestResponse.serialize((short) 12), (short) 12);
-        FetchResponse<MemoryRecords> newestDeserialized = FetchResponse.parse(idTestResponse.serialize(FETCH.latestVersion()), FETCH.latestVersion());
-        assertTrue(v12Deserialized.topicIds().isEmpty());
-        assertEquals(1, newestDeserialized.topicIds().size());
-        assertTrue(newestDeserialized.topicIds().contains(id));
-=======
-        LinkedHashMap<TopicPartition, FetchResponseData.PartitionData> responseData = new LinkedHashMap<>();
-
-        MemoryRecords records = MemoryRecords.readableRecords(ByteBuffer.allocate(10));
         responseData.put(new TopicPartition("test", 0),
                 new FetchResponseData.PartitionData()
                         .setPartitionIndex(0)
                         .setHighWatermark(1000000)
-                        .setLogStartOffset(0)
+                        .setLogStartOffset(-1)
                         .setRecords(records));
 
-        FetchResponse v0Response = FetchResponse.of(Errors.NONE, 0, INVALID_SESSION_ID, responseData);
-        FetchResponse v1Response = FetchResponse.of(Errors.NONE, 10, INVALID_SESSION_ID, responseData);
-        assertEquals(0, v0Response.throttleTimeMs(), "Throttle time must be zero");
-        assertEquals(10, v1Response.throttleTimeMs(), "Throttle time must be 10");
-        assertEquals(responseData, v0Response.responseData(), "Response data does not match");
-        assertEquals(responseData, v1Response.responseData(), "Response data does not match");
->>>>>>> 8d6ae33a
+        FetchResponse v0Response = FetchResponse.prepareResponse(Errors.NONE, responseData, Collections.emptyList(),
+                topicIds, 0, INVALID_SESSION_ID);
+        FetchResponse v1Response = FetchResponse.prepareResponse(Errors.NONE, responseData, Collections.emptyList(),
+                topicIds, 10, INVALID_SESSION_ID);
+        FetchResponse v0Deserialized = FetchResponse.parse(v0Response.serialize((short) 0), (short) 0);
+        FetchResponse v1Deserialized = FetchResponse.parse(v1Response.serialize((short) 1), (short) 1);
+        assertEquals(0, v0Deserialized.throttleTimeMs(), "Throttle time must be zero");
+        assertEquals(10, v1Deserialized.throttleTimeMs(), "Throttle time must be 10");
+        assertEquals(responseData, v0Deserialized.responseData(topicNames, (short) 0), "Response data does not match");
+        assertEquals(responseData, v1Deserialized.responseData(topicNames, (short) 1), "Response data does not match");
+
+        FetchResponse idTestResponse = FetchResponse.prepareResponse(Errors.NONE, responseData, Collections.emptyList(),
+                topicIds, 0, INVALID_SESSION_ID);
+        FetchResponse v12Deserialized = FetchResponse.parse(idTestResponse.serialize((short) 12), (short) 12);
+        FetchResponse newestDeserialized = FetchResponse.parse(idTestResponse.serialize(FETCH.latestVersion()), FETCH.latestVersion());
+        assertTrue(v12Deserialized.topicIds().isEmpty());
+        assertEquals(1, newestDeserialized.topicIds().size());
+        assertTrue(newestDeserialized.topicIds().contains(id));
     }
 
     @Test
     public void testFetchResponseV4() {
-<<<<<<< HEAD
-        LinkedHashMap<TopicPartition, FetchResponse.PartitionData<MemoryRecords>> responseData = new LinkedHashMap<>();
+        LinkedHashMap<TopicPartition, FetchResponseData.PartitionData> responseData = new LinkedHashMap<>();
         Map<Uuid, String> topicNames = new HashMap<>();
         Map<String, Uuid> topicIds = new HashMap<>();
         topicNames.put(Uuid.randomUuid(), "bar");
         topicNames.put(Uuid.randomUuid(), "foo");
         topicNames.forEach((id, name) -> topicIds.put(name, id));
-=======
-        LinkedHashMap<TopicPartition, FetchResponseData.PartitionData> responseData = new LinkedHashMap<>();
->>>>>>> 8d6ae33a
         MemoryRecords records = MemoryRecords.readableRecords(ByteBuffer.allocate(10));
 
         List<FetchResponseData.AbortedTransaction> abortedTransactions = asList(
                 new FetchResponseData.AbortedTransaction().setProducerId(10).setFirstOffset(100),
                 new FetchResponseData.AbortedTransaction().setProducerId(15).setFirstOffset(50)
         );
-<<<<<<< HEAD
-        responseData.put(new TopicPartition("bar", 0), new FetchResponse.PartitionData<>(Errors.NONE, 100000,
-                FetchResponse.INVALID_LAST_STABLE_OFFSET, FetchResponse.INVALID_LOG_START_OFFSET, Optional.empty(), abortedTransactions, records));
-        responseData.put(new TopicPartition("bar", 1), new FetchResponse.PartitionData<>(Errors.NONE, 900000,
-                5, FetchResponse.INVALID_LOG_START_OFFSET, Optional.empty(), null, records));
-        responseData.put(new TopicPartition("foo", 0), new FetchResponse.PartitionData<>(Errors.NONE, 70000,
-                6, FetchResponse.INVALID_LOG_START_OFFSET, Optional.empty(), emptyList(), records));
-
-        FetchResponse<MemoryRecords> response = new FetchResponse<>(Errors.NONE, responseData, Collections.emptyList(), topicIds, 10, INVALID_SESSION_ID);
-        FetchResponse<MemoryRecords> deserialized = FetchResponse.parse(response.serialize((short) 4), (short) 4);
-        assertEquals(responseData, deserialized.responseData(topicNames, (short) 4));
-=======
         responseData.put(new TopicPartition("bar", 0),
                 new FetchResponseData.PartitionData()
                         .setPartitionIndex(0)
@@ -907,10 +875,9 @@
                         .setLastStableOffset(6)
                         .setRecords(records));
 
-        FetchResponse response = FetchResponse.of(Errors.NONE, 10, INVALID_SESSION_ID, responseData);
+        FetchResponse response = FetchResponse.prepareResponse(Errors.NONE, responseData, Collections.emptyList(), topicIds, 10, INVALID_SESSION_ID);
         FetchResponse deserialized = FetchResponse.parse(response.serialize((short) 4), (short) 4);
-        assertEquals(responseData, deserialized.responseData());
->>>>>>> 8d6ae33a
+        assertEquals(responseData, deserialized.responseData(topicNames, (short) 4));
     }
 
     @Test
@@ -1242,39 +1209,37 @@
         return FetchRequest.Builder.forConsumer((short) version, 100, 100000, fetchData, topicIds).setMaxBytes(1000).build((short) version);
     }
 
-<<<<<<< HEAD
-    private FetchResponse<MemoryRecords> createFetchResponse(Errors error, int sessionId) {
+    private FetchResponse createFetchResponse(Errors error, int sessionId) {
         return FetchResponse.parse(
-                new FetchResponse<>(error, new LinkedHashMap<>(),
+                FetchResponse.prepareResponse(error, new LinkedHashMap<>(),
                         new LinkedList<>(), new HashMap<>(),
                         25, sessionId)
                         .serialize(FETCH.latestVersion()), FETCH.latestVersion());
     }
 
-    private FetchResponse<MemoryRecords> createFetchResponse(int sessionId) {
-        LinkedHashMap<TopicPartition, FetchResponse.PartitionData<MemoryRecords>> responseData = new LinkedHashMap<>();
+    private FetchResponse createFetchResponse(int sessionId) {
+        LinkedHashMap<TopicPartition, FetchResponseData.PartitionData> responseData = new LinkedHashMap<>();
         Map<String, Uuid> topicIds = new HashMap<>();
         topicIds.put("test", Uuid.randomUuid());
         MemoryRecords records = MemoryRecords.withRecords(CompressionType.NONE, new SimpleRecord("blah".getBytes()));
-        responseData.put(new TopicPartition("test", 0), new FetchResponse.PartitionData<>(Errors.NONE,
-            1000000, FetchResponse.INVALID_LAST_STABLE_OFFSET, 0L, Optional.empty(), Collections.emptyList(), records));
-        List<FetchResponse.AbortedTransaction> abortedTransactions = Collections.singletonList(
-            new FetchResponse.AbortedTransaction(234L, 999L));
-        responseData.put(new TopicPartition("test", 1), new FetchResponse.PartitionData<>(Errors.NONE,
-            1000000, FetchResponse.INVALID_LAST_STABLE_OFFSET, 0L, Optional.empty(), abortedTransactions, MemoryRecords.EMPTY));
-        return FetchResponse.parse(new FetchResponse<>(Errors.NONE, responseData,
+        responseData.put(new TopicPartition("test", 0), new FetchResponseData.PartitionData()
+                        .setPartitionIndex(0)
+                        .setHighWatermark(1000000)
+                        .setLogStartOffset(0)
+                        .setRecords(records));
+        List<FetchResponseData.AbortedTransaction> abortedTransactions = Collections.singletonList(
+                new FetchResponseData.AbortedTransaction().setProducerId(234L).setFirstOffset(999L));
+        responseData.put(new TopicPartition("test", 1), new FetchResponseData.PartitionData()
+                        .setPartitionIndex(1)
+                        .setHighWatermark(1000000)
+                        .setLogStartOffset(0)
+                        .setAbortedTransactions(abortedTransactions));
+        return FetchResponse.parse(FetchResponse.prepareResponse(Errors.NONE, responseData,
                 Collections.emptyList(), topicIds,
                 25, sessionId).serialize(FETCH.latestVersion()), FETCH.latestVersion());
     }
 
-    private FetchResponse<MemoryRecords> createFetchResponse(boolean includeAborted) {
-        LinkedHashMap<TopicPartition, FetchResponse.PartitionData<MemoryRecords>> responseData = new LinkedHashMap<>();
-=======
-    private FetchResponse createFetchResponse(Errors error, int sessionId) {
-        return FetchResponse.of(error, 25, sessionId, new LinkedHashMap<>());
-    }
-
-    private FetchResponse createFetchResponse(int sessionId) {
+    private FetchResponse createFetchResponse(boolean includeAborted) {
         LinkedHashMap<TopicPartition, FetchResponseData.PartitionData> responseData = new LinkedHashMap<>();
         MemoryRecords records = MemoryRecords.withRecords(CompressionType.NONE, new SimpleRecord("blah".getBytes()));
         responseData.put(new TopicPartition("test", 0), new FetchResponseData.PartitionData()
@@ -1282,44 +1247,20 @@
                         .setHighWatermark(1000000)
                         .setLogStartOffset(0)
                         .setRecords(records));
-        List<FetchResponseData.AbortedTransaction> abortedTransactions = Collections.singletonList(
-            new FetchResponseData.AbortedTransaction().setProducerId(234L).setFirstOffset(999L));
+
+        List<FetchResponseData.AbortedTransaction> abortedTransactions = Collections.emptyList();
+        if (includeAborted) {
+            abortedTransactions = Collections.singletonList(
+                    new FetchResponseData.AbortedTransaction().setProducerId(234L).setFirstOffset(999L));
+        }
         responseData.put(new TopicPartition("test", 1), new FetchResponseData.PartitionData()
                         .setPartitionIndex(1)
                         .setHighWatermark(1000000)
                         .setLogStartOffset(0)
                         .setAbortedTransactions(abortedTransactions));
-        return FetchResponse.of(Errors.NONE, 25, sessionId, responseData);
-    }
-
-    private FetchResponse createFetchResponse(boolean includeAborted) {
-        LinkedHashMap<TopicPartition, FetchResponseData.PartitionData> responseData = new LinkedHashMap<>();
->>>>>>> 8d6ae33a
-        MemoryRecords records = MemoryRecords.withRecords(CompressionType.NONE, new SimpleRecord("blah".getBytes()));
-        responseData.put(new TopicPartition("test", 0), new FetchResponseData.PartitionData()
-                        .setPartitionIndex(0)
-                        .setHighWatermark(1000000)
-                        .setLogStartOffset(0)
-                        .setRecords(records));
-
-        List<FetchResponseData.AbortedTransaction> abortedTransactions = Collections.emptyList();
-        if (includeAborted) {
-            abortedTransactions = Collections.singletonList(
-                    new FetchResponseData.AbortedTransaction().setProducerId(234L).setFirstOffset(999L));
-        }
-        responseData.put(new TopicPartition("test", 1), new FetchResponseData.PartitionData()
-                        .setPartitionIndex(1)
-                        .setHighWatermark(1000000)
-                        .setLogStartOffset(0)
-                        .setAbortedTransactions(abortedTransactions));
-
-<<<<<<< HEAD
-        return FetchResponse.parse(new FetchResponse<>(Errors.NONE, responseData, Collections.emptyList(),
+        return FetchResponse.parse(FetchResponse.prepareResponse(Errors.NONE, responseData, Collections.emptyList(),
                 Collections.singletonMap("test", Uuid.randomUuid()),
                 25, INVALID_SESSION_ID).serialize(FETCH.latestVersion()), FETCH.latestVersion());
-=======
-        return FetchResponse.of(Errors.NONE, 25, INVALID_SESSION_ID, responseData);
->>>>>>> 8d6ae33a
     }
 
     private HeartbeatRequest createHeartBeatRequest() {
