--- conflicted
+++ resolved
@@ -227,11 +227,7 @@
         checkRequest(createFetchRequest(7, new FetchMetadata(123, 456), toForgetTopics), true);
         checkResponse(createFetchResponse(123), 7, true);
         checkResponse(createFetchResponse(Errors.FETCH_SESSION_ID_NOT_FOUND, 123), 7, true);
-<<<<<<< HEAD
-        checkErrorResponse(createFetchRequest(7), new UnknownServerException(), true);
-=======
-        checkErrorResponse(createFetchRequest(4), unknownServerException, true);
->>>>>>> 9c8f75c4
+        checkErrorResponse(createFetchRequest(7), unknownServerException, true);
         checkRequest(createHeartBeatRequest(), true);
         checkErrorResponse(createHeartBeatRequest(), unknownServerException, true);
         checkResponse(createHeartBeatResponse(), 0, true);
@@ -516,13 +512,9 @@
     private void checkOlderFetchVersions() throws Exception {
         int latestVersion = FETCH.latestVersion();
         for (int i = 0; i < latestVersion; ++i) {
-<<<<<<< HEAD
             if (i > 7) {
-                checkErrorResponse(createFetchRequest(i), new UnknownServerException(), true);
+                checkErrorResponse(createFetchRequest(i), unknownServerException, true);
             }
-=======
-            checkErrorResponse(createFetchRequest(i), unknownServerException, true);
->>>>>>> 9c8f75c4
             checkRequest(createFetchRequest(i), true);
             checkResponse(createFetchResponse(i >= 4), i, true);
         }
