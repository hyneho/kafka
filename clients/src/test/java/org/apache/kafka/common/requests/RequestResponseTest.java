/*
 * Licensed to the Apache Software Foundation (ASF) under one or more
 * contributor license agreements. See the NOTICE file distributed with
 * this work for additional information regarding copyright ownership.
 * The ASF licenses this file to You under the Apache License, Version 2.0
 * (the "License"); you may not use this file except in compliance with
 * the License. You may obtain a copy of the License at
 *
 *    http://www.apache.org/licenses/LICENSE-2.0
 *
 * Unless required by applicable law or agreed to in writing, software
 * distributed under the License is distributed on an "AS IS" BASIS,
 * WITHOUT WARRANTIES OR CONDITIONS OF ANY KIND, either express or implied.
 * See the License for the specific language governing permissions and
 * limitations under the License.
 */
package org.apache.kafka.common.requests;

import org.apache.kafka.common.ConsumerGroupState;
import org.apache.kafka.common.ElectionType;
import org.apache.kafka.common.IsolationLevel;
import org.apache.kafka.common.Node;
import org.apache.kafka.common.TopicPartition;
import org.apache.kafka.common.Uuid;
import org.apache.kafka.common.acl.AccessControlEntry;
import org.apache.kafka.common.acl.AccessControlEntryFilter;
import org.apache.kafka.common.acl.AclBinding;
import org.apache.kafka.common.acl.AclBindingFilter;
import org.apache.kafka.common.acl.AclOperation;
import org.apache.kafka.common.acl.AclPermissionType;
import org.apache.kafka.common.config.ConfigResource;
import org.apache.kafka.common.errors.NotCoordinatorException;
import org.apache.kafka.common.errors.NotEnoughReplicasException;
import org.apache.kafka.common.errors.SecurityDisabledException;
import org.apache.kafka.common.errors.UnknownServerException;
import org.apache.kafka.common.errors.UnsupportedVersionException;
import org.apache.kafka.common.message.AddOffsetsToTxnRequestData;
import org.apache.kafka.common.message.AddOffsetsToTxnResponseData;
import org.apache.kafka.common.message.AlterClientQuotasResponseData;
import org.apache.kafka.common.message.AlterConfigsResponseData;
import org.apache.kafka.common.message.AlterPartitionReassignmentsRequestData;
import org.apache.kafka.common.message.AlterPartitionReassignmentsResponseData;
import org.apache.kafka.common.message.AlterReplicaLogDirsRequestData;
import org.apache.kafka.common.message.AlterReplicaLogDirsRequestData.AlterReplicaLogDirTopic;
import org.apache.kafka.common.message.AlterReplicaLogDirsRequestData.AlterReplicaLogDirTopicCollection;
import org.apache.kafka.common.message.AlterReplicaLogDirsResponseData;
import org.apache.kafka.common.message.ApiVersionsRequestData;
import org.apache.kafka.common.message.ApiVersionsResponseData;
import org.apache.kafka.common.message.ApiVersionsResponseData.ApiVersionsResponseKey;
import org.apache.kafka.common.message.ApiVersionsResponseData.ApiVersionsResponseKeyCollection;
import org.apache.kafka.common.message.ControlledShutdownRequestData;
import org.apache.kafka.common.message.ControlledShutdownResponseData;
import org.apache.kafka.common.message.ControlledShutdownResponseData.RemainingPartition;
import org.apache.kafka.common.message.ControlledShutdownResponseData.RemainingPartitionCollection;
import org.apache.kafka.common.message.CreateAclsRequestData;
import org.apache.kafka.common.message.CreateAclsResponseData;
import org.apache.kafka.common.message.CreateDelegationTokenRequestData;
import org.apache.kafka.common.message.CreateDelegationTokenRequestData.CreatableRenewers;
import org.apache.kafka.common.message.CreateDelegationTokenResponseData;
import org.apache.kafka.common.message.CreatePartitionsRequestData;
import org.apache.kafka.common.message.CreatePartitionsRequestData.CreatePartitionsAssignment;
import org.apache.kafka.common.message.CreatePartitionsRequestData.CreatePartitionsTopic;
import org.apache.kafka.common.message.CreatePartitionsRequestData.CreatePartitionsTopicCollection;
import org.apache.kafka.common.message.CreatePartitionsResponseData;
import org.apache.kafka.common.message.CreatePartitionsResponseData.CreatePartitionsTopicResult;
import org.apache.kafka.common.message.CreateTopicsRequestData;
import org.apache.kafka.common.message.CreateTopicsRequestData.CreatableReplicaAssignment;
import org.apache.kafka.common.message.CreateTopicsRequestData.CreatableTopic;
import org.apache.kafka.common.message.CreateTopicsRequestData.CreateableTopicConfig;
import org.apache.kafka.common.message.CreateTopicsResponseData;
import org.apache.kafka.common.message.CreateTopicsResponseData.CreatableTopicConfigs;
import org.apache.kafka.common.message.CreateTopicsResponseData.CreatableTopicResult;
import org.apache.kafka.common.message.DeleteAclsRequestData;
import org.apache.kafka.common.message.DeleteAclsResponseData;
import org.apache.kafka.common.message.DeleteGroupsRequestData;
import org.apache.kafka.common.message.DeleteGroupsResponseData;
import org.apache.kafka.common.message.DeleteGroupsResponseData.DeletableGroupResult;
import org.apache.kafka.common.message.DeleteGroupsResponseData.DeletableGroupResultCollection;
import org.apache.kafka.common.message.DeleteTopicsRequestData;
import org.apache.kafka.common.message.DeleteTopicsResponseData;
import org.apache.kafka.common.message.DeleteTopicsResponseData.DeletableTopicResult;
import org.apache.kafka.common.message.DescribeAclsResponseData;
import org.apache.kafka.common.message.DescribeAclsResponseData.AclDescription;
import org.apache.kafka.common.message.DescribeAclsResponseData.DescribeAclsResource;
import org.apache.kafka.common.message.DescribeClientQuotasResponseData;
import org.apache.kafka.common.message.DescribeConfigsRequestData;
import org.apache.kafka.common.message.DescribeConfigsResponseData;
import org.apache.kafka.common.message.DescribeConfigsResponseData.DescribeConfigsResourceResult;
import org.apache.kafka.common.message.DescribeConfigsResponseData.DescribeConfigsResult;
import org.apache.kafka.common.message.DescribeGroupsRequestData;
import org.apache.kafka.common.message.DescribeGroupsResponseData;
import org.apache.kafka.common.message.DescribeGroupsResponseData.DescribedGroup;
import org.apache.kafka.common.message.ElectLeadersResponseData.PartitionResult;
import org.apache.kafka.common.message.ElectLeadersResponseData.ReplicaElectionResult;
import org.apache.kafka.common.message.EndTxnRequestData;
import org.apache.kafka.common.message.EndTxnResponseData;
import org.apache.kafka.common.message.ExpireDelegationTokenRequestData;
import org.apache.kafka.common.message.ExpireDelegationTokenResponseData;
import org.apache.kafka.common.message.FetchRequestData;
import org.apache.kafka.common.message.FetchResponseData;
import org.apache.kafka.common.message.FindCoordinatorRequestData;
import org.apache.kafka.common.message.HeartbeatRequestData;
import org.apache.kafka.common.message.HeartbeatResponseData;
import org.apache.kafka.common.message.IncrementalAlterConfigsRequestData;
import org.apache.kafka.common.message.IncrementalAlterConfigsRequestData.AlterConfigsResource;
import org.apache.kafka.common.message.IncrementalAlterConfigsRequestData.AlterableConfig;
import org.apache.kafka.common.message.IncrementalAlterConfigsResponseData;
import org.apache.kafka.common.message.IncrementalAlterConfigsResponseData.AlterConfigsResourceResponse;
import org.apache.kafka.common.message.InitProducerIdRequestData;
import org.apache.kafka.common.message.InitProducerIdResponseData;
import org.apache.kafka.common.message.JoinGroupRequestData;
import org.apache.kafka.common.message.JoinGroupResponseData;
import org.apache.kafka.common.message.JoinGroupResponseData.JoinGroupResponseMember;
import org.apache.kafka.common.message.LeaderAndIsrRequestData.LeaderAndIsrPartitionState;
import org.apache.kafka.common.message.LeaderAndIsrResponseData;
import org.apache.kafka.common.message.LeaveGroupRequestData.MemberIdentity;
import org.apache.kafka.common.message.LeaveGroupResponseData;
import org.apache.kafka.common.message.ListGroupsRequestData;
import org.apache.kafka.common.message.ListGroupsResponseData;
import org.apache.kafka.common.message.ListOffsetsRequestData.ListOffsetsPartition;
import org.apache.kafka.common.message.ListOffsetsRequestData.ListOffsetsTopic;
import org.apache.kafka.common.message.ListOffsetsResponseData;
import org.apache.kafka.common.message.ListOffsetsResponseData.ListOffsetsPartitionResponse;
import org.apache.kafka.common.message.ListOffsetsResponseData.ListOffsetsTopicResponse;
import org.apache.kafka.common.message.ListPartitionReassignmentsRequestData;
import org.apache.kafka.common.message.ListPartitionReassignmentsResponseData;
import org.apache.kafka.common.message.OffsetCommitRequestData;
import org.apache.kafka.common.message.OffsetCommitResponseData;
import org.apache.kafka.common.message.OffsetDeleteRequestData;
import org.apache.kafka.common.message.OffsetDeleteRequestData.OffsetDeleteRequestPartition;
import org.apache.kafka.common.message.OffsetDeleteRequestData.OffsetDeleteRequestTopic;
import org.apache.kafka.common.message.OffsetDeleteRequestData.OffsetDeleteRequestTopicCollection;
import org.apache.kafka.common.message.OffsetDeleteResponseData;
import org.apache.kafka.common.message.OffsetDeleteResponseData.OffsetDeleteResponsePartition;
import org.apache.kafka.common.message.OffsetDeleteResponseData.OffsetDeleteResponsePartitionCollection;
import org.apache.kafka.common.message.OffsetDeleteResponseData.OffsetDeleteResponseTopic;
import org.apache.kafka.common.message.OffsetDeleteResponseData.OffsetDeleteResponseTopicCollection;
import org.apache.kafka.common.message.OffsetForLeaderEpochResponseData.EpochEndOffset;
import org.apache.kafka.common.message.OffsetForLeaderEpochRequestData.OffsetForLeaderPartition;
import org.apache.kafka.common.message.OffsetForLeaderEpochRequestData.OffsetForLeaderTopic;
import org.apache.kafka.common.message.OffsetForLeaderEpochRequestData.OffsetForLeaderTopicCollection;
import org.apache.kafka.common.message.OffsetForLeaderEpochResponseData;
import org.apache.kafka.common.message.OffsetForLeaderEpochResponseData.OffsetForLeaderTopicResult;
import org.apache.kafka.common.message.ProduceRequestData;
import org.apache.kafka.common.message.RenewDelegationTokenRequestData;
import org.apache.kafka.common.message.RenewDelegationTokenResponseData;
import org.apache.kafka.common.message.SaslAuthenticateRequestData;
import org.apache.kafka.common.message.SaslAuthenticateResponseData;
import org.apache.kafka.common.message.SaslHandshakeRequestData;
import org.apache.kafka.common.message.SaslHandshakeResponseData;
import org.apache.kafka.common.message.StopReplicaRequestData.StopReplicaPartitionState;
import org.apache.kafka.common.message.StopReplicaRequestData.StopReplicaTopicState;
import org.apache.kafka.common.message.StopReplicaResponseData;
import org.apache.kafka.common.message.SyncGroupRequestData;
import org.apache.kafka.common.message.SyncGroupRequestData.SyncGroupRequestAssignment;
import org.apache.kafka.common.message.SyncGroupResponseData;
import org.apache.kafka.common.message.UpdateMetadataRequestData.UpdateMetadataBroker;
import org.apache.kafka.common.message.UpdateMetadataRequestData.UpdateMetadataEndpoint;
import org.apache.kafka.common.message.UpdateMetadataRequestData.UpdateMetadataPartitionState;
import org.apache.kafka.common.message.UpdateMetadataResponseData;
import org.apache.kafka.common.network.ListenerName;
import org.apache.kafka.common.network.Send;
import org.apache.kafka.common.protocol.ApiKeys;
import org.apache.kafka.common.protocol.ByteBufferAccessor;
import org.apache.kafka.common.protocol.Errors;
import org.apache.kafka.common.protocol.ObjectSerializationCache;
import org.apache.kafka.common.quota.ClientQuotaAlteration;
import org.apache.kafka.common.quota.ClientQuotaEntity;
import org.apache.kafka.common.quota.ClientQuotaFilter;
import org.apache.kafka.common.record.CompressionType;
import org.apache.kafka.common.record.MemoryRecords;
import org.apache.kafka.common.record.RecordBatch;
import org.apache.kafka.common.record.SimpleRecord;
import org.apache.kafka.common.requests.CreateTopicsRequest.Builder;
import org.apache.kafka.common.requests.DescribeConfigsResponse.ConfigType;
import org.apache.kafka.common.requests.FindCoordinatorRequest.CoordinatorType;
import org.apache.kafka.common.resource.PatternType;
import org.apache.kafka.common.resource.ResourcePattern;
import org.apache.kafka.common.resource.ResourcePatternFilter;
import org.apache.kafka.common.resource.ResourceType;
import org.apache.kafka.common.security.auth.KafkaPrincipal;
import org.apache.kafka.common.security.auth.SecurityProtocol;
import org.apache.kafka.common.security.token.delegation.DelegationToken;
import org.apache.kafka.common.security.token.delegation.TokenInformation;
import org.apache.kafka.common.utils.SecurityUtils;
import org.apache.kafka.common.utils.Utils;
import org.junit.jupiter.api.Test;

import java.nio.BufferUnderflowException;
import java.nio.ByteBuffer;
import java.util.ArrayList;
import java.util.Arrays;
import java.util.Collections;
import java.util.HashMap;
import java.util.HashSet;
import java.util.LinkedHashMap;
import java.util.LinkedList;
import java.util.List;
import java.util.Map;
import java.util.Optional;
import java.util.Set;

import static java.util.Arrays.asList;
import static java.util.Collections.emptyList;
import static java.util.Collections.singletonList;
import static org.apache.kafka.common.protocol.ApiKeys.DESCRIBE_CONFIGS;
import static org.apache.kafka.common.protocol.ApiKeys.FETCH;
import static org.apache.kafka.common.protocol.ApiKeys.JOIN_GROUP;
import static org.apache.kafka.common.protocol.ApiKeys.LIST_GROUPS;
import static org.apache.kafka.common.protocol.ApiKeys.LIST_OFFSETS;
import static org.apache.kafka.common.protocol.ApiKeys.SYNC_GROUP;
import static org.apache.kafka.common.requests.FetchMetadata.INVALID_SESSION_ID;
import static org.junit.jupiter.api.Assertions.assertEquals;
import static org.junit.jupiter.api.Assertions.assertFalse;
import static org.junit.jupiter.api.Assertions.assertNotNull;
import static org.junit.jupiter.api.Assertions.assertNull;
import static org.junit.jupiter.api.Assertions.assertThrows;
import static org.junit.jupiter.api.Assertions.assertTrue;
import static org.junit.jupiter.api.Assertions.fail;

public class RequestResponseTest {

    // Exception includes a message that we verify is not included in error responses
    private final UnknownServerException unknownServerException = new UnknownServerException("secret");

    @Test
    public void testSerialization() throws Exception {
        checkRequest(createFindCoordinatorRequest(0), true);
        checkRequest(createFindCoordinatorRequest(1), true);
        checkErrorResponse(createFindCoordinatorRequest(0), unknownServerException, true);
        checkErrorResponse(createFindCoordinatorRequest(1), unknownServerException, true);
        checkResponse(createFindCoordinatorResponse(), 0, true);
        checkResponse(createFindCoordinatorResponse(), 1, true);
        checkRequest(createControlledShutdownRequest(), true);
        checkResponse(createControlledShutdownResponse(), 1, true);
        checkErrorResponse(createControlledShutdownRequest(), unknownServerException, true);
        checkErrorResponse(createControlledShutdownRequest(0), unknownServerException, true);
        checkRequest(createFetchRequest(4), true);
        checkResponse(createFetchResponse(true), 4, true);
        List<TopicPartition> toForgetTopics = new ArrayList<>();
        toForgetTopics.add(new TopicPartition("foo", 0));
        toForgetTopics.add(new TopicPartition("foo", 2));
        toForgetTopics.add(new TopicPartition("bar", 0));
        checkRequest(createFetchRequest(7, new FetchMetadata(123, 456), toForgetTopics), true);
        checkResponse(createFetchResponse(123), 7, true);
        checkResponse(createFetchResponse(Errors.FETCH_SESSION_ID_NOT_FOUND, 123), 7, true);
        checkErrorResponse(createFetchRequest(7), unknownServerException, true);
        checkRequest(createHeartBeatRequest(), true);
        checkErrorResponse(createHeartBeatRequest(), unknownServerException, true);
        checkResponse(createHeartBeatResponse(), 0, true);

        for (int v = ApiKeys.JOIN_GROUP.oldestVersion(); v <= ApiKeys.JOIN_GROUP.latestVersion(); v++) {
            checkRequest(createJoinGroupRequest(v), true);
            checkErrorResponse(createJoinGroupRequest(v), unknownServerException, true);
            checkResponse(createJoinGroupResponse(v), v, true);
        }

        for (int v = ApiKeys.SYNC_GROUP.oldestVersion(); v <= ApiKeys.SYNC_GROUP.latestVersion(); v++) {
            checkRequest(createSyncGroupRequest(v), true);
            checkErrorResponse(createSyncGroupRequest(v), unknownServerException, true);
            checkResponse(createSyncGroupResponse(v), v, true);
        }

        checkRequest(createLeaveGroupRequest(), true);
        checkErrorResponse(createLeaveGroupRequest(), unknownServerException, true);
        checkResponse(createLeaveGroupResponse(), 0, true);

        for (short v = ApiKeys.LIST_GROUPS.oldestVersion(); v <= ApiKeys.LIST_GROUPS.latestVersion(); v++) {
            checkRequest(createListGroupsRequest(v), false);
            checkErrorResponse(createListGroupsRequest(v), unknownServerException, true);
            checkResponse(createListGroupsResponse(v), v, true);
        }

        checkRequest(createDescribeGroupRequest(), true);
        checkErrorResponse(createDescribeGroupRequest(), unknownServerException, true);
        checkResponse(createDescribeGroupResponse(), 0, true);
        checkRequest(createDeleteGroupsRequest(), true);
        checkErrorResponse(createDeleteGroupsRequest(), unknownServerException, true);
        checkResponse(createDeleteGroupsResponse(), 0, true);
        for (int i = 0; i < ApiKeys.LIST_OFFSETS.latestVersion(); i++) {
            checkRequest(createListOffsetRequest(i), true);
            checkErrorResponse(createListOffsetRequest(i), unknownServerException, true);
            checkResponse(createListOffsetResponse(i), i, true);
        }
        checkRequest(MetadataRequest.Builder.allTopics().build((short) 2), true);
        checkRequest(createMetadataRequest(1, Collections.singletonList("topic1")), true);
        checkErrorResponse(createMetadataRequest(1, Collections.singletonList("topic1")), unknownServerException, true);
        checkResponse(createMetadataResponse(), 2, true);
        checkErrorResponse(createMetadataRequest(2, Collections.singletonList("topic1")), unknownServerException, true);
        checkResponse(createMetadataResponse(), 3, true);
        checkErrorResponse(createMetadataRequest(3, Collections.singletonList("topic1")), unknownServerException, true);
        checkResponse(createMetadataResponse(), 4, true);
        checkErrorResponse(createMetadataRequest(4, Collections.singletonList("topic1")), unknownServerException, true);
        checkRequest(createOffsetFetchRequestForAllPartition("group1", false), true);
        checkRequest(createOffsetFetchRequestForAllPartition("group1", true), true);
        checkErrorResponse(createOffsetFetchRequestForAllPartition("group1", false), new NotCoordinatorException("Not Coordinator"), true);
        checkErrorResponse(createOffsetFetchRequestForAllPartition("group1", true), new NotCoordinatorException("Not Coordinator"), true);
        checkRequest(createOffsetFetchRequest(0, false), true);
        checkRequest(createOffsetFetchRequest(1, false), true);
        checkRequest(createOffsetFetchRequest(2, false), true);
        checkRequest(createOffsetFetchRequest(7, true), true);
        checkRequest(createOffsetFetchRequestForAllPartition("group1", false), true);
        checkRequest(createOffsetFetchRequestForAllPartition("group1", true), true);
        checkErrorResponse(createOffsetFetchRequest(0, false), unknownServerException, true);
        checkErrorResponse(createOffsetFetchRequest(1, false), unknownServerException, true);
        checkErrorResponse(createOffsetFetchRequest(2, false), unknownServerException, true);
        checkErrorResponse(createOffsetFetchRequest(7, true), unknownServerException, true);
        checkResponse(createOffsetFetchResponse(), 0, true);
        checkRequest(createProduceRequest(2), true);
        checkErrorResponse(createProduceRequest(2), unknownServerException, true);
        checkRequest(createProduceRequest(3), true);
        checkErrorResponse(createProduceRequest(3), unknownServerException, true);
        checkResponse(createProduceResponse(), 2, true);
        checkResponse(createProduceResponseWithErrorMessage(), 8, true);

        for (int v = ApiKeys.STOP_REPLICA.oldestVersion(); v <= ApiKeys.STOP_REPLICA.latestVersion(); v++) {
            checkRequest(createStopReplicaRequest(v, true), true);
            checkRequest(createStopReplicaRequest(v, false), true);
            checkErrorResponse(createStopReplicaRequest(v, true), unknownServerException, true);
            checkErrorResponse(createStopReplicaRequest(v, false), unknownServerException, true);
            checkResponse(createStopReplicaResponse(), v, true);
        }

        for (int v = ApiKeys.LEADER_AND_ISR.oldestVersion(); v <= ApiKeys.LEADER_AND_ISR.latestVersion(); v++) {
            checkRequest(createLeaderAndIsrRequest(v), true);
            checkErrorResponse(createLeaderAndIsrRequest(v), unknownServerException, false);
            checkResponse(createLeaderAndIsrResponse(v), v, true);
        }
        
        checkRequest(createSaslHandshakeRequest(), true);
        checkErrorResponse(createSaslHandshakeRequest(), unknownServerException, true);
        checkResponse(createSaslHandshakeResponse(), 0, true);
        checkRequest(createSaslAuthenticateRequest(), true);
        checkErrorResponse(createSaslAuthenticateRequest(), unknownServerException, true);
        checkResponse(createSaslAuthenticateResponse(), 0, true);
        checkResponse(createSaslAuthenticateResponse(), 1, true);
        checkRequest(createApiVersionRequest(), true);
        checkErrorResponse(createApiVersionRequest(), unknownServerException, true);
        checkErrorResponse(createApiVersionRequest(), new UnsupportedVersionException("Not Supported"), true);
        checkResponse(createApiVersionResponse(), 0, true);
        checkResponse(createApiVersionResponse(), 1, true);
        checkResponse(createApiVersionResponse(), 2, true);
        checkResponse(createApiVersionResponse(), 3, true);
        checkResponse(ApiVersionsResponse.DEFAULT_API_VERSIONS_RESPONSE, 0, true);
        checkResponse(ApiVersionsResponse.DEFAULT_API_VERSIONS_RESPONSE, 1, true);
        checkResponse(ApiVersionsResponse.DEFAULT_API_VERSIONS_RESPONSE, 2, true);
        checkResponse(ApiVersionsResponse.DEFAULT_API_VERSIONS_RESPONSE, 3, true);

        for (int v = ApiKeys.CREATE_TOPICS.oldestVersion(); v <= ApiKeys.CREATE_TOPICS.latestVersion(); v++) {
            checkRequest(createCreateTopicRequest(v), true);
            checkErrorResponse(createCreateTopicRequest(v), unknownServerException, true);
            checkResponse(createCreateTopicResponse(), v, true);
        }

        for (int v = ApiKeys.DELETE_TOPICS.oldestVersion(); v <= ApiKeys.DELETE_TOPICS.latestVersion(); v++) {
            checkRequest(createDeleteTopicsRequest(v), true);
            checkErrorResponse(createDeleteTopicsRequest(v), unknownServerException, true);
            checkResponse(createDeleteTopicsResponse(), v, true);
        }

        for (int v = ApiKeys.CREATE_PARTITIONS.oldestVersion(); v <= ApiKeys.CREATE_PARTITIONS.latestVersion(); v++) {
            checkRequest(createCreatePartitionsRequest(v), true);
            checkRequest(createCreatePartitionsRequestWithAssignments(v), false);
            checkErrorResponse(createCreatePartitionsRequest(v), unknownServerException, true);
            checkResponse(createCreatePartitionsResponse(), v, true);
        }

        checkRequest(createInitPidRequest(), true);
        checkErrorResponse(createInitPidRequest(), unknownServerException, true);
        checkResponse(createInitPidResponse(), 0, true);

        checkRequest(createAddPartitionsToTxnRequest(), true);
        checkResponse(createAddPartitionsToTxnResponse(), 0, true);
        checkErrorResponse(createAddPartitionsToTxnRequest(), unknownServerException, true);
        checkRequest(createAddOffsetsToTxnRequest(), true);
        checkResponse(createAddOffsetsToTxnResponse(), 0, true);
        checkErrorResponse(createAddOffsetsToTxnRequest(), unknownServerException, true);
        checkRequest(createEndTxnRequest(), true);
        checkResponse(createEndTxnResponse(), 0, true);
        checkErrorResponse(createEndTxnRequest(), unknownServerException, true);
        checkRequest(createWriteTxnMarkersRequest(), true);
        checkResponse(createWriteTxnMarkersResponse(), 0, true);
        checkErrorResponse(createWriteTxnMarkersRequest(), unknownServerException, true);

        checkOlderFetchVersions();
        checkResponse(createMetadataResponse(), 0, true);
        checkResponse(createMetadataResponse(), 1, true);
        checkErrorResponse(createMetadataRequest(1, Collections.singletonList("topic1")), unknownServerException, true);
        checkRequest(createOffsetCommitRequest(0), true);
        checkErrorResponse(createOffsetCommitRequest(0), unknownServerException, true);
        checkRequest(createOffsetCommitRequest(1), true);
        checkErrorResponse(createOffsetCommitRequest(1), unknownServerException, true);
        checkRequest(createOffsetCommitRequest(2), true);
        checkErrorResponse(createOffsetCommitRequest(2), unknownServerException, true);
        checkRequest(createOffsetCommitRequest(3), true);
        checkErrorResponse(createOffsetCommitRequest(3), unknownServerException, true);
        checkRequest(createOffsetCommitRequest(4), true);
        checkErrorResponse(createOffsetCommitRequest(4), unknownServerException, true);
        checkResponse(createOffsetCommitResponse(), 4, true);
        checkRequest(createOffsetCommitRequest(5), true);
        checkErrorResponse(createOffsetCommitRequest(5), unknownServerException, true);
        checkResponse(createOffsetCommitResponse(), 5, true);
        checkRequest(createJoinGroupRequest(0), true);
        checkRequest(createUpdateMetadataRequest(0, null), false);
        checkErrorResponse(createUpdateMetadataRequest(0, null), unknownServerException, true);
        checkRequest(createUpdateMetadataRequest(1, null), false);
        checkRequest(createUpdateMetadataRequest(1, "rack1"), false);
        checkErrorResponse(createUpdateMetadataRequest(1, null), unknownServerException, true);
        checkRequest(createUpdateMetadataRequest(2, "rack1"), false);
        checkRequest(createUpdateMetadataRequest(2, null), false);
        checkErrorResponse(createUpdateMetadataRequest(2, "rack1"), unknownServerException, true);
        checkRequest(createUpdateMetadataRequest(3, "rack1"), false);
        checkRequest(createUpdateMetadataRequest(3, null), false);
        checkErrorResponse(createUpdateMetadataRequest(3, "rack1"), unknownServerException, true);
        checkRequest(createUpdateMetadataRequest(4, "rack1"), false);
        checkRequest(createUpdateMetadataRequest(4, null), false);
        checkErrorResponse(createUpdateMetadataRequest(4, "rack1"), unknownServerException, true);
        checkRequest(createUpdateMetadataRequest(5, "rack1"), false);
        checkRequest(createUpdateMetadataRequest(5, null), false);
        checkErrorResponse(createUpdateMetadataRequest(5, "rack1"), unknownServerException, true);
        checkResponse(createUpdateMetadataResponse(), 0, true);
        checkRequest(createListOffsetRequest(0), true);
        checkErrorResponse(createListOffsetRequest(0), unknownServerException, true);
        checkResponse(createListOffsetResponse(0), 0, true);
        checkRequest(createLeaderEpochRequestForReplica(0, 1), true);
        checkRequest(createLeaderEpochRequestForConsumer(), true);
        checkResponse(createLeaderEpochResponse(), 0, true);
        checkErrorResponse(createLeaderEpochRequestForConsumer(), unknownServerException, true);
        checkRequest(createAddPartitionsToTxnRequest(), true);
        checkErrorResponse(createAddPartitionsToTxnRequest(), unknownServerException, true);
        checkResponse(createAddPartitionsToTxnResponse(), 0, true);
        checkRequest(createAddOffsetsToTxnRequest(), true);
        checkErrorResponse(createAddOffsetsToTxnRequest(), unknownServerException, true);
        checkResponse(createAddOffsetsToTxnResponse(), 0, true);
        checkRequest(createEndTxnRequest(), true);
        checkErrorResponse(createEndTxnRequest(), unknownServerException, true);
        checkResponse(createEndTxnResponse(), 0, true);
        checkRequest(createWriteTxnMarkersRequest(), true);
        checkErrorResponse(createWriteTxnMarkersRequest(), unknownServerException, true);
        checkResponse(createWriteTxnMarkersResponse(), 0, true);
        checkRequest(createTxnOffsetCommitRequest(0), true);
        checkRequest(createTxnOffsetCommitRequest(3), true);
        checkRequest(createTxnOffsetCommitRequestWithAutoDowngrade(2), true);
        checkErrorResponse(createTxnOffsetCommitRequest(0), unknownServerException, true);
        checkErrorResponse(createTxnOffsetCommitRequest(3), unknownServerException, true);
        checkErrorResponse(createTxnOffsetCommitRequestWithAutoDowngrade(2), unknownServerException, true);
        checkResponse(createTxnOffsetCommitResponse(), 0, true);
        checkRequest(createDescribeAclsRequest(), true);
        checkErrorResponse(createDescribeAclsRequest(), new SecurityDisabledException("Security is not enabled."), true);
        checkResponse(createDescribeAclsResponse(), ApiKeys.DESCRIBE_ACLS.latestVersion(), true);
        checkRequest(createCreateAclsRequest(), true);
        checkErrorResponse(createCreateAclsRequest(), new SecurityDisabledException("Security is not enabled."), true);
        checkResponse(createCreateAclsResponse(), ApiKeys.CREATE_ACLS.latestVersion(), true);
        checkRequest(createDeleteAclsRequest(), true);
        checkErrorResponse(createDeleteAclsRequest(), new SecurityDisabledException("Security is not enabled."), true);
        checkResponse(createDeleteAclsResponse(ApiKeys.DELETE_ACLS.latestVersion()), ApiKeys.DELETE_ACLS.latestVersion(), true);
        checkRequest(createAlterConfigsRequest(), false);
        checkErrorResponse(createAlterConfigsRequest(), unknownServerException, true);
        checkResponse(createAlterConfigsResponse(), 0, false);
        checkRequest(createDescribeConfigsRequest(0), true);
        checkRequest(createDescribeConfigsRequestWithConfigEntries(0), false);
        checkErrorResponse(createDescribeConfigsRequest(0), unknownServerException, true);
        checkResponse(createDescribeConfigsResponse((short) 0), 0, false);
        checkRequest(createDescribeConfigsRequest(1), true);
        checkRequest(createDescribeConfigsRequestWithConfigEntries(1), false);
        checkRequest(createDescribeConfigsRequestWithDocumentation(1), false);
        checkRequest(createDescribeConfigsRequestWithDocumentation(2), false);
        checkRequest(createDescribeConfigsRequestWithDocumentation(3), false);
        checkErrorResponse(createDescribeConfigsRequest(1), unknownServerException, true);
        checkResponse(createDescribeConfigsResponse((short) 1), 1, false);
        checkDescribeConfigsResponseVersions();
        checkRequest(createCreateTokenRequest(), true);
        checkErrorResponse(createCreateTokenRequest(), unknownServerException, true);
        checkResponse(createCreateTokenResponse(), 0, true);
        checkRequest(createDescribeTokenRequest(), true);
        checkErrorResponse(createDescribeTokenRequest(), unknownServerException, true);
        checkResponse(createDescribeTokenResponse(), 0, true);
        checkRequest(createExpireTokenRequest(), true);
        checkErrorResponse(createExpireTokenRequest(), unknownServerException, true);
        checkResponse(createExpireTokenResponse(), 0, true);
        checkRequest(createRenewTokenRequest(), true);
        checkErrorResponse(createRenewTokenRequest(), unknownServerException, true);
        checkResponse(createRenewTokenResponse(), 0, true);
        checkRequest(createElectLeadersRequest(), true);
        checkRequest(createElectLeadersRequestNullPartitions(), true);
        checkErrorResponse(createElectLeadersRequest(), unknownServerException, true);
        checkResponse(createElectLeadersResponse(), 1, true);
        checkRequest(createIncrementalAlterConfigsRequest(), true);
        checkErrorResponse(createIncrementalAlterConfigsRequest(), unknownServerException, true);
        checkResponse(createIncrementalAlterConfigsResponse(), 0, true);
        checkRequest(createAlterPartitionReassignmentsRequest(), true);
        checkErrorResponse(createAlterPartitionReassignmentsRequest(), unknownServerException, true);
        checkResponse(createAlterPartitionReassignmentsResponse(), 0, true);
        checkRequest(createListPartitionReassignmentsRequest(), true);
        checkErrorResponse(createListPartitionReassignmentsRequest(), unknownServerException, true);
        checkResponse(createListPartitionReassignmentsResponse(), 0, true);
        checkRequest(createOffsetDeleteRequest(), true);
        checkErrorResponse(createOffsetDeleteRequest(), unknownServerException, true);
        checkResponse(createOffsetDeleteResponse(), 0, true);
        checkRequest(createAlterReplicaLogDirsRequest(), true);
        checkErrorResponse(createAlterReplicaLogDirsRequest(), unknownServerException, true);
        checkResponse(createAlterReplicaLogDirsResponse(), 0, true);

        checkRequest(createDescribeClientQuotasRequest(), true);
        checkErrorResponse(createDescribeClientQuotasRequest(), unknownServerException, true);
        checkResponse(createDescribeClientQuotasResponse(), 0, true);
        checkRequest(createAlterClientQuotasRequest(), true);
        checkErrorResponse(createAlterClientQuotasRequest(), unknownServerException, true);
        checkResponse(createAlterClientQuotasResponse(), 0, true);
    }

    @Test
    public void testResponseHeader() {
        ResponseHeader header = createResponseHeader((short) 1);
        ObjectSerializationCache serializationCache = new ObjectSerializationCache();
        ByteBuffer buffer = ByteBuffer.allocate(header.size(serializationCache));
        header.write(buffer, serializationCache);
        buffer.flip();
        ResponseHeader deserialized = ResponseHeader.parse(buffer, header.headerVersion());
        assertEquals(header.correlationId(), deserialized.correlationId());
    }

    private void checkOlderFetchVersions() {
        int latestVersion = FETCH.latestVersion();
        for (int i = 0; i < latestVersion; ++i) {
            if (i > 7) {
                checkErrorResponse(createFetchRequest(i), unknownServerException, true);
            }
            checkRequest(createFetchRequest(i), true);
            checkResponse(createFetchResponse(i >= 4), i, true);
        }
    }

    private void verifyDescribeConfigsResponse(DescribeConfigsResponse expected, DescribeConfigsResponse actual,
                                               int version) {
        for (Map.Entry<ConfigResource, DescribeConfigsResult> resource : expected.resultMap().entrySet()) {
            List<DescribeConfigsResourceResult> actualEntries = actual.resultMap().get(resource.getKey()).configs();
            List<DescribeConfigsResourceResult> expectedEntries = expected.resultMap().get(resource.getKey()).configs();
            assertEquals(expectedEntries.size(), actualEntries.size());
            for (int i = 0; i < actualEntries.size(); ++i) {
                DescribeConfigsResourceResult actualEntry = actualEntries.get(i);
                DescribeConfigsResourceResult expectedEntry = expectedEntries.get(i);
                assertEquals(expectedEntry.name(), actualEntry.name());
                assertEquals(expectedEntry.value(), actualEntry.value(),
                    "Non-matching values for " + actualEntry.name() + " in version " + version);
                assertEquals(expectedEntry.readOnly(), actualEntry.readOnly(),
                    "Non-matching readonly for " + actualEntry.name() + " in version " + version);
                assertEquals(expectedEntry.isSensitive(), actualEntry.isSensitive(),
                    "Non-matching isSensitive for " + actualEntry.name() + " in version " + version);
                if (version < 3) {
                    assertEquals(ConfigType.UNKNOWN.id(), actualEntry.configType(),
                        "Non-matching configType for " + actualEntry.name() + " in version " + version);
                } else {
                    assertEquals(expectedEntry.configType(), actualEntry.configType(),
                        "Non-matching configType for " + actualEntry.name() + " in version " + version);
                }
                if (version == 0) {
                    assertEquals(DescribeConfigsResponse.ConfigSource.STATIC_BROKER_CONFIG.id(), actualEntry.configSource(),
                        "Non matching configSource for " + actualEntry.name() + " in version " + version);
                } else {
                    assertEquals(expectedEntry.configSource(), actualEntry.configSource(),
                        "Non-matching configSource for " + actualEntry.name() + " in version " + version);
                }
            }
        }
    }

    private void checkDescribeConfigsResponseVersions() {
        for (int version = ApiKeys.DESCRIBE_CONFIGS.oldestVersion(); version < ApiKeys.DESCRIBE_CONFIGS.latestVersion(); ++version) {
            short apiVersion = (short) version;
            DescribeConfigsResponse response = createDescribeConfigsResponse(apiVersion);
            DescribeConfigsResponse deserialized0 = (DescribeConfigsResponse) AbstractResponse.parseResponse(ApiKeys.DESCRIBE_CONFIGS,
                    response.serialize(apiVersion), apiVersion);
            verifyDescribeConfigsResponse(response, deserialized0, apiVersion);
        }
    }

    private void checkErrorResponse(AbstractRequest req, Throwable e, boolean checkEqualityAndHashCode) {
        AbstractResponse response = req.getErrorResponse(e);
        checkResponse(response, req.version(), checkEqualityAndHashCode);
        if (e instanceof UnknownServerException) {
            String responseStr = response.toString();
            assertFalse(responseStr.contains(e.getMessage()),
                String.format("Unknown message included in response for %s: %s ", req.apiKey(), responseStr));
        }
    }

    private void checkRequest(AbstractRequest req, boolean checkEquality) {
        // Check that we can serialize, deserialize and serialize again
        // Check for equality of the ByteBuffer only if indicated (it is likely to fail if any of the fields
        // in the request is a HashMap with multiple elements since ordering of the elements may vary)
        try {
            ByteBuffer serializedBytes = req.serialize();
            AbstractRequest deserialized = AbstractRequest.parseRequest(req.apiKey(), req.version(), serializedBytes).request;
            ByteBuffer serializedBytes2 = deserialized.serialize();
            serializedBytes.rewind();
            if (checkEquality)
                assertEquals(serializedBytes, serializedBytes2, "Request " + req + "failed equality test");
        } catch (Exception e) {
            throw new RuntimeException("Failed to deserialize request " + req + " with type " + req.getClass(), e);
        }
    }

    private void checkResponse(AbstractResponse response, int version, boolean checkEquality) {
        // Check that we can serialize, deserialize and serialize again
        // Check for equality and hashCode of the Struct only if indicated (it is likely to fail if any of the fields
        // in the response is a HashMap with multiple elements since ordering of the elements may vary)
        try {
            ByteBuffer serializedBytes = response.serialize((short) version);
            AbstractResponse deserialized = AbstractResponse.parseResponse(response.apiKey(), serializedBytes, (short) version);
            ByteBuffer serializedBytes2 = deserialized.serialize((short) version);
            serializedBytes.rewind();
            if (checkEquality)
                assertEquals(serializedBytes, serializedBytes2, "Response " + response + "failed equality test");
        } catch (Exception e) {
            throw new RuntimeException("Failed to deserialize response " + response + " with type " + response.getClass(), e);
        }
    }

    @Test
    public void cannotUseFindCoordinatorV0ToFindTransactionCoordinator() {
        FindCoordinatorRequest.Builder builder = new FindCoordinatorRequest.Builder(
                new FindCoordinatorRequestData()
                    .setKeyType(CoordinatorType.TRANSACTION.id)
                    .setKey("foobar"));
        assertThrows(UnsupportedVersionException.class, () -> builder.build((short) 0));
    }

    @Test
    public void testPartitionSize() {
        TopicPartition tp0 = new TopicPartition("test", 0);
        TopicPartition tp1 = new TopicPartition("test", 1);
        MemoryRecords records0 = MemoryRecords.withRecords(RecordBatch.MAGIC_VALUE_V2,
            CompressionType.NONE, new SimpleRecord("woot".getBytes()));
        MemoryRecords records1 = MemoryRecords.withRecords(RecordBatch.MAGIC_VALUE_V2,
            CompressionType.NONE, new SimpleRecord("woot".getBytes()), new SimpleRecord("woot".getBytes()));
        ProduceRequest request = ProduceRequest.forMagic(RecordBatch.MAGIC_VALUE_V2,
                new ProduceRequestData()
                        .setTopicData(new ProduceRequestData.TopicProduceDataCollection(Arrays.asList(
                                new ProduceRequestData.TopicProduceData().setName(tp0.topic()).setPartitionData(
                                        Collections.singletonList(new ProduceRequestData.PartitionProduceData().setIndex(tp0.partition()).setRecords(records0))),
                                new ProduceRequestData.TopicProduceData().setName(tp1.topic()).setPartitionData(
                                        Collections.singletonList(new ProduceRequestData.PartitionProduceData().setIndex(tp1.partition()).setRecords(records1))))
                                .iterator()))
                        .setAcks((short) 1)
                        .setTimeoutMs(5000)
                        .setTransactionalId("transactionalId"))
            .build((short) 3);
        assertEquals(2, request.partitionSizes().size());
        assertEquals(records0.sizeInBytes(), (int) request.partitionSizes().get(tp0));
        assertEquals(records1.sizeInBytes(), (int) request.partitionSizes().get(tp1));
    }

    @Test
    public void produceRequestToStringTest() {
        ProduceRequest request = createProduceRequest(ApiKeys.PRODUCE.latestVersion());
        assertEquals(1, request.data().topicData().size());
        assertFalse(request.toString(false).contains("partitionSizes"));
        assertTrue(request.toString(false).contains("numPartitions=1"));
        assertTrue(request.toString(true).contains("partitionSizes"));
        assertFalse(request.toString(true).contains("numPartitions"));

        request.clearPartitionRecords();
        try {
            request.data();
            fail("dataOrException should fail after clearPartitionRecords()");
        } catch (IllegalStateException e) {
            // OK
        }

        // `toString` should behave the same after `clearPartitionRecords`
        assertFalse(request.toString(false).contains("partitionSizes"));
        assertTrue(request.toString(false).contains("numPartitions=1"));
        assertTrue(request.toString(true).contains("partitionSizes"));
        assertFalse(request.toString(true).contains("numPartitions"));
    }

    @SuppressWarnings("deprecation")
    @Test
    public void produceRequestGetErrorResponseTest() {
        ProduceRequest request = createProduceRequest(ApiKeys.PRODUCE.latestVersion());
        Set<TopicPartition> partitions = new HashSet<>(request.partitionSizes().keySet());

        ProduceResponse errorResponse = (ProduceResponse) request.getErrorResponse(new NotEnoughReplicasException());
        assertEquals(partitions, errorResponse.responses().keySet());
        ProduceResponse.PartitionResponse partitionResponse = errorResponse.responses().values().iterator().next();
        assertEquals(Errors.NOT_ENOUGH_REPLICAS, partitionResponse.error);
        assertEquals(ProduceResponse.INVALID_OFFSET, partitionResponse.baseOffset);
        assertEquals(RecordBatch.NO_TIMESTAMP, partitionResponse.logAppendTime);

        request.clearPartitionRecords();

        // `getErrorResponse` should behave the same after `clearPartitionRecords`
        errorResponse = (ProduceResponse) request.getErrorResponse(new NotEnoughReplicasException());
        assertEquals(partitions, errorResponse.responses().keySet());
        partitionResponse = errorResponse.responses().values().iterator().next();
        assertEquals(Errors.NOT_ENOUGH_REPLICAS, partitionResponse.error);
        assertEquals(ProduceResponse.INVALID_OFFSET, partitionResponse.baseOffset);
        assertEquals(RecordBatch.NO_TIMESTAMP, partitionResponse.logAppendTime);
    }

    @Test
    public void fetchResponseVersionTest() {
        LinkedHashMap<TopicPartition, FetchResponseData.FetchablePartitionResponse> responseData = new LinkedHashMap<>();

        MemoryRecords records = MemoryRecords.readableRecords(ByteBuffer.allocate(10));
<<<<<<< HEAD
        responseData.put(new TopicPartition("test", 0),
                new FetchResponseData.FetchablePartitionResponse()
                        .setErrorCode(Errors.NONE.code())
                        .setHighWatermark(1000000)
                        .setLastStableOffset(FetchResponse.INVALID_LAST_STABLE_OFFSET)
                        .setLogStartOffset(0)
                        .setAbortedTransactions(Collections.emptyList())
                        .setRecordSet(records)
                        .setPreferredReadReplica(FetchResponse.INVALID_PREFERRED_REPLICA_ID));

        FetchResponse v0Response = new FetchResponse(Errors.NONE, 0, INVALID_SESSION_ID, responseData);
        FetchResponse v1Response = new FetchResponse(Errors.NONE, 10, INVALID_SESSION_ID, responseData);
        assertEquals("Throttle time must be zero", 0, v0Response.throttleTimeMs());
        assertEquals("Throttle time must be 10", 10, v1Response.throttleTimeMs());
        assertEquals("Response data does not match", responseData, v0Response.dataByTopicPartition());
        assertEquals("Response data does not match", responseData, v1Response.dataByTopicPartition());
=======
        responseData.put(new TopicPartition("test", 0), new FetchResponse.PartitionData<>(
                Errors.NONE, 1000000, FetchResponse.INVALID_LAST_STABLE_OFFSET,
                0L, Optional.empty(), Collections.emptyList(), records));

        FetchResponse<MemoryRecords> v0Response = new FetchResponse<>(Errors.NONE, responseData, 0, INVALID_SESSION_ID);
        FetchResponse<MemoryRecords> v1Response = new FetchResponse<>(Errors.NONE, responseData, 10, INVALID_SESSION_ID);
        assertEquals(0, v0Response.throttleTimeMs(), "Throttle time must be zero");
        assertEquals(10, v1Response.throttleTimeMs(), "Throttle time must be 10");
        assertEquals(responseData, v0Response.responseData(), "Response data does not match");
        assertEquals(responseData, v1Response.responseData(), "Response data does not match");
>>>>>>> 04827dad
    }

    @Test
    public void testFetchResponseV4() {
        LinkedHashMap<TopicPartition, FetchResponseData.FetchablePartitionResponse> responseData = new LinkedHashMap<>();
        MemoryRecords records = MemoryRecords.readableRecords(ByteBuffer.allocate(10));

        List<FetchResponseData.AbortedTransaction> abortedTransactions = asList(
                new FetchResponseData.AbortedTransaction().setProducerId(10).setFirstOffset(100),
                new FetchResponseData.AbortedTransaction().setProducerId(15).setFirstOffset(50)
        );
        responseData.put(new TopicPartition("bar", 0),
                new FetchResponseData.FetchablePartitionResponse()
                        .setErrorCode(Errors.NONE.code())
                        .setHighWatermark(1000000)
                        .setLastStableOffset(FetchResponse.INVALID_LAST_STABLE_OFFSET)
                        .setLogStartOffset(FetchResponse.INVALID_LOG_START_OFFSET)
                        .setAbortedTransactions(abortedTransactions)
                        .setRecordSet(records)
                        .setPreferredReadReplica(FetchResponse.INVALID_PREFERRED_REPLICA_ID));
        responseData.put(new TopicPartition("bar", 1),
                new FetchResponseData.FetchablePartitionResponse()
                        .setErrorCode(Errors.NONE.code())
                        .setHighWatermark(900000)
                        .setLastStableOffset(5)
                        .setLogStartOffset(FetchResponse.INVALID_LOG_START_OFFSET)
                        .setAbortedTransactions(null)
                        .setRecordSet(records)
                        .setPreferredReadReplica(FetchResponse.INVALID_PREFERRED_REPLICA_ID));
        responseData.put(new TopicPartition("foo", 0),
                new FetchResponseData.FetchablePartitionResponse()
                        .setErrorCode(Errors.NONE.code())
                        .setHighWatermark(70000)
                        .setLastStableOffset(6)
                        .setLogStartOffset(FetchResponse.INVALID_LOG_START_OFFSET)
                        .setAbortedTransactions(emptyList())
                        .setRecordSet(records)
                        .setPreferredReadReplica(FetchResponse.INVALID_PREFERRED_REPLICA_ID));

        FetchResponse response = new FetchResponse(Errors.NONE, 10, INVALID_SESSION_ID, responseData);
        FetchResponse deserialized = FetchResponse.parse(response.serialize((short) 4), (short) 4);
        assertEquals(responseData, deserialized.dataByTopicPartition());
    }

    @Test
    public void verifyFetchResponseFullWrites() throws Exception {
        verifyFetchResponseFullWrite(FETCH.latestVersion(), createFetchResponse(123));
        verifyFetchResponseFullWrite(FETCH.latestVersion(),
            createFetchResponse(Errors.FETCH_SESSION_ID_NOT_FOUND, 123));
        for (short version = 0; version <= FETCH.latestVersion(); version++) {
            verifyFetchResponseFullWrite(version, createFetchResponse(version >= 4));
        }
    }

    private void verifyFetchResponseFullWrite(short apiVersion, FetchResponse fetchResponse) throws Exception {
        int correlationId = 15;

        short responseHeaderVersion = FETCH.responseHeaderVersion(apiVersion);
        Send send = fetchResponse.toSend(new ResponseHeader(correlationId, responseHeaderVersion), apiVersion);
        ByteBufferChannel channel = new ByteBufferChannel(send.size());
        send.writeTo(channel);
        channel.close();

        ByteBuffer buf = channel.buffer();

        // read the size
        int size = buf.getInt();
        assertTrue(size > 0);

        // read the header
        ResponseHeader responseHeader = ResponseHeader.parse(channel.buffer(), responseHeaderVersion);
        assertEquals(correlationId, responseHeader.correlationId());

        assertEquals(fetchResponse.serialize(apiVersion), buf);
        FetchResponseData deserialized = new FetchResponseData(new ByteBufferAccessor(buf), apiVersion);
        ObjectSerializationCache serializationCache = new ObjectSerializationCache();
        assertEquals(size, responseHeader.size(serializationCache) + deserialized.size(serializationCache, apiVersion));
    }

    @Test
    public void testControlledShutdownResponse() {
        ControlledShutdownResponse response = createControlledShutdownResponse();
        short version = ApiKeys.CONTROLLED_SHUTDOWN.latestVersion();
        ByteBuffer buffer = response.serialize(version);
        ControlledShutdownResponse deserialized = ControlledShutdownResponse.parse(buffer, version);
        assertEquals(response.error(), deserialized.error());
        assertEquals(response.data().remainingPartitions(), deserialized.data().remainingPartitions());
    }

    @Test
    public void testCreateTopicRequestV0FailsIfValidateOnly() {
        assertThrows(UnsupportedVersionException.class,
            () -> createCreateTopicRequest(0, true));
    }

    @Test
    public void testCreateTopicRequestV3FailsIfNoPartitionsOrReplicas() {
        final UnsupportedVersionException exception = assertThrows(
            UnsupportedVersionException.class, () -> {
                CreateTopicsRequestData data = new CreateTopicsRequestData()
                    .setTimeoutMs(123)
                    .setValidateOnly(false);
                data.topics().add(new CreatableTopic().
                    setName("foo").
                    setNumPartitions(CreateTopicsRequest.NO_NUM_PARTITIONS).
                    setReplicationFactor((short) 1));
                data.topics().add(new CreatableTopic().
                    setName("bar").
                    setNumPartitions(1).
                    setReplicationFactor(CreateTopicsRequest.NO_REPLICATION_FACTOR));

                new Builder(data).build((short) 3);
            });
        assertTrue(exception.getMessage().contains("supported in CreateTopicRequest version 4+"));
        assertTrue(exception.getMessage().contains("[foo, bar]"));
    }

    @Test
    public void testFetchRequestMaxBytesOldVersions() {
        final short version = 1;
        FetchRequest fr = createFetchRequest(version);
        FetchRequest fr2 = FetchRequest.parse(fr.serialize(), version);
        assertEquals(fr2.maxBytes(), fr.maxBytes());
    }

    @Test
    public void testFetchRequestIsolationLevel() throws Exception {
        FetchRequest request = createFetchRequest(4, IsolationLevel.READ_COMMITTED);
        FetchRequest deserialized = (FetchRequest) AbstractRequest.parseRequest(request.apiKey(), request.version(),
                request.serialize()).request;
        assertEquals(request.isolationLevel(), deserialized.isolationLevel());

        request = createFetchRequest(4, IsolationLevel.READ_UNCOMMITTED);
        deserialized = (FetchRequest) AbstractRequest.parseRequest(request.apiKey(), request.version(),
                request.serialize()).request;
        assertEquals(request.isolationLevel(), deserialized.isolationLevel());
    }

    @Test
    public void testFetchRequestWithMetadata() throws Exception {
        FetchRequest request = createFetchRequest(4, IsolationLevel.READ_COMMITTED);
        FetchRequest deserialized = (FetchRequest) AbstractRequest.parseRequest(ApiKeys.FETCH, request.version(),
                request.serialize()).request;
        assertEquals(request.isolationLevel(), deserialized.isolationLevel());

        request = createFetchRequest(4, IsolationLevel.READ_UNCOMMITTED);
        deserialized = (FetchRequest) AbstractRequest.parseRequest(ApiKeys.FETCH, request.version(),
                request.serialize()).request;
        assertEquals(request.isolationLevel(), deserialized.isolationLevel());
    }

    @Test
    public void testFetchRequestCompat() {
        Map<TopicPartition, FetchRequest.PartitionData> fetchData = new HashMap<>();
        fetchData.put(new TopicPartition("test", 0), new FetchRequest.PartitionData(100, 2, 100, Optional.of(42)));
        FetchRequest req = FetchRequest.Builder
                .forConsumer(100, 100, fetchData)
                .metadata(new FetchMetadata(10, 20))
                .isolationLevel(IsolationLevel.READ_COMMITTED)
                .build((short) 2);

        FetchRequestData data = req.data();
        ObjectSerializationCache cache = new ObjectSerializationCache();
        int size = data.size(cache, (short) 2);

        ByteBufferAccessor writer = new ByteBufferAccessor(ByteBuffer.allocate(size));
        data.write(writer, cache, (short) 2);
    }

    @Test
    public void testJoinGroupRequestVersion0RebalanceTimeout() {
        final short version = 0;
        JoinGroupRequest jgr = createJoinGroupRequest(version);
        JoinGroupRequest jgr2 = JoinGroupRequest.parse(jgr.serialize(), version);
        assertEquals(jgr2.data().rebalanceTimeoutMs(), jgr.data().rebalanceTimeoutMs());
    }

    @Test
    public void testOffsetFetchRequestBuilderToString() {
        List<Boolean> stableFlags = Arrays.asList(true, false);
        for (Boolean requireStable : stableFlags) {
            String allTopicPartitionsString = new OffsetFetchRequest.Builder("someGroup", requireStable, null, false).toString();

            assertTrue(allTopicPartitionsString.contains("groupId='someGroup', topics=null, requireStable="
                                                             + requireStable.toString()));
            String string = new OffsetFetchRequest.Builder("group1",
                requireStable, Collections.singletonList(new TopicPartition("test11", 1)), false).toString();
            assertTrue(string.contains("test11"));
            assertTrue(string.contains("group1"));
            assertTrue(string.contains("requireStable=" + requireStable.toString()));
        }
    }

    @Test
    public void testApiVersionsRequestBeforeV3Validation() {
        for (short version = 0; version < 3; version++) {
            ApiVersionsRequest request = new ApiVersionsRequest(new ApiVersionsRequestData(), version);
            assertTrue(request.isValid());
        }
    }

    @Test
    public void testValidApiVersionsRequest() {
        ApiVersionsRequest request;

        request = new ApiVersionsRequest.Builder().build();
        assertTrue(request.isValid());

        request = new ApiVersionsRequest(new ApiVersionsRequestData()
            .setClientSoftwareName("apache-kafka.java")
            .setClientSoftwareVersion("0.0.0-SNAPSHOT"),
            ApiKeys.API_VERSIONS.latestVersion()
        );
        assertTrue(request.isValid());
    }

    @Test
    public void testListGroupRequestV3FailsWithStates() {
        ListGroupsRequestData data = new ListGroupsRequestData()
                .setStatesFilter(asList(ConsumerGroupState.STABLE.name()));
        assertThrows(UnsupportedVersionException.class, () -> new ListGroupsRequest.Builder(data).build((short) 3));
    }

    @Test
    public void testInvalidApiVersionsRequest() {
        testInvalidCase("java@apache_kafka", "0.0.0-SNAPSHOT");
        testInvalidCase("apache-kafka-java", "0.0.0@java");
        testInvalidCase("-apache-kafka-java", "0.0.0");
        testInvalidCase("apache-kafka-java.", "0.0.0");
    }

    private void testInvalidCase(String name, String version) {
        ApiVersionsRequest request = new ApiVersionsRequest(new ApiVersionsRequestData()
            .setClientSoftwareName(name)
            .setClientSoftwareVersion(version),
            ApiKeys.API_VERSIONS.latestVersion()
        );
        assertFalse(request.isValid());
    }

    @Test
    public void testApiVersionResponseWithUnsupportedError() {
        ApiVersionsRequest request = new ApiVersionsRequest.Builder().build();
        ApiVersionsResponse response = request.getErrorResponse(0, Errors.UNSUPPORTED_VERSION.exception());

        assertEquals(Errors.UNSUPPORTED_VERSION.code(), response.data().errorCode());

        ApiVersionsResponseKey apiVersion = response.data().apiKeys().find(ApiKeys.API_VERSIONS.id);
        assertNotNull(apiVersion);
        assertEquals(ApiKeys.API_VERSIONS.id, apiVersion.apiKey());
        assertEquals(ApiKeys.API_VERSIONS.oldestVersion(), apiVersion.minVersion());
        assertEquals(ApiKeys.API_VERSIONS.latestVersion(), apiVersion.maxVersion());
    }

    @Test
    public void testApiVersionResponseWithNotUnsupportedError() {
        ApiVersionsRequest request = new ApiVersionsRequest.Builder().build();
        ApiVersionsResponse response = request.getErrorResponse(0, Errors.INVALID_REQUEST.exception());

        assertEquals(response.data().errorCode(), Errors.INVALID_REQUEST.code());
        assertTrue(response.data().apiKeys().isEmpty());
    }

    @Test
    public void testApiVersionResponseParsingFallback() {
        ByteBuffer buffer = ApiVersionsResponse.DEFAULT_API_VERSIONS_RESPONSE.serialize((short) 0);
        ApiVersionsResponse response = ApiVersionsResponse.parse(buffer, ApiKeys.API_VERSIONS.latestVersion());

        assertEquals(Errors.NONE.code(), response.data().errorCode());
    }

    @Test
    public void testApiVersionResponseParsingFallbackException() {
        short version = 0;
        assertThrows(BufferUnderflowException.class, () -> ApiVersionsResponse.parse(ByteBuffer.allocate(0), version));
    }

    @Test
    public void testApiVersionResponseParsing() {
        ByteBuffer buffer = ApiVersionsResponse.DEFAULT_API_VERSIONS_RESPONSE.serialize(ApiKeys.API_VERSIONS.latestVersion());
        ApiVersionsResponse response = ApiVersionsResponse.parse(buffer, ApiKeys.API_VERSIONS.latestVersion());

        assertEquals(Errors.NONE.code(), response.data().errorCode());
    }

    @Test
    public void testInitProducerIdRequestVersions() {
        InitProducerIdRequest.Builder bld = new InitProducerIdRequest.Builder(
            new InitProducerIdRequestData().setTransactionTimeoutMs(1000).
                setTransactionalId("abracadabra").
                setProducerId(123));
        final UnsupportedVersionException exception = assertThrows(
            UnsupportedVersionException.class, () -> bld.build((short) 2).serialize());
        assertTrue(exception.getMessage().contains("Attempted to write a non-default producerId at version 2"));
        bld.build((short) 3);
    }

    @Test
    public void testDeletableTopicResultErrorMessageIsNullByDefault() {
        DeletableTopicResult result = new DeletableTopicResult()
            .setName("topic")
            .setErrorCode(Errors.THROTTLING_QUOTA_EXCEEDED.code());

        assertEquals("topic", result.name());
        assertEquals(Errors.THROTTLING_QUOTA_EXCEEDED.code(), result.errorCode());
        assertNull(result.errorMessage());
    }

    private ResponseHeader createResponseHeader(short headerVersion) {
        return new ResponseHeader(10, headerVersion);
    }

    private FindCoordinatorRequest createFindCoordinatorRequest(int version) {
        return new FindCoordinatorRequest.Builder(
                new FindCoordinatorRequestData()
                    .setKeyType(CoordinatorType.GROUP.id())
                    .setKey("test-group"))
                .build((short) version);
    }

    private FindCoordinatorResponse createFindCoordinatorResponse() {
        Node node = new Node(10, "host1", 2014);
        return FindCoordinatorResponse.prepareResponse(Errors.NONE, node);
    }

    private FetchRequest createFetchRequest(int version, FetchMetadata metadata, List<TopicPartition> toForget) {
        LinkedHashMap<TopicPartition, FetchRequest.PartitionData> fetchData = new LinkedHashMap<>();
        fetchData.put(new TopicPartition("test1", 0), new FetchRequest.PartitionData(100, -1L,
                1000000, Optional.empty()));
        fetchData.put(new TopicPartition("test2", 0), new FetchRequest.PartitionData(200, -1L,
                1000000, Optional.empty()));
        return FetchRequest.Builder.forConsumer(100, 100000, fetchData).
            metadata(metadata).setMaxBytes(1000).toForget(toForget).build((short) version);
    }

    private FetchRequest createFetchRequest(int version, IsolationLevel isolationLevel) {
        LinkedHashMap<TopicPartition, FetchRequest.PartitionData> fetchData = new LinkedHashMap<>();
        fetchData.put(new TopicPartition("test1", 0), new FetchRequest.PartitionData(100, -1L,
                1000000, Optional.empty()));
        fetchData.put(new TopicPartition("test2", 0), new FetchRequest.PartitionData(200, -1L,
                1000000, Optional.empty()));
        return FetchRequest.Builder.forConsumer(100, 100000, fetchData).
            isolationLevel(isolationLevel).setMaxBytes(1000).build((short) version);
    }

    private FetchRequest createFetchRequest(int version) {
        LinkedHashMap<TopicPartition, FetchRequest.PartitionData> fetchData = new LinkedHashMap<>();
        fetchData.put(new TopicPartition("test1", 0), new FetchRequest.PartitionData(100, -1L,
                1000000, Optional.empty()));
        fetchData.put(new TopicPartition("test2", 0), new FetchRequest.PartitionData(200, -1L,
                1000000, Optional.empty()));
        return FetchRequest.Builder.forConsumer(100, 100000, fetchData).setMaxBytes(1000).build((short) version);
    }

    private FetchResponse createFetchResponse(Errors error, int sessionId) {
        return new FetchResponse(error, 25, sessionId, new LinkedHashMap<>());
    }

    private FetchResponse createFetchResponse(int sessionId) {
        LinkedHashMap<TopicPartition, FetchResponseData.FetchablePartitionResponse> responseData = new LinkedHashMap<>();
        MemoryRecords records = MemoryRecords.withRecords(CompressionType.NONE, new SimpleRecord("blah".getBytes()));
        responseData.put(new TopicPartition("test", 0), new FetchResponseData.FetchablePartitionResponse()
                        .setErrorCode(Errors.NONE.code())
                        .setHighWatermark(1000000)
                        .setLastStableOffset(FetchResponse.INVALID_LAST_STABLE_OFFSET)
                        .setLogStartOffset(0)
                        .setAbortedTransactions(Collections.emptyList())
                        .setRecordSet(records)
                        .setPreferredReadReplica(FetchResponse.INVALID_PREFERRED_REPLICA_ID));
        List<FetchResponseData.AbortedTransaction> abortedTransactions = Collections.singletonList(
            new FetchResponseData.AbortedTransaction().setProducerId(234L).setFirstOffset(999L));
        responseData.put(new TopicPartition("test", 1), new FetchResponseData.FetchablePartitionResponse()
                        .setErrorCode(Errors.NONE.code())
                        .setHighWatermark(1000000)
                        .setLastStableOffset(FetchResponse.INVALID_LAST_STABLE_OFFSET)
                        .setLogStartOffset(0)
                        .setAbortedTransactions(abortedTransactions)
                        .setRecordSet(MemoryRecords.EMPTY)
                        .setPreferredReadReplica(FetchResponse.INVALID_PREFERRED_REPLICA_ID));
        return new FetchResponse(Errors.NONE, 25, sessionId, responseData);
    }

    private FetchResponse createFetchResponse(boolean includeAborted) {
        LinkedHashMap<TopicPartition, FetchResponseData.FetchablePartitionResponse> responseData = new LinkedHashMap<>();
        MemoryRecords records = MemoryRecords.withRecords(CompressionType.NONE, new SimpleRecord("blah".getBytes()));
        responseData.put(new TopicPartition("test", 0), new FetchResponseData.FetchablePartitionResponse()
                        .setErrorCode(Errors.NONE.code())
                        .setHighWatermark(1000000)
                        .setLastStableOffset(FetchResponse.INVALID_LAST_STABLE_OFFSET)
                        .setLogStartOffset(0)
                        .setAbortedTransactions(Collections.emptyList())
                        .setRecordSet(records)
                        .setPreferredReadReplica(FetchResponse.INVALID_PREFERRED_REPLICA_ID));

        List<FetchResponseData.AbortedTransaction> abortedTransactions = Collections.emptyList();
        if (includeAborted) {
            abortedTransactions = Collections.singletonList(
                    new FetchResponseData.AbortedTransaction().setProducerId(234L).setFirstOffset(999L));
        }
        responseData.put(new TopicPartition("test", 1), new FetchResponseData.FetchablePartitionResponse()
                        .setErrorCode(Errors.NONE.code())
                        .setHighWatermark(1000000)
                        .setLastStableOffset(FetchResponse.INVALID_LAST_STABLE_OFFSET)
                        .setLogStartOffset(0)
                        .setAbortedTransactions(abortedTransactions)
                        .setRecordSet(MemoryRecords.EMPTY)
                        .setPreferredReadReplica(FetchResponse.INVALID_PREFERRED_REPLICA_ID));

        return new FetchResponse(Errors.NONE, 25, INVALID_SESSION_ID, responseData);
    }

    private HeartbeatRequest createHeartBeatRequest() {
        return new HeartbeatRequest.Builder(new HeartbeatRequestData()
                .setGroupId("group1")
                .setGenerationId(1)
                .setMemberId("consumer1")).build();
    }

    private HeartbeatResponse createHeartBeatResponse() {
        return new HeartbeatResponse(new HeartbeatResponseData().setErrorCode(Errors.NONE.code()));
    }

    private JoinGroupRequest createJoinGroupRequest(int version) {
        JoinGroupRequestData.JoinGroupRequestProtocolCollection protocols =
            new JoinGroupRequestData.JoinGroupRequestProtocolCollection(
                Collections.singleton(
                new JoinGroupRequestData.JoinGroupRequestProtocol()
                        .setName("consumer-range")
                        .setMetadata(new byte[0])).iterator()
        );

        JoinGroupRequestData data = new JoinGroupRequestData()
            .setGroupId("group1")
            .setSessionTimeoutMs(30000)
            .setMemberId("consumer1")
            .setProtocolType("consumer")
            .setProtocols(protocols);

        // v1 and above contains rebalance timeout
        if (version >= 1)
            data.setRebalanceTimeoutMs(60000);

        // v5 and above could set group instance id
        if (version >= 5)
            data.setGroupInstanceId("groupInstanceId");

        return new JoinGroupRequest.Builder(data).build((short) version);
    }

    private JoinGroupResponse createJoinGroupResponse(int version) {
        List<JoinGroupResponseData.JoinGroupResponseMember> members = new ArrayList<>();

        for (int i = 0; i < 2; i++) {
            JoinGroupResponseMember member = new JoinGroupResponseData.JoinGroupResponseMember()
                .setMemberId("consumer" + i)
                .setMetadata(new byte[0]);

            if (version >= 5)
                member.setGroupInstanceId("instance" + i);

            members.add(member);
        }

        JoinGroupResponseData data = new JoinGroupResponseData()
            .setErrorCode(Errors.NONE.code())
            .setGenerationId(1)
            .setProtocolType("consumer") // Added in v7 but ignorable
            .setProtocolName("range")
            .setLeader("leader")
            .setMemberId("consumer1")
            .setMembers(members);

        // v1 and above could set throttle time
        if (version >= 1)
            data.setThrottleTimeMs(1000);

        return new JoinGroupResponse(data);
    }

    private SyncGroupRequest createSyncGroupRequest(int version) {
        List<SyncGroupRequestAssignment> assignments = Collections.singletonList(
            new SyncGroupRequestAssignment()
                .setMemberId("member")
                .setAssignment(new byte[0])
        );

        SyncGroupRequestData data = new SyncGroupRequestData()
            .setGroupId("group1")
            .setGenerationId(1)
            .setMemberId("member")
            .setProtocolType("consumer") // Added in v5 but ignorable
            .setProtocolName("range")    // Added in v5 but ignorable
            .setAssignments(assignments);

        // v3 and above could set group instance id
        if (version >= 3)
            data.setGroupInstanceId("groupInstanceId");

        return new SyncGroupRequest.Builder(data).build((short) version);
    }

    private SyncGroupResponse createSyncGroupResponse(int version) {
        SyncGroupResponseData data = new SyncGroupResponseData()
            .setErrorCode(Errors.NONE.code())
            .setProtocolType("consumer") // Added in v5 but ignorable
            .setProtocolName("range")    // Added in v5 but ignorable
            .setAssignment(new byte[0]);

        // v1 and above could set throttle time
        if (version >= 1)
            data.setThrottleTimeMs(1000);

        return new SyncGroupResponse(data);
    }

    private ListGroupsRequest createListGroupsRequest(short version) {
        ListGroupsRequestData data = new ListGroupsRequestData();
        if (version >= 4)
            data.setStatesFilter(Arrays.asList("Stable"));
        return new ListGroupsRequest.Builder(data).build(version);
    }

    private ListGroupsResponse createListGroupsResponse(int version) {
        ListGroupsResponseData.ListedGroup group = new ListGroupsResponseData.ListedGroup()
                .setGroupId("test-group")
                .setProtocolType("consumer");
        if (version >= 4)
            group.setGroupState("Stable");
        ListGroupsResponseData data = new ListGroupsResponseData()
                .setErrorCode(Errors.NONE.code())
                .setGroups(Collections.singletonList(group));
        return new ListGroupsResponse(data);
    }

    private DescribeGroupsRequest createDescribeGroupRequest() {
        return new DescribeGroupsRequest.Builder(
            new DescribeGroupsRequestData().
                setGroups(Collections.singletonList("test-group"))).build();
    }

    private DescribeGroupsResponse createDescribeGroupResponse() {
        String clientId = "consumer-1";
        String clientHost = "localhost";
        DescribeGroupsResponseData describeGroupsResponseData = new DescribeGroupsResponseData();
        DescribeGroupsResponseData.DescribedGroupMember member = DescribeGroupsResponse.groupMember("memberId", null,
                clientId, clientHost, new byte[0], new byte[0]);
        DescribedGroup metadata = DescribeGroupsResponse.groupMetadata("test-group",
                Errors.NONE,
                "STABLE",
                "consumer",
                "roundrobin",
                Collections.singletonList(member),
                DescribeGroupsResponse.AUTHORIZED_OPERATIONS_OMITTED);
        describeGroupsResponseData.groups().add(metadata);
        return new DescribeGroupsResponse(describeGroupsResponseData);
    }

    private LeaveGroupRequest createLeaveGroupRequest() {
        return new LeaveGroupRequest.Builder(
            "group1", Collections.singletonList(new MemberIdentity()
                                                    .setMemberId("consumer1"))
            ).build();
    }

    private LeaveGroupResponse createLeaveGroupResponse() {
        return new LeaveGroupResponse(new LeaveGroupResponseData().setErrorCode(Errors.NONE.code()));
    }

    private DeleteGroupsRequest createDeleteGroupsRequest() {
        return new DeleteGroupsRequest.Builder(
            new DeleteGroupsRequestData()
                .setGroupsNames(Collections.singletonList("test-group"))
        ).build();
    }

    private DeleteGroupsResponse createDeleteGroupsResponse() {
        DeletableGroupResultCollection result = new DeletableGroupResultCollection();
        result.add(new DeletableGroupResult()
                       .setGroupId("test-group")
                       .setErrorCode(Errors.NONE.code()));
        return new DeleteGroupsResponse(
            new DeleteGroupsResponseData()
                .setResults(result)
        );
    }

    private ListOffsetsRequest createListOffsetRequest(int version) {
        if (version == 0) {
            ListOffsetsTopic topic = new ListOffsetsTopic()
                    .setName("test")
                    .setPartitions(Arrays.asList(new ListOffsetsPartition()
                            .setPartitionIndex(0)
                            .setTimestamp(1000000L)
                            .setMaxNumOffsets(10)
                            .setCurrentLeaderEpoch(5)));
            return ListOffsetsRequest.Builder
                    .forConsumer(false, IsolationLevel.READ_UNCOMMITTED)
                    .setTargetTimes(Collections.singletonList(topic))
                    .build((short) version);
        } else if (version == 1) {
            ListOffsetsTopic topic = new ListOffsetsTopic()
                    .setName("test")
                    .setPartitions(Arrays.asList(new ListOffsetsPartition()
                            .setPartitionIndex(0)
                            .setTimestamp(1000000L)
                            .setCurrentLeaderEpoch(5)));
            return ListOffsetsRequest.Builder
                    .forConsumer(true, IsolationLevel.READ_UNCOMMITTED)
                    .setTargetTimes(Collections.singletonList(topic))
                    .build((short) version);
        } else if (version >= 2 && version <= LIST_OFFSETS.latestVersion()) {
            ListOffsetsPartition partition = new ListOffsetsPartition()
                    .setPartitionIndex(0)
                    .setTimestamp(1000000L)
                    .setCurrentLeaderEpoch(5);

            ListOffsetsTopic topic = new ListOffsetsTopic()
                    .setName("test")
                    .setPartitions(Arrays.asList(partition));
            return ListOffsetsRequest.Builder
                    .forConsumer(true, IsolationLevel.READ_COMMITTED)
                    .setTargetTimes(Collections.singletonList(topic))
                    .build((short) version);
        } else {
            throw new IllegalArgumentException("Illegal ListOffsetRequest version " + version);
        }
    }

    private ListOffsetsResponse createListOffsetResponse(int version) {
        if (version == 0) {
            ListOffsetsResponseData data = new ListOffsetsResponseData()
                    .setTopics(Collections.singletonList(new ListOffsetsTopicResponse()
                            .setName("test")
                            .setPartitions(Collections.singletonList(new ListOffsetsPartitionResponse()
                                    .setPartitionIndex(0)
                                    .setErrorCode(Errors.NONE.code())
                                    .setOldStyleOffsets(asList(100L))))));
            return new ListOffsetsResponse(data);
        } else if (version >= 1 && version <= LIST_OFFSETS.latestVersion()) {
            ListOffsetsPartitionResponse partition = new ListOffsetsPartitionResponse()
                    .setPartitionIndex(0)
                    .setErrorCode(Errors.NONE.code())
                    .setTimestamp(10000L)
                    .setOffset(100L);
            if (version >= 4) {
                partition.setLeaderEpoch(27);
            }
            ListOffsetsResponseData data = new ListOffsetsResponseData()
                    .setTopics(Collections.singletonList(new ListOffsetsTopicResponse()
                            .setName("test")
                            .setPartitions(Collections.singletonList(partition))));
            return new ListOffsetsResponse(data);
        } else {
            throw new IllegalArgumentException("Illegal ListOffsetResponse version " + version);
        }
    }

    private MetadataRequest createMetadataRequest(int version, List<String> topics) {
        return new MetadataRequest.Builder(topics, true).build((short) version);
    }

    private MetadataResponse createMetadataResponse() {
        Node node = new Node(1, "host1", 1001);
        List<Integer> replicas = singletonList(node.id());
        List<Integer> isr = singletonList(node.id());
        List<Integer> offlineReplicas = emptyList();

        List<MetadataResponse.TopicMetadata> allTopicMetadata = new ArrayList<>();
        allTopicMetadata.add(new MetadataResponse.TopicMetadata(Errors.NONE, "__consumer_offsets", true,
                asList(new MetadataResponse.PartitionMetadata(Errors.NONE,
                        new TopicPartition("__consumer_offsets", 1),
                        Optional.of(node.id()), Optional.of(5), replicas, isr, offlineReplicas))));
        allTopicMetadata.add(new MetadataResponse.TopicMetadata(Errors.LEADER_NOT_AVAILABLE, "topic2", false,
                emptyList()));
        allTopicMetadata.add(new MetadataResponse.TopicMetadata(Errors.NONE, "topic3", false,
            asList(new MetadataResponse.PartitionMetadata(Errors.LEADER_NOT_AVAILABLE,
                    new TopicPartition("topic3", 0), Optional.empty(),
                    Optional.empty(), replicas, isr, offlineReplicas))));

        return RequestTestUtils.metadataResponse(asList(node), null, MetadataResponse.NO_CONTROLLER_ID, allTopicMetadata);
    }

    private OffsetCommitRequest createOffsetCommitRequest(int version) {
        return new OffsetCommitRequest.Builder(new OffsetCommitRequestData()
                .setGroupId("group1")
                .setMemberId("consumer1")
                .setGroupInstanceId(null)
                .setGenerationId(100)
                .setTopics(Collections.singletonList(
                        new OffsetCommitRequestData.OffsetCommitRequestTopic()
                                .setName("test")
                                .setPartitions(Arrays.asList(
                                        new OffsetCommitRequestData.OffsetCommitRequestPartition()
                                                .setPartitionIndex(0)
                                                .setCommittedOffset(100)
                                                .setCommittedLeaderEpoch(RecordBatch.NO_PARTITION_LEADER_EPOCH)
                                                .setCommittedMetadata(""),
                                        new OffsetCommitRequestData.OffsetCommitRequestPartition()
                                                .setPartitionIndex(1)
                                                .setCommittedOffset(200)
                                                .setCommittedLeaderEpoch(RecordBatch.NO_PARTITION_LEADER_EPOCH)
                                                .setCommittedMetadata(null)
                                ))
                ))
        ).build((short) version);
    }

    private OffsetCommitResponse createOffsetCommitResponse() {
        return new OffsetCommitResponse(new OffsetCommitResponseData()
                .setTopics(Collections.singletonList(
                        new OffsetCommitResponseData.OffsetCommitResponseTopic()
                                .setName("test")
                                .setPartitions(Collections.singletonList(
                                        new OffsetCommitResponseData.OffsetCommitResponsePartition()
                                                .setPartitionIndex(0)
                                                .setErrorCode(Errors.NONE.code())
                                ))
                ))
        );
    }

    private OffsetFetchRequest createOffsetFetchRequest(int version, boolean requireStable) {
        return new OffsetFetchRequest.Builder("group1", requireStable, Collections.singletonList(new TopicPartition("test11", 1)), false)
                .build((short) version);
    }

    private OffsetFetchRequest createOffsetFetchRequestForAllPartition(String groupId, boolean requireStable) {
        return new OffsetFetchRequest.Builder(groupId, requireStable, null, false).build();
    }

    private OffsetFetchResponse createOffsetFetchResponse() {
        Map<TopicPartition, OffsetFetchResponse.PartitionData> responseData = new HashMap<>();
        responseData.put(new TopicPartition("test", 0), new OffsetFetchResponse.PartitionData(
                100L, Optional.empty(), "", Errors.NONE));
        responseData.put(new TopicPartition("test", 1), new OffsetFetchResponse.PartitionData(
                100L, Optional.of(10), null, Errors.NONE));
        return new OffsetFetchResponse(Errors.NONE, responseData);
    }

    @SuppressWarnings("deprecation")
    private ProduceRequest createProduceRequest(int version) {
        if (version < 2)
            throw new IllegalArgumentException("Produce request version 2 is not supported");
        byte magic = version == 2 ? RecordBatch.MAGIC_VALUE_V1 : RecordBatch.MAGIC_VALUE_V2;
        MemoryRecords records = MemoryRecords.withRecords(magic, CompressionType.NONE, new SimpleRecord("woot".getBytes()));
        return ProduceRequest.forMagic(magic,
                new ProduceRequestData()
                        .setTopicData(new ProduceRequestData.TopicProduceDataCollection(Collections.singletonList(
                                new ProduceRequestData.TopicProduceData()
                                        .setName("test")
                                        .setPartitionData(Collections.singletonList(new ProduceRequestData.PartitionProduceData()
                                                .setIndex(0)
                                                .setRecords(records)))).iterator()))
                        .setAcks((short) 1)
                        .setTimeoutMs(5000)
                        .setTransactionalId(version >= 3 ? "transactionalId" : null))
                .build((short) version);
    }

    @SuppressWarnings("deprecation")
    private ProduceResponse createProduceResponse() {
        Map<TopicPartition, ProduceResponse.PartitionResponse> responseData = new HashMap<>();
        responseData.put(new TopicPartition("test", 0), new ProduceResponse.PartitionResponse(Errors.NONE,
                10000, RecordBatch.NO_TIMESTAMP, 100));
        return new ProduceResponse(responseData, 0);
    }

    @SuppressWarnings("deprecation")
    private ProduceResponse createProduceResponseWithErrorMessage() {
        Map<TopicPartition, ProduceResponse.PartitionResponse> responseData = new HashMap<>();
        responseData.put(new TopicPartition("test", 0), new ProduceResponse.PartitionResponse(Errors.NONE,
                10000, RecordBatch.NO_TIMESTAMP, 100, Collections.singletonList(new ProduceResponse.RecordError(0, "error message")),
                "global error message"));
        return new ProduceResponse(responseData, 0);
    }

    private StopReplicaRequest createStopReplicaRequest(int version, boolean deletePartitions) {
        List<StopReplicaTopicState> topicStates = new ArrayList<>();
        StopReplicaTopicState topic1 = new StopReplicaTopicState()
            .setTopicName("topic1")
            .setPartitionStates(Collections.singletonList(new StopReplicaPartitionState()
                .setPartitionIndex(0)
                .setLeaderEpoch(1)
                .setDeletePartition(deletePartitions)));
        topicStates.add(topic1);
        StopReplicaTopicState topic2 = new StopReplicaTopicState()
            .setTopicName("topic2")
            .setPartitionStates(Collections.singletonList(new StopReplicaPartitionState()
                .setPartitionIndex(1)
                .setLeaderEpoch(2)
                .setDeletePartition(deletePartitions)));
        topicStates.add(topic2);

        return new StopReplicaRequest.Builder((short) version, 0, 1, 0,
            deletePartitions, topicStates).build((short) version);
    }

    private StopReplicaResponse createStopReplicaResponse() {
        List<StopReplicaResponseData.StopReplicaPartitionError> partitions = new ArrayList<>();
        partitions.add(new StopReplicaResponseData.StopReplicaPartitionError()
            .setTopicName("test")
            .setPartitionIndex(0)
            .setErrorCode(Errors.NONE.code()));
        return new StopReplicaResponse(new StopReplicaResponseData()
            .setErrorCode(Errors.NONE.code())
            .setPartitionErrors(partitions));
    }

    private ControlledShutdownRequest createControlledShutdownRequest() {
        ControlledShutdownRequestData data = new ControlledShutdownRequestData()
                .setBrokerId(10)
                .setBrokerEpoch(0L);
        return new ControlledShutdownRequest.Builder(
                data,
                ApiKeys.CONTROLLED_SHUTDOWN.latestVersion()).build();
    }

    private ControlledShutdownRequest createControlledShutdownRequest(int version) {
        ControlledShutdownRequestData data = new ControlledShutdownRequestData()
                .setBrokerId(10)
                .setBrokerEpoch(0L);
        return new ControlledShutdownRequest.Builder(
                data,
                ApiKeys.CONTROLLED_SHUTDOWN.latestVersion()).build((short) version);
    }

    private ControlledShutdownResponse createControlledShutdownResponse() {
        RemainingPartition p1 = new RemainingPartition()
                .setTopicName("test2")
                .setPartitionIndex(5);
        RemainingPartition p2 = new RemainingPartition()
                .setTopicName("test1")
                .setPartitionIndex(10);
        RemainingPartitionCollection pSet = new RemainingPartitionCollection();
        pSet.add(p1);
        pSet.add(p2);
        ControlledShutdownResponseData data = new ControlledShutdownResponseData()
                .setErrorCode(Errors.NONE.code())
                .setRemainingPartitions(pSet);
        return new ControlledShutdownResponse(data);
    }

    private LeaderAndIsrRequest createLeaderAndIsrRequest(int version) {
        List<LeaderAndIsrPartitionState> partitionStates = new ArrayList<>();
        List<Integer> isr = asList(1, 2);
        List<Integer> replicas = asList(1, 2, 3, 4);
        partitionStates.add(new LeaderAndIsrPartitionState()
            .setTopicName("topic5")
            .setPartitionIndex(105)
            .setControllerEpoch(0)
            .setLeader(2)
            .setLeaderEpoch(1)
            .setIsr(isr)
            .setZkVersion(2)
            .setReplicas(replicas)
            .setIsNew(false));
        partitionStates.add(new LeaderAndIsrPartitionState()
            .setTopicName("topic5")
            .setPartitionIndex(1)
            .setControllerEpoch(1)
            .setLeader(1)
            .setLeaderEpoch(1)
            .setIsr(isr)
            .setZkVersion(2)
            .setReplicas(replicas)
            .setIsNew(false));
        partitionStates.add(new LeaderAndIsrPartitionState()
            .setTopicName("topic20")
            .setPartitionIndex(1)
            .setControllerEpoch(1)
            .setLeader(0)
            .setLeaderEpoch(1)
            .setIsr(isr)
            .setZkVersion(2)
            .setReplicas(replicas)
            .setIsNew(false));

        Set<Node> leaders = Utils.mkSet(
                new Node(0, "test0", 1223),
                new Node(1, "test1", 1223)
        );

        Map<String, Uuid> topicIds = new HashMap<>();
        topicIds.put("topic5", Uuid.randomUuid());
        topicIds.put("topic20", Uuid.randomUuid());

        return new LeaderAndIsrRequest.Builder((short) version, 1, 10, 0,
                partitionStates, topicIds, leaders).build();
    }

    private LeaderAndIsrResponse createLeaderAndIsrResponse(int version) {
        if (version < 5) {
            List<LeaderAndIsrResponseData.LeaderAndIsrPartitionError> partitions = new ArrayList<>();
            partitions.add(new LeaderAndIsrResponseData.LeaderAndIsrPartitionError()
                    .setTopicName("test")
                    .setPartitionIndex(0)
                    .setErrorCode(Errors.NONE.code()));
            return new LeaderAndIsrResponse(new LeaderAndIsrResponseData()
                    .setErrorCode(Errors.NONE.code())
                    .setPartitionErrors(partitions), (short) version);
        } else {
            List<LeaderAndIsrResponseData.LeaderAndIsrPartitionError> partition = Collections.singletonList(
                    new LeaderAndIsrResponseData.LeaderAndIsrPartitionError()
                    .setPartitionIndex(0)
                    .setErrorCode(Errors.NONE.code()));
            List<LeaderAndIsrResponseData.LeaderAndIsrTopicError> topics = new ArrayList<>();
            topics.add(new LeaderAndIsrResponseData.LeaderAndIsrTopicError()
                    .setTopicId(Uuid.randomUuid())
                    .setPartitionErrors(partition));
            return new LeaderAndIsrResponse(new LeaderAndIsrResponseData()
                    .setTopics(topics), (short) version);
        }
    }

    private UpdateMetadataRequest createUpdateMetadataRequest(int version, String rack) {
        List<UpdateMetadataPartitionState> partitionStates = new ArrayList<>();
        List<Integer> isr = asList(1, 2);
        List<Integer> replicas = asList(1, 2, 3, 4);
        List<Integer> offlineReplicas = asList();
        partitionStates.add(new UpdateMetadataPartitionState()
            .setTopicName("topic5")
            .setPartitionIndex(105)
            .setControllerEpoch(0)
            .setLeader(2)
            .setLeaderEpoch(1)
            .setIsr(isr)
            .setZkVersion(2)
            .setReplicas(replicas)
            .setOfflineReplicas(offlineReplicas));
        partitionStates.add(new UpdateMetadataPartitionState()
                .setTopicName("topic5")
                .setPartitionIndex(1)
                .setControllerEpoch(1)
                .setLeader(1)
                .setLeaderEpoch(1)
                .setIsr(isr)
                .setZkVersion(2)
                .setReplicas(replicas)
                .setOfflineReplicas(offlineReplicas));
        partitionStates.add(new UpdateMetadataPartitionState()
                .setTopicName("topic20")
                .setPartitionIndex(1)
                .setControllerEpoch(1)
                .setLeader(0)
                .setLeaderEpoch(1)
                .setIsr(isr)
                .setZkVersion(2)
                .setReplicas(replicas)
                .setOfflineReplicas(offlineReplicas));

        Map<String, Uuid> topicIds = new HashMap<>();
        topicIds.put("topic5", Uuid.randomUuid());
        topicIds.put("topic20", Uuid.randomUuid());

        SecurityProtocol plaintext = SecurityProtocol.PLAINTEXT;
        List<UpdateMetadataEndpoint> endpoints1 = new ArrayList<>();
        endpoints1.add(new UpdateMetadataEndpoint()
            .setHost("host1")
            .setPort(1223)
            .setSecurityProtocol(plaintext.id)
            .setListener(ListenerName.forSecurityProtocol(plaintext).value()));

        List<UpdateMetadataEndpoint> endpoints2 = new ArrayList<>();
        endpoints2.add(new UpdateMetadataEndpoint()
            .setHost("host1")
            .setPort(1244)
            .setSecurityProtocol(plaintext.id)
            .setListener(ListenerName.forSecurityProtocol(plaintext).value()));
        if (version > 0) {
            SecurityProtocol ssl = SecurityProtocol.SSL;
            endpoints2.add(new UpdateMetadataEndpoint()
                .setHost("host2")
                .setPort(1234)
                .setSecurityProtocol(ssl.id)
                .setListener(ListenerName.forSecurityProtocol(ssl).value()));
            endpoints2.add(new UpdateMetadataEndpoint()
                .setHost("host2")
                .setPort(1334)
                .setSecurityProtocol(ssl.id));
            if (version >= 3)
                endpoints2.get(1).setListener("CLIENT");
        }

        List<UpdateMetadataBroker> liveBrokers = Arrays.asList(
            new UpdateMetadataBroker()
                .setId(0)
                .setEndpoints(endpoints1)
                .setRack(rack),
            new UpdateMetadataBroker()
                .setId(1)
                .setEndpoints(endpoints2)
                .setRack(rack)
        );
        return new UpdateMetadataRequest.Builder((short) version, 1, 10, 0, partitionStates,
            liveBrokers, Collections.emptyMap()).build();
    }

    private UpdateMetadataResponse createUpdateMetadataResponse() {
        return new UpdateMetadataResponse(new UpdateMetadataResponseData().setErrorCode(Errors.NONE.code()));
    }

    private SaslHandshakeRequest createSaslHandshakeRequest() {
        return new SaslHandshakeRequest.Builder(
                new SaslHandshakeRequestData().setMechanism("PLAIN")).build();
    }

    private SaslHandshakeResponse createSaslHandshakeResponse() {
        return new SaslHandshakeResponse(
                new SaslHandshakeResponseData()
                .setErrorCode(Errors.NONE.code()).setMechanisms(Collections.singletonList("GSSAPI")));
    }

    private SaslAuthenticateRequest createSaslAuthenticateRequest() {
        SaslAuthenticateRequestData data = new SaslAuthenticateRequestData().setAuthBytes(new byte[0]);
        return new SaslAuthenticateRequest(data, ApiKeys.SASL_AUTHENTICATE.latestVersion());
    }

    private SaslAuthenticateResponse createSaslAuthenticateResponse() {
        SaslAuthenticateResponseData data = new SaslAuthenticateResponseData()
                .setErrorCode(Errors.NONE.code())
                .setAuthBytes(new byte[0])
                .setSessionLifetimeMs(Long.MAX_VALUE);
        return new SaslAuthenticateResponse(data);
    }

    private ApiVersionsRequest createApiVersionRequest() {
        return new ApiVersionsRequest.Builder().build();
    }

    private ApiVersionsResponse createApiVersionResponse() {
        ApiVersionsResponseKeyCollection apiVersions = new ApiVersionsResponseKeyCollection();
        apiVersions.add(new ApiVersionsResponseKey()
            .setApiKey((short) 0)
            .setMinVersion((short) 0)
            .setMaxVersion((short) 2));

        return new ApiVersionsResponse(new ApiVersionsResponseData()
            .setErrorCode(Errors.NONE.code())
            .setThrottleTimeMs(0)
            .setApiKeys(apiVersions));
    }

    private CreateTopicsRequest createCreateTopicRequest(int version) {
        return createCreateTopicRequest(version, version >= 1);
    }

    private CreateTopicsRequest createCreateTopicRequest(int version, boolean validateOnly) {
        CreateTopicsRequestData data = new CreateTopicsRequestData()
            .setTimeoutMs(123)
            .setValidateOnly(validateOnly);
        data.topics().add(new CreatableTopic()
            .setNumPartitions(3)
            .setReplicationFactor((short) 5));

        CreatableTopic topic2 = new CreatableTopic();
        data.topics().add(topic2);
        topic2.assignments().add(new CreatableReplicaAssignment()
            .setPartitionIndex(0)
            .setBrokerIds(Arrays.asList(1, 2, 3)));
        topic2.assignments().add(new CreatableReplicaAssignment()
            .setPartitionIndex(1)
            .setBrokerIds(Arrays.asList(2, 3, 4)));
        topic2.configs().add(new CreateableTopicConfig()
            .setName("config1").setValue("value1"));

        return new CreateTopicsRequest.Builder(data).build((short) version);
    }

    private CreateTopicsResponse createCreateTopicResponse() {
        CreateTopicsResponseData data = new CreateTopicsResponseData();
        data.topics().add(new CreatableTopicResult()
            .setName("t1")
            .setErrorCode(Errors.INVALID_TOPIC_EXCEPTION.code())
            .setErrorMessage(null));
        data.topics().add(new CreatableTopicResult()
            .setName("t2")
            .setErrorCode(Errors.LEADER_NOT_AVAILABLE.code())
            .setErrorMessage("Leader with id 5 is not available."));
        data.topics().add(new CreatableTopicResult()
            .setName("t3")
            .setErrorCode(Errors.NONE.code())
            .setNumPartitions(1)
            .setReplicationFactor((short) 2)
            .setConfigs(Collections.singletonList(new CreatableTopicConfigs()
                .setName("min.insync.replicas")
                .setValue("2"))));
        return new CreateTopicsResponse(data);
    }

    private DeleteTopicsRequest createDeleteTopicsRequest(int version) {
        return new DeleteTopicsRequest.Builder(new DeleteTopicsRequestData()
            .setTopicNames(Arrays.asList("my_t1", "my_t2"))
            .setTimeoutMs(1000)
        ).build((short) version);
    }

    private DeleteTopicsResponse createDeleteTopicsResponse() {
        DeleteTopicsResponseData data = new DeleteTopicsResponseData();
        data.responses().add(new DeletableTopicResult()
            .setName("t1")
            .setErrorCode(Errors.INVALID_TOPIC_EXCEPTION.code())
            .setErrorMessage("Error Message"));
        data.responses().add(new DeletableTopicResult()
            .setName("t2")
            .setErrorCode(Errors.TOPIC_AUTHORIZATION_FAILED.code())
            .setErrorMessage("Error Message"));
        data.responses().add(new DeletableTopicResult()
            .setName("t3")
            .setErrorCode(Errors.NOT_CONTROLLER.code()));
        data.responses().add(new DeletableTopicResult()
                .setName("t4")
                .setErrorCode(Errors.NONE.code()));
        return new DeleteTopicsResponse(data);
    }

    private InitProducerIdRequest createInitPidRequest() {
        InitProducerIdRequestData requestData = new InitProducerIdRequestData()
                .setTransactionalId(null)
                .setTransactionTimeoutMs(100);
        return new InitProducerIdRequest.Builder(requestData).build();
    }

    private InitProducerIdResponse createInitPidResponse() {
        InitProducerIdResponseData responseData = new InitProducerIdResponseData()
                .setErrorCode(Errors.NONE.code())
                .setProducerEpoch((short) 3)
                .setProducerId(3332)
                .setThrottleTimeMs(0);
        return new InitProducerIdResponse(responseData);
    }

    private OffsetForLeaderTopicCollection createOffsetForLeaderTopicCollection() {
        OffsetForLeaderTopicCollection topics = new OffsetForLeaderTopicCollection();
        topics.add(new OffsetForLeaderTopic()
            .setTopic("topic1")
            .setPartitions(Arrays.asList(
                new OffsetForLeaderPartition()
                    .setPartition(0)
                    .setLeaderEpoch(1)
                    .setCurrentLeaderEpoch(0),
                new OffsetForLeaderPartition()
                    .setPartition(1)
                    .setLeaderEpoch(1)
                    .setCurrentLeaderEpoch(0))));
        topics.add(new OffsetForLeaderTopic()
            .setTopic("topic2")
            .setPartitions(Arrays.asList(
                new OffsetForLeaderPartition()
                    .setPartition(2)
                    .setLeaderEpoch(3)
                    .setCurrentLeaderEpoch(RecordBatch.NO_PARTITION_LEADER_EPOCH))));
        return topics;
    }

    private OffsetsForLeaderEpochRequest createLeaderEpochRequestForConsumer() {
        OffsetForLeaderTopicCollection epochs = createOffsetForLeaderTopicCollection();
        return OffsetsForLeaderEpochRequest.Builder.forConsumer(epochs).build();
    }

    private OffsetsForLeaderEpochRequest createLeaderEpochRequestForReplica(int version, int replicaId) {
        OffsetForLeaderTopicCollection epochs = createOffsetForLeaderTopicCollection();
        return OffsetsForLeaderEpochRequest.Builder.forFollower((short) version, epochs, replicaId).build();
    }

    private OffsetsForLeaderEpochResponse createLeaderEpochResponse() {
        OffsetForLeaderEpochResponseData data = new OffsetForLeaderEpochResponseData();
        data.topics().add(new OffsetForLeaderTopicResult()
            .setTopic("topic1")
            .setPartitions(Arrays.asList(
                new EpochEndOffset()
                    .setPartition(0)
                    .setErrorCode(Errors.NONE.code())
                    .setLeaderEpoch(1)
                    .setEndOffset(0),
                new EpochEndOffset()
                    .setPartition(1)
                    .setErrorCode(Errors.NONE.code())
                    .setLeaderEpoch(1)
                    .setEndOffset(1))));
        data.topics().add(new OffsetForLeaderTopicResult()
            .setTopic("topic2")
            .setPartitions(Arrays.asList(
                new EpochEndOffset()
                    .setPartition(2)
                    .setErrorCode(Errors.NONE.code())
                    .setLeaderEpoch(1)
                    .setEndOffset(1))));

        return new OffsetsForLeaderEpochResponse(data);
    }

    private AddPartitionsToTxnRequest createAddPartitionsToTxnRequest() {
        return new AddPartitionsToTxnRequest.Builder("tid", 21L, (short) 42,
            Collections.singletonList(new TopicPartition("topic", 73))).build();
    }

    private AddPartitionsToTxnResponse createAddPartitionsToTxnResponse() {
        return new AddPartitionsToTxnResponse(0, Collections.singletonMap(new TopicPartition("t", 0), Errors.NONE));
    }

    private AddOffsetsToTxnRequest createAddOffsetsToTxnRequest() {
        return new AddOffsetsToTxnRequest.Builder(
            new AddOffsetsToTxnRequestData()
                .setTransactionalId("tid")
                .setProducerId(21L)
                .setProducerEpoch((short) 42)
                .setGroupId("gid")
        ).build();
    }

    private AddOffsetsToTxnResponse createAddOffsetsToTxnResponse() {
        return new AddOffsetsToTxnResponse(new AddOffsetsToTxnResponseData()
                                               .setErrorCode(Errors.NONE.code())
                                               .setThrottleTimeMs(0));
    }

    private EndTxnRequest createEndTxnRequest() {
        return new EndTxnRequest.Builder(
            new EndTxnRequestData()
                .setTransactionalId("tid")
                .setProducerId(21L)
                .setProducerEpoch((short) 42)
                .setCommitted(TransactionResult.COMMIT.id)
            ).build();
    }

    private EndTxnResponse createEndTxnResponse() {
        return new EndTxnResponse(
            new EndTxnResponseData()
                .setErrorCode(Errors.NONE.code())
                .setThrottleTimeMs(0)
        );
    }

    private WriteTxnMarkersRequest createWriteTxnMarkersRequest() {
        List<TopicPartition> partitions = Collections.singletonList(new TopicPartition("topic", 73));
        WriteTxnMarkersRequest.TxnMarkerEntry txnMarkerEntry = new WriteTxnMarkersRequest.TxnMarkerEntry(21L, (short) 42, 73, TransactionResult.ABORT, partitions);
        return new WriteTxnMarkersRequest.Builder(ApiKeys.WRITE_TXN_MARKERS.latestVersion(), Collections.singletonList(txnMarkerEntry)).build();
    }

    private WriteTxnMarkersResponse createWriteTxnMarkersResponse() {
        final Map<TopicPartition, Errors> errorPerPartitions = new HashMap<>();
        errorPerPartitions.put(new TopicPartition("topic", 73), Errors.NONE);
        final Map<Long, Map<TopicPartition, Errors>> response = new HashMap<>();
        response.put(21L, errorPerPartitions);
        return new WriteTxnMarkersResponse(response);
    }

    private TxnOffsetCommitRequest createTxnOffsetCommitRequest(int version) {
        final Map<TopicPartition, TxnOffsetCommitRequest.CommittedOffset> offsets = new HashMap<>();
        offsets.put(new TopicPartition("topic", 73),
                    new TxnOffsetCommitRequest.CommittedOffset(100, null, Optional.empty()));
        offsets.put(new TopicPartition("topic", 74),
                new TxnOffsetCommitRequest.CommittedOffset(100, "blah", Optional.of(27)));

        if (version < 3) {
            return new TxnOffsetCommitRequest.Builder("transactionalId",
                "groupId",
                21L,
                (short) 42,
                offsets,
                false).build();
        } else {
            return new TxnOffsetCommitRequest.Builder("transactionalId",
                "groupId",
                21L,
                (short) 42,
                offsets,
                "member",
                2,
                Optional.of("instance"),
                false).build();
        }
    }

    private TxnOffsetCommitRequest createTxnOffsetCommitRequestWithAutoDowngrade(int version) {
        final Map<TopicPartition, TxnOffsetCommitRequest.CommittedOffset> offsets = new HashMap<>();
        offsets.put(new TopicPartition("topic", 73),
            new TxnOffsetCommitRequest.CommittedOffset(100, null, Optional.empty()));
        offsets.put(new TopicPartition("topic", 74),
            new TxnOffsetCommitRequest.CommittedOffset(100, "blah", Optional.of(27)));

        return new TxnOffsetCommitRequest.Builder("transactionalId",
            "groupId",
            21L,
            (short) 42,
            offsets,
            "member",
            2,
            Optional.of("instance"),
            true).build();
    }

    private TxnOffsetCommitResponse createTxnOffsetCommitResponse() {
        final Map<TopicPartition, Errors> errorPerPartitions = new HashMap<>();
        errorPerPartitions.put(new TopicPartition("topic", 73), Errors.NONE);
        return new TxnOffsetCommitResponse(0, errorPerPartitions);
    }

    private DescribeAclsRequest createDescribeAclsRequest() {
        return new DescribeAclsRequest.Builder(new AclBindingFilter(
                new ResourcePatternFilter(ResourceType.TOPIC, "mytopic", PatternType.LITERAL),
                new AccessControlEntryFilter(null, null, AclOperation.ANY, AclPermissionType.ANY))).build();
    }

    private DescribeAclsResponse createDescribeAclsResponse() {
        DescribeAclsResponseData data = new DescribeAclsResponseData()
                .setErrorCode(Errors.NONE.code())
                .setErrorMessage(Errors.NONE.message())
                .setThrottleTimeMs(0)
                .setResources(Collections.singletonList(new DescribeAclsResource()
                        .setResourceType(ResourceType.TOPIC.code())
                        .setResourceName("mytopic")
                        .setPatternType(PatternType.LITERAL.code())
                        .setAcls(Collections.singletonList(new AclDescription()
                                .setHost("*")
                                .setOperation(AclOperation.WRITE.code())
                                .setPermissionType(AclPermissionType.ALLOW.code())
                                .setPrincipal("User:ANONYMOUS")))));
        return new DescribeAclsResponse(data);
    }

    private CreateAclsRequest createCreateAclsRequest() {
        List<CreateAclsRequestData.AclCreation> creations = new ArrayList<>();
        creations.add(CreateAclsRequest.aclCreation(new AclBinding(
            new ResourcePattern(ResourceType.TOPIC, "mytopic", PatternType.LITERAL),
            new AccessControlEntry("User:ANONYMOUS", "127.0.0.1", AclOperation.READ, AclPermissionType.ALLOW))));
        creations.add(CreateAclsRequest.aclCreation(new AclBinding(
            new ResourcePattern(ResourceType.GROUP, "mygroup", PatternType.LITERAL),
            new AccessControlEntry("User:ANONYMOUS", "*", AclOperation.WRITE, AclPermissionType.DENY))));
        CreateAclsRequestData data = new CreateAclsRequestData().setCreations(creations);
        return new CreateAclsRequest.Builder(data).build();
    }

    private CreateAclsResponse createCreateAclsResponse() {
        return new CreateAclsResponse(new CreateAclsResponseData().setResults(asList(
            new CreateAclsResponseData.AclCreationResult(),
            new CreateAclsResponseData.AclCreationResult()
                .setErrorCode(Errors.NONE.code())
                .setErrorMessage("Foo bar"))));
    }

    private DeleteAclsRequest createDeleteAclsRequest() {
        DeleteAclsRequestData data = new DeleteAclsRequestData().setFilters(asList(
            new DeleteAclsRequestData.DeleteAclsFilter()
                .setResourceTypeFilter(ResourceType.ANY.code())
                .setResourceNameFilter(null)
                .setPatternTypeFilter(PatternType.LITERAL.code())
                .setPrincipalFilter("User:ANONYMOUS")
                .setHostFilter(null)
                .setOperation(AclOperation.ANY.code())
                .setPermissionType(AclPermissionType.ANY.code()),
            new DeleteAclsRequestData.DeleteAclsFilter()
                .setResourceTypeFilter(ResourceType.ANY.code())
                .setResourceNameFilter(null)
                .setPatternTypeFilter(PatternType.LITERAL.code())
                .setPrincipalFilter("User:bob")
                .setHostFilter(null)
                .setOperation(AclOperation.ANY.code())
                .setPermissionType(AclPermissionType.ANY.code())
        ));
        return new DeleteAclsRequest.Builder(data).build();
    }

    private DeleteAclsResponse createDeleteAclsResponse(int version) {
        List<DeleteAclsResponseData.DeleteAclsFilterResult> filterResults = new ArrayList<>();
        filterResults.add(new DeleteAclsResponseData.DeleteAclsFilterResult().setMatchingAcls(asList(
                new DeleteAclsResponseData.DeleteAclsMatchingAcl()
                    .setResourceType(ResourceType.TOPIC.code())
                    .setResourceName("mytopic3")
                    .setPatternType(PatternType.LITERAL.code())
                    .setPrincipal("User:ANONYMOUS")
                    .setHost("*")
                    .setOperation(AclOperation.DESCRIBE.code())
                    .setPermissionType(AclPermissionType.ALLOW.code()),
                new DeleteAclsResponseData.DeleteAclsMatchingAcl()
                    .setResourceType(ResourceType.TOPIC.code())
                    .setResourceName("mytopic4")
                    .setPatternType(PatternType.LITERAL.code())
                    .setPrincipal("User:ANONYMOUS")
                    .setHost("*")
                    .setOperation(AclOperation.DESCRIBE.code())
                    .setPermissionType(AclPermissionType.DENY.code()))));
        filterResults.add(new DeleteAclsResponseData.DeleteAclsFilterResult()
            .setErrorCode(Errors.SECURITY_DISABLED.code())
            .setErrorMessage("No security"));
        return new DeleteAclsResponse(new DeleteAclsResponseData()
            .setThrottleTimeMs(0)
            .setFilterResults(filterResults), (short) version);
    }

    private DescribeConfigsRequest createDescribeConfigsRequest(int version) {
        return new DescribeConfigsRequest.Builder(new DescribeConfigsRequestData()
                .setResources(asList(
                        new DescribeConfigsRequestData.DescribeConfigsResource()
                                .setResourceType(ConfigResource.Type.BROKER.id())
                                .setResourceName("0"),
                        new DescribeConfigsRequestData.DescribeConfigsResource()
                                .setResourceType(ConfigResource.Type.TOPIC.id())
                                .setResourceName("topic"))))
                .build((short) version);
    }

    private DescribeConfigsRequest createDescribeConfigsRequestWithConfigEntries(int version) {
        return new DescribeConfigsRequest.Builder(new DescribeConfigsRequestData()
            .setResources(asList(
                new DescribeConfigsRequestData.DescribeConfigsResource()
                    .setResourceType(ConfigResource.Type.BROKER.id())
                    .setResourceName("0")
                    .setConfigurationKeys(asList("foo", "bar")),
                new DescribeConfigsRequestData.DescribeConfigsResource()
                    .setResourceType(ConfigResource.Type.TOPIC.id())
                    .setResourceName("topic")
                    .setConfigurationKeys(null),
                new DescribeConfigsRequestData.DescribeConfigsResource()
                    .setResourceType(ConfigResource.Type.TOPIC.id())
                    .setResourceName("topic a")
                    .setConfigurationKeys(emptyList())))).build((short) version);
    }

    private DescribeConfigsRequest createDescribeConfigsRequestWithDocumentation(int version) {
        DescribeConfigsRequestData data = new DescribeConfigsRequestData()
                .setResources(asList(
                        new DescribeConfigsRequestData.DescribeConfigsResource()
                                .setResourceType(ConfigResource.Type.BROKER.id())
                                .setResourceName("0")
                                .setConfigurationKeys(asList("foo", "bar"))));
        if (version == 3) {
            data.setIncludeDocumentation(true);
        }
        return new DescribeConfigsRequest.Builder(data).build((short) version);
    }

    private DescribeConfigsResponse createDescribeConfigsResponse(short version) {
        return new DescribeConfigsResponse(new DescribeConfigsResponseData().setResults(asList(
                new DescribeConfigsResult()
                        .setErrorCode(Errors.NONE.code())
                        .setResourceType(ConfigResource.Type.BROKER.id())
                        .setResourceName("0")
                        .setConfigs(asList(
                                new DescribeConfigsResourceResult()
                                        .setName("config_name")
                                        .setValue("config_value")
                                        // Note: the v0 default for this field that should be exposed to callers is
                                        // context-dependent. For example, if the resource is a broker, this should default to 4.
                                        // -1 is just a placeholder value.
                                        .setConfigSource(version == 0 ? DescribeConfigsResponse.ConfigSource.STATIC_BROKER_CONFIG.id() : DescribeConfigsResponse.ConfigSource.DYNAMIC_BROKER_CONFIG.id)
                                        .setIsSensitive(true).setReadOnly(false)
                                        .setSynonyms(emptyList()),
                                new DescribeConfigsResourceResult()
                                        .setName("yet_another_name")
                                        .setValue("yet another value")
                                        .setConfigSource(version == 0 ? DescribeConfigsResponse.ConfigSource.STATIC_BROKER_CONFIG.id() : DescribeConfigsResponse.ConfigSource.DEFAULT_CONFIG.id)
                                        .setIsSensitive(false).setReadOnly(true)
                                        .setSynonyms(emptyList())
                                        .setConfigType(ConfigType.BOOLEAN.id())
                                        .setDocumentation("some description"),
                                new DescribeConfigsResourceResult()
                                        .setName("another_name")
                                        .setValue("another value")
                                        .setConfigSource(version == 0 ? DescribeConfigsResponse.ConfigSource.STATIC_BROKER_CONFIG.id() : DescribeConfigsResponse.ConfigSource.DEFAULT_CONFIG.id)
                                        .setIsSensitive(false).setReadOnly(true)
                                        .setSynonyms(emptyList())
                        )),
                new DescribeConfigsResult()
                        .setErrorCode(Errors.NONE.code())
                        .setResourceType(ConfigResource.Type.TOPIC.id())
                        .setResourceName("topic")
                        .setConfigs(emptyList())
        )));

    }

    private AlterConfigsRequest createAlterConfigsRequest() {
        Map<ConfigResource, AlterConfigsRequest.Config> configs = new HashMap<>();
        List<AlterConfigsRequest.ConfigEntry> configEntries = asList(
                new AlterConfigsRequest.ConfigEntry("config_name", "config_value"),
                new AlterConfigsRequest.ConfigEntry("another_name", "another value")
        );
        configs.put(new ConfigResource(ConfigResource.Type.BROKER, "0"), new AlterConfigsRequest.Config(configEntries));
        configs.put(new ConfigResource(ConfigResource.Type.TOPIC, "topic"),
                new AlterConfigsRequest.Config(Collections.<AlterConfigsRequest.ConfigEntry>emptyList()));
        return new AlterConfigsRequest.Builder(configs, false).build((short) 0);
    }

    private AlterConfigsResponse createAlterConfigsResponse() {
        AlterConfigsResponseData data = new AlterConfigsResponseData()
                .setThrottleTimeMs(20);
        data.responses().add(new AlterConfigsResponseData.AlterConfigsResourceResponse()
                .setErrorCode(Errors.NONE.code())
                .setErrorMessage(null)
                .setResourceName("0")
                .setResourceType(ConfigResource.Type.BROKER.id()));
        data.responses().add(new AlterConfigsResponseData.AlterConfigsResourceResponse()
                .setErrorCode(Errors.INVALID_REQUEST.code())
                .setErrorMessage("This request is invalid")
                .setResourceName("topic")
                .setResourceType(ConfigResource.Type.TOPIC.id()));
        return new AlterConfigsResponse(data);
    }

    private CreatePartitionsRequest createCreatePartitionsRequest(int version) {
        CreatePartitionsTopicCollection topics = new CreatePartitionsTopicCollection();
        topics.add(new CreatePartitionsTopic()
                .setName("my_topic")
                .setCount(3)
        );
        topics.add(new CreatePartitionsTopic()
                .setName("my_other_topic")
                .setCount(3)
        );

        CreatePartitionsRequestData data = new CreatePartitionsRequestData()
                .setTimeoutMs(0)
                .setValidateOnly(false)
                .setTopics(topics);

        return new CreatePartitionsRequest(data, (short) version);
    }

    private CreatePartitionsRequest createCreatePartitionsRequestWithAssignments(int version) {
        CreatePartitionsTopicCollection topics = new CreatePartitionsTopicCollection();
        CreatePartitionsAssignment myTopicAssignment = new CreatePartitionsAssignment()
                .setBrokerIds(Collections.singletonList(2));
        topics.add(new CreatePartitionsTopic()
                .setName("my_topic")
                .setCount(3)
                .setAssignments(Collections.singletonList(myTopicAssignment))
        );

        topics.add(new CreatePartitionsTopic()
                .setName("my_other_topic")
                .setCount(3)
                .setAssignments(asList(
                    new CreatePartitionsAssignment().setBrokerIds(asList(2, 3)),
                    new CreatePartitionsAssignment().setBrokerIds(asList(3, 1))
                ))
        );

        CreatePartitionsRequestData data = new CreatePartitionsRequestData()
                .setTimeoutMs(0)
                .setValidateOnly(false)
                .setTopics(topics);

        return new CreatePartitionsRequest(data, (short) version);
    }

    private CreatePartitionsResponse createCreatePartitionsResponse() {
        List<CreatePartitionsTopicResult> results = new LinkedList<>();
        results.add(new CreatePartitionsTopicResult()
                .setName("my_topic")
                .setErrorCode(Errors.INVALID_REPLICA_ASSIGNMENT.code()));
        results.add(new CreatePartitionsTopicResult()
                .setName("my_topic")
                .setErrorCode(Errors.NONE.code()));
        CreatePartitionsResponseData data = new CreatePartitionsResponseData()
                .setThrottleTimeMs(42)
                .setResults(results);
        return new CreatePartitionsResponse(data);
    }

    private CreateDelegationTokenRequest createCreateTokenRequest() {
        List<CreatableRenewers> renewers = new ArrayList<>();
        renewers.add(new CreatableRenewers()
                .setPrincipalType("User")
                .setPrincipalName("user1"));
        renewers.add(new CreatableRenewers()
                .setPrincipalType("User")
                .setPrincipalName("user2"));
        return new CreateDelegationTokenRequest.Builder(new CreateDelegationTokenRequestData()
                .setRenewers(renewers)
                .setMaxLifetimeMs(System.currentTimeMillis())).build();
    }

    private CreateDelegationTokenResponse createCreateTokenResponse() {
        CreateDelegationTokenResponseData data = new CreateDelegationTokenResponseData()
                .setThrottleTimeMs(20)
                .setErrorCode(Errors.NONE.code())
                .setPrincipalType("User")
                .setPrincipalName("user1")
                .setIssueTimestampMs(System.currentTimeMillis())
                .setExpiryTimestampMs(System.currentTimeMillis())
                .setMaxTimestampMs(System.currentTimeMillis())
                .setTokenId("token1")
                .setHmac("test".getBytes());
        return new CreateDelegationTokenResponse(data);
    }

    private RenewDelegationTokenRequest createRenewTokenRequest() {
        RenewDelegationTokenRequestData data = new RenewDelegationTokenRequestData()
                .setHmac("test".getBytes())
                .setRenewPeriodMs(System.currentTimeMillis());
        return new RenewDelegationTokenRequest.Builder(data).build();
    }

    private RenewDelegationTokenResponse createRenewTokenResponse() {
        RenewDelegationTokenResponseData data = new RenewDelegationTokenResponseData()
                .setThrottleTimeMs(20)
                .setErrorCode(Errors.NONE.code())
                .setExpiryTimestampMs(System.currentTimeMillis());
        return new RenewDelegationTokenResponse(data);
    }

    private ExpireDelegationTokenRequest createExpireTokenRequest() {
        ExpireDelegationTokenRequestData data = new ExpireDelegationTokenRequestData()
                .setHmac("test".getBytes())
                .setExpiryTimePeriodMs(System.currentTimeMillis());
        return new ExpireDelegationTokenRequest.Builder(data).build();
    }

    private ExpireDelegationTokenResponse createExpireTokenResponse() {
        ExpireDelegationTokenResponseData data = new ExpireDelegationTokenResponseData()
                .setThrottleTimeMs(20)
                .setErrorCode(Errors.NONE.code())
                .setExpiryTimestampMs(System.currentTimeMillis());
        return new ExpireDelegationTokenResponse(data);
    }

    private DescribeDelegationTokenRequest createDescribeTokenRequest() {
        List<KafkaPrincipal> owners = new ArrayList<>();
        owners.add(SecurityUtils.parseKafkaPrincipal("User:user1"));
        owners.add(SecurityUtils.parseKafkaPrincipal("User:user2"));
        return new DescribeDelegationTokenRequest.Builder(owners).build();
    }

    private DescribeDelegationTokenResponse createDescribeTokenResponse() {
        List<KafkaPrincipal> renewers = new ArrayList<>();
        renewers.add(SecurityUtils.parseKafkaPrincipal("User:user1"));
        renewers.add(SecurityUtils.parseKafkaPrincipal("User:user2"));

        List<DelegationToken> tokenList = new LinkedList<>();

        TokenInformation tokenInfo1 = new TokenInformation("1", SecurityUtils.parseKafkaPrincipal("User:owner"), renewers,
            System.currentTimeMillis(), System.currentTimeMillis(), System.currentTimeMillis());

        TokenInformation tokenInfo2 = new TokenInformation("2", SecurityUtils.parseKafkaPrincipal("User:owner1"), renewers,
            System.currentTimeMillis(), System.currentTimeMillis(), System.currentTimeMillis());

        tokenList.add(new DelegationToken(tokenInfo1, "test".getBytes()));
        tokenList.add(new DelegationToken(tokenInfo2, "test".getBytes()));

        return new DescribeDelegationTokenResponse(20, Errors.NONE, tokenList);
    }

    private ElectLeadersRequest createElectLeadersRequestNullPartitions() {
        return new ElectLeadersRequest.Builder(ElectionType.PREFERRED, null, 100).build((short) 1);
    }

    private ElectLeadersRequest createElectLeadersRequest() {
        List<TopicPartition> partitions = asList(new TopicPartition("data", 1), new TopicPartition("data", 2));

        return new ElectLeadersRequest.Builder(ElectionType.PREFERRED, partitions, 100).build((short) 1);
    }

    private ElectLeadersResponse createElectLeadersResponse() {
        String topic = "myTopic";
        List<ReplicaElectionResult> electionResults = new ArrayList<>();
        ReplicaElectionResult electionResult = new ReplicaElectionResult();
        electionResults.add(electionResult);
        electionResult.setTopic(topic);
        // Add partition 1 result
        PartitionResult partitionResult = new PartitionResult();
        partitionResult.setPartitionId(0);
        partitionResult.setErrorCode(ApiError.NONE.error().code());
        partitionResult.setErrorMessage(ApiError.NONE.message());
        electionResult.partitionResult().add(partitionResult);

        // Add partition 2 result
        partitionResult = new PartitionResult();
        partitionResult.setPartitionId(1);
        partitionResult.setErrorCode(Errors.UNKNOWN_TOPIC_OR_PARTITION.code());
        partitionResult.setErrorMessage(Errors.UNKNOWN_TOPIC_OR_PARTITION.message());
        electionResult.partitionResult().add(partitionResult);

        return new ElectLeadersResponse(200, Errors.NONE.code(), electionResults, ApiKeys.ELECT_LEADERS.latestVersion());
    }

    private IncrementalAlterConfigsRequest createIncrementalAlterConfigsRequest() {
        IncrementalAlterConfigsRequestData data = new IncrementalAlterConfigsRequestData();
        AlterableConfig alterableConfig = new AlterableConfig()
                .setName("retention.ms")
                .setConfigOperation((byte) 0)
                .setValue("100");
        IncrementalAlterConfigsRequestData.AlterableConfigCollection alterableConfigs = new IncrementalAlterConfigsRequestData.AlterableConfigCollection();
        alterableConfigs.add(alterableConfig);

        data.resources().add(new AlterConfigsResource()
                .setResourceName("testtopic")
                .setResourceType(ResourceType.TOPIC.code())
                .setConfigs(alterableConfigs));
        return new IncrementalAlterConfigsRequest.Builder(data).build((short) 0);
    }

    private IncrementalAlterConfigsResponse createIncrementalAlterConfigsResponse() {
        IncrementalAlterConfigsResponseData data = new IncrementalAlterConfigsResponseData();

        data.responses().add(new AlterConfigsResourceResponse()
                .setResourceName("testtopic")
                .setResourceType(ResourceType.TOPIC.code())
                .setErrorCode(Errors.NONE.code())
                .setErrorMessage("Duplicate Keys"));
        return new IncrementalAlterConfigsResponse(data);
    }

    private AlterPartitionReassignmentsRequest createAlterPartitionReassignmentsRequest() {
        AlterPartitionReassignmentsRequestData data = new AlterPartitionReassignmentsRequestData();
        data.topics().add(
                new AlterPartitionReassignmentsRequestData.ReassignableTopic().setName("topic").setPartitions(
                        Collections.singletonList(
                                new AlterPartitionReassignmentsRequestData.ReassignablePartition().setPartitionIndex(0).setReplicas(null)
                        )
                )
        );
        return new AlterPartitionReassignmentsRequest.Builder(data).build((short) 0);
    }

    private AlterPartitionReassignmentsResponse createAlterPartitionReassignmentsResponse() {
        AlterPartitionReassignmentsResponseData data = new AlterPartitionReassignmentsResponseData();
        data.responses().add(
                new AlterPartitionReassignmentsResponseData.ReassignableTopicResponse()
                        .setName("topic")
                        .setPartitions(Collections.singletonList(
                                new AlterPartitionReassignmentsResponseData.ReassignablePartitionResponse()
                                        .setPartitionIndex(0)
                                        .setErrorCode(Errors.NONE.code())
                                        .setErrorMessage("No reassignment is in progress for topic topic partition 0")
                                )
                        )
        );
        return new AlterPartitionReassignmentsResponse(data);
    }

    private ListPartitionReassignmentsRequest createListPartitionReassignmentsRequest() {
        ListPartitionReassignmentsRequestData data = new ListPartitionReassignmentsRequestData();
        data.setTopics(
            Collections.singletonList(
                new ListPartitionReassignmentsRequestData.ListPartitionReassignmentsTopics()
                    .setName("topic")
                    .setPartitionIndexes(Collections.singletonList(1))
            )
        );
        return new ListPartitionReassignmentsRequest.Builder(data).build((short) 0);
    }

    private ListPartitionReassignmentsResponse createListPartitionReassignmentsResponse() {
        ListPartitionReassignmentsResponseData data = new ListPartitionReassignmentsResponseData();
        data.setTopics(Collections.singletonList(
            new ListPartitionReassignmentsResponseData.OngoingTopicReassignment()
                        .setName("topic")
                        .setPartitions(Collections.singletonList(
                                new ListPartitionReassignmentsResponseData.OngoingPartitionReassignment()
                                        .setPartitionIndex(0)
                                        .setReplicas(Arrays.asList(1, 2))
                                        .setAddingReplicas(Collections.singletonList(2))
                                        .setRemovingReplicas(Collections.singletonList(1))
                                )
                        )
        ));
        return new ListPartitionReassignmentsResponse(data);
    }

    private OffsetDeleteRequest createOffsetDeleteRequest() {
        OffsetDeleteRequestTopicCollection topics = new OffsetDeleteRequestTopicCollection();
        topics.add(new OffsetDeleteRequestTopic()
            .setName("topic1")
            .setPartitions(Collections.singletonList(
                new OffsetDeleteRequestPartition()
                    .setPartitionIndex(0)
                )
            )
        );

        OffsetDeleteRequestData data = new OffsetDeleteRequestData();
        data.setGroupId("group1");
        data.setTopics(topics);

        return new OffsetDeleteRequest.Builder(data).build((short) 0);
    }

    private OffsetDeleteResponse createOffsetDeleteResponse() {
        OffsetDeleteResponsePartitionCollection partitions = new OffsetDeleteResponsePartitionCollection();
        partitions.add(new OffsetDeleteResponsePartition()
            .setPartitionIndex(0)
            .setErrorCode(Errors.NONE.code())
        );

        OffsetDeleteResponseTopicCollection topics = new OffsetDeleteResponseTopicCollection();
        topics.add(new OffsetDeleteResponseTopic()
            .setName("topic1")
            .setPartitions(partitions)
        );

        OffsetDeleteResponseData data = new OffsetDeleteResponseData();
        data.setErrorCode(Errors.NONE.code());
        data.setTopics(topics);

        return new OffsetDeleteResponse(data);
    }

    private AlterReplicaLogDirsRequest createAlterReplicaLogDirsRequest() {
        AlterReplicaLogDirsRequestData data = new AlterReplicaLogDirsRequestData();
        data.dirs().add(
                new AlterReplicaLogDirsRequestData.AlterReplicaLogDir()
                        .setPath("/data0")
                        .setTopics(new AlterReplicaLogDirTopicCollection(Collections.singletonList(
                                new AlterReplicaLogDirTopic()
                                        .setPartitions(singletonList(0))
                                        .setName("topic")
                        ).iterator())
                )
        );
        return new AlterReplicaLogDirsRequest.Builder(data).build((short) 0);
    }

    private AlterReplicaLogDirsResponse createAlterReplicaLogDirsResponse() {
        AlterReplicaLogDirsResponseData data = new AlterReplicaLogDirsResponseData();
        data.results().add(
                new AlterReplicaLogDirsResponseData.AlterReplicaLogDirTopicResult()
                        .setTopicName("topic")
                        .setPartitions(Collections.singletonList(
                                new AlterReplicaLogDirsResponseData.AlterReplicaLogDirPartitionResult()
                                        .setPartitionIndex(0)
                                        .setErrorCode(Errors.NONE.code())
                                )
                        )
        );
        return new AlterReplicaLogDirsResponse(data);
    }

    private DescribeClientQuotasRequest createDescribeClientQuotasRequest() {
        ClientQuotaFilter filter = ClientQuotaFilter.all();
        return new DescribeClientQuotasRequest.Builder(filter).build((short) 0);
    }

    private DescribeClientQuotasResponse createDescribeClientQuotasResponse() {
        DescribeClientQuotasResponseData data = new DescribeClientQuotasResponseData().setEntries(asList(
                new DescribeClientQuotasResponseData.EntryData()
                        .setEntity(asList(new DescribeClientQuotasResponseData.EntityData()
                            .setEntityType(ClientQuotaEntity.USER)
                            .setEntityName("user")))
                        .setValues(asList(new DescribeClientQuotasResponseData.ValueData()
                            .setKey("request_percentage")
                            .setValue(1.0)))));
        return new DescribeClientQuotasResponse(data);
    }

    private AlterClientQuotasRequest createAlterClientQuotasRequest() {
        ClientQuotaEntity entity = new ClientQuotaEntity(Collections.singletonMap(ClientQuotaEntity.USER, "user"));
        ClientQuotaAlteration.Op op = new ClientQuotaAlteration.Op("request_percentage", 2.0);
        ClientQuotaAlteration alteration = new ClientQuotaAlteration(entity, Collections.singleton(op));
        return new AlterClientQuotasRequest.Builder(Collections.singleton(alteration), false).build((short) 0);
    }

    private AlterClientQuotasResponse createAlterClientQuotasResponse() {
        AlterClientQuotasResponseData data = new AlterClientQuotasResponseData()
            .setEntries(asList(new AlterClientQuotasResponseData.EntryData()
                .setEntity(asList(new AlterClientQuotasResponseData.EntityData()
                    .setEntityType(ClientQuotaEntity.USER)
                    .setEntityName("user")))));
        return new AlterClientQuotasResponse(data);
    }

    /**
     * Check that all error codes in the response get included in {@link AbstractResponse#errorCounts()}.
     */
    @Test
    public void testErrorCountsIncludesNone() {
        assertEquals(Integer.valueOf(1), createAddOffsetsToTxnResponse().errorCounts().get(Errors.NONE));
        assertEquals(Integer.valueOf(1), createAddPartitionsToTxnResponse().errorCounts().get(Errors.NONE));
        assertEquals(Integer.valueOf(1), createAlterClientQuotasResponse().errorCounts().get(Errors.NONE));
        assertEquals(Integer.valueOf(1), createAlterConfigsResponse().errorCounts().get(Errors.NONE));
        assertEquals(Integer.valueOf(2), createAlterPartitionReassignmentsResponse().errorCounts().get(Errors.NONE));
        assertEquals(Integer.valueOf(1), createAlterReplicaLogDirsResponse().errorCounts().get(Errors.NONE));
        assertEquals(Integer.valueOf(1), createApiVersionResponse().errorCounts().get(Errors.NONE));
        assertEquals(Integer.valueOf(1), createControlledShutdownResponse().errorCounts().get(Errors.NONE));
        assertEquals(Integer.valueOf(2), createCreateAclsResponse().errorCounts().get(Errors.NONE));
        assertEquals(Integer.valueOf(1), createCreatePartitionsResponse().errorCounts().get(Errors.NONE));
        assertEquals(Integer.valueOf(1), createCreateTokenResponse().errorCounts().get(Errors.NONE));
        assertEquals(Integer.valueOf(1), createCreateTopicResponse().errorCounts().get(Errors.NONE));
        assertEquals(Integer.valueOf(1), createDeleteAclsResponse(ApiKeys.DELETE_ACLS.latestVersion()).errorCounts().get(Errors.NONE));
        assertEquals(Integer.valueOf(1), createDeleteGroupsResponse().errorCounts().get(Errors.NONE));
        assertEquals(Integer.valueOf(1), createDeleteTopicsResponse().errorCounts().get(Errors.NONE));
        assertEquals(Integer.valueOf(1), createDescribeAclsResponse().errorCounts().get(Errors.NONE));
        assertEquals(Integer.valueOf(1), createDescribeClientQuotasResponse().errorCounts().get(Errors.NONE));
        assertEquals(Integer.valueOf(2), createDescribeConfigsResponse(DESCRIBE_CONFIGS.latestVersion()).errorCounts().get(Errors.NONE));
        assertEquals(Integer.valueOf(1), createDescribeGroupResponse().errorCounts().get(Errors.NONE));
        assertEquals(Integer.valueOf(1), createDescribeTokenResponse().errorCounts().get(Errors.NONE));
        assertEquals(Integer.valueOf(2), createElectLeadersResponse().errorCounts().get(Errors.NONE));
        assertEquals(Integer.valueOf(1), createEndTxnResponse().errorCounts().get(Errors.NONE));
        assertEquals(Integer.valueOf(1), createExpireTokenResponse().errorCounts().get(Errors.NONE));
        assertEquals(Integer.valueOf(3), createFetchResponse(123).errorCounts().get(Errors.NONE));
        assertEquals(Integer.valueOf(1), createFindCoordinatorResponse().errorCounts().get(Errors.NONE));
        assertEquals(Integer.valueOf(1), createHeartBeatResponse().errorCounts().get(Errors.NONE));
        assertEquals(Integer.valueOf(1), createIncrementalAlterConfigsResponse().errorCounts().get(Errors.NONE));
        assertEquals(Integer.valueOf(1), createJoinGroupResponse(JOIN_GROUP.latestVersion()).errorCounts().get(Errors.NONE));
        assertEquals(Integer.valueOf(2), createLeaderAndIsrResponse(4).errorCounts().get(Errors.NONE));
        assertEquals(Integer.valueOf(2), createLeaderAndIsrResponse(5).errorCounts().get(Errors.NONE));
        assertEquals(Integer.valueOf(3), createLeaderEpochResponse().errorCounts().get(Errors.NONE));
        assertEquals(Integer.valueOf(1), createLeaveGroupResponse().errorCounts().get(Errors.NONE));
        assertEquals(Integer.valueOf(1), createListGroupsResponse(LIST_GROUPS.latestVersion()).errorCounts().get(Errors.NONE));
        assertEquals(Integer.valueOf(1), createListOffsetResponse(LIST_OFFSETS.latestVersion()).errorCounts().get(Errors.NONE));
        assertEquals(Integer.valueOf(1), createListPartitionReassignmentsResponse().errorCounts().get(Errors.NONE));
        assertEquals(Integer.valueOf(3), createMetadataResponse().errorCounts().get(Errors.NONE));
        assertEquals(Integer.valueOf(1), createOffsetCommitResponse().errorCounts().get(Errors.NONE));
        assertEquals(Integer.valueOf(2), createOffsetDeleteResponse().errorCounts().get(Errors.NONE));
        assertEquals(Integer.valueOf(3), createOffsetFetchResponse().errorCounts().get(Errors.NONE));
        assertEquals(Integer.valueOf(1), createProduceResponse().errorCounts().get(Errors.NONE));
        assertEquals(Integer.valueOf(1), createRenewTokenResponse().errorCounts().get(Errors.NONE));
        assertEquals(Integer.valueOf(1), createSaslAuthenticateResponse().errorCounts().get(Errors.NONE));
        assertEquals(Integer.valueOf(1), createSaslHandshakeResponse().errorCounts().get(Errors.NONE));
        assertEquals(Integer.valueOf(2), createStopReplicaResponse().errorCounts().get(Errors.NONE));
        assertEquals(Integer.valueOf(1), createSyncGroupResponse(SYNC_GROUP.latestVersion()).errorCounts().get(Errors.NONE));
        assertEquals(Integer.valueOf(1), createTxnOffsetCommitResponse().errorCounts().get(Errors.NONE));
        assertEquals(Integer.valueOf(1), createUpdateMetadataResponse().errorCounts().get(Errors.NONE));
        assertEquals(Integer.valueOf(1), createWriteTxnMarkersResponse().errorCounts().get(Errors.NONE));
    }
}<|MERGE_RESOLUTION|>--- conflicted
+++ resolved
@@ -704,7 +704,6 @@
         LinkedHashMap<TopicPartition, FetchResponseData.FetchablePartitionResponse> responseData = new LinkedHashMap<>();
 
         MemoryRecords records = MemoryRecords.readableRecords(ByteBuffer.allocate(10));
-<<<<<<< HEAD
         responseData.put(new TopicPartition("test", 0),
                 new FetchResponseData.FetchablePartitionResponse()
                         .setErrorCode(Errors.NONE.code())
@@ -717,22 +716,10 @@
 
         FetchResponse v0Response = new FetchResponse(Errors.NONE, 0, INVALID_SESSION_ID, responseData);
         FetchResponse v1Response = new FetchResponse(Errors.NONE, 10, INVALID_SESSION_ID, responseData);
-        assertEquals("Throttle time must be zero", 0, v0Response.throttleTimeMs());
-        assertEquals("Throttle time must be 10", 10, v1Response.throttleTimeMs());
-        assertEquals("Response data does not match", responseData, v0Response.dataByTopicPartition());
-        assertEquals("Response data does not match", responseData, v1Response.dataByTopicPartition());
-=======
-        responseData.put(new TopicPartition("test", 0), new FetchResponse.PartitionData<>(
-                Errors.NONE, 1000000, FetchResponse.INVALID_LAST_STABLE_OFFSET,
-                0L, Optional.empty(), Collections.emptyList(), records));
-
-        FetchResponse<MemoryRecords> v0Response = new FetchResponse<>(Errors.NONE, responseData, 0, INVALID_SESSION_ID);
-        FetchResponse<MemoryRecords> v1Response = new FetchResponse<>(Errors.NONE, responseData, 10, INVALID_SESSION_ID);
         assertEquals(0, v0Response.throttleTimeMs(), "Throttle time must be zero");
         assertEquals(10, v1Response.throttleTimeMs(), "Throttle time must be 10");
-        assertEquals(responseData, v0Response.responseData(), "Response data does not match");
-        assertEquals(responseData, v1Response.responseData(), "Response data does not match");
->>>>>>> 04827dad
+        assertEquals(responseData, v0Response.dataByTopicPartition(), "Response data does not match");
+        assertEquals(responseData, v1Response.dataByTopicPartition(), "Response data does not match");
     }
 
     @Test
