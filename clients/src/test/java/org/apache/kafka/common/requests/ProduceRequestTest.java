--- conflicted
+++ resolved
@@ -18,11 +18,8 @@
 package org.apache.kafka.common.requests;
 
 import org.apache.kafka.common.InvalidRecordException;
-<<<<<<< HEAD
+import org.apache.kafka.common.compress.Compression;
 import org.apache.kafka.common.Uuid;
-=======
-import org.apache.kafka.common.compress.Compression;
->>>>>>> 5552f5c2
 import org.apache.kafka.common.errors.UnsupportedCompressionTypeException;
 import org.apache.kafka.common.message.ProduceRequestData;
 import org.apache.kafka.common.protocol.ApiKeys;
@@ -140,7 +137,7 @@
     public void testBuildWithCurrentMessageFormatWithoutTopicId() {
         ByteBuffer buffer = ByteBuffer.allocate(256);
         MemoryRecordsBuilder builder = MemoryRecords.builder(buffer, RecordBatch.CURRENT_MAGIC_VALUE,
-                CompressionType.NONE, TimestampType.CREATE_TIME, 0L);
+                Compression.NONE, TimestampType.CREATE_TIME, 0L);
         builder.append(10L, null, "a".getBytes());
         ProduceRequest.Builder requestBuilder = ProduceRequest.forMagic(RecordBatch.CURRENT_MAGIC_VALUE,
                 new ProduceRequestData()
