--- conflicted
+++ resolved
@@ -217,15 +217,11 @@
     // Add ELR related supports (KIP-966).
     IBP_3_9_IV1(22, "3.9", "IV1", true),
 
+    IBP_3_9_IV2(21, "3.9", "IV2", false),
+
     // Introduce version 1 of the GroupVersion feature (KIP-848).
-<<<<<<< HEAD
-    IBP_4_0_IV0(21, "4.0", "IV0", false),
-
-    // Introduce version 1 of the TransactionVersion feature (KIP-890).
-    IBP_4_0_IV1(22, "4.0", "IV1", false);
-=======
     IBP_4_0_IV0(23, "4.0", "IV0", false);
->>>>>>> c97d4ce0
+
 
     // NOTES when adding a new version:
     //   Update the default version in @ClusterTest annotation to point to the latest version
