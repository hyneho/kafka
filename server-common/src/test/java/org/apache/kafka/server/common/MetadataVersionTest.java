--- conflicted
+++ resolved
@@ -285,23 +285,12 @@
     @Test
     public void testMetadataChanged() {
         assertFalse(MetadataVersion.checkIfMetadataChanged(IBP_3_2_IV0, IBP_3_2_IV0));
-<<<<<<< HEAD
-        assertFalse(MetadataVersion.checkIfMetadataChanged(IBP_3_1_IV0, IBP_3_0_IV1));
-        assertTrue(MetadataVersion.checkIfMetadataChanged(IBP_3_2_IV0, IBP_3_1_IV0),
-            "Metadata changed in 3.2");
-        assertTrue(MetadataVersion.checkIfMetadataChanged(IBP_3_2_IV0, IBP_3_0_IV1),
-            "Metadata changed in 3.2");
-        assertTrue(MetadataVersion.checkIfMetadataChanged(IBP_3_2_IV0, IBP_3_0_IV0),
-            "Metadata changed in 3.2");
-        assertTrue(MetadataVersion.checkIfMetadataChanged(IBP_3_2_IV0, IBP_2_8_IV1),
-            "Metadata changed in 3.2 and 3.0");
-=======
         assertTrue(MetadataVersion.checkIfMetadataChanged(IBP_3_2_IV0, IBP_3_1_IV0));
         assertTrue(MetadataVersion.checkIfMetadataChanged(IBP_3_2_IV0, IBP_3_0_IV1));
         assertTrue(MetadataVersion.checkIfMetadataChanged(IBP_3_2_IV0, IBP_3_0_IV0));
         assertTrue(MetadataVersion.checkIfMetadataChanged(IBP_3_2_IV0, IBP_2_8_IV1));
         assertTrue(MetadataVersion.checkIfMetadataChanged(IBP_3_3_IV1, IBP_3_3_IV0));
->>>>>>> 7d1b0926
+        assertTrue(MetadataVersion.checkIfMetadataChanged(IBP_3_2_IV0, IBP_2_8_IV1));
 
         // Check that argument order doesn't matter
         assertTrue(MetadataVersion.checkIfMetadataChanged(IBP_3_0_IV0, IBP_3_2_IV0));
