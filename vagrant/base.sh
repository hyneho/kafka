#!/usr/bin/env bash
# Licensed to the Apache Software Foundation (ASF) under one or more
# contributor license agreements.  See the NOTICE file distributed with
# this work for additional information regarding copyright ownership.
# The ASF licenses this file to You under the Apache License, Version 2.0
# (the "License"); you may not use this file except in compliance with
# the License.  You may obtain a copy of the License at
#
#    http://www.apache.org/licenses/LICENSE-2.0
#
# Unless required by applicable law or agreed to in writing, software
# distributed under the License is distributed on an "AS IS" BASIS,
# WITHOUT WARRANTIES OR CONDITIONS OF ANY KIND, either express or implied.
# See the License for the specific language governing permissions and
# limitations under the License.

set -ex

# The version of Kibosh to use for testing.
# If you update this, also update tests/docker/Dockerfile
export KIBOSH_VERSION=8841dd392e6fbf02986e2fb1f1ebf04df344b65a

path_to_jdk_cache() {
  jdk_version=$1
  echo "/tmp/jdk-${jdk_version}.tar.gz"
}

fetch_jdk_tgz() {
  jdk_version=$1

  path=$(path_to_jdk_cache $jdk_version)

  if [ ! -e $path ]; then
    mkdir -p $(dirname $path)
    curl --retry 5 -s -L "https://s3-us-west-2.amazonaws.com/kafka-packages/jdk-${jdk_version}.tar.gz" -o $path
  fi
}

JDK_MAJOR="${JDK_MAJOR:-8}"
JDK_FULL="${JDK_FULL:-8u202-linux-x64}"

if [ -z `which javac` ]; then
    apt-get -y update
    apt-get install -y software-properties-common python-software-properties binutils java-common

    echo "===> Installing JDK..." 

    mkdir -p /opt/jdk
    cd /opt/jdk
    rm -rf $JDK_MAJOR
    mkdir -p $JDK_MAJOR
    cd $JDK_MAJOR
    fetch_jdk_tgz $JDK_FULL
    tar x --strip-components=1 -zf $(path_to_jdk_cache $JDK_FULL)
    for bin in /opt/jdk/$JDK_MAJOR/bin/* ; do 
      name=$(basename $bin)
      update-alternatives --install /usr/bin/$name $name $bin 1081 && update-alternatives --set $name $bin
    done
    echo -e "export JAVA_HOME=/opt/jdk/$JDK_MAJOR\nexport PATH=\$PATH:\$JAVA_HOME/bin" > /etc/profile.d/jdk.sh
    echo "JDK installed: $(javac -version 2>&1)"

fi

chmod a+rw /opt
if [ -h /opt/kafka-dev ]; then
    # reset symlink
    rm /opt/kafka-dev
fi
ln -s /vagrant /opt/kafka-dev


get_kafka() {
    version=$1
    scala_version=$2

    kafka_dir=/opt/kafka-$version
    url=https://s3-us-west-2.amazonaws.com/kafka-packages/kafka_$scala_version-$version.tgz
    # the .tgz above does not include the streams test jar hence we need to get it separately
    url_streams_test=https://s3-us-west-2.amazonaws.com/kafka-packages/kafka-streams-$version-test.jar
    if [ ! -d /opt/kafka-$version ]; then
        pushd /tmp
        curl --retry 5 -O $url
        curl --retry 5 -O $url_streams_test || true
        file_tgz=`basename $url`
        file_streams_jar=`basename $url_streams_test` || true
        tar -xzf $file_tgz
        rm -rf $file_tgz

        file=`basename $file_tgz .tgz`
        mv $file $kafka_dir
        mv $file_streams_jar $kafka_dir/libs || true
        popd
    fi
}

# Install Kibosh
apt-get update -y && apt-get install -y git cmake pkg-config libfuse-dev
pushd /opt
rm -rf /opt/kibosh
git clone -q  https://github.com/confluentinc/kibosh.git
pushd "/opt/kibosh"
git reset --hard $KIBOSH_VERSION
mkdir "/opt/kibosh/build"
pushd "/opt/kibosh/build"
../configure && make -j 2
popd
popd
popd

# Install iperf
apt-get install -y iperf traceroute

# Test multiple Kafka versions
# We want to use the latest Scala version per Kafka version
# Previously we could not pull in Scala 2.12 builds, because Scala 2.12 requires Java 8 and we were running the system
# tests with Java 7. We have since switched to Java 8, so 2.0.0 and later use Scala 2.12.
get_kafka 0.8.2.2 2.11
chmod a+rw /opt/kafka-0.8.2.2
get_kafka 0.9.0.1 2.11
chmod a+rw /opt/kafka-0.9.0.1
get_kafka 0.10.0.1 2.11
chmod a+rw /opt/kafka-0.10.0.1
get_kafka 0.10.1.1 2.11
chmod a+rw /opt/kafka-0.10.1.1
get_kafka 0.10.2.2 2.11
chmod a+rw /opt/kafka-0.10.2.2
get_kafka 0.11.0.3 2.11
chmod a+rw /opt/kafka-0.11.0.3
get_kafka 1.0.2 2.11
chmod a+rw /opt/kafka-1.0.2
get_kafka 1.1.1 2.11
chmod a+rw /opt/kafka-1.1.1
get_kafka 2.0.1 2.12
chmod a+rw /opt/kafka-2.0.1
get_kafka 2.1.1 2.12
chmod a+rw /opt/kafka-2.1.1
get_kafka 2.2.2 2.12
chmod a+rw /opt/kafka-2.2.2
get_kafka 2.3.1 2.12
chmod a+rw /opt/kafka-2.3.1
get_kafka 2.4.1 2.12
chmod a+rw /opt/kafka-2.4.1
get_kafka 2.5.1 2.12
chmod a+rw /opt/kafka-2.5.1
get_kafka 2.6.2 2.12
chmod a+rw /opt/kafka-2.6.3
get_kafka 2.7.1 2.12
chmod a+rw /opt/kafka-2.7.2
get_kafka 2.8.2 2.12
chmod a+rw /opt/kafka-2.8.2
get_kafka 3.0.2 2.12
chmod a+rw /opt/kafka-3.0.2
get_kafka 3.1.2 2.12
chmod a+rw /opt/kafka-3.1.2
get_kafka 3.2.3 2.12
chmod a+rw /opt/kafka-3.2.3
<<<<<<< HEAD
get_kafka 3.3.1 2.12
=======
get_kafka 3.3.2 2.12
>>>>>>> 40e817ee
chmod a+rw /opt/kafka-3.3.2
get_kafka 3.4.1 2.12
chmod a+rw /opt/kafka-3.4.1
get_kafka 3.5.1 2.12
chmod a+rw /opt/kafka-3.5.1
get_kafka 3.6.0 2.12
chmod a+rw /opt/kafka-3.6.0

# For EC2 nodes, we want to use /mnt, which should have the local disk. On local
# VMs, we can just create it if it doesn't exist and use it like we'd use
# /tmp. Eventually, we'd like to also support more directories, e.g. when EC2
# instances have multiple local disks.
if [ ! -e /mnt ]; then
    mkdir /mnt
fi
chmod a+rwx /mnt

# Run ntpdate once to sync to ntp servers
# use -u option to avoid port collision in case ntp daemon is already running
ntpdate -u pool.ntp.org
# Install ntp daemon - it will automatically start on boot
apt-get -y install ntp

# Increase the ulimit
mkdir -p /etc/security/limits.d
echo "* soft nofile 128000" >> /etc/security/limits.d/nofile.conf
echo "* hard nofile 128000" >> /etc/security/limits.d/nofile.conf

ulimit -Hn 128000
ulimit -Sn 128000<|MERGE_RESOLUTION|>--- conflicted
+++ resolved
@@ -154,11 +154,9 @@
 chmod a+rw /opt/kafka-3.1.2
 get_kafka 3.2.3 2.12
 chmod a+rw /opt/kafka-3.2.3
-<<<<<<< HEAD
 get_kafka 3.3.1 2.12
-=======
+chmod a+rw /opt/kafka-3.3.1
 get_kafka 3.3.2 2.12
->>>>>>> 40e817ee
 chmod a+rw /opt/kafka-3.3.2
 get_kafka 3.4.1 2.12
 chmod a+rw /opt/kafka-3.4.1
