--- conflicted
+++ resolved
@@ -106,12 +106,9 @@
         targetAssignmentBuilder = new TargetAssignmentBuilder(GROUP_ID, GROUP_EPOCH, partitionAssignor)
             .withMembers(members)
             .withSubscriptionMetadata(subscriptionMetadata)
+            .withSubscriptionType(HOMOGENEOUS)
             .withTargetAssignment(existingTargetAssignment)
-<<<<<<< HEAD
             .withPartitionAssignments(partitionAssignments)
-=======
-            .withSubscriptionType(HOMOGENEOUS)
->>>>>>> ba19eedb
             .addOrUpdateMember(newMember.memberId(), newMember);
     }
 
@@ -193,7 +190,6 @@
                 Collections.emptyMap()
             ));
         }
-<<<<<<< HEAD
         assignmentSpec = new AssignmentSpec(members, HOMOGENEOUS, Collections.emptyMap());
     }
 
@@ -218,9 +214,6 @@
             }
         }
         return partitionAssignments;
-=======
-        assignmentSpec = new AssignmentSpec(members, HOMOGENEOUS);
->>>>>>> ba19eedb
     }
 
 
