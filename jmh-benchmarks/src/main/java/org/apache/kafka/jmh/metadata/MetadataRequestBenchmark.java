--- conflicted
+++ resolved
@@ -108,7 +108,7 @@
     private final Metrics metrics = new Metrics();
     private final int brokerId = 1;
     private final ZkMetadataCache metadataCache = MetadataCache.zkMetadataCache(brokerId,
-        MetadataVersion.latest(), BrokerFeatures.createEmpty(), null, false);
+        MetadataVersion.latestTesting(), BrokerFeatures.createEmpty(), null, false);
     private final ClientQuotaManager clientQuotaManager = Mockito.mock(ClientQuotaManager.class);
     private final ClientRequestQuotaManager clientRequestQuotaManager = Mockito.mock(ClientRequestQuotaManager.class);
     private final ControllerMutationQuotaManager controllerMutationQuotaManager = Mockito.mock(ControllerMutationQuotaManager.class);
@@ -123,7 +123,6 @@
     private int topicCount;
     @Param({"10", "20", "50"})
     private int partitionCount;
-<<<<<<< HEAD
 
     private RequestChannel requestChannel = Mockito.mock(RequestChannel.class, Mockito.withSettings().stubOnly());
     private RequestChannel.Metrics requestChannelMetrics = Mockito.mock(RequestChannel.Metrics.class);
@@ -148,8 +147,6 @@
     private FetchManager fetchManager = Mockito.mock(FetchManager.class);
     private BrokerTopicStats brokerTopicStats = new BrokerTopicStats(Optional.empty());
     private KafkaPrincipal principal = new KafkaPrincipal(KafkaPrincipal.USER_TYPE, "test-user");
-=======
->>>>>>> b16df3b1
     private KafkaApis kafkaApis;
     private RequestChannel.Request allTopicMetadataRequest;
 
