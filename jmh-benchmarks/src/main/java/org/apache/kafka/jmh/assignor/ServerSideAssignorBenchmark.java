--- conflicted
+++ resolved
@@ -269,20 +269,12 @@
                 new MemberAssignment(Collections.emptyMap())
             );
 
-<<<<<<< HEAD
             targetAssignment = memberAssignment.targetPartitions();
 
             updatedMemberSpec.put(memberId, new MemberSubscriptionSpecImpl(
                 groupSpec.memberSubscription(memberId).rackId(),
                 groupSpec.memberSubscription(memberId).subscribedTopicIds(),
-                new Assignment(targetAssignment)
-=======
-            updatedMembers.put(memberId, new AssignmentMemberSpec(
-                assignmentMemberSpec.instanceId(),
-                assignmentMemberSpec.rackId(),
-                assignmentMemberSpec.subscribedTopicIds(),
-                Collections.unmodifiableMap(memberAssignment.targetPartitions())
->>>>>>> 966f2eb3
+                new Assignment(Collections.unmodifiableMap(targetAssignment))
             ));
         }
 
