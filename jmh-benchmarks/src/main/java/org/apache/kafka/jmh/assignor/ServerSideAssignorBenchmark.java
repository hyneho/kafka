--- conflicted
+++ resolved
@@ -29,14 +29,13 @@
 import org.apache.kafka.coordinator.group.assignor.UniformAssignor;
 import org.apache.kafka.coordinator.group.consumer.SubscribedTopicMetadata;
 import org.apache.kafka.coordinator.group.consumer.TopicMetadata;
-<<<<<<< HEAD
+
 import org.apache.kafka.jmh.util.AssignorUtils;
-=======
 import org.apache.kafka.image.MetadataDelta;
 import org.apache.kafka.image.MetadataImage;
 import org.apache.kafka.image.MetadataProvenance;
 import org.apache.kafka.image.TopicsImage;
->>>>>>> 0143c72e
+
 import org.openjdk.jmh.annotations.Benchmark;
 import org.openjdk.jmh.annotations.BenchmarkMode;
 import org.openjdk.jmh.annotations.Fork;
@@ -164,7 +163,7 @@
                 partitionsPerTopicCount,
                 partitionRacks
             ));
-            TargetAssignmentBuilderBenchmark.addTopic(delta, topicUuid, topicName, partitionsPerTopicCount);
+            AssignorUtils.addTopic(delta, topicUuid, topicName, partitionsPerTopicCount);
         }
 
         topicsImage = delta.apply(MetadataProvenance.EMPTY).topics();
