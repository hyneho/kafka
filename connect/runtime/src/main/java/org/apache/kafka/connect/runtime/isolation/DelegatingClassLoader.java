--- conflicted
+++ resolved
@@ -88,11 +88,7 @@
     private final SortedSet<PluginDesc<ConfigProvider>> configProviders;
     private final SortedSet<PluginDesc<ConnectRestExtension>> restExtensions;
     private final SortedSet<PluginDesc<ConnectorClientConfigOverridePolicy>> connectorClientConfigPolicies;
-<<<<<<< HEAD
-    private final List<String> pluginPaths;
-=======
     private final List<Path> pluginLocations;
->>>>>>> 9aac5ff1
 
     // Although this classloader does not load classes directly but rather delegates loading to a
     // PluginClassLoader or its parent through its base class, because of the use of inheritance in
@@ -377,20 +373,12 @@
                 log.debug("Skipping {} as it is not concrete implementation", pluginKlass);
                 continue;
             }
-<<<<<<< HEAD
-            if (!isParentClassloader(pluginKlass.getClassLoader(), loader)) {
-                log.debug("Exclude {} that is from classloader {}", pluginKlass.getSimpleName(), pluginKlass.getClassLoader());
-                continue;
-            }
-            try {
-=======
             if (pluginKlass.getClassLoader() != loader) {
                 log.debug("{} from other classloader {} is visible from {}, excluding to prevent isolated loading",
                         pluginKlass.getSimpleName(), pluginKlass.getClassLoader(), loader);
                 continue;
             }
             try (LoaderSwap loaderSwap = withClassLoader(loader)) {
->>>>>>> 9aac5ff1
                 result.add(pluginDesc(pluginKlass, versionFor(pluginKlass), loader));
             } catch (ReflectiveOperationException | LinkageError e) {
                 log.error("Failed to discover {}: Unable to instantiate {}{}", klass.getSimpleName(), pluginKlass.getSimpleName(), reflectiveErrorDescription(e), e);
@@ -418,14 +406,9 @@
                     continue;
                 }
                 Class<? extends T> pluginKlass = (Class<? extends T>) pluginImpl.getClass();
-<<<<<<< HEAD
-                if (!isParentClassloader(pluginKlass.getClassLoader(), loader)) {
-                    log.debug("Exclude {} that is from classloader {}", pluginKlass.getSimpleName(), pluginKlass.getClassLoader());
-=======
                 if (pluginKlass.getClassLoader() != loader) {
                     log.debug("{} from other classloader {} is visible from {}, excluding to prevent isolated loading",
                             pluginKlass.getSimpleName(), pluginKlass.getClassLoader(), loader);
->>>>>>> 9aac5ff1
                     continue;
                 }
                 result.add(pluginDesc(pluginKlass, versionFor(pluginImpl), loader));
