--- conflicted
+++ resolved
@@ -2078,51 +2078,7 @@
             }
 
             final List<Map<String, String>> taskProps = worker.connectorTaskConfigs(connName, connConfig);
-<<<<<<< HEAD
-            if (taskConfigsChanged(configState, connName, taskProps)) {
-                List<Map<String, String>> rawTaskProps = reverseTransform(connName, configState, taskProps);
-                if (isLeader()) {
-                    writeToConfigTopicAsLeader(() -> configBackingStore.putTaskConfigs(connName, rawTaskProps));
-                    cb.onCompletion(null, null);
-                } else if (restClient == null) {
-                    throw new NotLeaderException("This worker is not able to communicate with the leader of the cluster, "
-                            + "which is required for dynamically-reconfiguring connectors. If running MirrorMaker 2 "
-                            + "in dedicated mode, consider enabling inter-worker communication via the "
-                            + "'dedicated.mode.enable.internal.rest' property.",
-                            leaderUrl()
-                    );
-                } else {
-                    // We cannot forward the request on the same thread because this reconfiguration can happen as a result of connector
-                    // addition or removal. If we blocked waiting for the response from leader, we may be kicked out of the worker group.
-                    forwardRequestExecutor.submit(() -> {
-                        try {
-                            String leaderUrl = leaderUrl();
-                            if (Utils.isBlank(leaderUrl)) {
-                                cb.onCompletion(new ConnectException("Request to leader to " +
-                                        "reconfigure connector tasks failed " +
-                                        "because the URL of the leader's REST interface is empty!"), null);
-                                return;
-                            }
-                            String reconfigUrl = namespacedUrl(leaderUrl)
-                                    .path("connectors")
-                                    .path(connName)
-                                    .path("tasks")
-                                    .build()
-                                    .toString();
-                            log.trace("Forwarding task configurations for connector {} to leader", connName);
-                            restClient.httpRequest(reconfigUrl, "POST", null, rawTaskProps, sessionKey, requestSignatureAlgorithm);
-                            cb.onCompletion(null, null);
-                            log.trace("Request to leader to reconfigure connector tasks succeeded");
-                        } catch (ConnectException e) {
-                            log.error("Request to leader to reconfigure connector tasks failed", e);
-                            cb.onCompletion(e, null);
-                        }
-                    });
-                }
-            }
-=======
             publishConnectorTaskConfigs(connName, taskProps, cb);
->>>>>>> 6b128d7e
         } catch (Throwable t) {
             cb.onCompletion(t, null);
         }
@@ -2163,7 +2119,7 @@
                             .build()
                             .toString();
                     log.trace("Forwarding task configurations for connector {} to leader", connName);
-                    restClient.httpRequest(reconfigUrl, "POST", null, rawTaskProps, null, sessionKey, requestSignatureAlgorithm);
+                    restClient.httpRequest(reconfigUrl, "POST", null, rawTaskProps, sessionKey, requestSignatureAlgorithm);
                     cb.onCompletion(null, null);
                 } catch (ConnectException e) {
                     log.error("Request to leader to reconfigure connector tasks failed", e);
