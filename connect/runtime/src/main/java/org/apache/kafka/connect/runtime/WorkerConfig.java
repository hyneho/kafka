/*
 * Licensed to the Apache Software Foundation (ASF) under one or more
 * contributor license agreements. See the NOTICE file distributed with
 * this work for additional information regarding copyright ownership.
 * The ASF licenses this file to You under the Apache License, Version 2.0
 * (the "License"); you may not use this file except in compliance with
 * the License. You may obtain a copy of the License at
 *
 *    http://www.apache.org/licenses/LICENSE-2.0
 *
 * Unless required by applicable law or agreed to in writing, software
 * distributed under the License is distributed on an "AS IS" BASIS,
 * WITHOUT WARRANTIES OR CONDITIONS OF ANY KIND, either express or implied.
 * See the License for the specific language governing permissions and
 * limitations under the License.
 */
package org.apache.kafka.connect.runtime;

import org.apache.kafka.clients.ClientDnsLookup;
import org.apache.kafka.clients.CommonClientConfigs;
import org.apache.kafka.common.config.AbstractConfig;
import org.apache.kafka.common.config.ConfigDef;
import org.apache.kafka.common.config.ConfigDef.Importance;
import org.apache.kafka.common.config.ConfigDef.Type;
import org.apache.kafka.common.config.ConfigException;
import org.apache.kafka.common.config.internals.BrokerSecurityConfigs;
import org.apache.kafka.common.metrics.Sensor;
import org.apache.kafka.connect.json.JsonConverter;
import org.apache.kafka.connect.json.JsonConverterConfig;
import org.apache.kafka.connect.storage.Converter;
import org.apache.kafka.connect.storage.SimpleHeaderConverter;
import org.slf4j.Logger;
import org.slf4j.LoggerFactory;

import java.util.ArrayList;
import java.util.Arrays;
import java.util.Collection;
import java.util.Collections;
import java.util.List;
import java.util.Map;
import java.util.regex.Pattern;

import org.eclipse.jetty.util.StringUtil;

import static org.apache.kafka.common.config.ConfigDef.Range.atLeast;
import static org.apache.kafka.common.config.ConfigDef.ValidString.in;
import static org.apache.kafka.connect.runtime.SourceConnectorConfig.TOPIC_CREATION_PREFIX;

/**
 * Common base class providing configuration for Kafka Connect workers, whether standalone or distributed.
 */
public class WorkerConfig extends AbstractConfig {
    private static final Logger log = LoggerFactory.getLogger(WorkerConfig.class);

    private static final Pattern COMMA_WITH_WHITESPACE = Pattern.compile("\\s*,\\s*");
    private static final Collection<String> HEADER_ACTIONS = Collections.unmodifiableList(
            Arrays.asList("set", "add", "setDate", "addDate")
    );

    public static final String BOOTSTRAP_SERVERS_CONFIG = "bootstrap.servers";
    public static final String BOOTSTRAP_SERVERS_DOC
            = "A list of host/port pairs to use for establishing the initial connection to the Kafka "
            + "cluster. The client will make use of all servers irrespective of which servers are "
            + "specified here for bootstrapping&mdash;this list only impacts the initial hosts used "
            + "to discover the full set of servers. This list should be in the form "
            + "<code>host1:port1,host2:port2,...</code>. Since these servers are just used for the "
            + "initial connection to discover the full cluster membership (which may change "
            + "dynamically), this list need not contain the full set of servers (you may want more "
            + "than one, though, in case a server is down).";
    public static final String BOOTSTRAP_SERVERS_DEFAULT = "localhost:9092";

    public static final String CLIENT_DNS_LOOKUP_CONFIG = CommonClientConfigs.CLIENT_DNS_LOOKUP_CONFIG;
    public static final String CLIENT_DNS_LOOKUP_DOC = CommonClientConfigs.CLIENT_DNS_LOOKUP_DOC;

    public static final String KEY_CONVERTER_CLASS_CONFIG = "key.converter";
    public static final String KEY_CONVERTER_CLASS_DOC =
            "Converter class used to convert between Kafka Connect format and the serialized form that is written to Kafka." +
                    " This controls the format of the keys in messages written to or read from Kafka, and since this is" +
                    " independent of connectors it allows any connector to work with any serialization format." +
                    " Examples of common formats include JSON and Avro.";

    public static final String VALUE_CONVERTER_CLASS_CONFIG = "value.converter";
    public static final String VALUE_CONVERTER_CLASS_DOC =
            "Converter class used to convert between Kafka Connect format and the serialized form that is written to Kafka." +
                    " This controls the format of the values in messages written to or read from Kafka, and since this is" +
                    " independent of connectors it allows any connector to work with any serialization format." +
                    " Examples of common formats include JSON and Avro.";

    public static final String HEADER_CONVERTER_CLASS_CONFIG = "header.converter";
    public static final String HEADER_CONVERTER_CLASS_DOC =
            "HeaderConverter class used to convert between Kafka Connect format and the serialized form that is written to Kafka." +
                    " This controls the format of the header values in messages written to or read from Kafka, and since this is" +
                    " independent of connectors it allows any connector to work with any serialization format." +
                    " Examples of common formats include JSON and Avro. By default, the SimpleHeaderConverter is used to serialize" +
                    " header values to strings and deserialize them by inferring the schemas.";
    public static final String HEADER_CONVERTER_CLASS_DEFAULT = SimpleHeaderConverter.class.getName();

    /**
     * @deprecated As of 2.0.0
     */
    @Deprecated
    public static final String INTERNAL_KEY_CONVERTER_CLASS_CONFIG = "internal.key.converter";
    public static final String INTERNAL_KEY_CONVERTER_CLASS_DOC =
            "Converter class used to convert between Kafka Connect format and the serialized form that is written to Kafka." +
                    " This controls the format of the keys in messages written to or read from Kafka, and since this is" +
                    " independent of connectors it allows any connector to work with any serialization format." +
                    " Examples of common formats include JSON and Avro." +
                    " This setting controls the format used for internal bookkeeping data used by the framework, such as" +
                    " configs and offsets, so users can typically use any functioning Converter implementation." +
                    " Deprecated; will be removed in an upcoming version.";

    /**
     * @deprecated As of 2.0.0
     */
    @Deprecated
    public static final String INTERNAL_VALUE_CONVERTER_CLASS_CONFIG = "internal.value.converter";
    public static final String INTERNAL_VALUE_CONVERTER_CLASS_DOC =
            "Converter class used to convert between Kafka Connect format and the serialized form that is written to Kafka." +
                    " This controls the format of the values in messages written to or read from Kafka, and since this is" +
                    " independent of connectors it allows any connector to work with any serialization format." +
                    " Examples of common formats include JSON and Avro." +
                    " This setting controls the format used for internal bookkeeping data used by the framework, such as" +
                    " configs and offsets, so users can typically use any functioning Converter implementation." +
                    " Deprecated; will be removed in an upcoming version.";

    private static final Class<? extends Converter> INTERNAL_CONVERTER_DEFAULT = JsonConverter.class;

    public static final String TASK_SHUTDOWN_GRACEFUL_TIMEOUT_MS_CONFIG
            = "task.shutdown.graceful.timeout.ms";
    private static final String TASK_SHUTDOWN_GRACEFUL_TIMEOUT_MS_DOC =
            "Amount of time to wait for tasks to shutdown gracefully. This is the total amount of time,"
                    + " not per task. All task have shutdown triggered, then they are waited on sequentially.";
    private static final String TASK_SHUTDOWN_GRACEFUL_TIMEOUT_MS_DEFAULT = "5000";

    public static final String OFFSET_COMMIT_INTERVAL_MS_CONFIG = "offset.flush.interval.ms";
    private static final String OFFSET_COMMIT_INTERVAL_MS_DOC
            = "Interval at which to try committing offsets for tasks.";
    public static final long OFFSET_COMMIT_INTERVAL_MS_DEFAULT = 60000L;

    public static final String OFFSET_COMMIT_TIMEOUT_MS_CONFIG = "offset.flush.timeout.ms";
    private static final String OFFSET_COMMIT_TIMEOUT_MS_DOC
            = "Maximum number of milliseconds to wait for records to flush and partition offset data to be"
            + " committed to offset storage before cancelling the process and restoring the offset "
            + "data to be committed in a future attempt.";
    public static final long OFFSET_COMMIT_TIMEOUT_MS_DEFAULT = 5000L;

    /**
     * @deprecated As of 1.1.0.
     */
    @Deprecated
    public static final String REST_HOST_NAME_CONFIG = "rest.host.name";
    private static final String REST_HOST_NAME_DOC
            = "Hostname for the REST API. If this is set, it will only bind to this interface.";

    /**
     * @deprecated As of 1.1.0.
     */
    @Deprecated
    public static final String REST_PORT_CONFIG = "rest.port";
    private static final String REST_PORT_DOC
            = "Port for the REST API to listen on.";
    public static final int REST_PORT_DEFAULT = 8083;

    public static final String LISTENERS_CONFIG = "listeners";
    private static final String LISTENERS_DOC
            = "List of comma-separated URIs the REST API will listen on. The supported protocols are HTTP and HTTPS.\n" +
            " Specify hostname as 0.0.0.0 to bind to all interfaces.\n" +
            " Leave hostname empty to bind to default interface.\n" +
            " Examples of legal listener lists: HTTP://myhost:8083,HTTPS://myhost:8084";

    public static final String REST_ADVERTISED_HOST_NAME_CONFIG = "rest.advertised.host.name";
    private static final String REST_ADVERTISED_HOST_NAME_DOC
            = "If this is set, this is the hostname that will be given out to other workers to connect to.";

    public static final String REST_ADVERTISED_PORT_CONFIG = "rest.advertised.port";
    private static final String REST_ADVERTISED_PORT_DOC
            = "If this is set, this is the port that will be given out to other workers to connect to.";

    public static final String REST_ADVERTISED_LISTENER_CONFIG = "rest.advertised.listener";
    private static final String REST_ADVERTISED_LISTENER_DOC
            = "Sets the advertised listener (HTTP or HTTPS) which will be given to other workers to use.";

    public static final String ACCESS_CONTROL_ALLOW_ORIGIN_CONFIG = "access.control.allow.origin";
    protected static final String ACCESS_CONTROL_ALLOW_ORIGIN_DOC =
            "Value to set the Access-Control-Allow-Origin header to for REST API requests." +
                    "To enable cross origin access, set this to the domain of the application that should be permitted" +
                    " to access the API, or '*' to allow access from any domain. The default value only allows access" +
                    " from the domain of the REST API.";
    protected static final String ACCESS_CONTROL_ALLOW_ORIGIN_DEFAULT = "";

    public static final String ACCESS_CONTROL_ALLOW_METHODS_CONFIG = "access.control.allow.methods";
    protected static final String ACCESS_CONTROL_ALLOW_METHODS_DOC =
        "Sets the methods supported for cross origin requests by setting the Access-Control-Allow-Methods header. "
        + "The default value of the Access-Control-Allow-Methods header allows cross origin requests for GET, POST and HEAD.";
    protected static final String ACCESS_CONTROL_ALLOW_METHODS_DEFAULT = "";

    public static final String ADMIN_LISTENERS_CONFIG = "admin.listeners";
    protected static final String ADMIN_LISTENERS_DOC = "List of comma-separated URIs the Admin REST API will listen on." +
            " The supported protocols are HTTP and HTTPS." +
            " An empty or blank string will disable this feature." +
            " The default behavior is to use the regular listener (specified by the 'listeners' property).";
    protected static final List<String> ADMIN_LISTENERS_DEFAULT = null;
    public static final String ADMIN_LISTENERS_HTTPS_CONFIGS_PREFIX = "admin.listeners.https.";

    public static final String PLUGIN_PATH_CONFIG = "plugin.path";
    protected static final String PLUGIN_PATH_DOC = "List of paths separated by commas (,) that "
            + "contain plugins (connectors, converters, transformations). The list should consist"
            + " of top level directories that include any combination of: \n"
            + "a) directories immediately containing jars with plugins and their dependencies\n"
            + "b) uber-jars with plugins and their dependencies\n"
            + "c) directories immediately containing the package directory structure of classes of "
            + "plugins and their dependencies\n"
            + "Note: symlinks will be followed to discover dependencies or plugins.\n"
            + "Examples: plugin.path=/usr/local/share/java,/usr/local/share/kafka/plugins,"
            + "/opt/connectors";

    public static final String CONFIG_PROVIDERS_CONFIG = "config.providers";
    protected static final String CONFIG_PROVIDERS_DOC =
            "Comma-separated names of <code>ConfigProvider</code> classes, loaded and used "
            + "in the order specified. Implementing the interface  "
            + "<code>ConfigProvider</code> allows you to replace variable references in connector configurations, "
            + "such as for externalized secrets. ";

    public static final String REST_EXTENSION_CLASSES_CONFIG = "rest.extension.classes";
    protected static final String REST_EXTENSION_CLASSES_DOC =
            "Comma-separated names of <code>ConnectRestExtension</code> classes, loaded and called "
            + "in the order specified. Implementing the interface  "
            + "<code>ConnectRestExtension</code> allows you to inject into Connect's REST API user defined resources like filters. "
            + "Typically used to add custom capability like logging, security, etc. ";

    public static final String CONNECTOR_CLIENT_POLICY_CLASS_CONFIG = "connector.client.config.override.policy";
    public static final String CONNECTOR_CLIENT_POLICY_CLASS_DOC =
        "Class name or alias of implementation of <code>ConnectorClientConfigOverridePolicy</code>. Defines what client configurations can be "
        + "overriden by the connector. The default implementation is `None`. The other possible policies in the framework include `All` "
        + "and `Principal`. ";
    public static final String CONNECTOR_CLIENT_POLICY_CLASS_DEFAULT = "None";


    public static final String METRICS_SAMPLE_WINDOW_MS_CONFIG = CommonClientConfigs.METRICS_SAMPLE_WINDOW_MS_CONFIG;
    public static final String METRICS_NUM_SAMPLES_CONFIG = CommonClientConfigs.METRICS_NUM_SAMPLES_CONFIG;
    public static final String METRICS_RECORDING_LEVEL_CONFIG = CommonClientConfigs.METRICS_RECORDING_LEVEL_CONFIG;
    public static final String METRIC_REPORTER_CLASSES_CONFIG = CommonClientConfigs.METRIC_REPORTER_CLASSES_CONFIG;

    public static final String TOPIC_TRACKING_ENABLE_CONFIG = "topic.tracking.enable";
    protected static final String TOPIC_TRACKING_ENABLE_DOC = "Enable tracking the set of active "
            + "topics per connector during runtime.";
    protected static final boolean TOPIC_TRACKING_ENABLE_DEFAULT = true;

    public static final String TOPIC_TRACKING_ALLOW_RESET_CONFIG = "topic.tracking.allow.reset";
    protected static final String TOPIC_TRACKING_ALLOW_RESET_DOC = "If set to true, it allows "
            + "user requests to reset the set of active topics per connector.";
    protected static final boolean TOPIC_TRACKING_ALLOW_RESET_DEFAULT = true;

<<<<<<< HEAD
    public static final String CONNECT_KAFKA_CLUSTER_ID = "connect.kafka.cluster.id";
    public static final String CONNECT_GROUP_ID = "connect.group.id";
=======
    public static final String TOPIC_CREATION_ENABLE_CONFIG = "topic.creation.enable";
    protected static final String TOPIC_CREATION_ENABLE_DOC = "Whether to allow "
            + "automatic creation of topics used by source connectors, when source connectors "
            + "are configured with `" + TOPIC_CREATION_PREFIX + "` properties. Each task will use an "
            + "admin client to create its topics and will not depend on the Kafka brokers "
            + "to create topics automatically.";
    protected static final boolean TOPIC_CREATION_ENABLE_DEFAULT = true;
>>>>>>> 33c8774a

    public static final String RESPONSE_HTTP_HEADERS_CONFIG = "response.http.headers.config";
    protected static final String RESPONSE_HTTP_HEADERS_DOC = "Rules for REST API HTTP response headers";
    protected static final String RESPONSE_HTTP_HEADERS_DEFAULT = "";

    /**
     * Get a basic ConfigDef for a WorkerConfig. This includes all the common settings. Subclasses can use this to
     * bootstrap their own ConfigDef.
     * @return a ConfigDef with all the common options specified
     */
    protected static ConfigDef baseConfigDef() {
        return new ConfigDef()
                .define(BOOTSTRAP_SERVERS_CONFIG, Type.LIST, BOOTSTRAP_SERVERS_DEFAULT,
                        Importance.HIGH, BOOTSTRAP_SERVERS_DOC)
                .define(CLIENT_DNS_LOOKUP_CONFIG,
                        Type.STRING,
                        ClientDnsLookup.DEFAULT.toString(),
                        in(ClientDnsLookup.DEFAULT.toString(),
                           ClientDnsLookup.USE_ALL_DNS_IPS.toString(),
                           ClientDnsLookup.RESOLVE_CANONICAL_BOOTSTRAP_SERVERS_ONLY.toString()),
                        Importance.MEDIUM,
                        CLIENT_DNS_LOOKUP_DOC)
                .define(KEY_CONVERTER_CLASS_CONFIG, Type.CLASS,
                        Importance.HIGH, KEY_CONVERTER_CLASS_DOC)
                .define(VALUE_CONVERTER_CLASS_CONFIG, Type.CLASS,
                        Importance.HIGH, VALUE_CONVERTER_CLASS_DOC)
                .define(INTERNAL_KEY_CONVERTER_CLASS_CONFIG, Type.CLASS, INTERNAL_CONVERTER_DEFAULT,
                        Importance.LOW, INTERNAL_KEY_CONVERTER_CLASS_DOC)
                .define(INTERNAL_VALUE_CONVERTER_CLASS_CONFIG, Type.CLASS, INTERNAL_CONVERTER_DEFAULT,
                        Importance.LOW, INTERNAL_VALUE_CONVERTER_CLASS_DOC)
                .define(TASK_SHUTDOWN_GRACEFUL_TIMEOUT_MS_CONFIG, Type.LONG,
                        TASK_SHUTDOWN_GRACEFUL_TIMEOUT_MS_DEFAULT, Importance.LOW,
                        TASK_SHUTDOWN_GRACEFUL_TIMEOUT_MS_DOC)
                .define(OFFSET_COMMIT_INTERVAL_MS_CONFIG, Type.LONG, OFFSET_COMMIT_INTERVAL_MS_DEFAULT,
                        Importance.LOW, OFFSET_COMMIT_INTERVAL_MS_DOC)
                .define(OFFSET_COMMIT_TIMEOUT_MS_CONFIG, Type.LONG, OFFSET_COMMIT_TIMEOUT_MS_DEFAULT,
                        Importance.LOW, OFFSET_COMMIT_TIMEOUT_MS_DOC)
                .define(REST_HOST_NAME_CONFIG, Type.STRING, null, Importance.LOW, REST_HOST_NAME_DOC)
                .define(REST_PORT_CONFIG, Type.INT, REST_PORT_DEFAULT, Importance.LOW, REST_PORT_DOC)
                .define(LISTENERS_CONFIG, Type.LIST, null, Importance.LOW, LISTENERS_DOC)
                .define(REST_ADVERTISED_HOST_NAME_CONFIG, Type.STRING,  null, Importance.LOW, REST_ADVERTISED_HOST_NAME_DOC)
                .define(REST_ADVERTISED_PORT_CONFIG, Type.INT,  null, Importance.LOW, REST_ADVERTISED_PORT_DOC)
                .define(REST_ADVERTISED_LISTENER_CONFIG, Type.STRING,  null, Importance.LOW, REST_ADVERTISED_LISTENER_DOC)
                .define(ACCESS_CONTROL_ALLOW_ORIGIN_CONFIG, Type.STRING,
                        ACCESS_CONTROL_ALLOW_ORIGIN_DEFAULT, Importance.LOW,
                        ACCESS_CONTROL_ALLOW_ORIGIN_DOC)
                .define(ACCESS_CONTROL_ALLOW_METHODS_CONFIG, Type.STRING,
                        ACCESS_CONTROL_ALLOW_METHODS_DEFAULT, Importance.LOW,
                        ACCESS_CONTROL_ALLOW_METHODS_DOC)
                .define(PLUGIN_PATH_CONFIG,
                        Type.LIST,
                        null,
                        Importance.LOW,
                        PLUGIN_PATH_DOC)
                .define(METRICS_SAMPLE_WINDOW_MS_CONFIG, Type.LONG,
                        30000, atLeast(0), Importance.LOW,
                        CommonClientConfigs.METRICS_SAMPLE_WINDOW_MS_DOC)
                .define(METRICS_NUM_SAMPLES_CONFIG, Type.INT,
                        2, atLeast(1), Importance.LOW,
                        CommonClientConfigs.METRICS_NUM_SAMPLES_DOC)
                .define(METRICS_RECORDING_LEVEL_CONFIG, Type.STRING,
                        Sensor.RecordingLevel.INFO.toString(),
                        in(Sensor.RecordingLevel.INFO.toString(), Sensor.RecordingLevel.DEBUG.toString()),
                        Importance.LOW,
                        CommonClientConfigs.METRICS_RECORDING_LEVEL_DOC)
                .define(METRIC_REPORTER_CLASSES_CONFIG, Type.LIST,
                        "", Importance.LOW,
                        CommonClientConfigs.METRIC_REPORTER_CLASSES_DOC)
                .define(BrokerSecurityConfigs.SSL_CLIENT_AUTH_CONFIG,
                        ConfigDef.Type.STRING, "none", ConfigDef.Importance.LOW, BrokerSecurityConfigs.SSL_CLIENT_AUTH_DOC)
                .define(HEADER_CONVERTER_CLASS_CONFIG, Type.CLASS,
                        HEADER_CONVERTER_CLASS_DEFAULT,
                        Importance.LOW, HEADER_CONVERTER_CLASS_DOC)
                .define(CONFIG_PROVIDERS_CONFIG, Type.LIST,
                        Collections.emptyList(),
                        Importance.LOW, CONFIG_PROVIDERS_DOC)
                .define(REST_EXTENSION_CLASSES_CONFIG, Type.LIST, "",
                        Importance.LOW, REST_EXTENSION_CLASSES_DOC)
                .define(ADMIN_LISTENERS_CONFIG, Type.LIST, null,
                        new AdminListenersValidator(), Importance.LOW, ADMIN_LISTENERS_DOC)
                .define(CONNECTOR_CLIENT_POLICY_CLASS_CONFIG, Type.STRING, CONNECTOR_CLIENT_POLICY_CLASS_DEFAULT,
                        Importance.MEDIUM, CONNECTOR_CLIENT_POLICY_CLASS_DOC)
                .define(TOPIC_TRACKING_ENABLE_CONFIG, Type.BOOLEAN, TOPIC_TRACKING_ENABLE_DEFAULT,
                        Importance.LOW, TOPIC_TRACKING_ENABLE_DOC)
                .define(TOPIC_TRACKING_ALLOW_RESET_CONFIG, Type.BOOLEAN, TOPIC_TRACKING_ALLOW_RESET_DEFAULT,
                        Importance.LOW, TOPIC_TRACKING_ALLOW_RESET_DOC)
                .define(TOPIC_CREATION_ENABLE_CONFIG, Type.BOOLEAN, TOPIC_CREATION_ENABLE_DEFAULT, Importance.LOW,
                        TOPIC_CREATION_ENABLE_DOC)
                .define(RESPONSE_HTTP_HEADERS_CONFIG, Type.STRING, RESPONSE_HTTP_HEADERS_DEFAULT,
                        new ResponseHttpHeadersValidator(), Importance.LOW, RESPONSE_HTTP_HEADERS_DOC);
    }

    private void logInternalConverterDeprecationWarnings(Map<String, String> props) {
        String[] deprecatedConfigs = new String[] {
            INTERNAL_KEY_CONVERTER_CLASS_CONFIG,
            INTERNAL_VALUE_CONVERTER_CLASS_CONFIG
        };
        for (String config : deprecatedConfigs) {
            if (props.containsKey(config)) {
                Class<?> internalConverterClass = getClass(config);
                logDeprecatedProperty(config, internalConverterClass.getCanonicalName(), INTERNAL_CONVERTER_DEFAULT.getCanonicalName(), null);
                if (internalConverterClass.equals(INTERNAL_CONVERTER_DEFAULT)) {
                    // log the properties for this converter ...
                    for (Map.Entry<String, Object> propEntry : originalsWithPrefix(config + ".").entrySet()) {
                        String prop = propEntry.getKey();
                        String propValue = propEntry.getValue().toString();
                        String defaultValue = JsonConverterConfig.SCHEMAS_ENABLE_CONFIG.equals(prop) ? "false" : null;
                        logDeprecatedProperty(config + "." + prop, propValue, defaultValue, config);
                    }
                }
            }
        }
    }

    private void logDeprecatedProperty(String propName, String propValue, String defaultValue, String prefix) {
        String prefixNotice = prefix != null
            ? " (along with all configuration for '" + prefix + "')"
            : "";
        if (defaultValue != null && defaultValue.equalsIgnoreCase(propValue)) {
            log.info(
                "Worker configuration property '{}'{} is deprecated and may be removed in an upcoming release. "
                    + "The specified value '{}' matches the default, so this property can be safely removed from the worker configuration.",
                propName,
                prefixNotice,
                propValue
            );
        } else if (defaultValue != null) {
            log.warn(
                "Worker configuration property '{}'{} is deprecated and may be removed in an upcoming release. "
                    + "The specified value '{}' does NOT match the default and recommended value '{}'.",
                propName,
                prefixNotice,
                propValue,
                defaultValue
            );
        } else {
            log.warn(
                "Worker configuration property '{}'{} is deprecated and may be removed in an upcoming release.",
                propName,
                prefixNotice
            );
        }
    }

    public Integer getRebalanceTimeout() {
        return null;
    }

    public boolean topicCreationEnable() {
        return getBoolean(TOPIC_CREATION_ENABLE_CONFIG);
    }

    @Override
    protected Map<String, Object> postProcessParsedConfig(final Map<String, Object> parsedValues) {
        return CommonClientConfigs.postProcessReconnectBackoffConfigs(this, parsedValues);
    }

    public static List<String> pluginLocations(Map<String, String> props) {
        String locationList = props.get(WorkerConfig.PLUGIN_PATH_CONFIG);
        return locationList == null
                         ? new ArrayList<String>()
                         : Arrays.asList(COMMA_WITH_WHITESPACE.split(locationList.trim(), -1));
    }

    public WorkerConfig(ConfigDef definition, Map<String, String> props) {
        super(definition, props);
        logInternalConverterDeprecationWarnings(props);
    }

    // Visible for testing
    static void validateHttpResponseHeaderConfig(String config) {
        try {
            // validate format
            String[] configTokens = config.trim().split("\\s+", 2);
            if (configTokens.length != 2) {
                throw new ConfigException(String.format("Invalid format of header config '%s\'. "
                        + "Expected: '[ation] [header name]:[header value]'", config));
            }

            // validate action
            String method = configTokens[0].trim();
            validateHeaderConfigAction(method);

            // validate header name and header value pair
            String header = configTokens[1];
            String[] headerTokens = header.trim().split(":");
            if (headerTokens.length != 2) {
                throw new ConfigException(
                        String.format("Invalid format of header name and header value pair '%s'. "
                                + "Expected: '[header name]:[header value]'", header));
            }

            // validate header name
            String headerName = headerTokens[0].trim();
            if (headerName.isEmpty() || headerName.matches(".*\\s+.*")) {
                throw new ConfigException(String.format("Invalid header name '%s'. "
                        + "The '[header name]' cannot contain whitespace", headerName));
            }
        } catch (ArrayIndexOutOfBoundsException e) {
            throw new ConfigException(String.format("Invalid header config '%s'.", config), e);
        }
    }

    // Visible for testing
    static void validateHeaderConfigAction(String action) {
        if (!HEADER_ACTIONS.stream().anyMatch(action::equalsIgnoreCase)) {
            throw new ConfigException(String.format("Invalid header config action: '%s'. "
                    + "Expected one of %s", action, HEADER_ACTIONS));
        }
    }

    private static class AdminListenersValidator implements ConfigDef.Validator {
        @Override
        public void ensureValid(String name, Object value) {
            if (value == null) {
                return;
            }

            if (!(value instanceof List)) {
                throw new ConfigException("Invalid value type (list expected).");
            }

            List items = (List) value;
            if (items.isEmpty()) {
                return;
            }

            for (Object item: items) {
                if (!(item instanceof String)) {
                    throw new ConfigException("Invalid type for admin listener (expected String).");
                }
                if (((String) item).trim().isEmpty()) {
                    throw new ConfigException("Empty listener found when parsing list.");
                }
            }
        }
    }

    private static class ResponseHttpHeadersValidator implements ConfigDef.Validator {
        @Override
        public void ensureValid(String name, Object value) {
            String strValue = (String) value;
            if (strValue == null || strValue.trim().isEmpty()) {
                return;
            }

            String[] configs = StringUtil.csvSplit(strValue); // handles and removed surrounding quotes
            Arrays.stream(configs).forEach(WorkerConfig::validateHttpResponseHeaderConfig);
        }

        @Override
        public String toString() {
            return "Comma-separated header rules, where each header rule is of the form "
                    + "'[action] [header name]:[header value]' and optionally surrounded by double quotes "
                    + "if any part of a header rule contains a comma";
        }
    }
}<|MERGE_RESOLUTION|>--- conflicted
+++ resolved
@@ -251,10 +251,9 @@
             + "user requests to reset the set of active topics per connector.";
     protected static final boolean TOPIC_TRACKING_ALLOW_RESET_DEFAULT = true;
 
-<<<<<<< HEAD
     public static final String CONNECT_KAFKA_CLUSTER_ID = "connect.kafka.cluster.id";
     public static final String CONNECT_GROUP_ID = "connect.group.id";
-=======
+
     public static final String TOPIC_CREATION_ENABLE_CONFIG = "topic.creation.enable";
     protected static final String TOPIC_CREATION_ENABLE_DOC = "Whether to allow "
             + "automatic creation of topics used by source connectors, when source connectors "
@@ -262,7 +261,6 @@
             + "admin client to create its topics and will not depend on the Kafka brokers "
             + "to create topics automatically.";
     protected static final boolean TOPIC_CREATION_ENABLE_DEFAULT = true;
->>>>>>> 33c8774a
 
     public static final String RESPONSE_HTTP_HEADERS_CONFIG = "response.http.headers.config";
     protected static final String RESPONSE_HTTP_HEADERS_DOC = "Rules for REST API HTTP response headers";
