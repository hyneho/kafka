--- conflicted
+++ resolved
@@ -31,15 +31,12 @@
 import org.apache.kafka.connect.errors.ConnectException;
 import org.apache.kafka.connect.runtime.ConnectMetrics.LiteralSupplier;
 import org.apache.kafka.connect.runtime.ConnectMetrics.MetricGroup;
-<<<<<<< HEAD
 import org.apache.kafka.connect.runtime.distributed.ClusterConfigState;
-=======
 import org.apache.kafka.connect.runtime.errors.DeadLetterQueueReporter;
 import org.apache.kafka.connect.runtime.errors.ErrorHandlingMetrics;
 import org.apache.kafka.connect.runtime.errors.ErrorReporter;
 import org.apache.kafka.connect.runtime.errors.LogReporter;
 import org.apache.kafka.connect.runtime.errors.RetryWithToleranceOperator;
->>>>>>> f8dfbb06
 import org.apache.kafka.connect.runtime.isolation.Plugins;
 import org.apache.kafka.connect.runtime.isolation.Plugins.ClassLoaderUsage;
 import org.apache.kafka.connect.sink.SinkRecord;
@@ -501,27 +498,17 @@
             OffsetStorageWriter offsetWriter = new OffsetStorageWriter(offsetBackingStore, id.connector(),
                     internalKeyConverter, internalValueConverter);
             KafkaProducer<byte[], byte[]> producer = new KafkaProducer<>(producerProps);
-<<<<<<< HEAD
+
             // Note we pass the configState as it performs dynamic transformations under the covers
             return new WorkerSourceTask(id, (SourceTask) task, statusListener, initialState, keyConverter, valueConverter,
-                    headerConverter, transformationChain, producer, offsetReader, offsetWriter, config, configState, metrics, loader, time);
-        } else if (task instanceof SinkTask) {
-            TransformationChain<SinkRecord> transformationChain = new TransformationChain<>(connConfig.<SinkRecord>transformations());
-            // Note we pass the configState as it performs dynamic transformations under the covers
-            return new WorkerSinkTask(id, (SinkTask) task, statusListener, initialState, config, configState, metrics, keyConverter,
-                    valueConverter, headerConverter, transformationChain, loader, time);
-=======
-
-            return new WorkerSourceTask(id, (SourceTask) task, statusListener, initialState, keyConverter, valueConverter,
-                    headerConverter, transformationChain, producer, offsetReader, offsetWriter, config, metrics, loader,
+                    headerConverter, transformationChain, producer, offsetReader, offsetWriter, config, configState, metrics, loader,
                     time, retryWithToleranceOperator);
         } else if (task instanceof SinkTask) {
             TransformationChain<SinkRecord> transformationChain = new TransformationChain<>(connConfig.<SinkRecord>transformations(), retryWithToleranceOperator);
             retryWithToleranceOperator.reporters(sinkTaskReporters(id, connConfig, errorHandlingMetrics));
-            return new WorkerSinkTask(id, (SinkTask) task, statusListener, initialState, config, metrics, keyConverter,
+            return new WorkerSinkTask(id, (SinkTask) task, statusListener, initialState, config, configState, metrics, keyConverter,
                     valueConverter, headerConverter, transformationChain, loader, time,
                     retryWithToleranceOperator);
->>>>>>> f8dfbb06
         } else {
             log.error("Tasks must be a subclass of either SourceTask or SinkTask", task);
             throw new ConnectException("Tasks must be a subclass of either SourceTask or SinkTask");
