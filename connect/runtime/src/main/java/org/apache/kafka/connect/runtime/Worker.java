--- conflicted
+++ resolved
@@ -533,19 +533,14 @@
                     internalKeyConverter, internalValueConverter);
             OffsetStorageWriter offsetWriter = new OffsetStorageWriter(offsetBackingStore, id.connector(),
                     internalKeyConverter, internalValueConverter);
-<<<<<<< HEAD
-            Map<String, Object> producerProps = producerConfigs(id, "connector-producer-" + id, config, connConfig, connectorClass,
+            Map<String, Object> producerProps = producerConfigs(id, "connector-producer-" + id, config, sourceConfig, connectorClass,
                                                                 connectorClientConfigOverridePolicy, kafkaClusterId);
-=======
-            Map<String, Object> producerProps = producerConfigs(id, "connector-producer-" + id, config, sourceConfig, connectorClass,
-                                                                connectorClientConfigOverridePolicy);
->>>>>>> 33c8774a
             KafkaProducer<byte[], byte[]> producer = new KafkaProducer<>(producerProps);
             TopicAdmin admin;
             Map<String, TopicCreationGroup> topicCreationGroups;
             if (config.topicCreationEnable() && sourceConfig.usesTopicCreation()) {
                 Map<String, Object> adminProps = adminConfigs(id, "connector-adminclient-" + id, config,
-                        sourceConfig, connectorClass, connectorClientConfigOverridePolicy);
+                        sourceConfig, connectorClass, connectorClientConfigOverridePolicy, kafkaClusterId);
                 admin = new TopicAdmin(adminProps);
                 topicCreationGroups = TopicCreationGroup.configuredGroups(sourceConfig);
             } else {
@@ -720,13 +715,8 @@
         String topic = connConfig.dlqTopicName();
         if (topic != null && !topic.isEmpty()) {
             Map<String, Object> producerProps = producerConfigs(id, "connector-dlq-producer-" + id, config, connConfig, connectorClass,
-<<<<<<< HEAD
-                    connectorClientConfigOverridePolicy, kafkaClusterId);
-            Map<String, Object> adminProps = adminConfigs(id, config, connConfig, connectorClass, connectorClientConfigOverridePolicy, kafkaClusterId);
-=======
-                                                                connectorClientConfigOverridePolicy);
-            Map<String, Object> adminProps = adminConfigs(id, "connector-dlq-adminclient-", config, connConfig, connectorClass, connectorClientConfigOverridePolicy);
->>>>>>> 33c8774a
+                                                                connectorClientConfigOverridePolicy, kafkaClusterId);
+            Map<String, Object> adminProps = adminConfigs(id, "connector-dlq-adminclient-", config, connConfig, connectorClass, connectorClientConfigOverridePolicy, kafkaClusterId);
             DeadLetterQueueReporter reporter = DeadLetterQueueReporter.createAndSetup(adminProps, id, connConfig, producerProps, errorHandlingMetrics);
             reporters.add(reporter);
         }
