--- conflicted
+++ resolved
@@ -83,15 +83,6 @@
         ConnectUtils.addMetricsContextProperties(consumerProps, config, clusterId);
 
         Map<String, Object> adminProps = new HashMap<>(originals);
-<<<<<<< HEAD
-        NewTopic topicDescription = TopicAdmin.defineTopic(topic).
-                compacted().
-                partitions(config.getInt(DistributedConfig.OFFSET_STORAGE_PARTITIONS_CONFIG)).
-                replicationFactor(config.getShort(DistributedConfig.OFFSET_STORAGE_REPLICATION_FACTOR_CONFIG)).
-                build();
-        ConnectUtils.addMetricsContextProperties(adminProps, config, clusterId);
-=======
-
         Map<String, Object> topicSettings = config instanceof DistributedConfig
                                             ? ((DistributedConfig) config).offsetStorageTopicSettings()
                                             : Collections.emptyMap();
@@ -101,7 +92,6 @@
                 .partitions(config.getInt(DistributedConfig.OFFSET_STORAGE_PARTITIONS_CONFIG))
                 .replicationFactor(config.getShort(DistributedConfig.OFFSET_STORAGE_REPLICATION_FACTOR_CONFIG))
                 .build();
->>>>>>> 5302efb2
 
         offsetLog = createKafkaBasedLog(topic, producerProps, consumerProps, consumedCallback, topicDescription, adminProps);
     }
