--- conflicted
+++ resolved
@@ -350,15 +350,10 @@
                 log.error("Could not get listing for plugin path: {}. Ignoring.", pluginLocation, e);
             }
         }
-<<<<<<< HEAD
-        URL[] classpathUrls = ClasspathHelper.forJavaClassPath().toArray(new URL[0]);
-        pluginSources.add(new PluginSource(PluginSource.CLASSPATH, classLoader.getParent(), classpathUrls));
-=======
         List<URL> parentUrls = new ArrayList<>();
         parentUrls.addAll(ClasspathHelper.forJavaClassPath());
         parentUrls.addAll(ClasspathHelper.forClassLoader(classLoader.getParent()));
-        pluginSources.add(new PluginSource(null, classLoader.getParent(), parentUrls.toArray(new URL[0])));
->>>>>>> d5a00cca
+        pluginSources.add(new PluginSource(PluginSource.CLASSPATH, classLoader.getParent(), parentUrls.toArray(new URL[0])));
         return pluginSources;
     }
 
