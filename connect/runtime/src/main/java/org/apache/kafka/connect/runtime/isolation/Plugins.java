<<<<<<< HEAD
/*
 * Licensed to the Apache Software Foundation (ASF) under one or more
 * contributor license agreements. See the NOTICE file distributed with
 * this work for additional information regarding copyright ownership.
 * The ASF licenses this file to You under the Apache License, Version 2.0
 * (the "License"); you may not use this file except in compliance with
 * the License. You may obtain a copy of the License at
 *
 *    http://www.apache.org/licenses/LICENSE-2.0
 *
 * Unless required by applicable law or agreed to in writing, software
 * distributed under the License is distributed on an "AS IS" BASIS,
 * WITHOUT WARRANTIES OR CONDITIONS OF ANY KIND, either express or implied.
 * See the License for the specific language governing permissions and
 * limitations under the License.
 */
package org.apache.kafka.connect.runtime.isolation;

import org.apache.kafka.common.Configurable;
import org.apache.kafka.common.config.AbstractConfig;
import org.apache.kafka.common.config.provider.ConfigProvider;
import org.apache.kafka.common.metrics.stats.Avg;
import org.apache.kafka.common.utils.Utils;
import org.apache.kafka.connect.components.Versioned;
import org.apache.kafka.connect.connector.ConnectRecord;
import org.apache.kafka.connect.connector.Connector;
import org.apache.kafka.connect.connector.Task;
import org.apache.kafka.connect.connector.policy.ConnectorClientConfigOverridePolicy;
import org.apache.kafka.connect.errors.ConnectException;
import org.apache.kafka.connect.runtime.ConnectorConfig;
import org.apache.kafka.connect.runtime.WorkerConfig;
import org.apache.kafka.connect.sink.SinkConnector;
import org.apache.kafka.connect.source.SourceConnector;
import org.apache.kafka.connect.storage.Converter;
import org.apache.kafka.connect.storage.ConverterConfig;
import org.apache.kafka.connect.storage.ConverterType;
import org.apache.kafka.connect.storage.HeaderConverter;
import org.apache.kafka.connect.transforms.Transformation;
import org.apache.kafka.connect.transforms.predicates.Predicate;

import org.apache.kafka.connect.util.ConnectUtils;
import org.apache.maven.artifact.versioning.DefaultArtifactVersion;
import org.apache.maven.artifact.versioning.InvalidVersionSpecificationException;
import org.apache.maven.artifact.versioning.VersionRange;
import org.slf4j.Logger;
import org.slf4j.LoggerFactory;

import java.nio.file.Path;
import java.util.ArrayList;
import java.util.Arrays;
import java.util.Collection;
import java.util.Collections;
import java.util.List;
import java.util.Map;
import java.util.Set;
import java.util.SortedSet;
import java.util.TreeSet;
import java.util.stream.Collectors;

public class Plugins {

    public enum ClassLoaderUsage {
        CURRENT_CLASSLOADER,
        PLUGINS
    }

    private static final Logger log = LoggerFactory.getLogger(Plugins.class);
    private final DelegatingClassLoader delegatingLoader;
    private final PluginScanResult scanResult;

    public Plugins(Map<String, String> props) {
        this(props, Plugins.class.getClassLoader(), new ClassLoaderFactory());
    }

    // VisibleForTesting
    @SuppressWarnings("this-escape")
    Plugins(Map<String, String> props, ClassLoader parent, ClassLoaderFactory factory) {
        String pluginPath = WorkerConfig.pluginPath(props);
        PluginDiscoveryMode discoveryMode = WorkerConfig.pluginDiscovery(props);
        Set<Path> pluginLocations = PluginUtils.pluginLocations(pluginPath, false);
        delegatingLoader = factory.newDelegatingClassLoader(parent);
        Set<PluginSource> pluginSources = PluginUtils.pluginSources(pluginLocations, delegatingLoader, factory);
        scanResult = initLoaders(pluginSources, discoveryMode);
    }

    public PluginScanResult initLoaders(Set<PluginSource> pluginSources, PluginDiscoveryMode discoveryMode) {
        PluginScanResult empty = new PluginScanResult(Collections.emptyList());
        PluginScanResult serviceLoadingScanResult;
        try {
            serviceLoadingScanResult = discoveryMode.serviceLoad() ?
                    new ServiceLoaderScanner().discoverPlugins(pluginSources) : empty;
        } catch (Throwable t) {
            throw new ConnectException(String.format(
                    "Unable to perform ServiceLoader scanning as requested by %s=%s. It may be possible to fix this issue by reconfiguring %s=%s",
                    WorkerConfig.PLUGIN_DISCOVERY_CONFIG, discoveryMode,
                    WorkerConfig.PLUGIN_DISCOVERY_CONFIG, PluginDiscoveryMode.ONLY_SCAN), t);
        }
        PluginScanResult reflectiveScanResult = discoveryMode.reflectivelyScan() ?
                new ReflectionScanner().discoverPlugins(pluginSources) : empty;
        PluginScanResult scanResult = new PluginScanResult(Arrays.asList(reflectiveScanResult, serviceLoadingScanResult));
        maybeReportHybridDiscoveryIssue(discoveryMode, serviceLoadingScanResult, scanResult);
        delegatingLoader.installDiscoveredPlugins(scanResult);
        return scanResult;
    }

    // visible for testing
    static void maybeReportHybridDiscoveryIssue(PluginDiscoveryMode discoveryMode, PluginScanResult serviceLoadingScanResult, PluginScanResult mergedResult) {
        SortedSet<PluginDesc<?>> missingPlugins = new TreeSet<>();
        mergedResult.forEach(missingPlugins::add);
        serviceLoadingScanResult.forEach(missingPlugins::remove);
        if (missingPlugins.isEmpty()) {
            if (discoveryMode == PluginDiscoveryMode.HYBRID_WARN || discoveryMode == PluginDiscoveryMode.HYBRID_FAIL) {
                log.warn("All plugins have ServiceLoader manifests, consider reconfiguring {}={}",
                        WorkerConfig.PLUGIN_DISCOVERY_CONFIG, PluginDiscoveryMode.SERVICE_LOAD);
            }
        } else {
            String message = String.format(
                "One or more plugins are missing ServiceLoader manifests may not be usable with %s=%s: %s%n" +
                        "Read the documentation at %s for instructions on migrating your plugins " +
                        "to take advantage of the performance improvements of %s mode.",
                            WorkerConfig.PLUGIN_DISCOVERY_CONFIG,
                    PluginDiscoveryMode.SERVICE_LOAD,
                    missingPlugins.stream()
                            .map(pluginDesc -> pluginDesc.location() + "\t" + pluginDesc.className() + "\t" + pluginDesc.type() + "\t" + pluginDesc.version())
                            .collect(Collectors.joining("\n", "[\n", "\n]")),
                    "https://kafka.apache.org/documentation.html#connect_plugindiscovery",
                    PluginDiscoveryMode.SERVICE_LOAD
            );
            if (discoveryMode == PluginDiscoveryMode.HYBRID_WARN) {
                log.warn("{} To silence this warning, set {}={} in the worker config.",
                        message, WorkerConfig.PLUGIN_DISCOVERY_CONFIG, PluginDiscoveryMode.ONLY_SCAN);
            } else if (discoveryMode == PluginDiscoveryMode.HYBRID_FAIL) {
                throw new ConnectException(String.format("%s To silence this error, set %s=%s in the worker config.",
                        message, WorkerConfig.PLUGIN_DISCOVERY_CONFIG, PluginDiscoveryMode.HYBRID_WARN));
            }
        }
    }

    private static <T> String pluginNames(Collection<PluginDesc<T>> plugins) {
        return plugins.stream().map(PluginDesc::toString).collect(Collectors.joining(", "));
    }

    private <T> T newPlugin(Class<T> klass) {
        // KAFKA-8340: The thread classloader is used during static initialization and must be
        // set to the plugin's classloader during instantiation
        try (LoaderSwap loaderSwap = withClassLoader(klass.getClassLoader())) {
            return Utils.newInstance(klass);
        } catch (Throwable t) {
            throw new ConnectException("Instantiation error", t);
        }
    }

    @SuppressWarnings("unchecked")
    protected <U> Class<? extends U> pluginClassFromConfig(
            AbstractConfig config,
            String propertyName,
            Class<U> pluginClass,
            Collection<PluginDesc<U>> plugins
    ) {
        Class<?> klass = config.getClass(propertyName);
        if (pluginClass.isAssignableFrom(klass)) {
            return (Class<? extends U>) klass;
        }
        throw new ConnectException(
            "Failed to find any class that implements " + pluginClass.getSimpleName()
                + " for the config "
                + propertyName + ", available classes are: "
                + pluginNames(plugins)
        );
    }

    @SuppressWarnings("unchecked")
    protected static <U> Class<? extends U> pluginClass(
            DelegatingClassLoader loader,
            String classOrAlias,
            Class<U> pluginClass
    ) throws ClassNotFoundException {
        Class<?> klass = loader.loadClass(classOrAlias, false);
        if (pluginClass.isAssignableFrom(klass)) {
            return (Class<? extends U>) klass;
        }

        throw new ClassNotFoundException(
                "Requested class: "
                        + classOrAlias
                        + " does not extend " + pluginClass.getSimpleName()
        );
    }

    @SuppressWarnings("unchecked")
    protected static <U> Class<? extends U> pluginClass(
            DelegatingClassLoader loader,
            String classOrAlias,
            Class<U> pluginClass,
            VersionRange range
    ) throws VersionedPluginLoadingException, ClassNotFoundException {
        Class<?> klass = range != null ?
            loader.loadVersionedPluginClass(classOrAlias, range, false) : loader.loadClass(classOrAlias, false);
        if (pluginClass.isAssignableFrom(klass)) {
            return (Class<? extends U>) klass;
        }
        throw new ClassNotFoundException(
                "Requested class: "
                        + classOrAlias
                        + " does not extend " + pluginClass.getSimpleName()
        );
    }

    public Class<?> pluginClass(String classOrAlias) throws ClassNotFoundException {
        return pluginClass(delegatingLoader, classOrAlias, Object.class);
    }

    public Class<?> pluginClass(String classOrAlias, VersionRange range) throws VersionedPluginLoadingException, ClassNotFoundException {
        return pluginClass(delegatingLoader, classOrAlias, Object.class, range);
    }

    public static ClassLoader compareAndSwapLoaders(ClassLoader loader) {
        ClassLoader current = Thread.currentThread().getContextClassLoader();
        if (!current.equals(loader)) {
            Thread.currentThread().setContextClassLoader(loader);
        }
        return current;
    }

    public ClassLoader compareAndSwapWithDelegatingLoader() {
        ClassLoader current = Thread.currentThread().getContextClassLoader();
        if (!current.equals(delegatingLoader)) {
            Thread.currentThread().setContextClassLoader(delegatingLoader);
        }
        return current;
    }

    /**
     * Perform the following operations with a specified thread context classloader.
     * <p>
     * Intended for use in a try-with-resources block such as the following:
     * <pre>{@code
     * try (LoaderSwap loaderSwap = plugins.withClassLoader(loader)) {
     *     // operation(s) sensitive to the thread context classloader
     * }
     * }</pre>
     * After the completion of the try block, the previous context classloader will be restored.
     * @see Thread#getContextClassLoader()
     * @see LoaderSwap
     * @param loader ClassLoader to use as the thread context classloader
     * @return A {@link LoaderSwap} handle which restores the prior classloader on {@link LoaderSwap#close()}.
     */
    public LoaderSwap withClassLoader(ClassLoader loader) {
        ClassLoader savedLoader = compareAndSwapLoaders(loader);
        try {
            return new LoaderSwap(savedLoader);
        } catch (Throwable t) {
            compareAndSwapLoaders(savedLoader);
            throw t;
        }
    }

    /**
     * Wrap a {@link Runnable} such that it is performed with the specified thread context classloader
     * @see Thread#getContextClassLoader()
     * @param classLoader {@link ClassLoader} to use as the thread context classloader
     * @param operation {@link Runnable} which is sensitive to the thread context classloader
     * @return A wrapper {@link Runnable} which will execute the wrapped operation
     */
    public Runnable withClassLoader(ClassLoader classLoader, Runnable operation) {
        return () -> {
            try (LoaderSwap loaderSwap = withClassLoader(classLoader)) {
                operation.run();
            }
        };
    }

    public DelegatingClassLoader delegatingLoader() {
        return delegatingLoader;
    }

    public ClassLoader connectorLoader(String connectorClassOrAlias) {
        return delegatingLoader.connectorLoader(connectorClassOrAlias);
    }

    public ClassLoader connectorLoader(String connectorClassOrAlias, VersionRange range) throws VersionedPluginLoadingException {
        return delegatingLoader.connectorLoader(connectorClassOrAlias, range);
    }

    @SuppressWarnings({"unchecked", "rawtypes"})
    public Set<PluginDesc<Connector>> connectors() {
        Set<PluginDesc<Connector>> connectors = new TreeSet<>((Set) sinkConnectors());
        connectors.addAll((Set) sourceConnectors());
        return connectors;
    }

    public Set<PluginDesc<SinkConnector>> sinkConnectors() {
        return scanResult.sinkConnectors();
    }

    public Set<PluginDesc<SinkConnector>> sinkConnectors(String connectorClassOrAlias) {
        return pluginsOfClass(connectorClassOrAlias, scanResult.sinkConnectors());
    }

    public Set<PluginDesc<SourceConnector>> sourceConnectors() {
        return scanResult.sourceConnectors();
    }

    public Set<PluginDesc<SourceConnector>> sourceConnectors(String connectorClassOrAlias) {
        return pluginsOfClass(connectorClassOrAlias, scanResult.sourceConnectors());
    }

    public Set<PluginDesc<Converter>> converters() {
        return scanResult.converters();
    }

    public Set<PluginDesc<Converter>> converters(String converterClassOrAlias) {
        return pluginsOfClass(converterClassOrAlias, scanResult.converters());
    }

    public Set<PluginDesc<HeaderConverter>> headerConverters() {
        return scanResult.headerConverters();
    }

    public Set<PluginDesc<HeaderConverter>> headerConverters(String headerConverterClassOrAlias) {
        return pluginsOfClass(headerConverterClassOrAlias, scanResult.headerConverters());
    }

    public Set<PluginDesc<Transformation<?>>> transformations() {
        return scanResult.transformations();
    }

    public Set<PluginDesc<Transformation<?>>> transformations(String transformationClassOrAlias) {
        return pluginsOfClass(transformationClassOrAlias, scanResult.transformations());
    }

    public Set<PluginDesc<Predicate<?>>> predicates() {
        return scanResult.predicates();
    }

    public Set<PluginDesc<Predicate<?>>> predicates(String predicateClassOrAlias) {
        return pluginsOfClass(predicateClassOrAlias, scanResult.predicates());
    }

    public Set<PluginDesc<ConnectorClientConfigOverridePolicy>> connectorClientConfigPolicies() {
        return scanResult.connectorClientConfigPolicies();
    }

    private <T> Set<PluginDesc<T>> pluginsOfClass(String classNameOrAlias, Set<PluginDesc<T>> allPluginsOfType) {
        String className = delegatingLoader.resolveFullClassName(classNameOrAlias);
        Set<PluginDesc<T>> plugins = new TreeSet<>();
        for (PluginDesc<T> desc : allPluginsOfType) {
            if (desc.className().equals(className)) {
                plugins.add(desc);
            }
        }
        return plugins;
    }

    public Object newPlugin(String classOrAlias) throws ClassNotFoundException {
        Class<?> klass = pluginClass(delegatingLoader, classOrAlias, Object.class);
        return newPlugin(klass);
    }

    public Object newPlugin(String classOrAlias, VersionRange range) throws VersionedPluginLoadingException, ClassNotFoundException {
        Class<?> klass = pluginClass(delegatingLoader, classOrAlias, Object.class, range);
        return newPlugin(klass);
    }

    public Connector newConnector(String connectorClassOrAlias) {
        Class<? extends Connector> klass = connectorClass(connectorClassOrAlias);
        return newPlugin(klass);
    }

    public Connector newConnector(String connectorClassOrAlias, VersionRange range) throws VersionedPluginLoadingException {
        Class<? extends Connector> klass = connectorClass(connectorClassOrAlias, range);
        return newPlugin(klass);
    }

    public Class<? extends Connector> connectorClass(String connectorClassOrAlias, VersionRange range) throws VersionedPluginLoadingException {
        Class<? extends Connector> klass;
        try {
            klass = range == null ?
                pluginClass(delegatingLoader, connectorClassOrAlias, Connector.class):
                pluginClass(delegatingLoader, connectorClassOrAlias, Connector.class, range);
        } catch (ClassNotFoundException e) {
            List<PluginDesc<? extends Connector>> matches = new ArrayList<>();
            Set<PluginDesc<Connector>> connectors = connectors();
            for (PluginDesc<? extends Connector> plugin : connectors) {
                Class<?> pluginClass = plugin.pluginClass();
                String simpleName = pluginClass.getSimpleName();
                if (simpleName.equals(connectorClassOrAlias)
                        || simpleName.equals(connectorClassOrAlias + "Connector")) {
                    matches.add(plugin);
                }
            }

            if (matches.isEmpty()) {
                throw new ConnectException(
                        "Failed to find any class that implements Connector and which name matches "
                                + connectorClassOrAlias
                                + ", available connectors are: "
                                + connectors.stream().map(PluginDesc::toString).collect(Collectors.joining(", "))
                );
            }
            if (matches.size() > 1) {
                throw new ConnectException(
                        "More than one connector matches alias "
                                + connectorClassOrAlias
                                + ". Please use full package and class name instead. Classes found: "
                                + connectors.stream().map(PluginDesc::toString).collect(Collectors.joining(", "))
                );
            }

            PluginDesc<? extends Connector> entry = matches.get(0);
            klass = entry.pluginClass();
        }
        return klass;
    }

    public Class<? extends Connector> connectorClass(String connectorClassOrAlias) {
        return connectorClass(connectorClassOrAlias, null);
    }

    public Task newTask(Class<? extends Task> taskClass) {
        return newPlugin(taskClass);
    }

    /**
     * If the given configuration defines a {@link Converter} using the named configuration property, return a new configured instance.
     *
     * @param config             the configuration containing the {@link Converter}'s configuration; may not be null
     * @param classPropertyName  the name of the property that contains the name of the {@link Converter} class; may not be null
     * @param classLoaderUsage   which classloader should be used
     * @return the instantiated and configured {@link Converter}; null if the configuration did not define the specified property
     * @throws ConnectException if the {@link Converter} implementation class could not be found
     */
    public Converter newConverter(AbstractConfig config, String classPropertyName, ClassLoaderUsage classLoaderUsage) {
        return getConverter(config, classPropertyName, null, classLoaderUsage);
    }

    /**
     * Used to get a versioned converter. It will always try and get the converter from the set of plugin classloaders.
     *
     * @param config              the configuration containing the {@link Converter}'s configuration; may not be null
     * @param classPropertyName   the name of the property that contains the name of the {@link Converter} class; may not be null
     * @param versionPropertyName the name of the property that contains the version of the {@link Converter} class; may not be null
     * @return the instantiated and configured {@link Converter}; null if the configuration did not define the specified property
     * @throws ConnectException if the {@link Converter} implementation class could not be found,
     * @throws VersionedPluginLoadingException if the version requested is not found
     */
    public Converter newConverter(AbstractConfig config, String classPropertyName, String versionPropertyName) {
        return getConverter(config, classPropertyName, versionPropertyName, ClassLoaderUsage.PLUGINS);
    }

    private Converter getConverter(AbstractConfig config, String classPropertyName, String versionPropertyName, ClassLoaderUsage classLoaderUsage) {
        if (!config.originals().containsKey(classPropertyName)) {
            // This configuration does not define the converter via the specified property name
            return null;
        }
        // Determine whether this is a key or value converter based upon the supplied property name ...
        final boolean isKeyConverter = WorkerConfig.KEY_CONVERTER_CLASS_CONFIG.equals(classPropertyName);

        // Configure the Converter using only the old configuration mechanism ...
        String configPrefix = classPropertyName + ".";
        Map<String, Object> converterConfig = config.originalsWithPrefix(configPrefix);

        log.debug("Configuring the {} converter with configuration keys:{}{}",
                isKeyConverter ? "key" : "value", System.lineSeparator(), converterConfig.keySet());

        Converter plugin = getVersionedPlugin(config, classPropertyName, versionPropertyName,
                Converter.class, classLoaderUsage, scanResult.converters());
        try (LoaderSwap loaderSwap = withClassLoader(plugin.getClass().getClassLoader())) {
            plugin.configure(converterConfig, isKeyConverter);
        }
        return plugin;
    }

    /**
     * Load an internal converter, used by the worker for (de)serializing data in internal topics.
     *
     * @param isKey           whether the converter is a key converter
     * @param className       the class name of the converter
     * @param converterConfig the properties to configure the converter with
     * @return the instantiated and configured {@link Converter}; never null
     * @throws ConnectException if the {@link Converter} implementation class could not be found
     */
    public Converter newInternalConverter(boolean isKey, String className, Map<String, String> converterConfig) {
        Class<? extends Converter> klass;
        try {
            klass = pluginClass(delegatingLoader, className, Converter.class);
        } catch (ClassNotFoundException e) {
            throw new ConnectException("Failed to load internal converter class " + className);
        }

        Converter plugin;
        try (LoaderSwap loaderSwap = withClassLoader(klass.getClassLoader())) {
            plugin = newPlugin(klass);
            plugin.configure(converterConfig, isKey);
        }
        return plugin;
    }

    /**
     * If the given configuration defines a {@link HeaderConverter} using the named configuration property, return a new configured
     * instance.
     *
     * @param config             the configuration containing the {@link Converter}'s configuration; may not be null
     * @param classPropertyName  the name of the property that contains the name of the {@link Converter} class; may not be null
     * @param classLoaderUsage   which classloader should be used
     * @return the instantiated and configured {@link HeaderConverter}; null if the configuration did not define the specified property
     * @throws ConnectException if the {@link HeaderConverter} implementation class could not be found
     */
    public HeaderConverter newHeaderConverter(AbstractConfig config, String classPropertyName, ClassLoaderUsage classLoaderUsage) {
        return getHeaderConverter(config, classPropertyName, null, classLoaderUsage);
    }

    public HeaderConverter newHeaderConverter(AbstractConfig config, String classPropertyName, String versionPropertyName) {
        return getHeaderConverter(config, classPropertyName, versionPropertyName, ClassLoaderUsage.PLUGINS);
    }

    private HeaderConverter getHeaderConverter(AbstractConfig config, String classPropertyName, String versionPropertyName, ClassLoaderUsage classLoaderUsage) {
        if (!config.originals().containsKey(classPropertyName)) {
            // This configuration does not define the Header Converter via the specified property name
            return null;
        }

        HeaderConverter plugin = getVersionedPlugin(config, classPropertyName, classPropertyName + ".version",
                HeaderConverter.class, classLoaderUsage, scanResult.headerConverters());

        String configPrefix = classPropertyName + ".";
        Map<String, Object> converterConfig = config.originalsWithPrefix(configPrefix);
        converterConfig.put(ConverterConfig.TYPE_CONFIG, ConverterType.HEADER.getName());
        log.debug("Configuring the header converter with configuration keys:{}{}", System.lineSeparator(), converterConfig.keySet());

        try (LoaderSwap loaderSwap = withClassLoader(plugin.getClass().getClassLoader())) {
            plugin.configure(converterConfig);
        }
        return plugin;
    }

    public Transformation<?> newTransformation(ConnectorConfig config, String classPropertyName, String versionPropertyName) {
        if (!config.originals().containsKey(classPropertyName)) {
            // This configuration does not define the transformation via the specified property name
            return null;
        }

        return getVersionedPlugin(config, classPropertyName, versionPropertyName,
                Transformation.class, ClassLoaderUsage.PLUGINS, scanResult.transformations());
    }

    public Predicate<?> newPredicate(ConnectorConfig config, String classPropertyName, String versionPropertyName) {
        if (!config.originals().containsKey(classPropertyName)) {
            // This configuration does not define the predicate via the specified property name
            return null;
        }

        return getVersionedPlugin(config, classPropertyName, versionPropertyName,
                Predicate.class, ClassLoaderUsage.PLUGINS, scanResult.predicates());
    }

    @SuppressWarnings({"unchecked", "rawtypes"})
    private <U> U getVersionedPlugin(
            AbstractConfig config,
            String classPropertyName,
            String versionPropertyName,
            Class basePluginClass,
            ClassLoaderUsage classLoaderUsage,
            SortedSet<PluginDesc<U>> availablePlugins
    ) {

        String version = versionPropertyName == null ? null : config.getString(versionPropertyName);
        VersionRange range = null;
        if (version != null) {
            try {
                range = ConnectUtils.connectorVersionRequirement(version);
            } catch (InvalidVersionSpecificationException e) {
                throw new ConnectException(String.format("Invalid version range for %s: %s %s", classPropertyName, version, e));
            }
        }

        Class<? extends U> klass = null;
        String basePluginClassName = basePluginClass.getSimpleName();
        switch (classLoaderUsage) {
            case CURRENT_CLASSLOADER:
                // Attempt to load first with the current classloader, and plugins as a fallback.
                // Note: we can't use config.getConfiguredInstance because Converter doesn't implement Configurable, and even if it did
                // we have to remove the property prefixes before calling config(...) and we still always want to call Converter.config.
                klass = pluginClassFromConfig(config, classPropertyName, basePluginClass, availablePlugins);
                break;
            case PLUGINS:
                // Attempt to load with the plugin class loader, which uses the current classloader as a fallback
                String classOrAlias = config.getClass(classPropertyName).getName();
                try {
                    klass = pluginClass(delegatingLoader, classOrAlias, basePluginClass, range);
                } catch (ClassNotFoundException e) {
                    throw new ConnectException(
                            "Failed to find any class that implements " + basePluginClassName + " and which name matches "
                                    + classOrAlias + ", available plugins are: "
                                    + pluginNames(availablePlugins)
                    );
                }
                break;
        }
        if (klass == null) {
            throw new ConnectException("Unable to initialize the '" + basePluginClassName
                    + "' specified in '" + classPropertyName + "'");
        }

        U plugin;
        try (LoaderSwap loaderSwap = withClassLoader(klass.getClassLoader())) {
            plugin = newPlugin(klass);
            DefaultArtifactVersion pluginVersion = new DefaultArtifactVersion(PluginScanner.versionFor(plugin));
            if (range != null && range.hasRestrictions() && !range.containsVersion(pluginVersion)) {
                // this can happen if the current class loader is used
                // if there are version restrictions then this should be captured, and we should load using the plugin class loader
                if (classLoaderUsage == ClassLoaderUsage.CURRENT_CLASSLOADER) {
                    return getVersionedPlugin(config, classPropertyName, versionPropertyName, basePluginClass, ClassLoaderUsage.PLUGINS, availablePlugins);
                }
            }
        }
        return plugin;
    }

    public ConfigProvider newConfigProvider(AbstractConfig config, String providerPrefix, ClassLoaderUsage classLoaderUsage) {
        String classPropertyName = providerPrefix + ".class";
        Map<String, String> originalConfig = config.originalsStrings();
        if (!originalConfig.containsKey(classPropertyName)) {
            // This configuration does not define the config provider via the specified property name
            return null;
        }
        Class<? extends ConfigProvider> klass = null;
        switch (classLoaderUsage) {
            case CURRENT_CLASSLOADER:
                // Attempt to load first with the current classloader, and plugins as a fallback.
                klass = pluginClassFromConfig(config, classPropertyName, ConfigProvider.class, scanResult.configProviders());
                break;
            case PLUGINS:
                // Attempt to load with the plugin class loader, which uses the current classloader as a fallback
                String configProviderClassOrAlias = originalConfig.get(classPropertyName);
                try {
                    klass = pluginClass(delegatingLoader, configProviderClassOrAlias, ConfigProvider.class);
                } catch (ClassNotFoundException e) {
                    throw new ConnectException(
                            "Failed to find any class that implements ConfigProvider and which name matches "
                                    + configProviderClassOrAlias + ", available ConfigProviders are: "
                                    + pluginNames(scanResult.configProviders())
                    );
                }
                break;
        }
        if (klass == null) {
            throw new ConnectException("Unable to initialize the ConfigProvider specified in '" + classPropertyName + "'");
        }

        // Configure the ConfigProvider
        String configPrefix = providerPrefix + ".param.";
        Map<String, Object> configProviderConfig = config.originalsWithPrefix(configPrefix);

        ConfigProvider plugin;
        try (LoaderSwap loaderSwap = withClassLoader(klass.getClassLoader())) {
            plugin = newPlugin(klass);
            plugin.configure(configProviderConfig);
        }
        return plugin;
    }

    /**
     * If the given class names are available in the classloader, return a list of new configured
     * instances. If the instances implement {@link Configurable}, they are configured with provided {@param config}
     *
     * @param klassNames         the list of class names of plugins that needs to instantiated and configured
     * @param config             the configuration containing the {@link org.apache.kafka.connect.runtime.Worker}'s configuration; may not be {@code null}
     * @param pluginKlass        the type of the plugin class that is being instantiated
     * @return the instantiated and configured list of plugins of type <T>; empty list if the {@param klassNames} is {@code null} or empty
     * @throws ConnectException if the implementation class could not be found
     */
    public <T> List<T> newPlugins(List<String> klassNames, AbstractConfig config, Class<T> pluginKlass) {
        List<T> plugins = new ArrayList<>();
        if (klassNames != null) {
            for (String klassName : klassNames) {
                plugins.add(newPlugin(klassName, config, pluginKlass));
            }
        }
        return plugins;
    }

    public <T> T newPlugin(String klassName, AbstractConfig config, Class<T> pluginKlass) {
        T plugin;
        Class<? extends T> klass;
        try {
            klass = pluginClass(delegatingLoader, klassName, pluginKlass);
        } catch (ClassNotFoundException e) {
            String msg = String.format("Failed to find any class that implements %s and which "
                                       + "name matches %s", pluginKlass, klassName);
            throw new ConnectException(msg);
        }
        try (LoaderSwap loaderSwap = withClassLoader(klass.getClassLoader())) {
            plugin = newPlugin(klass);
            if (plugin instanceof Versioned) {
                Versioned versionedPlugin = (Versioned) plugin;
                if (Utils.isBlank(versionedPlugin.version())) {
                    throw new ConnectException("Version not defined for '" + klassName + "'");
                }
            }
            if (plugin instanceof Configurable) {
                ((Configurable) plugin).configure(config.originals());
            }
        }
        return plugin;
    }

}
=======
/*
 * Licensed to the Apache Software Foundation (ASF) under one or more
 * contributor license agreements. See the NOTICE file distributed with
 * this work for additional information regarding copyright ownership.
 * The ASF licenses this file to You under the Apache License, Version 2.0
 * (the "License"); you may not use this file except in compliance with
 * the License. You may obtain a copy of the License at
 *
 *    http://www.apache.org/licenses/LICENSE-2.0
 *
 * Unless required by applicable law or agreed to in writing, software
 * distributed under the License is distributed on an "AS IS" BASIS,
 * WITHOUT WARRANTIES OR CONDITIONS OF ANY KIND, either express or implied.
 * See the License for the specific language governing permissions and
 * limitations under the License.
 */
package org.apache.kafka.connect.runtime.isolation;

import org.apache.kafka.common.Configurable;
import org.apache.kafka.common.config.AbstractConfig;
import org.apache.kafka.common.config.provider.ConfigProvider;
import org.apache.kafka.common.metrics.stats.Avg;
import org.apache.kafka.common.utils.Utils;
import org.apache.kafka.connect.components.Versioned;
import org.apache.kafka.connect.connector.ConnectRecord;
import org.apache.kafka.connect.connector.Connector;
import org.apache.kafka.connect.connector.Task;
import org.apache.kafka.connect.connector.policy.ConnectorClientConfigOverridePolicy;
import org.apache.kafka.connect.errors.ConnectException;
import org.apache.kafka.connect.runtime.ConnectorConfig;
import org.apache.kafka.connect.runtime.WorkerConfig;
import org.apache.kafka.connect.sink.SinkConnector;
import org.apache.kafka.connect.source.SourceConnector;
import org.apache.kafka.connect.storage.Converter;
import org.apache.kafka.connect.storage.ConverterConfig;
import org.apache.kafka.connect.storage.ConverterType;
import org.apache.kafka.connect.storage.HeaderConverter;
import org.apache.kafka.connect.transforms.Transformation;
import org.apache.kafka.connect.transforms.predicates.Predicate;

import org.apache.maven.artifact.versioning.DefaultArtifactVersion;
import org.apache.maven.artifact.versioning.InvalidVersionSpecificationException;
import org.apache.maven.artifact.versioning.VersionRange;
import org.slf4j.Logger;
import org.slf4j.LoggerFactory;

import java.nio.file.Path;
import java.util.ArrayList;
import java.util.Arrays;
import java.util.Collection;
import java.util.Collections;
import java.util.List;
import java.util.Map;
import java.util.Set;
import java.util.SortedSet;
import java.util.TreeSet;
import java.util.stream.Collectors;

public class Plugins {

    public enum ClassLoaderUsage {
        CURRENT_CLASSLOADER,
        PLUGINS
    }

    private static final Logger log = LoggerFactory.getLogger(Plugins.class);
    private final DelegatingClassLoader delegatingLoader;
    private final PluginScanResult scanResult;

    public Plugins(Map<String, String> props) {
        this(props, Plugins.class.getClassLoader(), new ClassLoaderFactory());
    }

    // VisibleForTesting
    @SuppressWarnings("this-escape")
    Plugins(Map<String, String> props, ClassLoader parent, ClassLoaderFactory factory) {
        String pluginPath = WorkerConfig.pluginPath(props);
        PluginDiscoveryMode discoveryMode = WorkerConfig.pluginDiscovery(props);
        Set<Path> pluginLocations = PluginUtils.pluginLocations(pluginPath, false);
        delegatingLoader = factory.newDelegatingClassLoader(parent);
        Set<PluginSource> pluginSources = PluginUtils.pluginSources(pluginLocations, delegatingLoader, factory);
        scanResult = initLoaders(pluginSources, discoveryMode);
    }

    public PluginScanResult initLoaders(Set<PluginSource> pluginSources, PluginDiscoveryMode discoveryMode) {
        PluginScanResult empty = new PluginScanResult(Collections.emptyList());
        PluginScanResult serviceLoadingScanResult;
        try {
            serviceLoadingScanResult = discoveryMode.serviceLoad() ?
                    new ServiceLoaderScanner().discoverPlugins(pluginSources) : empty;
        } catch (Throwable t) {
            throw new ConnectException(String.format(
                    "Unable to perform ServiceLoader scanning as requested by %s=%s. It may be possible to fix this issue by reconfiguring %s=%s",
                    WorkerConfig.PLUGIN_DISCOVERY_CONFIG, discoveryMode,
                    WorkerConfig.PLUGIN_DISCOVERY_CONFIG, PluginDiscoveryMode.ONLY_SCAN), t);
        }
        PluginScanResult reflectiveScanResult = discoveryMode.reflectivelyScan() ?
                new ReflectionScanner().discoverPlugins(pluginSources) : empty;
        PluginScanResult scanResult = new PluginScanResult(Arrays.asList(reflectiveScanResult, serviceLoadingScanResult));
        maybeReportHybridDiscoveryIssue(discoveryMode, serviceLoadingScanResult, scanResult);
        delegatingLoader.installDiscoveredPlugins(scanResult);
        return scanResult;
    }

    // visible for testing
    static void maybeReportHybridDiscoveryIssue(PluginDiscoveryMode discoveryMode, PluginScanResult serviceLoadingScanResult, PluginScanResult mergedResult) {
        SortedSet<PluginDesc<?>> missingPlugins = new TreeSet<>();
        mergedResult.forEach(missingPlugins::add);
        serviceLoadingScanResult.forEach(missingPlugins::remove);
        if (missingPlugins.isEmpty()) {
            if (discoveryMode == PluginDiscoveryMode.HYBRID_WARN || discoveryMode == PluginDiscoveryMode.HYBRID_FAIL) {
                log.warn("All plugins have ServiceLoader manifests, consider reconfiguring {}={}",
                        WorkerConfig.PLUGIN_DISCOVERY_CONFIG, PluginDiscoveryMode.SERVICE_LOAD);
            }
        } else {
            String message = String.format(
                "One or more plugins are missing ServiceLoader manifests may not be usable with %s=%s: %s%n" +
                        "Read the documentation at %s for instructions on migrating your plugins " +
                        "to take advantage of the performance improvements of %s mode.",
                            WorkerConfig.PLUGIN_DISCOVERY_CONFIG,
                    PluginDiscoveryMode.SERVICE_LOAD,
                    missingPlugins.stream()
                            .map(pluginDesc -> pluginDesc.location() + "\t" + pluginDesc.className() + "\t" + pluginDesc.type() + "\t" + pluginDesc.version())
                            .collect(Collectors.joining("\n", "[\n", "\n]")),
                    "https://kafka.apache.org/documentation.html#connect_plugindiscovery",
                    PluginDiscoveryMode.SERVICE_LOAD
            );
            if (discoveryMode == PluginDiscoveryMode.HYBRID_WARN) {
                log.warn("{} To silence this warning, set {}={} in the worker config.",
                        message, WorkerConfig.PLUGIN_DISCOVERY_CONFIG, PluginDiscoveryMode.ONLY_SCAN);
            } else if (discoveryMode == PluginDiscoveryMode.HYBRID_FAIL) {
                throw new ConnectException(String.format("%s To silence this error, set %s=%s in the worker config.",
                        message, WorkerConfig.PLUGIN_DISCOVERY_CONFIG, PluginDiscoveryMode.HYBRID_WARN));
            }
        }
    }

    private static <T> String pluginNames(Collection<PluginDesc<T>> plugins) {
        return plugins.stream().map(PluginDesc::toString).collect(Collectors.joining(", "));
    }

    private <T> T newPlugin(Class<T> klass) {
        // KAFKA-8340: The thread classloader is used during static initialization and must be
        // set to the plugin's classloader during instantiation
        try (LoaderSwap loaderSwap = withClassLoader(klass.getClassLoader())) {
            return Utils.newInstance(klass);
        } catch (Throwable t) {
            throw new ConnectException("Instantiation error", t);
        }
    }

    @SuppressWarnings("unchecked")
    protected <U> Class<? extends U> pluginClassFromConfig(
            AbstractConfig config,
            String propertyName,
            Class<U> pluginClass,
            Collection<PluginDesc<U>> plugins
    ) {
        Class<?> klass = config.getClass(propertyName);
        if (pluginClass.isAssignableFrom(klass)) {
            return (Class<? extends U>) klass;
        }
        throw new ConnectException(
            "Failed to find any class that implements " + pluginClass.getSimpleName()
                + " for the config "
                + propertyName + ", available classes are: "
                + pluginNames(plugins)
        );
    }

    @SuppressWarnings("unchecked")
    protected static <U> Class<? extends U> pluginClass(
            DelegatingClassLoader loader,
            String classOrAlias,
            Class<U> pluginClass
    ) throws ClassNotFoundException {
        Class<?> klass = loader.loadClass(classOrAlias, false);
        if (pluginClass.isAssignableFrom(klass)) {
            return (Class<? extends U>) klass;
        }

        throw new ClassNotFoundException(
                "Requested class: "
                        + classOrAlias
                        + " does not extend " + pluginClass.getSimpleName()
        );
    }

    @SuppressWarnings("unchecked")
    protected static <U> Class<? extends U> pluginClass(
            DelegatingClassLoader loader,
            String classOrAlias,
            Class<U> pluginClass,
            VersionRange range
    ) throws VersionedPluginLoadingException, ClassNotFoundException {
        Class<?> klass = range != null ?
            loader.loadVersionedPluginClass(classOrAlias, range, false) : loader.loadClass(classOrAlias, false);
        if (pluginClass.isAssignableFrom(klass)) {
            return (Class<? extends U>) klass;
        }
        throw new ClassNotFoundException(
                "Requested class: "
                        + classOrAlias
                        + " does not extend " + pluginClass.getSimpleName()
        );
    }

    public Class<?> pluginClass(String classOrAlias) throws ClassNotFoundException {
        return pluginClass(delegatingLoader, classOrAlias, Object.class);
    }

    public Class<?> pluginClass(String classOrAlias, VersionRange range) throws VersionedPluginLoadingException, ClassNotFoundException {
        return pluginClass(delegatingLoader, classOrAlias, Object.class, range);
    }

    public static ClassLoader compareAndSwapLoaders(ClassLoader loader) {
        ClassLoader current = Thread.currentThread().getContextClassLoader();
        if (!current.equals(loader)) {
            Thread.currentThread().setContextClassLoader(loader);
        }
        return current;
    }

    public ClassLoader compareAndSwapWithDelegatingLoader() {
        ClassLoader current = Thread.currentThread().getContextClassLoader();
        if (!current.equals(delegatingLoader)) {
            Thread.currentThread().setContextClassLoader(delegatingLoader);
        }
        return current;
    }

    /**
     * Perform the following operations with a specified thread context classloader.
     * <p>
     * Intended for use in a try-with-resources block such as the following:
     * <pre>{@code
     * try (LoaderSwap loaderSwap = plugins.withClassLoader(loader)) {
     *     // operation(s) sensitive to the thread context classloader
     * }
     * }</pre>
     * After the completion of the try block, the previous context classloader will be restored.
     * @see Thread#getContextClassLoader()
     * @see LoaderSwap
     * @param loader ClassLoader to use as the thread context classloader
     * @return A {@link LoaderSwap} handle which restores the prior classloader on {@link LoaderSwap#close()}.
     */
    public LoaderSwap withClassLoader(ClassLoader loader) {
        ClassLoader savedLoader = compareAndSwapLoaders(loader);
        try {
            return new LoaderSwap(savedLoader);
        } catch (Throwable t) {
            compareAndSwapLoaders(savedLoader);
            throw t;
        }
    }

    /**
     * Wrap a {@link Runnable} such that it is performed with the specified thread context classloader
     * @see Thread#getContextClassLoader()
     * @param classLoader {@link ClassLoader} to use as the thread context classloader
     * @param operation {@link Runnable} which is sensitive to the thread context classloader
     * @return A wrapper {@link Runnable} which will execute the wrapped operation
     */
    public Runnable withClassLoader(ClassLoader classLoader, Runnable operation) {
        return () -> {
            try (LoaderSwap loaderSwap = withClassLoader(classLoader)) {
                operation.run();
            }
        };
    }

    public DelegatingClassLoader delegatingLoader() {
        return delegatingLoader;
    }

    public ClassLoader connectorLoader(String connectorClassOrAlias) {
        return delegatingLoader.connectorLoader(connectorClassOrAlias);
    }

    public ClassLoader connectorLoader(String connectorClassOrAlias, VersionRange range) throws ClassNotFoundException, VersionedPluginLoadingException {
        return delegatingLoader.connectorLoader(connectorClassOrAlias, range);
    }

    @SuppressWarnings({"unchecked", "rawtypes"})
    public Set<PluginDesc<Connector>> connectors() {
        Set<PluginDesc<Connector>> connectors = new TreeSet<>((Set) sinkConnectors());
        connectors.addAll((Set) sourceConnectors());
        return connectors;
    }

    public Set<PluginDesc<SinkConnector>> sinkConnectors() {
        return scanResult.sinkConnectors();
    }

    public Set<PluginDesc<SinkConnector>> sinkConnectors(String connectorClassOrAlias) {
        return pluginsOfClass(connectorClassOrAlias, scanResult.sinkConnectors());
    }

    public Set<PluginDesc<SourceConnector>> sourceConnectors() {
        return scanResult.sourceConnectors();
    }

    public Set<PluginDesc<SourceConnector>> sourceConnectors(String connectorClassOrAlias) {
        return pluginsOfClass(connectorClassOrAlias, scanResult.sourceConnectors());
    }

    public Set<PluginDesc<Converter>> converters() {
        return scanResult.converters();
    }

    public Set<PluginDesc<Converter>> converters(String converterClassOrAlias) {
        return pluginsOfClass(converterClassOrAlias, scanResult.converters());
    }

    public Set<PluginDesc<HeaderConverter>> headerConverters() {
        return scanResult.headerConverters();
    }

    public Set<PluginDesc<HeaderConverter>> headerConverters(String headerConverterClassOrAlias) {
        return pluginsOfClass(headerConverterClassOrAlias, scanResult.headerConverters());
    }

    public Set<PluginDesc<Transformation<?>>> transformations() {
        return scanResult.transformations();
    }

    public Set<PluginDesc<Transformation<?>>> transformations(String transformationClassOrAlias) {
        return pluginsOfClass(transformationClassOrAlias, scanResult.transformations());
    }

    public Set<PluginDesc<Predicate<?>>> predicates() {
        return scanResult.predicates();
    }

    public Set<PluginDesc<Predicate<?>>> predicates(String predicateClassOrAlias) {
        return pluginsOfClass(predicateClassOrAlias, scanResult.predicates());
    }

    public Set<PluginDesc<ConnectorClientConfigOverridePolicy>> connectorClientConfigPolicies() {
        return scanResult.connectorClientConfigPolicies();
    }

    private <T> Set<PluginDesc<T>> pluginsOfClass(String classNameOrAlias, Set<PluginDesc<T>> allPluginsOfType) {
        String className = delegatingLoader.resolveFullClassName(classNameOrAlias);
        Set<PluginDesc<T>> plugins = new TreeSet<>();
        for (PluginDesc<T> desc : allPluginsOfType) {
            if (desc.className().equals(className)) {
                plugins.add(desc);
            }
        }
        return plugins;
    }

    public Object newPlugin(String classOrAlias) throws ClassNotFoundException {
        Class<?> klass = pluginClass(delegatingLoader, classOrAlias, Object.class);
        return newPlugin(klass);
    }

    public Object newPlugin(String classOrAlias, VersionRange range) throws VersionedPluginLoadingException, ClassNotFoundException {
        Class<?> klass = pluginClass(delegatingLoader, classOrAlias, Object.class, range);
        return newPlugin(klass);
    }

    public Connector newConnector(String connectorClassOrAlias) {
        Class<? extends Connector> klass = connectorClass(connectorClassOrAlias);
        return newPlugin(klass);
    }

    public Connector newConnector(String connectorClassOrAlias, VersionRange range) throws VersionedPluginLoadingException {
        Class<? extends Connector> klass = connectorClass(connectorClassOrAlias, range);
        return newPlugin(klass);
    }

    public Class<? extends Connector> connectorClass(String connectorClassOrAlias, VersionRange range) throws VersionedPluginLoadingException {
        Class<? extends Connector> klass;
        try {
            klass = range == null ?
                pluginClass(delegatingLoader, connectorClassOrAlias, Connector.class):
                pluginClass(delegatingLoader, connectorClassOrAlias, Connector.class, range);
        } catch (ClassNotFoundException e) {
            List<PluginDesc<? extends Connector>> matches = new ArrayList<>();
            Set<PluginDesc<Connector>> connectors = connectors();
            for (PluginDesc<? extends Connector> plugin : connectors) {
                Class<?> pluginClass = plugin.pluginClass();
                String simpleName = pluginClass.getSimpleName();
                if (simpleName.equals(connectorClassOrAlias)
                        || simpleName.equals(connectorClassOrAlias + "Connector")) {
                    matches.add(plugin);
                }
            }

            if (matches.isEmpty()) {
                throw new ConnectException(
                        "Failed to find any class that implements Connector and which name matches "
                                + connectorClassOrAlias
                                + ", available connectors are: "
                                + connectors.stream().map(PluginDesc::toString).collect(Collectors.joining(", "))
                );
            }
            if (matches.size() > 1) {
                throw new ConnectException(
                        "More than one connector matches alias "
                                + connectorClassOrAlias
                                + ". Please use full package and class name instead. Classes found: "
                                + connectors.stream().map(PluginDesc::toString).collect(Collectors.joining(", "))
                );
            }

            PluginDesc<? extends Connector> entry = matches.get(0);
            klass = entry.pluginClass();
        }
        return klass;
    }

    public Class<? extends Connector> connectorClass(String connectorClassOrAlias) {
        return connectorClass(connectorClassOrAlias, null);
    }

    public Task newTask(Class<? extends Task> taskClass) {
        return newPlugin(taskClass);
    }

    /**
     * If the given configuration defines a {@link Converter} using the named configuration property, return a new configured instance.
     *
     * @param config             the configuration containing the {@link Converter}'s configuration; may not be null
     * @param classPropertyName  the name of the property that contains the name of the {@link Converter} class; may not be null
     * @param classLoaderUsage   which classloader should be used
     * @return the instantiated and configured {@link Converter}; null if the configuration did not define the specified property
     * @throws ConnectException if the {@link Converter} implementation class could not be found
     */
    public Converter newConverter(AbstractConfig config, String classPropertyName, ClassLoaderUsage classLoaderUsage) {
        return getConverter(config, classPropertyName, null, classLoaderUsage);
    }

    /**
     * Used to get a versioned converter. It will always try and get the converter from the set of plugin classloaders.
     *
     * @param config              the configuration containing the {@link Converter}'s configuration; may not be null
     * @param classPropertyName   the name of the property that contains the name of the {@link Converter} class; may not be null
     * @param versionPropertyName the name of the property that contains the version of the {@link Converter} class; may not be null
     * @return the instantiated and configured {@link Converter}; null if the configuration did not define the specified property
     * @throws ConnectException if the {@link Converter} implementation class could not be found,
     * @throws VersionedPluginLoadingException if the version requested is not found
     */
    public Converter newConverter(AbstractConfig config, String classPropertyName, String versionPropertyName) {
        return getConverter(config, classPropertyName, versionPropertyName, ClassLoaderUsage.PLUGINS);
    }

    private Converter getConverter(AbstractConfig config, String classPropertyName, String versionPropertyName, ClassLoaderUsage classLoaderUsage) {
        if (!config.originals().containsKey(classPropertyName)) {
            // This configuration does not define the converter via the specified property name
            return null;
        }
        // Determine whether this is a key or value converter based upon the supplied property name ...
        final boolean isKeyConverter = WorkerConfig.KEY_CONVERTER_CLASS_CONFIG.equals(classPropertyName);

        // Configure the Converter using only the old configuration mechanism ...
        String configPrefix = classPropertyName + ".";
        Map<String, Object> converterConfig = config.originalsWithPrefix(configPrefix);

        log.debug("Configuring the {} converter with configuration keys:{}{}",
                isKeyConverter ? "key" : "value", System.lineSeparator(), converterConfig.keySet());

        Converter plugin = getVersionedPlugin(config, classPropertyName, versionPropertyName,
                Converter.class, classLoaderUsage, scanResult.converters());
        try (LoaderSwap loaderSwap = withClassLoader(plugin.getClass().getClassLoader())) {
            plugin.configure(converterConfig, isKeyConverter);
        }
        return plugin;
    }

    /**
     * Load an internal converter, used by the worker for (de)serializing data in internal topics.
     *
     * @param isKey           whether the converter is a key converter
     * @param className       the class name of the converter
     * @param converterConfig the properties to configure the converter with
     * @return the instantiated and configured {@link Converter}; never null
     * @throws ConnectException if the {@link Converter} implementation class could not be found
     */
    public Converter newInternalConverter(boolean isKey, String className, Map<String, String> converterConfig) {
        Class<? extends Converter> klass;
        try {
            klass = pluginClass(delegatingLoader, className, Converter.class);
        } catch (ClassNotFoundException e) {
            throw new ConnectException("Failed to load internal converter class " + className);
        }

        Converter plugin;
        try (LoaderSwap loaderSwap = withClassLoader(klass.getClassLoader())) {
            plugin = newPlugin(klass);
            plugin.configure(converterConfig, isKey);
        }
        return plugin;
    }

    /**
     * If the given configuration defines a {@link HeaderConverter} using the named configuration property, return a new configured
     * instance.
     *
     * @param config             the configuration containing the {@link Converter}'s configuration; may not be null
     * @param classPropertyName  the name of the property that contains the name of the {@link Converter} class; may not be null
     * @param classLoaderUsage   which classloader should be used
     * @return the instantiated and configured {@link HeaderConverter}; null if the configuration did not define the specified property
     * @throws ConnectException if the {@link HeaderConverter} implementation class could not be found
     */
    public HeaderConverter newHeaderConverter(AbstractConfig config, String classPropertyName, ClassLoaderUsage classLoaderUsage) {
        return getHeaderConverter(config, classPropertyName, null, classLoaderUsage);
    }

    public HeaderConverter newHeaderConverter(AbstractConfig config, String classPropertyName, String versionPropertyName) {
        return getHeaderConverter(config, classPropertyName, versionPropertyName, ClassLoaderUsage.PLUGINS);
    }

    private HeaderConverter getHeaderConverter(AbstractConfig config, String classPropertyName, String versionPropertyName, ClassLoaderUsage classLoaderUsage) {
        if (!config.originals().containsKey(classPropertyName)) {
            // This configuration does not define the Header Converter via the specified property name
            return null;
        }

        HeaderConverter plugin = getVersionedPlugin(config, classPropertyName, classPropertyName + ".version",
                HeaderConverter.class, classLoaderUsage, scanResult.headerConverters());

        String configPrefix = classPropertyName + ".";
        Map<String, Object> converterConfig = config.originalsWithPrefix(configPrefix);
        converterConfig.put(ConverterConfig.TYPE_CONFIG, ConverterType.HEADER.getName());
        log.debug("Configuring the header converter with configuration keys:{}{}", System.lineSeparator(), converterConfig.keySet());

        try (LoaderSwap loaderSwap = withClassLoader(plugin.getClass().getClassLoader())) {
            plugin.configure(converterConfig);
        }
        return plugin;
    }

    public Transformation<?> newTransformation(ConnectorConfig config, String classPropertyName, String versionPropertyName) {
        if (!config.originals().containsKey(classPropertyName)) {
            // This configuration does not define the transformation via the specified property name
            return null;
        }

        return getVersionedPlugin(config, classPropertyName, versionPropertyName,
                Transformation.class, ClassLoaderUsage.PLUGINS, scanResult.transformations());
    }

    public Predicate<?> newPredicate(ConnectorConfig config, String classPropertyName, String versionPropertyName) {
        if (!config.originals().containsKey(classPropertyName)) {
            // This configuration does not define the predicate via the specified property name
            return null;
        }

        return getVersionedPlugin(config, classPropertyName, versionPropertyName,
                Predicate.class, ClassLoaderUsage.PLUGINS, scanResult.predicates());
    }

    @SuppressWarnings("unchecked")
    private <U> U getVersionedPlugin(
            AbstractConfig config,
            String classPropertyName,
            String versionPropertyName,
            Class basePluginClass,
            ClassLoaderUsage classLoaderUsage,
            SortedSet<PluginDesc<U>> availablePlugins
    ) {

        String version = versionPropertyName == null ? null : config.getString(versionPropertyName);
        VersionRange range = null;
        if (version != null) {
            try {
                range = VersionRange.createFromVersionSpec(version);
            } catch (InvalidVersionSpecificationException e) {
                throw new ConnectException(String.format("Invalid version range for %s: %s %s", classPropertyName, version, e));
            }
        }

        Class<? extends U> klass = null;
        String basePluginClassName = basePluginClass.getSimpleName();
        switch (classLoaderUsage) {
            case CURRENT_CLASSLOADER:
                // Attempt to load first with the current classloader, and plugins as a fallback.
                // Note: we can't use config.getConfiguredInstance because Converter doesn't implement Configurable, and even if it did
                // we have to remove the property prefixes before calling config(...) and we still always want to call Converter.config.
                klass = pluginClassFromConfig(config, classPropertyName, basePluginClass, availablePlugins);
                break;
            case PLUGINS:
                // Attempt to load with the plugin class loader, which uses the current classloader as a fallback
                String classOrAlias = config.getClass(classPropertyName).getName();
                try {
                    klass = pluginClass(delegatingLoader, classOrAlias, basePluginClass, range);
                } catch (ClassNotFoundException e) {
                    throw new ConnectException(
                            "Failed to find any class that implements " + basePluginClassName + " and which name matches "
                                    + classOrAlias + ", available plugins are: "
                                    + pluginNames(availablePlugins)
                    );
                }
                break;
        }
        if (klass == null) {
            throw new ConnectException("Unable to initialize the '" + basePluginClassName
                    + "' specified in '" + classPropertyName + "'");
        }

        U plugin;
        try (LoaderSwap loaderSwap = withClassLoader(klass.getClassLoader())) {
            plugin = newPlugin(klass);
            DefaultArtifactVersion pluginVersion = new DefaultArtifactVersion(PluginScanner.versionFor(plugin));
            if (range != null && range.hasRestrictions() && !range.containsVersion(pluginVersion)) {
                // this can happen if the current class loader is used
                // if there are version restrictions then this should be captured, and we should load using the plugin class loader
                if (classLoaderUsage == ClassLoaderUsage.CURRENT_CLASSLOADER) {
                    return getVersionedPlugin(config, classPropertyName, versionPropertyName, basePluginClass, ClassLoaderUsage.PLUGINS, availablePlugins);
                }
            }
        }
        return plugin;
    }

    public ConfigProvider newConfigProvider(AbstractConfig config, String providerPrefix, ClassLoaderUsage classLoaderUsage) {
        String classPropertyName = providerPrefix + ".class";
        Map<String, String> originalConfig = config.originalsStrings();
        if (!originalConfig.containsKey(classPropertyName)) {
            // This configuration does not define the config provider via the specified property name
            return null;
        }
        Class<? extends ConfigProvider> klass = null;
        switch (classLoaderUsage) {
            case CURRENT_CLASSLOADER:
                // Attempt to load first with the current classloader, and plugins as a fallback.
                klass = pluginClassFromConfig(config, classPropertyName, ConfigProvider.class, scanResult.configProviders());
                break;
            case PLUGINS:
                // Attempt to load with the plugin class loader, which uses the current classloader as a fallback
                String configProviderClassOrAlias = originalConfig.get(classPropertyName);
                try {
                    klass = pluginClass(delegatingLoader, configProviderClassOrAlias, ConfigProvider.class);
                } catch (ClassNotFoundException e) {
                    throw new ConnectException(
                            "Failed to find any class that implements ConfigProvider and which name matches "
                                    + configProviderClassOrAlias + ", available ConfigProviders are: "
                                    + pluginNames(scanResult.configProviders())
                    );
                }
                break;
        }
        if (klass == null) {
            throw new ConnectException("Unable to initialize the ConfigProvider specified in '" + classPropertyName + "'");
        }

        // Configure the ConfigProvider
        String configPrefix = providerPrefix + ".param.";
        Map<String, Object> configProviderConfig = config.originalsWithPrefix(configPrefix);

        ConfigProvider plugin;
        try (LoaderSwap loaderSwap = withClassLoader(klass.getClassLoader())) {
            plugin = newPlugin(klass);
            plugin.configure(configProviderConfig);
        }
        return plugin;
    }

    /**
     * If the given class names are available in the classloader, return a list of new configured
     * instances. If the instances implement {@link Configurable}, they are configured with provided {@param config}
     *
     * @param klassNames         the list of class names of plugins that needs to instantiated and configured
     * @param config             the configuration containing the {@link org.apache.kafka.connect.runtime.Worker}'s configuration; may not be {@code null}
     * @param pluginKlass        the type of the plugin class that is being instantiated
     * @return the instantiated and configured list of plugins of type <T>; empty list if the {@param klassNames} is {@code null} or empty
     * @throws ConnectException if the implementation class could not be found
     */
    public <T> List<T> newPlugins(List<String> klassNames, AbstractConfig config, Class<T> pluginKlass) {
        List<T> plugins = new ArrayList<>();
        if (klassNames != null) {
            for (String klassName : klassNames) {
                plugins.add(newPlugin(klassName, config, pluginKlass));
            }
        }
        return plugins;
    }

    public <T> T newPlugin(String klassName, AbstractConfig config, Class<T> pluginKlass) {
        T plugin;
        Class<? extends T> klass;
        try {
            klass = pluginClass(delegatingLoader, klassName, pluginKlass);
        } catch (ClassNotFoundException e) {
            String msg = String.format("Failed to find any class that implements %s and which "
                                       + "name matches %s", pluginKlass, klassName);
            throw new ConnectException(msg);
        }
        try (LoaderSwap loaderSwap = withClassLoader(klass.getClassLoader())) {
            plugin = newPlugin(klass);
            if (plugin instanceof Versioned) {
                Versioned versionedPlugin = (Versioned) plugin;
                if (Utils.isBlank(versionedPlugin.version())) {
                    throw new ConnectException("Version not defined for '" + klassName + "'");
                }
            }
            if (plugin instanceof Configurable) {
                ((Configurable) plugin).configure(config.originals());
            }
        }
        return plugin;
    }

}
>>>>>>> 7497ef77
<|MERGE_RESOLUTION|>--- conflicted
+++ resolved
@@ -1,1418 +1,707 @@
-<<<<<<< HEAD
-/*
- * Licensed to the Apache Software Foundation (ASF) under one or more
- * contributor license agreements. See the NOTICE file distributed with
- * this work for additional information regarding copyright ownership.
- * The ASF licenses this file to You under the Apache License, Version 2.0
- * (the "License"); you may not use this file except in compliance with
- * the License. You may obtain a copy of the License at
- *
- *    http://www.apache.org/licenses/LICENSE-2.0
- *
- * Unless required by applicable law or agreed to in writing, software
- * distributed under the License is distributed on an "AS IS" BASIS,
- * WITHOUT WARRANTIES OR CONDITIONS OF ANY KIND, either express or implied.
- * See the License for the specific language governing permissions and
- * limitations under the License.
- */
-package org.apache.kafka.connect.runtime.isolation;
-
-import org.apache.kafka.common.Configurable;
-import org.apache.kafka.common.config.AbstractConfig;
-import org.apache.kafka.common.config.provider.ConfigProvider;
-import org.apache.kafka.common.metrics.stats.Avg;
-import org.apache.kafka.common.utils.Utils;
-import org.apache.kafka.connect.components.Versioned;
-import org.apache.kafka.connect.connector.ConnectRecord;
-import org.apache.kafka.connect.connector.Connector;
-import org.apache.kafka.connect.connector.Task;
-import org.apache.kafka.connect.connector.policy.ConnectorClientConfigOverridePolicy;
-import org.apache.kafka.connect.errors.ConnectException;
-import org.apache.kafka.connect.runtime.ConnectorConfig;
-import org.apache.kafka.connect.runtime.WorkerConfig;
-import org.apache.kafka.connect.sink.SinkConnector;
-import org.apache.kafka.connect.source.SourceConnector;
-import org.apache.kafka.connect.storage.Converter;
-import org.apache.kafka.connect.storage.ConverterConfig;
-import org.apache.kafka.connect.storage.ConverterType;
-import org.apache.kafka.connect.storage.HeaderConverter;
-import org.apache.kafka.connect.transforms.Transformation;
-import org.apache.kafka.connect.transforms.predicates.Predicate;
-
-import org.apache.kafka.connect.util.ConnectUtils;
-import org.apache.maven.artifact.versioning.DefaultArtifactVersion;
-import org.apache.maven.artifact.versioning.InvalidVersionSpecificationException;
-import org.apache.maven.artifact.versioning.VersionRange;
-import org.slf4j.Logger;
-import org.slf4j.LoggerFactory;
-
-import java.nio.file.Path;
-import java.util.ArrayList;
-import java.util.Arrays;
-import java.util.Collection;
-import java.util.Collections;
-import java.util.List;
-import java.util.Map;
-import java.util.Set;
-import java.util.SortedSet;
-import java.util.TreeSet;
-import java.util.stream.Collectors;
-
-public class Plugins {
-
-    public enum ClassLoaderUsage {
-        CURRENT_CLASSLOADER,
-        PLUGINS
-    }
-
-    private static final Logger log = LoggerFactory.getLogger(Plugins.class);
-    private final DelegatingClassLoader delegatingLoader;
-    private final PluginScanResult scanResult;
-
-    public Plugins(Map<String, String> props) {
-        this(props, Plugins.class.getClassLoader(), new ClassLoaderFactory());
-    }
-
-    // VisibleForTesting
-    @SuppressWarnings("this-escape")
-    Plugins(Map<String, String> props, ClassLoader parent, ClassLoaderFactory factory) {
-        String pluginPath = WorkerConfig.pluginPath(props);
-        PluginDiscoveryMode discoveryMode = WorkerConfig.pluginDiscovery(props);
-        Set<Path> pluginLocations = PluginUtils.pluginLocations(pluginPath, false);
-        delegatingLoader = factory.newDelegatingClassLoader(parent);
-        Set<PluginSource> pluginSources = PluginUtils.pluginSources(pluginLocations, delegatingLoader, factory);
-        scanResult = initLoaders(pluginSources, discoveryMode);
-    }
-
-    public PluginScanResult initLoaders(Set<PluginSource> pluginSources, PluginDiscoveryMode discoveryMode) {
-        PluginScanResult empty = new PluginScanResult(Collections.emptyList());
-        PluginScanResult serviceLoadingScanResult;
-        try {
-            serviceLoadingScanResult = discoveryMode.serviceLoad() ?
-                    new ServiceLoaderScanner().discoverPlugins(pluginSources) : empty;
-        } catch (Throwable t) {
-            throw new ConnectException(String.format(
-                    "Unable to perform ServiceLoader scanning as requested by %s=%s. It may be possible to fix this issue by reconfiguring %s=%s",
-                    WorkerConfig.PLUGIN_DISCOVERY_CONFIG, discoveryMode,
-                    WorkerConfig.PLUGIN_DISCOVERY_CONFIG, PluginDiscoveryMode.ONLY_SCAN), t);
-        }
-        PluginScanResult reflectiveScanResult = discoveryMode.reflectivelyScan() ?
-                new ReflectionScanner().discoverPlugins(pluginSources) : empty;
-        PluginScanResult scanResult = new PluginScanResult(Arrays.asList(reflectiveScanResult, serviceLoadingScanResult));
-        maybeReportHybridDiscoveryIssue(discoveryMode, serviceLoadingScanResult, scanResult);
-        delegatingLoader.installDiscoveredPlugins(scanResult);
-        return scanResult;
-    }
-
-    // visible for testing
-    static void maybeReportHybridDiscoveryIssue(PluginDiscoveryMode discoveryMode, PluginScanResult serviceLoadingScanResult, PluginScanResult mergedResult) {
-        SortedSet<PluginDesc<?>> missingPlugins = new TreeSet<>();
-        mergedResult.forEach(missingPlugins::add);
-        serviceLoadingScanResult.forEach(missingPlugins::remove);
-        if (missingPlugins.isEmpty()) {
-            if (discoveryMode == PluginDiscoveryMode.HYBRID_WARN || discoveryMode == PluginDiscoveryMode.HYBRID_FAIL) {
-                log.warn("All plugins have ServiceLoader manifests, consider reconfiguring {}={}",
-                        WorkerConfig.PLUGIN_DISCOVERY_CONFIG, PluginDiscoveryMode.SERVICE_LOAD);
-            }
-        } else {
-            String message = String.format(
-                "One or more plugins are missing ServiceLoader manifests may not be usable with %s=%s: %s%n" +
-                        "Read the documentation at %s for instructions on migrating your plugins " +
-                        "to take advantage of the performance improvements of %s mode.",
-                            WorkerConfig.PLUGIN_DISCOVERY_CONFIG,
-                    PluginDiscoveryMode.SERVICE_LOAD,
-                    missingPlugins.stream()
-                            .map(pluginDesc -> pluginDesc.location() + "\t" + pluginDesc.className() + "\t" + pluginDesc.type() + "\t" + pluginDesc.version())
-                            .collect(Collectors.joining("\n", "[\n", "\n]")),
-                    "https://kafka.apache.org/documentation.html#connect_plugindiscovery",
-                    PluginDiscoveryMode.SERVICE_LOAD
-            );
-            if (discoveryMode == PluginDiscoveryMode.HYBRID_WARN) {
-                log.warn("{} To silence this warning, set {}={} in the worker config.",
-                        message, WorkerConfig.PLUGIN_DISCOVERY_CONFIG, PluginDiscoveryMode.ONLY_SCAN);
-            } else if (discoveryMode == PluginDiscoveryMode.HYBRID_FAIL) {
-                throw new ConnectException(String.format("%s To silence this error, set %s=%s in the worker config.",
-                        message, WorkerConfig.PLUGIN_DISCOVERY_CONFIG, PluginDiscoveryMode.HYBRID_WARN));
-            }
-        }
-    }
-
-    private static <T> String pluginNames(Collection<PluginDesc<T>> plugins) {
-        return plugins.stream().map(PluginDesc::toString).collect(Collectors.joining(", "));
-    }
-
-    private <T> T newPlugin(Class<T> klass) {
-        // KAFKA-8340: The thread classloader is used during static initialization and must be
-        // set to the plugin's classloader during instantiation
-        try (LoaderSwap loaderSwap = withClassLoader(klass.getClassLoader())) {
-            return Utils.newInstance(klass);
-        } catch (Throwable t) {
-            throw new ConnectException("Instantiation error", t);
-        }
-    }
-
-    @SuppressWarnings("unchecked")
-    protected <U> Class<? extends U> pluginClassFromConfig(
-            AbstractConfig config,
-            String propertyName,
-            Class<U> pluginClass,
-            Collection<PluginDesc<U>> plugins
-    ) {
-        Class<?> klass = config.getClass(propertyName);
-        if (pluginClass.isAssignableFrom(klass)) {
-            return (Class<? extends U>) klass;
-        }
-        throw new ConnectException(
-            "Failed to find any class that implements " + pluginClass.getSimpleName()
-                + " for the config "
-                + propertyName + ", available classes are: "
-                + pluginNames(plugins)
-        );
-    }
-
-    @SuppressWarnings("unchecked")
-    protected static <U> Class<? extends U> pluginClass(
-            DelegatingClassLoader loader,
-            String classOrAlias,
-            Class<U> pluginClass
-    ) throws ClassNotFoundException {
-        Class<?> klass = loader.loadClass(classOrAlias, false);
-        if (pluginClass.isAssignableFrom(klass)) {
-            return (Class<? extends U>) klass;
-        }
-
-        throw new ClassNotFoundException(
-                "Requested class: "
-                        + classOrAlias
-                        + " does not extend " + pluginClass.getSimpleName()
-        );
-    }
-
-    @SuppressWarnings("unchecked")
-    protected static <U> Class<? extends U> pluginClass(
-            DelegatingClassLoader loader,
-            String classOrAlias,
-            Class<U> pluginClass,
-            VersionRange range
-    ) throws VersionedPluginLoadingException, ClassNotFoundException {
-        Class<?> klass = range != null ?
-            loader.loadVersionedPluginClass(classOrAlias, range, false) : loader.loadClass(classOrAlias, false);
-        if (pluginClass.isAssignableFrom(klass)) {
-            return (Class<? extends U>) klass;
-        }
-        throw new ClassNotFoundException(
-                "Requested class: "
-                        + classOrAlias
-                        + " does not extend " + pluginClass.getSimpleName()
-        );
-    }
-
-    public Class<?> pluginClass(String classOrAlias) throws ClassNotFoundException {
-        return pluginClass(delegatingLoader, classOrAlias, Object.class);
-    }
-
-    public Class<?> pluginClass(String classOrAlias, VersionRange range) throws VersionedPluginLoadingException, ClassNotFoundException {
-        return pluginClass(delegatingLoader, classOrAlias, Object.class, range);
-    }
-
-    public static ClassLoader compareAndSwapLoaders(ClassLoader loader) {
-        ClassLoader current = Thread.currentThread().getContextClassLoader();
-        if (!current.equals(loader)) {
-            Thread.currentThread().setContextClassLoader(loader);
-        }
-        return current;
-    }
-
-    public ClassLoader compareAndSwapWithDelegatingLoader() {
-        ClassLoader current = Thread.currentThread().getContextClassLoader();
-        if (!current.equals(delegatingLoader)) {
-            Thread.currentThread().setContextClassLoader(delegatingLoader);
-        }
-        return current;
-    }
-
-    /**
-     * Perform the following operations with a specified thread context classloader.
-     * <p>
-     * Intended for use in a try-with-resources block such as the following:
-     * <pre>{@code
-     * try (LoaderSwap loaderSwap = plugins.withClassLoader(loader)) {
-     *     // operation(s) sensitive to the thread context classloader
-     * }
-     * }</pre>
-     * After the completion of the try block, the previous context classloader will be restored.
-     * @see Thread#getContextClassLoader()
-     * @see LoaderSwap
-     * @param loader ClassLoader to use as the thread context classloader
-     * @return A {@link LoaderSwap} handle which restores the prior classloader on {@link LoaderSwap#close()}.
-     */
-    public LoaderSwap withClassLoader(ClassLoader loader) {
-        ClassLoader savedLoader = compareAndSwapLoaders(loader);
-        try {
-            return new LoaderSwap(savedLoader);
-        } catch (Throwable t) {
-            compareAndSwapLoaders(savedLoader);
-            throw t;
-        }
-    }
-
-    /**
-     * Wrap a {@link Runnable} such that it is performed with the specified thread context classloader
-     * @see Thread#getContextClassLoader()
-     * @param classLoader {@link ClassLoader} to use as the thread context classloader
-     * @param operation {@link Runnable} which is sensitive to the thread context classloader
-     * @return A wrapper {@link Runnable} which will execute the wrapped operation
-     */
-    public Runnable withClassLoader(ClassLoader classLoader, Runnable operation) {
-        return () -> {
-            try (LoaderSwap loaderSwap = withClassLoader(classLoader)) {
-                operation.run();
-            }
-        };
-    }
-
-    public DelegatingClassLoader delegatingLoader() {
-        return delegatingLoader;
-    }
-
-    public ClassLoader connectorLoader(String connectorClassOrAlias) {
-        return delegatingLoader.connectorLoader(connectorClassOrAlias);
-    }
-
-    public ClassLoader connectorLoader(String connectorClassOrAlias, VersionRange range) throws VersionedPluginLoadingException {
-        return delegatingLoader.connectorLoader(connectorClassOrAlias, range);
-    }
-
-    @SuppressWarnings({"unchecked", "rawtypes"})
-    public Set<PluginDesc<Connector>> connectors() {
-        Set<PluginDesc<Connector>> connectors = new TreeSet<>((Set) sinkConnectors());
-        connectors.addAll((Set) sourceConnectors());
-        return connectors;
-    }
-
-    public Set<PluginDesc<SinkConnector>> sinkConnectors() {
-        return scanResult.sinkConnectors();
-    }
-
-    public Set<PluginDesc<SinkConnector>> sinkConnectors(String connectorClassOrAlias) {
-        return pluginsOfClass(connectorClassOrAlias, scanResult.sinkConnectors());
-    }
-
-    public Set<PluginDesc<SourceConnector>> sourceConnectors() {
-        return scanResult.sourceConnectors();
-    }
-
-    public Set<PluginDesc<SourceConnector>> sourceConnectors(String connectorClassOrAlias) {
-        return pluginsOfClass(connectorClassOrAlias, scanResult.sourceConnectors());
-    }
-
-    public Set<PluginDesc<Converter>> converters() {
-        return scanResult.converters();
-    }
-
-    public Set<PluginDesc<Converter>> converters(String converterClassOrAlias) {
-        return pluginsOfClass(converterClassOrAlias, scanResult.converters());
-    }
-
-    public Set<PluginDesc<HeaderConverter>> headerConverters() {
-        return scanResult.headerConverters();
-    }
-
-    public Set<PluginDesc<HeaderConverter>> headerConverters(String headerConverterClassOrAlias) {
-        return pluginsOfClass(headerConverterClassOrAlias, scanResult.headerConverters());
-    }
-
-    public Set<PluginDesc<Transformation<?>>> transformations() {
-        return scanResult.transformations();
-    }
-
-    public Set<PluginDesc<Transformation<?>>> transformations(String transformationClassOrAlias) {
-        return pluginsOfClass(transformationClassOrAlias, scanResult.transformations());
-    }
-
-    public Set<PluginDesc<Predicate<?>>> predicates() {
-        return scanResult.predicates();
-    }
-
-    public Set<PluginDesc<Predicate<?>>> predicates(String predicateClassOrAlias) {
-        return pluginsOfClass(predicateClassOrAlias, scanResult.predicates());
-    }
-
-    public Set<PluginDesc<ConnectorClientConfigOverridePolicy>> connectorClientConfigPolicies() {
-        return scanResult.connectorClientConfigPolicies();
-    }
-
-    private <T> Set<PluginDesc<T>> pluginsOfClass(String classNameOrAlias, Set<PluginDesc<T>> allPluginsOfType) {
-        String className = delegatingLoader.resolveFullClassName(classNameOrAlias);
-        Set<PluginDesc<T>> plugins = new TreeSet<>();
-        for (PluginDesc<T> desc : allPluginsOfType) {
-            if (desc.className().equals(className)) {
-                plugins.add(desc);
-            }
-        }
-        return plugins;
-    }
-
-    public Object newPlugin(String classOrAlias) throws ClassNotFoundException {
-        Class<?> klass = pluginClass(delegatingLoader, classOrAlias, Object.class);
-        return newPlugin(klass);
-    }
-
-    public Object newPlugin(String classOrAlias, VersionRange range) throws VersionedPluginLoadingException, ClassNotFoundException {
-        Class<?> klass = pluginClass(delegatingLoader, classOrAlias, Object.class, range);
-        return newPlugin(klass);
-    }
-
-    public Connector newConnector(String connectorClassOrAlias) {
-        Class<? extends Connector> klass = connectorClass(connectorClassOrAlias);
-        return newPlugin(klass);
-    }
-
-    public Connector newConnector(String connectorClassOrAlias, VersionRange range) throws VersionedPluginLoadingException {
-        Class<? extends Connector> klass = connectorClass(connectorClassOrAlias, range);
-        return newPlugin(klass);
-    }
-
-    public Class<? extends Connector> connectorClass(String connectorClassOrAlias, VersionRange range) throws VersionedPluginLoadingException {
-        Class<? extends Connector> klass;
-        try {
-            klass = range == null ?
-                pluginClass(delegatingLoader, connectorClassOrAlias, Connector.class):
-                pluginClass(delegatingLoader, connectorClassOrAlias, Connector.class, range);
-        } catch (ClassNotFoundException e) {
-            List<PluginDesc<? extends Connector>> matches = new ArrayList<>();
-            Set<PluginDesc<Connector>> connectors = connectors();
-            for (PluginDesc<? extends Connector> plugin : connectors) {
-                Class<?> pluginClass = plugin.pluginClass();
-                String simpleName = pluginClass.getSimpleName();
-                if (simpleName.equals(connectorClassOrAlias)
-                        || simpleName.equals(connectorClassOrAlias + "Connector")) {
-                    matches.add(plugin);
-                }
-            }
-
-            if (matches.isEmpty()) {
-                throw new ConnectException(
-                        "Failed to find any class that implements Connector and which name matches "
-                                + connectorClassOrAlias
-                                + ", available connectors are: "
-                                + connectors.stream().map(PluginDesc::toString).collect(Collectors.joining(", "))
-                );
-            }
-            if (matches.size() > 1) {
-                throw new ConnectException(
-                        "More than one connector matches alias "
-                                + connectorClassOrAlias
-                                + ". Please use full package and class name instead. Classes found: "
-                                + connectors.stream().map(PluginDesc::toString).collect(Collectors.joining(", "))
-                );
-            }
-
-            PluginDesc<? extends Connector> entry = matches.get(0);
-            klass = entry.pluginClass();
-        }
-        return klass;
-    }
-
-    public Class<? extends Connector> connectorClass(String connectorClassOrAlias) {
-        return connectorClass(connectorClassOrAlias, null);
-    }
-
-    public Task newTask(Class<? extends Task> taskClass) {
-        return newPlugin(taskClass);
-    }
-
-    /**
-     * If the given configuration defines a {@link Converter} using the named configuration property, return a new configured instance.
-     *
-     * @param config             the configuration containing the {@link Converter}'s configuration; may not be null
-     * @param classPropertyName  the name of the property that contains the name of the {@link Converter} class; may not be null
-     * @param classLoaderUsage   which classloader should be used
-     * @return the instantiated and configured {@link Converter}; null if the configuration did not define the specified property
-     * @throws ConnectException if the {@link Converter} implementation class could not be found
-     */
-    public Converter newConverter(AbstractConfig config, String classPropertyName, ClassLoaderUsage classLoaderUsage) {
-        return getConverter(config, classPropertyName, null, classLoaderUsage);
-    }
-
-    /**
-     * Used to get a versioned converter. It will always try and get the converter from the set of plugin classloaders.
-     *
-     * @param config              the configuration containing the {@link Converter}'s configuration; may not be null
-     * @param classPropertyName   the name of the property that contains the name of the {@link Converter} class; may not be null
-     * @param versionPropertyName the name of the property that contains the version of the {@link Converter} class; may not be null
-     * @return the instantiated and configured {@link Converter}; null if the configuration did not define the specified property
-     * @throws ConnectException if the {@link Converter} implementation class could not be found,
-     * @throws VersionedPluginLoadingException if the version requested is not found
-     */
-    public Converter newConverter(AbstractConfig config, String classPropertyName, String versionPropertyName) {
-        return getConverter(config, classPropertyName, versionPropertyName, ClassLoaderUsage.PLUGINS);
-    }
-
-    private Converter getConverter(AbstractConfig config, String classPropertyName, String versionPropertyName, ClassLoaderUsage classLoaderUsage) {
-        if (!config.originals().containsKey(classPropertyName)) {
-            // This configuration does not define the converter via the specified property name
-            return null;
-        }
-        // Determine whether this is a key or value converter based upon the supplied property name ...
-        final boolean isKeyConverter = WorkerConfig.KEY_CONVERTER_CLASS_CONFIG.equals(classPropertyName);
-
-        // Configure the Converter using only the old configuration mechanism ...
-        String configPrefix = classPropertyName + ".";
-        Map<String, Object> converterConfig = config.originalsWithPrefix(configPrefix);
-
-        log.debug("Configuring the {} converter with configuration keys:{}{}",
-                isKeyConverter ? "key" : "value", System.lineSeparator(), converterConfig.keySet());
-
-        Converter plugin = getVersionedPlugin(config, classPropertyName, versionPropertyName,
-                Converter.class, classLoaderUsage, scanResult.converters());
-        try (LoaderSwap loaderSwap = withClassLoader(plugin.getClass().getClassLoader())) {
-            plugin.configure(converterConfig, isKeyConverter);
-        }
-        return plugin;
-    }
-
-    /**
-     * Load an internal converter, used by the worker for (de)serializing data in internal topics.
-     *
-     * @param isKey           whether the converter is a key converter
-     * @param className       the class name of the converter
-     * @param converterConfig the properties to configure the converter with
-     * @return the instantiated and configured {@link Converter}; never null
-     * @throws ConnectException if the {@link Converter} implementation class could not be found
-     */
-    public Converter newInternalConverter(boolean isKey, String className, Map<String, String> converterConfig) {
-        Class<? extends Converter> klass;
-        try {
-            klass = pluginClass(delegatingLoader, className, Converter.class);
-        } catch (ClassNotFoundException e) {
-            throw new ConnectException("Failed to load internal converter class " + className);
-        }
-
-        Converter plugin;
-        try (LoaderSwap loaderSwap = withClassLoader(klass.getClassLoader())) {
-            plugin = newPlugin(klass);
-            plugin.configure(converterConfig, isKey);
-        }
-        return plugin;
-    }
-
-    /**
-     * If the given configuration defines a {@link HeaderConverter} using the named configuration property, return a new configured
-     * instance.
-     *
-     * @param config             the configuration containing the {@link Converter}'s configuration; may not be null
-     * @param classPropertyName  the name of the property that contains the name of the {@link Converter} class; may not be null
-     * @param classLoaderUsage   which classloader should be used
-     * @return the instantiated and configured {@link HeaderConverter}; null if the configuration did not define the specified property
-     * @throws ConnectException if the {@link HeaderConverter} implementation class could not be found
-     */
-    public HeaderConverter newHeaderConverter(AbstractConfig config, String classPropertyName, ClassLoaderUsage classLoaderUsage) {
-        return getHeaderConverter(config, classPropertyName, null, classLoaderUsage);
-    }
-
-    public HeaderConverter newHeaderConverter(AbstractConfig config, String classPropertyName, String versionPropertyName) {
-        return getHeaderConverter(config, classPropertyName, versionPropertyName, ClassLoaderUsage.PLUGINS);
-    }
-
-    private HeaderConverter getHeaderConverter(AbstractConfig config, String classPropertyName, String versionPropertyName, ClassLoaderUsage classLoaderUsage) {
-        if (!config.originals().containsKey(classPropertyName)) {
-            // This configuration does not define the Header Converter via the specified property name
-            return null;
-        }
-
-        HeaderConverter plugin = getVersionedPlugin(config, classPropertyName, classPropertyName + ".version",
-                HeaderConverter.class, classLoaderUsage, scanResult.headerConverters());
-
-        String configPrefix = classPropertyName + ".";
-        Map<String, Object> converterConfig = config.originalsWithPrefix(configPrefix);
-        converterConfig.put(ConverterConfig.TYPE_CONFIG, ConverterType.HEADER.getName());
-        log.debug("Configuring the header converter with configuration keys:{}{}", System.lineSeparator(), converterConfig.keySet());
-
-        try (LoaderSwap loaderSwap = withClassLoader(plugin.getClass().getClassLoader())) {
-            plugin.configure(converterConfig);
-        }
-        return plugin;
-    }
-
-    public Transformation<?> newTransformation(ConnectorConfig config, String classPropertyName, String versionPropertyName) {
-        if (!config.originals().containsKey(classPropertyName)) {
-            // This configuration does not define the transformation via the specified property name
-            return null;
-        }
-
-        return getVersionedPlugin(config, classPropertyName, versionPropertyName,
-                Transformation.class, ClassLoaderUsage.PLUGINS, scanResult.transformations());
-    }
-
-    public Predicate<?> newPredicate(ConnectorConfig config, String classPropertyName, String versionPropertyName) {
-        if (!config.originals().containsKey(classPropertyName)) {
-            // This configuration does not define the predicate via the specified property name
-            return null;
-        }
-
-        return getVersionedPlugin(config, classPropertyName, versionPropertyName,
-                Predicate.class, ClassLoaderUsage.PLUGINS, scanResult.predicates());
-    }
-
-    @SuppressWarnings({"unchecked", "rawtypes"})
-    private <U> U getVersionedPlugin(
-            AbstractConfig config,
-            String classPropertyName,
-            String versionPropertyName,
-            Class basePluginClass,
-            ClassLoaderUsage classLoaderUsage,
-            SortedSet<PluginDesc<U>> availablePlugins
-    ) {
-
-        String version = versionPropertyName == null ? null : config.getString(versionPropertyName);
-        VersionRange range = null;
-        if (version != null) {
-            try {
-                range = ConnectUtils.connectorVersionRequirement(version);
-            } catch (InvalidVersionSpecificationException e) {
-                throw new ConnectException(String.format("Invalid version range for %s: %s %s", classPropertyName, version, e));
-            }
-        }
-
-        Class<? extends U> klass = null;
-        String basePluginClassName = basePluginClass.getSimpleName();
-        switch (classLoaderUsage) {
-            case CURRENT_CLASSLOADER:
-                // Attempt to load first with the current classloader, and plugins as a fallback.
-                // Note: we can't use config.getConfiguredInstance because Converter doesn't implement Configurable, and even if it did
-                // we have to remove the property prefixes before calling config(...) and we still always want to call Converter.config.
-                klass = pluginClassFromConfig(config, classPropertyName, basePluginClass, availablePlugins);
-                break;
-            case PLUGINS:
-                // Attempt to load with the plugin class loader, which uses the current classloader as a fallback
-                String classOrAlias = config.getClass(classPropertyName).getName();
-                try {
-                    klass = pluginClass(delegatingLoader, classOrAlias, basePluginClass, range);
-                } catch (ClassNotFoundException e) {
-                    throw new ConnectException(
-                            "Failed to find any class that implements " + basePluginClassName + " and which name matches "
-                                    + classOrAlias + ", available plugins are: "
-                                    + pluginNames(availablePlugins)
-                    );
-                }
-                break;
-        }
-        if (klass == null) {
-            throw new ConnectException("Unable to initialize the '" + basePluginClassName
-                    + "' specified in '" + classPropertyName + "'");
-        }
-
-        U plugin;
-        try (LoaderSwap loaderSwap = withClassLoader(klass.getClassLoader())) {
-            plugin = newPlugin(klass);
-            DefaultArtifactVersion pluginVersion = new DefaultArtifactVersion(PluginScanner.versionFor(plugin));
-            if (range != null && range.hasRestrictions() && !range.containsVersion(pluginVersion)) {
-                // this can happen if the current class loader is used
-                // if there are version restrictions then this should be captured, and we should load using the plugin class loader
-                if (classLoaderUsage == ClassLoaderUsage.CURRENT_CLASSLOADER) {
-                    return getVersionedPlugin(config, classPropertyName, versionPropertyName, basePluginClass, ClassLoaderUsage.PLUGINS, availablePlugins);
-                }
-            }
-        }
-        return plugin;
-    }
-
-    public ConfigProvider newConfigProvider(AbstractConfig config, String providerPrefix, ClassLoaderUsage classLoaderUsage) {
-        String classPropertyName = providerPrefix + ".class";
-        Map<String, String> originalConfig = config.originalsStrings();
-        if (!originalConfig.containsKey(classPropertyName)) {
-            // This configuration does not define the config provider via the specified property name
-            return null;
-        }
-        Class<? extends ConfigProvider> klass = null;
-        switch (classLoaderUsage) {
-            case CURRENT_CLASSLOADER:
-                // Attempt to load first with the current classloader, and plugins as a fallback.
-                klass = pluginClassFromConfig(config, classPropertyName, ConfigProvider.class, scanResult.configProviders());
-                break;
-            case PLUGINS:
-                // Attempt to load with the plugin class loader, which uses the current classloader as a fallback
-                String configProviderClassOrAlias = originalConfig.get(classPropertyName);
-                try {
-                    klass = pluginClass(delegatingLoader, configProviderClassOrAlias, ConfigProvider.class);
-                } catch (ClassNotFoundException e) {
-                    throw new ConnectException(
-                            "Failed to find any class that implements ConfigProvider and which name matches "
-                                    + configProviderClassOrAlias + ", available ConfigProviders are: "
-                                    + pluginNames(scanResult.configProviders())
-                    );
-                }
-                break;
-        }
-        if (klass == null) {
-            throw new ConnectException("Unable to initialize the ConfigProvider specified in '" + classPropertyName + "'");
-        }
-
-        // Configure the ConfigProvider
-        String configPrefix = providerPrefix + ".param.";
-        Map<String, Object> configProviderConfig = config.originalsWithPrefix(configPrefix);
-
-        ConfigProvider plugin;
-        try (LoaderSwap loaderSwap = withClassLoader(klass.getClassLoader())) {
-            plugin = newPlugin(klass);
-            plugin.configure(configProviderConfig);
-        }
-        return plugin;
-    }
-
-    /**
-     * If the given class names are available in the classloader, return a list of new configured
-     * instances. If the instances implement {@link Configurable}, they are configured with provided {@param config}
-     *
-     * @param klassNames         the list of class names of plugins that needs to instantiated and configured
-     * @param config             the configuration containing the {@link org.apache.kafka.connect.runtime.Worker}'s configuration; may not be {@code null}
-     * @param pluginKlass        the type of the plugin class that is being instantiated
-     * @return the instantiated and configured list of plugins of type <T>; empty list if the {@param klassNames} is {@code null} or empty
-     * @throws ConnectException if the implementation class could not be found
-     */
-    public <T> List<T> newPlugins(List<String> klassNames, AbstractConfig config, Class<T> pluginKlass) {
-        List<T> plugins = new ArrayList<>();
-        if (klassNames != null) {
-            for (String klassName : klassNames) {
-                plugins.add(newPlugin(klassName, config, pluginKlass));
-            }
-        }
-        return plugins;
-    }
-
-    public <T> T newPlugin(String klassName, AbstractConfig config, Class<T> pluginKlass) {
-        T plugin;
-        Class<? extends T> klass;
-        try {
-            klass = pluginClass(delegatingLoader, klassName, pluginKlass);
-        } catch (ClassNotFoundException e) {
-            String msg = String.format("Failed to find any class that implements %s and which "
-                                       + "name matches %s", pluginKlass, klassName);
-            throw new ConnectException(msg);
-        }
-        try (LoaderSwap loaderSwap = withClassLoader(klass.getClassLoader())) {
-            plugin = newPlugin(klass);
-            if (plugin instanceof Versioned) {
-                Versioned versionedPlugin = (Versioned) plugin;
-                if (Utils.isBlank(versionedPlugin.version())) {
-                    throw new ConnectException("Version not defined for '" + klassName + "'");
-                }
-            }
-            if (plugin instanceof Configurable) {
-                ((Configurable) plugin).configure(config.originals());
-            }
-        }
-        return plugin;
-    }
-
-}
-=======
-/*
- * Licensed to the Apache Software Foundation (ASF) under one or more
- * contributor license agreements. See the NOTICE file distributed with
- * this work for additional information regarding copyright ownership.
- * The ASF licenses this file to You under the Apache License, Version 2.0
- * (the "License"); you may not use this file except in compliance with
- * the License. You may obtain a copy of the License at
- *
- *    http://www.apache.org/licenses/LICENSE-2.0
- *
- * Unless required by applicable law or agreed to in writing, software
- * distributed under the License is distributed on an "AS IS" BASIS,
- * WITHOUT WARRANTIES OR CONDITIONS OF ANY KIND, either express or implied.
- * See the License for the specific language governing permissions and
- * limitations under the License.
- */
-package org.apache.kafka.connect.runtime.isolation;
-
-import org.apache.kafka.common.Configurable;
-import org.apache.kafka.common.config.AbstractConfig;
-import org.apache.kafka.common.config.provider.ConfigProvider;
-import org.apache.kafka.common.metrics.stats.Avg;
-import org.apache.kafka.common.utils.Utils;
-import org.apache.kafka.connect.components.Versioned;
-import org.apache.kafka.connect.connector.ConnectRecord;
-import org.apache.kafka.connect.connector.Connector;
-import org.apache.kafka.connect.connector.Task;
-import org.apache.kafka.connect.connector.policy.ConnectorClientConfigOverridePolicy;
-import org.apache.kafka.connect.errors.ConnectException;
-import org.apache.kafka.connect.runtime.ConnectorConfig;
-import org.apache.kafka.connect.runtime.WorkerConfig;
-import org.apache.kafka.connect.sink.SinkConnector;
-import org.apache.kafka.connect.source.SourceConnector;
-import org.apache.kafka.connect.storage.Converter;
-import org.apache.kafka.connect.storage.ConverterConfig;
-import org.apache.kafka.connect.storage.ConverterType;
-import org.apache.kafka.connect.storage.HeaderConverter;
-import org.apache.kafka.connect.transforms.Transformation;
-import org.apache.kafka.connect.transforms.predicates.Predicate;
-
-import org.apache.maven.artifact.versioning.DefaultArtifactVersion;
-import org.apache.maven.artifact.versioning.InvalidVersionSpecificationException;
-import org.apache.maven.artifact.versioning.VersionRange;
-import org.slf4j.Logger;
-import org.slf4j.LoggerFactory;
-
-import java.nio.file.Path;
-import java.util.ArrayList;
-import java.util.Arrays;
-import java.util.Collection;
-import java.util.Collections;
-import java.util.List;
-import java.util.Map;
-import java.util.Set;
-import java.util.SortedSet;
-import java.util.TreeSet;
-import java.util.stream.Collectors;
-
-public class Plugins {
-
-    public enum ClassLoaderUsage {
-        CURRENT_CLASSLOADER,
-        PLUGINS
-    }
-
-    private static final Logger log = LoggerFactory.getLogger(Plugins.class);
-    private final DelegatingClassLoader delegatingLoader;
-    private final PluginScanResult scanResult;
-
-    public Plugins(Map<String, String> props) {
-        this(props, Plugins.class.getClassLoader(), new ClassLoaderFactory());
-    }
-
-    // VisibleForTesting
-    @SuppressWarnings("this-escape")
-    Plugins(Map<String, String> props, ClassLoader parent, ClassLoaderFactory factory) {
-        String pluginPath = WorkerConfig.pluginPath(props);
-        PluginDiscoveryMode discoveryMode = WorkerConfig.pluginDiscovery(props);
-        Set<Path> pluginLocations = PluginUtils.pluginLocations(pluginPath, false);
-        delegatingLoader = factory.newDelegatingClassLoader(parent);
-        Set<PluginSource> pluginSources = PluginUtils.pluginSources(pluginLocations, delegatingLoader, factory);
-        scanResult = initLoaders(pluginSources, discoveryMode);
-    }
-
-    public PluginScanResult initLoaders(Set<PluginSource> pluginSources, PluginDiscoveryMode discoveryMode) {
-        PluginScanResult empty = new PluginScanResult(Collections.emptyList());
-        PluginScanResult serviceLoadingScanResult;
-        try {
-            serviceLoadingScanResult = discoveryMode.serviceLoad() ?
-                    new ServiceLoaderScanner().discoverPlugins(pluginSources) : empty;
-        } catch (Throwable t) {
-            throw new ConnectException(String.format(
-                    "Unable to perform ServiceLoader scanning as requested by %s=%s. It may be possible to fix this issue by reconfiguring %s=%s",
-                    WorkerConfig.PLUGIN_DISCOVERY_CONFIG, discoveryMode,
-                    WorkerConfig.PLUGIN_DISCOVERY_CONFIG, PluginDiscoveryMode.ONLY_SCAN), t);
-        }
-        PluginScanResult reflectiveScanResult = discoveryMode.reflectivelyScan() ?
-                new ReflectionScanner().discoverPlugins(pluginSources) : empty;
-        PluginScanResult scanResult = new PluginScanResult(Arrays.asList(reflectiveScanResult, serviceLoadingScanResult));
-        maybeReportHybridDiscoveryIssue(discoveryMode, serviceLoadingScanResult, scanResult);
-        delegatingLoader.installDiscoveredPlugins(scanResult);
-        return scanResult;
-    }
-
-    // visible for testing
-    static void maybeReportHybridDiscoveryIssue(PluginDiscoveryMode discoveryMode, PluginScanResult serviceLoadingScanResult, PluginScanResult mergedResult) {
-        SortedSet<PluginDesc<?>> missingPlugins = new TreeSet<>();
-        mergedResult.forEach(missingPlugins::add);
-        serviceLoadingScanResult.forEach(missingPlugins::remove);
-        if (missingPlugins.isEmpty()) {
-            if (discoveryMode == PluginDiscoveryMode.HYBRID_WARN || discoveryMode == PluginDiscoveryMode.HYBRID_FAIL) {
-                log.warn("All plugins have ServiceLoader manifests, consider reconfiguring {}={}",
-                        WorkerConfig.PLUGIN_DISCOVERY_CONFIG, PluginDiscoveryMode.SERVICE_LOAD);
-            }
-        } else {
-            String message = String.format(
-                "One or more plugins are missing ServiceLoader manifests may not be usable with %s=%s: %s%n" +
-                        "Read the documentation at %s for instructions on migrating your plugins " +
-                        "to take advantage of the performance improvements of %s mode.",
-                            WorkerConfig.PLUGIN_DISCOVERY_CONFIG,
-                    PluginDiscoveryMode.SERVICE_LOAD,
-                    missingPlugins.stream()
-                            .map(pluginDesc -> pluginDesc.location() + "\t" + pluginDesc.className() + "\t" + pluginDesc.type() + "\t" + pluginDesc.version())
-                            .collect(Collectors.joining("\n", "[\n", "\n]")),
-                    "https://kafka.apache.org/documentation.html#connect_plugindiscovery",
-                    PluginDiscoveryMode.SERVICE_LOAD
-            );
-            if (discoveryMode == PluginDiscoveryMode.HYBRID_WARN) {
-                log.warn("{} To silence this warning, set {}={} in the worker config.",
-                        message, WorkerConfig.PLUGIN_DISCOVERY_CONFIG, PluginDiscoveryMode.ONLY_SCAN);
-            } else if (discoveryMode == PluginDiscoveryMode.HYBRID_FAIL) {
-                throw new ConnectException(String.format("%s To silence this error, set %s=%s in the worker config.",
-                        message, WorkerConfig.PLUGIN_DISCOVERY_CONFIG, PluginDiscoveryMode.HYBRID_WARN));
-            }
-        }
-    }
-
-    private static <T> String pluginNames(Collection<PluginDesc<T>> plugins) {
-        return plugins.stream().map(PluginDesc::toString).collect(Collectors.joining(", "));
-    }
-
-    private <T> T newPlugin(Class<T> klass) {
-        // KAFKA-8340: The thread classloader is used during static initialization and must be
-        // set to the plugin's classloader during instantiation
-        try (LoaderSwap loaderSwap = withClassLoader(klass.getClassLoader())) {
-            return Utils.newInstance(klass);
-        } catch (Throwable t) {
-            throw new ConnectException("Instantiation error", t);
-        }
-    }
-
-    @SuppressWarnings("unchecked")
-    protected <U> Class<? extends U> pluginClassFromConfig(
-            AbstractConfig config,
-            String propertyName,
-            Class<U> pluginClass,
-            Collection<PluginDesc<U>> plugins
-    ) {
-        Class<?> klass = config.getClass(propertyName);
-        if (pluginClass.isAssignableFrom(klass)) {
-            return (Class<? extends U>) klass;
-        }
-        throw new ConnectException(
-            "Failed to find any class that implements " + pluginClass.getSimpleName()
-                + " for the config "
-                + propertyName + ", available classes are: "
-                + pluginNames(plugins)
-        );
-    }
-
-    @SuppressWarnings("unchecked")
-    protected static <U> Class<? extends U> pluginClass(
-            DelegatingClassLoader loader,
-            String classOrAlias,
-            Class<U> pluginClass
-    ) throws ClassNotFoundException {
-        Class<?> klass = loader.loadClass(classOrAlias, false);
-        if (pluginClass.isAssignableFrom(klass)) {
-            return (Class<? extends U>) klass;
-        }
-
-        throw new ClassNotFoundException(
-                "Requested class: "
-                        + classOrAlias
-                        + " does not extend " + pluginClass.getSimpleName()
-        );
-    }
-
-    @SuppressWarnings("unchecked")
-    protected static <U> Class<? extends U> pluginClass(
-            DelegatingClassLoader loader,
-            String classOrAlias,
-            Class<U> pluginClass,
-            VersionRange range
-    ) throws VersionedPluginLoadingException, ClassNotFoundException {
-        Class<?> klass = range != null ?
-            loader.loadVersionedPluginClass(classOrAlias, range, false) : loader.loadClass(classOrAlias, false);
-        if (pluginClass.isAssignableFrom(klass)) {
-            return (Class<? extends U>) klass;
-        }
-        throw new ClassNotFoundException(
-                "Requested class: "
-                        + classOrAlias
-                        + " does not extend " + pluginClass.getSimpleName()
-        );
-    }
-
-    public Class<?> pluginClass(String classOrAlias) throws ClassNotFoundException {
-        return pluginClass(delegatingLoader, classOrAlias, Object.class);
-    }
-
-    public Class<?> pluginClass(String classOrAlias, VersionRange range) throws VersionedPluginLoadingException, ClassNotFoundException {
-        return pluginClass(delegatingLoader, classOrAlias, Object.class, range);
-    }
-
-    public static ClassLoader compareAndSwapLoaders(ClassLoader loader) {
-        ClassLoader current = Thread.currentThread().getContextClassLoader();
-        if (!current.equals(loader)) {
-            Thread.currentThread().setContextClassLoader(loader);
-        }
-        return current;
-    }
-
-    public ClassLoader compareAndSwapWithDelegatingLoader() {
-        ClassLoader current = Thread.currentThread().getContextClassLoader();
-        if (!current.equals(delegatingLoader)) {
-            Thread.currentThread().setContextClassLoader(delegatingLoader);
-        }
-        return current;
-    }
-
-    /**
-     * Perform the following operations with a specified thread context classloader.
-     * <p>
-     * Intended for use in a try-with-resources block such as the following:
-     * <pre>{@code
-     * try (LoaderSwap loaderSwap = plugins.withClassLoader(loader)) {
-     *     // operation(s) sensitive to the thread context classloader
-     * }
-     * }</pre>
-     * After the completion of the try block, the previous context classloader will be restored.
-     * @see Thread#getContextClassLoader()
-     * @see LoaderSwap
-     * @param loader ClassLoader to use as the thread context classloader
-     * @return A {@link LoaderSwap} handle which restores the prior classloader on {@link LoaderSwap#close()}.
-     */
-    public LoaderSwap withClassLoader(ClassLoader loader) {
-        ClassLoader savedLoader = compareAndSwapLoaders(loader);
-        try {
-            return new LoaderSwap(savedLoader);
-        } catch (Throwable t) {
-            compareAndSwapLoaders(savedLoader);
-            throw t;
-        }
-    }
-
-    /**
-     * Wrap a {@link Runnable} such that it is performed with the specified thread context classloader
-     * @see Thread#getContextClassLoader()
-     * @param classLoader {@link ClassLoader} to use as the thread context classloader
-     * @param operation {@link Runnable} which is sensitive to the thread context classloader
-     * @return A wrapper {@link Runnable} which will execute the wrapped operation
-     */
-    public Runnable withClassLoader(ClassLoader classLoader, Runnable operation) {
-        return () -> {
-            try (LoaderSwap loaderSwap = withClassLoader(classLoader)) {
-                operation.run();
-            }
-        };
-    }
-
-    public DelegatingClassLoader delegatingLoader() {
-        return delegatingLoader;
-    }
-
-    public ClassLoader connectorLoader(String connectorClassOrAlias) {
-        return delegatingLoader.connectorLoader(connectorClassOrAlias);
-    }
-
-    public ClassLoader connectorLoader(String connectorClassOrAlias, VersionRange range) throws ClassNotFoundException, VersionedPluginLoadingException {
-        return delegatingLoader.connectorLoader(connectorClassOrAlias, range);
-    }
-
-    @SuppressWarnings({"unchecked", "rawtypes"})
-    public Set<PluginDesc<Connector>> connectors() {
-        Set<PluginDesc<Connector>> connectors = new TreeSet<>((Set) sinkConnectors());
-        connectors.addAll((Set) sourceConnectors());
-        return connectors;
-    }
-
-    public Set<PluginDesc<SinkConnector>> sinkConnectors() {
-        return scanResult.sinkConnectors();
-    }
-
-    public Set<PluginDesc<SinkConnector>> sinkConnectors(String connectorClassOrAlias) {
-        return pluginsOfClass(connectorClassOrAlias, scanResult.sinkConnectors());
-    }
-
-    public Set<PluginDesc<SourceConnector>> sourceConnectors() {
-        return scanResult.sourceConnectors();
-    }
-
-    public Set<PluginDesc<SourceConnector>> sourceConnectors(String connectorClassOrAlias) {
-        return pluginsOfClass(connectorClassOrAlias, scanResult.sourceConnectors());
-    }
-
-    public Set<PluginDesc<Converter>> converters() {
-        return scanResult.converters();
-    }
-
-    public Set<PluginDesc<Converter>> converters(String converterClassOrAlias) {
-        return pluginsOfClass(converterClassOrAlias, scanResult.converters());
-    }
-
-    public Set<PluginDesc<HeaderConverter>> headerConverters() {
-        return scanResult.headerConverters();
-    }
-
-    public Set<PluginDesc<HeaderConverter>> headerConverters(String headerConverterClassOrAlias) {
-        return pluginsOfClass(headerConverterClassOrAlias, scanResult.headerConverters());
-    }
-
-    public Set<PluginDesc<Transformation<?>>> transformations() {
-        return scanResult.transformations();
-    }
-
-    public Set<PluginDesc<Transformation<?>>> transformations(String transformationClassOrAlias) {
-        return pluginsOfClass(transformationClassOrAlias, scanResult.transformations());
-    }
-
-    public Set<PluginDesc<Predicate<?>>> predicates() {
-        return scanResult.predicates();
-    }
-
-    public Set<PluginDesc<Predicate<?>>> predicates(String predicateClassOrAlias) {
-        return pluginsOfClass(predicateClassOrAlias, scanResult.predicates());
-    }
-
-    public Set<PluginDesc<ConnectorClientConfigOverridePolicy>> connectorClientConfigPolicies() {
-        return scanResult.connectorClientConfigPolicies();
-    }
-
-    private <T> Set<PluginDesc<T>> pluginsOfClass(String classNameOrAlias, Set<PluginDesc<T>> allPluginsOfType) {
-        String className = delegatingLoader.resolveFullClassName(classNameOrAlias);
-        Set<PluginDesc<T>> plugins = new TreeSet<>();
-        for (PluginDesc<T> desc : allPluginsOfType) {
-            if (desc.className().equals(className)) {
-                plugins.add(desc);
-            }
-        }
-        return plugins;
-    }
-
-    public Object newPlugin(String classOrAlias) throws ClassNotFoundException {
-        Class<?> klass = pluginClass(delegatingLoader, classOrAlias, Object.class);
-        return newPlugin(klass);
-    }
-
-    public Object newPlugin(String classOrAlias, VersionRange range) throws VersionedPluginLoadingException, ClassNotFoundException {
-        Class<?> klass = pluginClass(delegatingLoader, classOrAlias, Object.class, range);
-        return newPlugin(klass);
-    }
-
-    public Connector newConnector(String connectorClassOrAlias) {
-        Class<? extends Connector> klass = connectorClass(connectorClassOrAlias);
-        return newPlugin(klass);
-    }
-
-    public Connector newConnector(String connectorClassOrAlias, VersionRange range) throws VersionedPluginLoadingException {
-        Class<? extends Connector> klass = connectorClass(connectorClassOrAlias, range);
-        return newPlugin(klass);
-    }
-
-    public Class<? extends Connector> connectorClass(String connectorClassOrAlias, VersionRange range) throws VersionedPluginLoadingException {
-        Class<? extends Connector> klass;
-        try {
-            klass = range == null ?
-                pluginClass(delegatingLoader, connectorClassOrAlias, Connector.class):
-                pluginClass(delegatingLoader, connectorClassOrAlias, Connector.class, range);
-        } catch (ClassNotFoundException e) {
-            List<PluginDesc<? extends Connector>> matches = new ArrayList<>();
-            Set<PluginDesc<Connector>> connectors = connectors();
-            for (PluginDesc<? extends Connector> plugin : connectors) {
-                Class<?> pluginClass = plugin.pluginClass();
-                String simpleName = pluginClass.getSimpleName();
-                if (simpleName.equals(connectorClassOrAlias)
-                        || simpleName.equals(connectorClassOrAlias + "Connector")) {
-                    matches.add(plugin);
-                }
-            }
-
-            if (matches.isEmpty()) {
-                throw new ConnectException(
-                        "Failed to find any class that implements Connector and which name matches "
-                                + connectorClassOrAlias
-                                + ", available connectors are: "
-                                + connectors.stream().map(PluginDesc::toString).collect(Collectors.joining(", "))
-                );
-            }
-            if (matches.size() > 1) {
-                throw new ConnectException(
-                        "More than one connector matches alias "
-                                + connectorClassOrAlias
-                                + ". Please use full package and class name instead. Classes found: "
-                                + connectors.stream().map(PluginDesc::toString).collect(Collectors.joining(", "))
-                );
-            }
-
-            PluginDesc<? extends Connector> entry = matches.get(0);
-            klass = entry.pluginClass();
-        }
-        return klass;
-    }
-
-    public Class<? extends Connector> connectorClass(String connectorClassOrAlias) {
-        return connectorClass(connectorClassOrAlias, null);
-    }
-
-    public Task newTask(Class<? extends Task> taskClass) {
-        return newPlugin(taskClass);
-    }
-
-    /**
-     * If the given configuration defines a {@link Converter} using the named configuration property, return a new configured instance.
-     *
-     * @param config             the configuration containing the {@link Converter}'s configuration; may not be null
-     * @param classPropertyName  the name of the property that contains the name of the {@link Converter} class; may not be null
-     * @param classLoaderUsage   which classloader should be used
-     * @return the instantiated and configured {@link Converter}; null if the configuration did not define the specified property
-     * @throws ConnectException if the {@link Converter} implementation class could not be found
-     */
-    public Converter newConverter(AbstractConfig config, String classPropertyName, ClassLoaderUsage classLoaderUsage) {
-        return getConverter(config, classPropertyName, null, classLoaderUsage);
-    }
-
-    /**
-     * Used to get a versioned converter. It will always try and get the converter from the set of plugin classloaders.
-     *
-     * @param config              the configuration containing the {@link Converter}'s configuration; may not be null
-     * @param classPropertyName   the name of the property that contains the name of the {@link Converter} class; may not be null
-     * @param versionPropertyName the name of the property that contains the version of the {@link Converter} class; may not be null
-     * @return the instantiated and configured {@link Converter}; null if the configuration did not define the specified property
-     * @throws ConnectException if the {@link Converter} implementation class could not be found,
-     * @throws VersionedPluginLoadingException if the version requested is not found
-     */
-    public Converter newConverter(AbstractConfig config, String classPropertyName, String versionPropertyName) {
-        return getConverter(config, classPropertyName, versionPropertyName, ClassLoaderUsage.PLUGINS);
-    }
-
-    private Converter getConverter(AbstractConfig config, String classPropertyName, String versionPropertyName, ClassLoaderUsage classLoaderUsage) {
-        if (!config.originals().containsKey(classPropertyName)) {
-            // This configuration does not define the converter via the specified property name
-            return null;
-        }
-        // Determine whether this is a key or value converter based upon the supplied property name ...
-        final boolean isKeyConverter = WorkerConfig.KEY_CONVERTER_CLASS_CONFIG.equals(classPropertyName);
-
-        // Configure the Converter using only the old configuration mechanism ...
-        String configPrefix = classPropertyName + ".";
-        Map<String, Object> converterConfig = config.originalsWithPrefix(configPrefix);
-
-        log.debug("Configuring the {} converter with configuration keys:{}{}",
-                isKeyConverter ? "key" : "value", System.lineSeparator(), converterConfig.keySet());
-
-        Converter plugin = getVersionedPlugin(config, classPropertyName, versionPropertyName,
-                Converter.class, classLoaderUsage, scanResult.converters());
-        try (LoaderSwap loaderSwap = withClassLoader(plugin.getClass().getClassLoader())) {
-            plugin.configure(converterConfig, isKeyConverter);
-        }
-        return plugin;
-    }
-
-    /**
-     * Load an internal converter, used by the worker for (de)serializing data in internal topics.
-     *
-     * @param isKey           whether the converter is a key converter
-     * @param className       the class name of the converter
-     * @param converterConfig the properties to configure the converter with
-     * @return the instantiated and configured {@link Converter}; never null
-     * @throws ConnectException if the {@link Converter} implementation class could not be found
-     */
-    public Converter newInternalConverter(boolean isKey, String className, Map<String, String> converterConfig) {
-        Class<? extends Converter> klass;
-        try {
-            klass = pluginClass(delegatingLoader, className, Converter.class);
-        } catch (ClassNotFoundException e) {
-            throw new ConnectException("Failed to load internal converter class " + className);
-        }
-
-        Converter plugin;
-        try (LoaderSwap loaderSwap = withClassLoader(klass.getClassLoader())) {
-            plugin = newPlugin(klass);
-            plugin.configure(converterConfig, isKey);
-        }
-        return plugin;
-    }
-
-    /**
-     * If the given configuration defines a {@link HeaderConverter} using the named configuration property, return a new configured
-     * instance.
-     *
-     * @param config             the configuration containing the {@link Converter}'s configuration; may not be null
-     * @param classPropertyName  the name of the property that contains the name of the {@link Converter} class; may not be null
-     * @param classLoaderUsage   which classloader should be used
-     * @return the instantiated and configured {@link HeaderConverter}; null if the configuration did not define the specified property
-     * @throws ConnectException if the {@link HeaderConverter} implementation class could not be found
-     */
-    public HeaderConverter newHeaderConverter(AbstractConfig config, String classPropertyName, ClassLoaderUsage classLoaderUsage) {
-        return getHeaderConverter(config, classPropertyName, null, classLoaderUsage);
-    }
-
-    public HeaderConverter newHeaderConverter(AbstractConfig config, String classPropertyName, String versionPropertyName) {
-        return getHeaderConverter(config, classPropertyName, versionPropertyName, ClassLoaderUsage.PLUGINS);
-    }
-
-    private HeaderConverter getHeaderConverter(AbstractConfig config, String classPropertyName, String versionPropertyName, ClassLoaderUsage classLoaderUsage) {
-        if (!config.originals().containsKey(classPropertyName)) {
-            // This configuration does not define the Header Converter via the specified property name
-            return null;
-        }
-
-        HeaderConverter plugin = getVersionedPlugin(config, classPropertyName, classPropertyName + ".version",
-                HeaderConverter.class, classLoaderUsage, scanResult.headerConverters());
-
-        String configPrefix = classPropertyName + ".";
-        Map<String, Object> converterConfig = config.originalsWithPrefix(configPrefix);
-        converterConfig.put(ConverterConfig.TYPE_CONFIG, ConverterType.HEADER.getName());
-        log.debug("Configuring the header converter with configuration keys:{}{}", System.lineSeparator(), converterConfig.keySet());
-
-        try (LoaderSwap loaderSwap = withClassLoader(plugin.getClass().getClassLoader())) {
-            plugin.configure(converterConfig);
-        }
-        return plugin;
-    }
-
-    public Transformation<?> newTransformation(ConnectorConfig config, String classPropertyName, String versionPropertyName) {
-        if (!config.originals().containsKey(classPropertyName)) {
-            // This configuration does not define the transformation via the specified property name
-            return null;
-        }
-
-        return getVersionedPlugin(config, classPropertyName, versionPropertyName,
-                Transformation.class, ClassLoaderUsage.PLUGINS, scanResult.transformations());
-    }
-
-    public Predicate<?> newPredicate(ConnectorConfig config, String classPropertyName, String versionPropertyName) {
-        if (!config.originals().containsKey(classPropertyName)) {
-            // This configuration does not define the predicate via the specified property name
-            return null;
-        }
-
-        return getVersionedPlugin(config, classPropertyName, versionPropertyName,
-                Predicate.class, ClassLoaderUsage.PLUGINS, scanResult.predicates());
-    }
-
-    @SuppressWarnings("unchecked")
-    private <U> U getVersionedPlugin(
-            AbstractConfig config,
-            String classPropertyName,
-            String versionPropertyName,
-            Class basePluginClass,
-            ClassLoaderUsage classLoaderUsage,
-            SortedSet<PluginDesc<U>> availablePlugins
-    ) {
-
-        String version = versionPropertyName == null ? null : config.getString(versionPropertyName);
-        VersionRange range = null;
-        if (version != null) {
-            try {
-                range = VersionRange.createFromVersionSpec(version);
-            } catch (InvalidVersionSpecificationException e) {
-                throw new ConnectException(String.format("Invalid version range for %s: %s %s", classPropertyName, version, e));
-            }
-        }
-
-        Class<? extends U> klass = null;
-        String basePluginClassName = basePluginClass.getSimpleName();
-        switch (classLoaderUsage) {
-            case CURRENT_CLASSLOADER:
-                // Attempt to load first with the current classloader, and plugins as a fallback.
-                // Note: we can't use config.getConfiguredInstance because Converter doesn't implement Configurable, and even if it did
-                // we have to remove the property prefixes before calling config(...) and we still always want to call Converter.config.
-                klass = pluginClassFromConfig(config, classPropertyName, basePluginClass, availablePlugins);
-                break;
-            case PLUGINS:
-                // Attempt to load with the plugin class loader, which uses the current classloader as a fallback
-                String classOrAlias = config.getClass(classPropertyName).getName();
-                try {
-                    klass = pluginClass(delegatingLoader, classOrAlias, basePluginClass, range);
-                } catch (ClassNotFoundException e) {
-                    throw new ConnectException(
-                            "Failed to find any class that implements " + basePluginClassName + " and which name matches "
-                                    + classOrAlias + ", available plugins are: "
-                                    + pluginNames(availablePlugins)
-                    );
-                }
-                break;
-        }
-        if (klass == null) {
-            throw new ConnectException("Unable to initialize the '" + basePluginClassName
-                    + "' specified in '" + classPropertyName + "'");
-        }
-
-        U plugin;
-        try (LoaderSwap loaderSwap = withClassLoader(klass.getClassLoader())) {
-            plugin = newPlugin(klass);
-            DefaultArtifactVersion pluginVersion = new DefaultArtifactVersion(PluginScanner.versionFor(plugin));
-            if (range != null && range.hasRestrictions() && !range.containsVersion(pluginVersion)) {
-                // this can happen if the current class loader is used
-                // if there are version restrictions then this should be captured, and we should load using the plugin class loader
-                if (classLoaderUsage == ClassLoaderUsage.CURRENT_CLASSLOADER) {
-                    return getVersionedPlugin(config, classPropertyName, versionPropertyName, basePluginClass, ClassLoaderUsage.PLUGINS, availablePlugins);
-                }
-            }
-        }
-        return plugin;
-    }
-
-    public ConfigProvider newConfigProvider(AbstractConfig config, String providerPrefix, ClassLoaderUsage classLoaderUsage) {
-        String classPropertyName = providerPrefix + ".class";
-        Map<String, String> originalConfig = config.originalsStrings();
-        if (!originalConfig.containsKey(classPropertyName)) {
-            // This configuration does not define the config provider via the specified property name
-            return null;
-        }
-        Class<? extends ConfigProvider> klass = null;
-        switch (classLoaderUsage) {
-            case CURRENT_CLASSLOADER:
-                // Attempt to load first with the current classloader, and plugins as a fallback.
-                klass = pluginClassFromConfig(config, classPropertyName, ConfigProvider.class, scanResult.configProviders());
-                break;
-            case PLUGINS:
-                // Attempt to load with the plugin class loader, which uses the current classloader as a fallback
-                String configProviderClassOrAlias = originalConfig.get(classPropertyName);
-                try {
-                    klass = pluginClass(delegatingLoader, configProviderClassOrAlias, ConfigProvider.class);
-                } catch (ClassNotFoundException e) {
-                    throw new ConnectException(
-                            "Failed to find any class that implements ConfigProvider and which name matches "
-                                    + configProviderClassOrAlias + ", available ConfigProviders are: "
-                                    + pluginNames(scanResult.configProviders())
-                    );
-                }
-                break;
-        }
-        if (klass == null) {
-            throw new ConnectException("Unable to initialize the ConfigProvider specified in '" + classPropertyName + "'");
-        }
-
-        // Configure the ConfigProvider
-        String configPrefix = providerPrefix + ".param.";
-        Map<String, Object> configProviderConfig = config.originalsWithPrefix(configPrefix);
-
-        ConfigProvider plugin;
-        try (LoaderSwap loaderSwap = withClassLoader(klass.getClassLoader())) {
-            plugin = newPlugin(klass);
-            plugin.configure(configProviderConfig);
-        }
-        return plugin;
-    }
-
-    /**
-     * If the given class names are available in the classloader, return a list of new configured
-     * instances. If the instances implement {@link Configurable}, they are configured with provided {@param config}
-     *
-     * @param klassNames         the list of class names of plugins that needs to instantiated and configured
-     * @param config             the configuration containing the {@link org.apache.kafka.connect.runtime.Worker}'s configuration; may not be {@code null}
-     * @param pluginKlass        the type of the plugin class that is being instantiated
-     * @return the instantiated and configured list of plugins of type <T>; empty list if the {@param klassNames} is {@code null} or empty
-     * @throws ConnectException if the implementation class could not be found
-     */
-    public <T> List<T> newPlugins(List<String> klassNames, AbstractConfig config, Class<T> pluginKlass) {
-        List<T> plugins = new ArrayList<>();
-        if (klassNames != null) {
-            for (String klassName : klassNames) {
-                plugins.add(newPlugin(klassName, config, pluginKlass));
-            }
-        }
-        return plugins;
-    }
-
-    public <T> T newPlugin(String klassName, AbstractConfig config, Class<T> pluginKlass) {
-        T plugin;
-        Class<? extends T> klass;
-        try {
-            klass = pluginClass(delegatingLoader, klassName, pluginKlass);
-        } catch (ClassNotFoundException e) {
-            String msg = String.format("Failed to find any class that implements %s and which "
-                                       + "name matches %s", pluginKlass, klassName);
-            throw new ConnectException(msg);
-        }
-        try (LoaderSwap loaderSwap = withClassLoader(klass.getClassLoader())) {
-            plugin = newPlugin(klass);
-            if (plugin instanceof Versioned) {
-                Versioned versionedPlugin = (Versioned) plugin;
-                if (Utils.isBlank(versionedPlugin.version())) {
-                    throw new ConnectException("Version not defined for '" + klassName + "'");
-                }
-            }
-            if (plugin instanceof Configurable) {
-                ((Configurable) plugin).configure(config.originals());
-            }
-        }
-        return plugin;
-    }
-
-}
->>>>>>> 7497ef77
+/*
+ * Licensed to the Apache Software Foundation (ASF) under one or more
+ * contributor license agreements. See the NOTICE file distributed with
+ * this work for additional information regarding copyright ownership.
+ * The ASF licenses this file to You under the Apache License, Version 2.0
+ * (the "License"); you may not use this file except in compliance with
+ * the License. You may obtain a copy of the License at
+ *
+ *    http://www.apache.org/licenses/LICENSE-2.0
+ *
+ * Unless required by applicable law or agreed to in writing, software
+ * distributed under the License is distributed on an "AS IS" BASIS,
+ * WITHOUT WARRANTIES OR CONDITIONS OF ANY KIND, either express or implied.
+ * See the License for the specific language governing permissions and
+ * limitations under the License.
+ */
+package org.apache.kafka.connect.runtime.isolation;
+
+import org.apache.kafka.common.Configurable;
+import org.apache.kafka.common.config.AbstractConfig;
+import org.apache.kafka.common.config.provider.ConfigProvider;
+import org.apache.kafka.common.metrics.stats.Avg;
+import org.apache.kafka.common.utils.Utils;
+import org.apache.kafka.connect.components.Versioned;
+import org.apache.kafka.connect.connector.ConnectRecord;
+import org.apache.kafka.connect.connector.Connector;
+import org.apache.kafka.connect.connector.Task;
+import org.apache.kafka.connect.connector.policy.ConnectorClientConfigOverridePolicy;
+import org.apache.kafka.connect.errors.ConnectException;
+import org.apache.kafka.connect.runtime.ConnectorConfig;
+import org.apache.kafka.connect.runtime.WorkerConfig;
+import org.apache.kafka.connect.sink.SinkConnector;
+import org.apache.kafka.connect.source.SourceConnector;
+import org.apache.kafka.connect.storage.Converter;
+import org.apache.kafka.connect.storage.ConverterConfig;
+import org.apache.kafka.connect.storage.ConverterType;
+import org.apache.kafka.connect.storage.HeaderConverter;
+import org.apache.kafka.connect.transforms.Transformation;
+import org.apache.kafka.connect.transforms.predicates.Predicate;
+
+import org.apache.maven.artifact.versioning.DefaultArtifactVersion;
+import org.apache.maven.artifact.versioning.InvalidVersionSpecificationException;
+import org.apache.maven.artifact.versioning.VersionRange;
+import org.slf4j.Logger;
+import org.slf4j.LoggerFactory;
+
+import java.nio.file.Path;
+import java.util.ArrayList;
+import java.util.Arrays;
+import java.util.Collection;
+import java.util.Collections;
+import java.util.List;
+import java.util.Map;
+import java.util.Set;
+import java.util.SortedSet;
+import java.util.TreeSet;
+import java.util.stream.Collectors;
+
+public class Plugins {
+
+    public enum ClassLoaderUsage {
+        CURRENT_CLASSLOADER,
+        PLUGINS
+    }
+
+    private static final Logger log = LoggerFactory.getLogger(Plugins.class);
+    private final DelegatingClassLoader delegatingLoader;
+    private final PluginScanResult scanResult;
+
+    public Plugins(Map<String, String> props) {
+        this(props, Plugins.class.getClassLoader(), new ClassLoaderFactory());
+    }
+
+    // VisibleForTesting
+    @SuppressWarnings("this-escape")
+    Plugins(Map<String, String> props, ClassLoader parent, ClassLoaderFactory factory) {
+        String pluginPath = WorkerConfig.pluginPath(props);
+        PluginDiscoveryMode discoveryMode = WorkerConfig.pluginDiscovery(props);
+        Set<Path> pluginLocations = PluginUtils.pluginLocations(pluginPath, false);
+        delegatingLoader = factory.newDelegatingClassLoader(parent);
+        Set<PluginSource> pluginSources = PluginUtils.pluginSources(pluginLocations, delegatingLoader, factory);
+        scanResult = initLoaders(pluginSources, discoveryMode);
+    }
+
+    public PluginScanResult initLoaders(Set<PluginSource> pluginSources, PluginDiscoveryMode discoveryMode) {
+        PluginScanResult empty = new PluginScanResult(Collections.emptyList());
+        PluginScanResult serviceLoadingScanResult;
+        try {
+            serviceLoadingScanResult = discoveryMode.serviceLoad() ?
+                    new ServiceLoaderScanner().discoverPlugins(pluginSources) : empty;
+        } catch (Throwable t) {
+            throw new ConnectException(String.format(
+                    "Unable to perform ServiceLoader scanning as requested by %s=%s. It may be possible to fix this issue by reconfiguring %s=%s",
+                    WorkerConfig.PLUGIN_DISCOVERY_CONFIG, discoveryMode,
+                    WorkerConfig.PLUGIN_DISCOVERY_CONFIG, PluginDiscoveryMode.ONLY_SCAN), t);
+        }
+        PluginScanResult reflectiveScanResult = discoveryMode.reflectivelyScan() ?
+                new ReflectionScanner().discoverPlugins(pluginSources) : empty;
+        PluginScanResult scanResult = new PluginScanResult(Arrays.asList(reflectiveScanResult, serviceLoadingScanResult));
+        maybeReportHybridDiscoveryIssue(discoveryMode, serviceLoadingScanResult, scanResult);
+        delegatingLoader.installDiscoveredPlugins(scanResult);
+        return scanResult;
+    }
+
+    // visible for testing
+    static void maybeReportHybridDiscoveryIssue(PluginDiscoveryMode discoveryMode, PluginScanResult serviceLoadingScanResult, PluginScanResult mergedResult) {
+        SortedSet<PluginDesc<?>> missingPlugins = new TreeSet<>();
+        mergedResult.forEach(missingPlugins::add);
+        serviceLoadingScanResult.forEach(missingPlugins::remove);
+        if (missingPlugins.isEmpty()) {
+            if (discoveryMode == PluginDiscoveryMode.HYBRID_WARN || discoveryMode == PluginDiscoveryMode.HYBRID_FAIL) {
+                log.warn("All plugins have ServiceLoader manifests, consider reconfiguring {}={}",
+                        WorkerConfig.PLUGIN_DISCOVERY_CONFIG, PluginDiscoveryMode.SERVICE_LOAD);
+            }
+        } else {
+            String message = String.format(
+                "One or more plugins are missing ServiceLoader manifests may not be usable with %s=%s: %s%n" +
+                        "Read the documentation at %s for instructions on migrating your plugins " +
+                        "to take advantage of the performance improvements of %s mode.",
+                            WorkerConfig.PLUGIN_DISCOVERY_CONFIG,
+                    PluginDiscoveryMode.SERVICE_LOAD,
+                    missingPlugins.stream()
+                            .map(pluginDesc -> pluginDesc.location() + "\t" + pluginDesc.className() + "\t" + pluginDesc.type() + "\t" + pluginDesc.version())
+                            .collect(Collectors.joining("\n", "[\n", "\n]")),
+                    "https://kafka.apache.org/documentation.html#connect_plugindiscovery",
+                    PluginDiscoveryMode.SERVICE_LOAD
+            );
+            if (discoveryMode == PluginDiscoveryMode.HYBRID_WARN) {
+                log.warn("{} To silence this warning, set {}={} in the worker config.",
+                        message, WorkerConfig.PLUGIN_DISCOVERY_CONFIG, PluginDiscoveryMode.ONLY_SCAN);
+            } else if (discoveryMode == PluginDiscoveryMode.HYBRID_FAIL) {
+                throw new ConnectException(String.format("%s To silence this error, set %s=%s in the worker config.",
+                        message, WorkerConfig.PLUGIN_DISCOVERY_CONFIG, PluginDiscoveryMode.HYBRID_WARN));
+            }
+        }
+    }
+
+    private static <T> String pluginNames(Collection<PluginDesc<T>> plugins) {
+        return plugins.stream().map(PluginDesc::toString).collect(Collectors.joining(", "));
+    }
+
+    private <T> T newPlugin(Class<T> klass) {
+        // KAFKA-8340: The thread classloader is used during static initialization and must be
+        // set to the plugin's classloader during instantiation
+        try (LoaderSwap loaderSwap = withClassLoader(klass.getClassLoader())) {
+            return Utils.newInstance(klass);
+        } catch (Throwable t) {
+            throw new ConnectException("Instantiation error", t);
+        }
+    }
+
+    @SuppressWarnings("unchecked")
+    protected <U> Class<? extends U> pluginClassFromConfig(
+            AbstractConfig config,
+            String propertyName,
+            Class<U> pluginClass,
+            Collection<PluginDesc<U>> plugins
+    ) {
+        Class<?> klass = config.getClass(propertyName);
+        if (pluginClass.isAssignableFrom(klass)) {
+            return (Class<? extends U>) klass;
+        }
+        throw new ConnectException(
+            "Failed to find any class that implements " + pluginClass.getSimpleName()
+                + " for the config "
+                + propertyName + ", available classes are: "
+                + pluginNames(plugins)
+        );
+    }
+
+    @SuppressWarnings("unchecked")
+    protected static <U> Class<? extends U> pluginClass(
+            DelegatingClassLoader loader,
+            String classOrAlias,
+            Class<U> pluginClass
+    ) throws ClassNotFoundException {
+        Class<?> klass = loader.loadClass(classOrAlias, false);
+        if (pluginClass.isAssignableFrom(klass)) {
+            return (Class<? extends U>) klass;
+        }
+
+        throw new ClassNotFoundException(
+                "Requested class: "
+                        + classOrAlias
+                        + " does not extend " + pluginClass.getSimpleName()
+        );
+    }
+
+    @SuppressWarnings("unchecked")
+    protected static <U> Class<? extends U> pluginClass(
+            DelegatingClassLoader loader,
+            String classOrAlias,
+            Class<U> pluginClass,
+            VersionRange range
+    ) throws VersionedPluginLoadingException, ClassNotFoundException {
+        Class<?> klass = range != null ?
+            loader.loadVersionedPluginClass(classOrAlias, range, false) : loader.loadClass(classOrAlias, false);
+        if (pluginClass.isAssignableFrom(klass)) {
+            return (Class<? extends U>) klass;
+        }
+        throw new ClassNotFoundException(
+                "Requested class: "
+                        + classOrAlias
+                        + " does not extend " + pluginClass.getSimpleName()
+        );
+    }
+
+    public Class<?> pluginClass(String classOrAlias) throws ClassNotFoundException {
+        return pluginClass(delegatingLoader, classOrAlias, Object.class);
+    }
+
+    public Class<?> pluginClass(String classOrAlias, VersionRange range) throws VersionedPluginLoadingException, ClassNotFoundException {
+        return pluginClass(delegatingLoader, classOrAlias, Object.class, range);
+    }
+
+    public static ClassLoader compareAndSwapLoaders(ClassLoader loader) {
+        ClassLoader current = Thread.currentThread().getContextClassLoader();
+        if (!current.equals(loader)) {
+            Thread.currentThread().setContextClassLoader(loader);
+        }
+        return current;
+    }
+
+    public ClassLoader compareAndSwapWithDelegatingLoader() {
+        ClassLoader current = Thread.currentThread().getContextClassLoader();
+        if (!current.equals(delegatingLoader)) {
+            Thread.currentThread().setContextClassLoader(delegatingLoader);
+        }
+        return current;
+    }
+
+    /**
+     * Perform the following operations with a specified thread context classloader.
+     * <p>
+     * Intended for use in a try-with-resources block such as the following:
+     * <pre>{@code
+     * try (LoaderSwap loaderSwap = plugins.withClassLoader(loader)) {
+     *     // operation(s) sensitive to the thread context classloader
+     * }
+     * }</pre>
+     * After the completion of the try block, the previous context classloader will be restored.
+     * @see Thread#getContextClassLoader()
+     * @see LoaderSwap
+     * @param loader ClassLoader to use as the thread context classloader
+     * @return A {@link LoaderSwap} handle which restores the prior classloader on {@link LoaderSwap#close()}.
+     */
+    public LoaderSwap withClassLoader(ClassLoader loader) {
+        ClassLoader savedLoader = compareAndSwapLoaders(loader);
+        try {
+            return new LoaderSwap(savedLoader);
+        } catch (Throwable t) {
+            compareAndSwapLoaders(savedLoader);
+            throw t;
+        }
+    }
+
+    /**
+     * Wrap a {@link Runnable} such that it is performed with the specified thread context classloader
+     * @see Thread#getContextClassLoader()
+     * @param classLoader {@link ClassLoader} to use as the thread context classloader
+     * @param operation {@link Runnable} which is sensitive to the thread context classloader
+     * @return A wrapper {@link Runnable} which will execute the wrapped operation
+     */
+    public Runnable withClassLoader(ClassLoader classLoader, Runnable operation) {
+        return () -> {
+            try (LoaderSwap loaderSwap = withClassLoader(classLoader)) {
+                operation.run();
+            }
+        };
+    }
+
+    public DelegatingClassLoader delegatingLoader() {
+        return delegatingLoader;
+    }
+
+    public ClassLoader connectorLoader(String connectorClassOrAlias) {
+        return delegatingLoader.connectorLoader(connectorClassOrAlias);
+    }
+
+    public ClassLoader connectorLoader(String connectorClassOrAlias, VersionRange range) throws ClassNotFoundException, VersionedPluginLoadingException {
+        return delegatingLoader.connectorLoader(connectorClassOrAlias, range);
+    }
+
+    @SuppressWarnings({"unchecked", "rawtypes"})
+    public Set<PluginDesc<Connector>> connectors() {
+        Set<PluginDesc<Connector>> connectors = new TreeSet<>((Set) sinkConnectors());
+        connectors.addAll((Set) sourceConnectors());
+        return connectors;
+    }
+
+    public Set<PluginDesc<SinkConnector>> sinkConnectors() {
+        return scanResult.sinkConnectors();
+    }
+
+    public Set<PluginDesc<SinkConnector>> sinkConnectors(String connectorClassOrAlias) {
+        return pluginsOfClass(connectorClassOrAlias, scanResult.sinkConnectors());
+    }
+
+    public Set<PluginDesc<SourceConnector>> sourceConnectors() {
+        return scanResult.sourceConnectors();
+    }
+
+    public Set<PluginDesc<SourceConnector>> sourceConnectors(String connectorClassOrAlias) {
+        return pluginsOfClass(connectorClassOrAlias, scanResult.sourceConnectors());
+    }
+
+    public Set<PluginDesc<Converter>> converters() {
+        return scanResult.converters();
+    }
+
+    public Set<PluginDesc<Converter>> converters(String converterClassOrAlias) {
+        return pluginsOfClass(converterClassOrAlias, scanResult.converters());
+    }
+
+    public Set<PluginDesc<HeaderConverter>> headerConverters() {
+        return scanResult.headerConverters();
+    }
+
+    public Set<PluginDesc<HeaderConverter>> headerConverters(String headerConverterClassOrAlias) {
+        return pluginsOfClass(headerConverterClassOrAlias, scanResult.headerConverters());
+    }
+
+    public Set<PluginDesc<Transformation<?>>> transformations() {
+        return scanResult.transformations();
+    }
+
+    public Set<PluginDesc<Transformation<?>>> transformations(String transformationClassOrAlias) {
+        return pluginsOfClass(transformationClassOrAlias, scanResult.transformations());
+    }
+
+    public Set<PluginDesc<Predicate<?>>> predicates() {
+        return scanResult.predicates();
+    }
+
+    public Set<PluginDesc<Predicate<?>>> predicates(String predicateClassOrAlias) {
+        return pluginsOfClass(predicateClassOrAlias, scanResult.predicates());
+    }
+
+    public Set<PluginDesc<ConnectorClientConfigOverridePolicy>> connectorClientConfigPolicies() {
+        return scanResult.connectorClientConfigPolicies();
+    }
+
+    private <T> Set<PluginDesc<T>> pluginsOfClass(String classNameOrAlias, Set<PluginDesc<T>> allPluginsOfType) {
+        String className = delegatingLoader.resolveFullClassName(classNameOrAlias);
+        Set<PluginDesc<T>> plugins = new TreeSet<>();
+        for (PluginDesc<T> desc : allPluginsOfType) {
+            if (desc.className().equals(className)) {
+                plugins.add(desc);
+            }
+        }
+        return plugins;
+    }
+
+    public Object newPlugin(String classOrAlias) throws ClassNotFoundException {
+        Class<?> klass = pluginClass(delegatingLoader, classOrAlias, Object.class);
+        return newPlugin(klass);
+    }
+
+    public Object newPlugin(String classOrAlias, VersionRange range) throws VersionedPluginLoadingException, ClassNotFoundException {
+        Class<?> klass = pluginClass(delegatingLoader, classOrAlias, Object.class, range);
+        return newPlugin(klass);
+    }
+
+    public Connector newConnector(String connectorClassOrAlias) {
+        Class<? extends Connector> klass = connectorClass(connectorClassOrAlias);
+        return newPlugin(klass);
+    }
+
+    public Connector newConnector(String connectorClassOrAlias, VersionRange range) throws VersionedPluginLoadingException {
+        Class<? extends Connector> klass = connectorClass(connectorClassOrAlias, range);
+        return newPlugin(klass);
+    }
+
+    public Class<? extends Connector> connectorClass(String connectorClassOrAlias, VersionRange range) throws VersionedPluginLoadingException {
+        Class<? extends Connector> klass;
+        try {
+            klass = range == null ?
+                pluginClass(delegatingLoader, connectorClassOrAlias, Connector.class):
+                pluginClass(delegatingLoader, connectorClassOrAlias, Connector.class, range);
+        } catch (ClassNotFoundException e) {
+            List<PluginDesc<? extends Connector>> matches = new ArrayList<>();
+            Set<PluginDesc<Connector>> connectors = connectors();
+            for (PluginDesc<? extends Connector> plugin : connectors) {
+                Class<?> pluginClass = plugin.pluginClass();
+                String simpleName = pluginClass.getSimpleName();
+                if (simpleName.equals(connectorClassOrAlias)
+                        || simpleName.equals(connectorClassOrAlias + "Connector")) {
+                    matches.add(plugin);
+                }
+            }
+
+            if (matches.isEmpty()) {
+                throw new ConnectException(
+                        "Failed to find any class that implements Connector and which name matches "
+                                + connectorClassOrAlias
+                                + ", available connectors are: "
+                                + connectors.stream().map(PluginDesc::toString).collect(Collectors.joining(", "))
+                );
+            }
+            if (matches.size() > 1) {
+                throw new ConnectException(
+                        "More than one connector matches alias "
+                                + connectorClassOrAlias
+                                + ". Please use full package and class name instead. Classes found: "
+                                + connectors.stream().map(PluginDesc::toString).collect(Collectors.joining(", "))
+                );
+            }
+
+            PluginDesc<? extends Connector> entry = matches.get(0);
+            klass = entry.pluginClass();
+        }
+        return klass;
+    }
+
+    public Class<? extends Connector> connectorClass(String connectorClassOrAlias) {
+        return connectorClass(connectorClassOrAlias, null);
+    }
+
+    public Task newTask(Class<? extends Task> taskClass) {
+        return newPlugin(taskClass);
+    }
+
+    /**
+     * If the given configuration defines a {@link Converter} using the named configuration property, return a new configured instance.
+     *
+     * @param config             the configuration containing the {@link Converter}'s configuration; may not be null
+     * @param classPropertyName  the name of the property that contains the name of the {@link Converter} class; may not be null
+     * @param classLoaderUsage   which classloader should be used
+     * @return the instantiated and configured {@link Converter}; null if the configuration did not define the specified property
+     * @throws ConnectException if the {@link Converter} implementation class could not be found
+     */
+    public Converter newConverter(AbstractConfig config, String classPropertyName, ClassLoaderUsage classLoaderUsage) {
+        return getConverter(config, classPropertyName, null, classLoaderUsage);
+    }
+
+    /**
+     * Used to get a versioned converter. It will always try and get the converter from the set of plugin classloaders.
+     *
+     * @param config              the configuration containing the {@link Converter}'s configuration; may not be null
+     * @param classPropertyName   the name of the property that contains the name of the {@link Converter} class; may not be null
+     * @param versionPropertyName the name of the property that contains the version of the {@link Converter} class; may not be null
+     * @return the instantiated and configured {@link Converter}; null if the configuration did not define the specified property
+     * @throws ConnectException if the {@link Converter} implementation class could not be found,
+     * @throws VersionedPluginLoadingException if the version requested is not found
+     */
+    public Converter newConverter(AbstractConfig config, String classPropertyName, String versionPropertyName) {
+        return getConverter(config, classPropertyName, versionPropertyName, ClassLoaderUsage.PLUGINS);
+    }
+
+    private Converter getConverter(AbstractConfig config, String classPropertyName, String versionPropertyName, ClassLoaderUsage classLoaderUsage) {
+        if (!config.originals().containsKey(classPropertyName)) {
+            // This configuration does not define the converter via the specified property name
+            return null;
+        }
+        // Determine whether this is a key or value converter based upon the supplied property name ...
+        final boolean isKeyConverter = WorkerConfig.KEY_CONVERTER_CLASS_CONFIG.equals(classPropertyName);
+
+        // Configure the Converter using only the old configuration mechanism ...
+        String configPrefix = classPropertyName + ".";
+        Map<String, Object> converterConfig = config.originalsWithPrefix(configPrefix);
+
+        log.debug("Configuring the {} converter with configuration keys:{}{}",
+                isKeyConverter ? "key" : "value", System.lineSeparator(), converterConfig.keySet());
+
+        Converter plugin = getVersionedPlugin(config, classPropertyName, versionPropertyName,
+                Converter.class, classLoaderUsage, scanResult.converters());
+        try (LoaderSwap loaderSwap = withClassLoader(plugin.getClass().getClassLoader())) {
+            plugin.configure(converterConfig, isKeyConverter);
+        }
+        return plugin;
+    }
+
+    /**
+     * Load an internal converter, used by the worker for (de)serializing data in internal topics.
+     *
+     * @param isKey           whether the converter is a key converter
+     * @param className       the class name of the converter
+     * @param converterConfig the properties to configure the converter with
+     * @return the instantiated and configured {@link Converter}; never null
+     * @throws ConnectException if the {@link Converter} implementation class could not be found
+     */
+    public Converter newInternalConverter(boolean isKey, String className, Map<String, String> converterConfig) {
+        Class<? extends Converter> klass;
+        try {
+            klass = pluginClass(delegatingLoader, className, Converter.class);
+        } catch (ClassNotFoundException e) {
+            throw new ConnectException("Failed to load internal converter class " + className);
+        }
+
+        Converter plugin;
+        try (LoaderSwap loaderSwap = withClassLoader(klass.getClassLoader())) {
+            plugin = newPlugin(klass);
+            plugin.configure(converterConfig, isKey);
+        }
+        return plugin;
+    }
+
+    /**
+     * If the given configuration defines a {@link HeaderConverter} using the named configuration property, return a new configured
+     * instance.
+     *
+     * @param config             the configuration containing the {@link Converter}'s configuration; may not be null
+     * @param classPropertyName  the name of the property that contains the name of the {@link Converter} class; may not be null
+     * @param classLoaderUsage   which classloader should be used
+     * @return the instantiated and configured {@link HeaderConverter}; null if the configuration did not define the specified property
+     * @throws ConnectException if the {@link HeaderConverter} implementation class could not be found
+     */
+    public HeaderConverter newHeaderConverter(AbstractConfig config, String classPropertyName, ClassLoaderUsage classLoaderUsage) {
+        return getHeaderConverter(config, classPropertyName, null, classLoaderUsage);
+    }
+
+    public HeaderConverter newHeaderConverter(AbstractConfig config, String classPropertyName, String versionPropertyName) {
+        return getHeaderConverter(config, classPropertyName, versionPropertyName, ClassLoaderUsage.PLUGINS);
+    }
+
+    private HeaderConverter getHeaderConverter(AbstractConfig config, String classPropertyName, String versionPropertyName, ClassLoaderUsage classLoaderUsage) {
+        if (!config.originals().containsKey(classPropertyName)) {
+            // This configuration does not define the Header Converter via the specified property name
+            return null;
+        }
+
+        HeaderConverter plugin = getVersionedPlugin(config, classPropertyName, classPropertyName + ".version",
+                HeaderConverter.class, classLoaderUsage, scanResult.headerConverters());
+
+        String configPrefix = classPropertyName + ".";
+        Map<String, Object> converterConfig = config.originalsWithPrefix(configPrefix);
+        converterConfig.put(ConverterConfig.TYPE_CONFIG, ConverterType.HEADER.getName());
+        log.debug("Configuring the header converter with configuration keys:{}{}", System.lineSeparator(), converterConfig.keySet());
+
+        try (LoaderSwap loaderSwap = withClassLoader(plugin.getClass().getClassLoader())) {
+            plugin.configure(converterConfig);
+        }
+        return plugin;
+    }
+
+    public Transformation<?> newTransformation(ConnectorConfig config, String classPropertyName, String versionPropertyName) {
+        if (!config.originals().containsKey(classPropertyName)) {
+            // This configuration does not define the transformation via the specified property name
+            return null;
+        }
+
+        return getVersionedPlugin(config, classPropertyName, versionPropertyName,
+                Transformation.class, ClassLoaderUsage.PLUGINS, scanResult.transformations());
+    }
+
+    public Predicate<?> newPredicate(ConnectorConfig config, String classPropertyName, String versionPropertyName) {
+        if (!config.originals().containsKey(classPropertyName)) {
+            // This configuration does not define the predicate via the specified property name
+            return null;
+        }
+
+        return getVersionedPlugin(config, classPropertyName, versionPropertyName,
+                Predicate.class, ClassLoaderUsage.PLUGINS, scanResult.predicates());
+    }
+
+    @SuppressWarnings("unchecked")
+    private <U> U getVersionedPlugin(
+            AbstractConfig config,
+            String classPropertyName,
+            String versionPropertyName,
+            Class basePluginClass,
+            ClassLoaderUsage classLoaderUsage,
+            SortedSet<PluginDesc<U>> availablePlugins
+    ) {
+
+        String version = versionPropertyName == null ? null : config.getString(versionPropertyName);
+        VersionRange range = null;
+        if (version != null) {
+            try {
+                range = VersionRange.createFromVersionSpec(version);
+            } catch (InvalidVersionSpecificationException e) {
+                throw new ConnectException(String.format("Invalid version range for %s: %s %s", classPropertyName, version, e));
+            }
+        }
+
+        Class<? extends U> klass = null;
+        String basePluginClassName = basePluginClass.getSimpleName();
+        switch (classLoaderUsage) {
+            case CURRENT_CLASSLOADER:
+                // Attempt to load first with the current classloader, and plugins as a fallback.
+                // Note: we can't use config.getConfiguredInstance because Converter doesn't implement Configurable, and even if it did
+                // we have to remove the property prefixes before calling config(...) and we still always want to call Converter.config.
+                klass = pluginClassFromConfig(config, classPropertyName, basePluginClass, availablePlugins);
+                break;
+            case PLUGINS:
+                // Attempt to load with the plugin class loader, which uses the current classloader as a fallback
+                String classOrAlias = config.getClass(classPropertyName).getName();
+                try {
+                    klass = pluginClass(delegatingLoader, classOrAlias, basePluginClass, range);
+                } catch (ClassNotFoundException e) {
+                    throw new ConnectException(
+                            "Failed to find any class that implements " + basePluginClassName + " and which name matches "
+                                    + classOrAlias + ", available plugins are: "
+                                    + pluginNames(availablePlugins)
+                    );
+                }
+                break;
+        }
+        if (klass == null) {
+            throw new ConnectException("Unable to initialize the '" + basePluginClassName
+                    + "' specified in '" + classPropertyName + "'");
+        }
+
+        U plugin;
+        try (LoaderSwap loaderSwap = withClassLoader(klass.getClassLoader())) {
+            plugin = newPlugin(klass);
+            DefaultArtifactVersion pluginVersion = new DefaultArtifactVersion(PluginScanner.versionFor(plugin));
+            if (range != null && range.hasRestrictions() && !range.containsVersion(pluginVersion)) {
+                // this can happen if the current class loader is used
+                // if there are version restrictions then this should be captured, and we should load using the plugin class loader
+                if (classLoaderUsage == ClassLoaderUsage.CURRENT_CLASSLOADER) {
+                    return getVersionedPlugin(config, classPropertyName, versionPropertyName, basePluginClass, ClassLoaderUsage.PLUGINS, availablePlugins);
+                }
+            }
+        }
+        return plugin;
+    }
+
+    public ConfigProvider newConfigProvider(AbstractConfig config, String providerPrefix, ClassLoaderUsage classLoaderUsage) {
+        String classPropertyName = providerPrefix + ".class";
+        Map<String, String> originalConfig = config.originalsStrings();
+        if (!originalConfig.containsKey(classPropertyName)) {
+            // This configuration does not define the config provider via the specified property name
+            return null;
+        }
+        Class<? extends ConfigProvider> klass = null;
+        switch (classLoaderUsage) {
+            case CURRENT_CLASSLOADER:
+                // Attempt to load first with the current classloader, and plugins as a fallback.
+                klass = pluginClassFromConfig(config, classPropertyName, ConfigProvider.class, scanResult.configProviders());
+                break;
+            case PLUGINS:
+                // Attempt to load with the plugin class loader, which uses the current classloader as a fallback
+                String configProviderClassOrAlias = originalConfig.get(classPropertyName);
+                try {
+                    klass = pluginClass(delegatingLoader, configProviderClassOrAlias, ConfigProvider.class);
+                } catch (ClassNotFoundException e) {
+                    throw new ConnectException(
+                            "Failed to find any class that implements ConfigProvider and which name matches "
+                                    + configProviderClassOrAlias + ", available ConfigProviders are: "
+                                    + pluginNames(scanResult.configProviders())
+                    );
+                }
+                break;
+        }
+        if (klass == null) {
+            throw new ConnectException("Unable to initialize the ConfigProvider specified in '" + classPropertyName + "'");
+        }
+
+        // Configure the ConfigProvider
+        String configPrefix = providerPrefix + ".param.";
+        Map<String, Object> configProviderConfig = config.originalsWithPrefix(configPrefix);
+
+        ConfigProvider plugin;
+        try (LoaderSwap loaderSwap = withClassLoader(klass.getClassLoader())) {
+            plugin = newPlugin(klass);
+            plugin.configure(configProviderConfig);
+        }
+        return plugin;
+    }
+
+    /**
+     * If the given class names are available in the classloader, return a list of new configured
+     * instances. If the instances implement {@link Configurable}, they are configured with provided {@param config}
+     *
+     * @param klassNames         the list of class names of plugins that needs to instantiated and configured
+     * @param config             the configuration containing the {@link org.apache.kafka.connect.runtime.Worker}'s configuration; may not be {@code null}
+     * @param pluginKlass        the type of the plugin class that is being instantiated
+     * @return the instantiated and configured list of plugins of type <T>; empty list if the {@param klassNames} is {@code null} or empty
+     * @throws ConnectException if the implementation class could not be found
+     */
+    public <T> List<T> newPlugins(List<String> klassNames, AbstractConfig config, Class<T> pluginKlass) {
+        List<T> plugins = new ArrayList<>();
+        if (klassNames != null) {
+            for (String klassName : klassNames) {
+                plugins.add(newPlugin(klassName, config, pluginKlass));
+            }
+        }
+        return plugins;
+    }
+
+    public <T> T newPlugin(String klassName, AbstractConfig config, Class<T> pluginKlass) {
+        T plugin;
+        Class<? extends T> klass;
+        try {
+            klass = pluginClass(delegatingLoader, klassName, pluginKlass);
+        } catch (ClassNotFoundException e) {
+            String msg = String.format("Failed to find any class that implements %s and which "
+                                       + "name matches %s", pluginKlass, klassName);
+            throw new ConnectException(msg);
+        }
+        try (LoaderSwap loaderSwap = withClassLoader(klass.getClassLoader())) {
+            plugin = newPlugin(klass);
+            if (plugin instanceof Versioned) {
+                Versioned versionedPlugin = (Versioned) plugin;
+                if (Utils.isBlank(versionedPlugin.version())) {
+                    throw new ConnectException("Version not defined for '" + klassName + "'");
+                }
+            }
+            if (plugin instanceof Configurable) {
+                ((Configurable) plugin).configure(config.originals());
+            }
+        }
+        return plugin;
+    }
+
+}