--- conflicted
+++ resolved
@@ -323,7 +323,6 @@
         return plugin;
     }
 
-<<<<<<< HEAD
     public ConfigProvider newConfigProvider(AbstractConfig config, String providerPrefix, ClassLoaderUsage classLoaderUsage) {
         String classPropertyName = providerPrefix + ".class";
         Map<String, String> originalConfig = config.originalsStrings();
@@ -361,7 +360,8 @@
         String configPrefix = providerPrefix + ".param.";
         Map<String, Object> configProviderConfig = config.originalsWithPrefix(configPrefix);
         plugin.configure(configProviderConfig);
-=======
+        return plugin;
+    }
 
     /**
      * If the given class names are available in the classloader, return a list of new configured
@@ -406,7 +406,6 @@
         if (plugin instanceof Configurable) {
             ((Configurable) plugin).configure(config.originals());
         }
->>>>>>> 98094954
         return plugin;
     }
 
