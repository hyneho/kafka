--- conflicted
+++ resolved
@@ -63,11 +63,7 @@
     // VisibleForTesting
     Plugins(Map<String, String> props, ClassLoader parent, ClassLoaderFactory factory) {
         String pluginPath = WorkerConfig.pluginPath(props);
-<<<<<<< HEAD
-        List<Path> pluginLocations = PluginUtils.pluginLocations(pluginPath, false);
-=======
-        Set<Path> pluginLocations = PluginUtils.pluginLocations(pluginPath);
->>>>>>> b9a45546
+        Set<Path> pluginLocations = PluginUtils.pluginLocations(pluginPath, false);
         delegatingLoader = factory.newDelegatingClassLoader(parent);
         Set<PluginSource> pluginSources = PluginUtils.pluginSources(pluginLocations, delegatingLoader, factory);
         scanResult = initLoaders(pluginSources);
