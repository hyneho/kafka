--- conflicted
+++ resolved
@@ -242,19 +242,8 @@
      * @param loader ClassLoader to use as the thread context classloader
      * @return A {@link LoaderSwap} handle which restores the prior classloader on {@link LoaderSwap#close()}.
      */
-<<<<<<< HEAD
-    public static LoaderSwap withClassLoader(ClassLoader loader) {
-        ClassLoader savedLoader = compareAndSwapLoaders(loader);
-        try {
-            return new LoaderSwap(savedLoader);
-        } catch (Throwable t) {
-            compareAndSwapLoaders(savedLoader);
-            throw t;
-        }
-=======
     public LoaderSwap withClassLoader(ClassLoader loader) {
         return swapLoader(loader);
->>>>>>> 2c7693a2
     }
 
     /**
@@ -264,7 +253,7 @@
      * @param operation {@link Runnable} which is sensitive to the thread context classloader
      * @return A wrapper {@link Runnable} which will execute the wrapped operation
      */
-    public static Runnable withClassLoader(ClassLoader classLoader, Runnable operation) {
+    public Runnable withClassLoader(ClassLoader classLoader, Runnable operation) {
         return () -> {
             try (LoaderSwap loaderSwap = withClassLoader(classLoader)) {
                 operation.run();
