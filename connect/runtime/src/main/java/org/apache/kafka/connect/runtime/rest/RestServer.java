--- conflicted
+++ resolved
@@ -191,16 +191,12 @@
         resourceConfig.register(new ConnectorsResource(herder, config));
         resourceConfig.register(new ConnectorPluginsResource(herder));
 
-<<<<<<< HEAD
         if (this.config.getBoolean(WorkerConfig.ERROR_REST_RESPONSE_MESSAGE_DETAIL_ENABLED_CONFIG)) {
             resourceConfig.register(ConnectExceptionMapper.class);
         } else {
             resourceConfig.register(HardenedConnectExceptionMapper.class);
         }
-=======
-        resourceConfig.register(ConnectExceptionMapper.class);
         resourceConfig.property(ServerProperties.WADL_FEATURE_DISABLE, true);
->>>>>>> 9482bfe2
 
         registerRestExtensions(herder, resourceConfig);
 
