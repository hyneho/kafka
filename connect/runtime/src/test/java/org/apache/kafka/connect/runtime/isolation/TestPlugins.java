--- conflicted
+++ resolved
@@ -69,18 +69,19 @@
      * Unit of compilation and distribution, containing zero or more plugin classes.
      */
     public enum TestPackage {
+        ALIASED_STATIC_FIELD("aliased-static-field"),
         ALWAYS_THROW_EXCEPTION("always-throw-exception"),
-        ALIASED_STATIC_FIELD("aliased-static-field"),
-        SAMPLING_CONVERTER("sampling-converter"),
+        BAD_PACKAGING("bad-packaging", s -> s.contains("NonExistentInterface")),
+        MULTIPLE_PLUGINS_IN_JAR("multiple-plugins-in-jar"),
+        NON_MIGRATED("non-migrated"),
+        READ_VERSION_FROM_RESOURCE_V1("read-version-from-resource-v1"),
+        READ_VERSION_FROM_RESOURCE_V2("read-version-from-resource-v2"),
         SAMPLING_CONFIGURABLE("sampling-configurable"),
-        SAMPLING_HEADER_CONVERTER("sampling-header-converter"),
         SAMPLING_CONFIG_PROVIDER("sampling-config-provider"),
         SAMPLING_CONNECTOR("sampling-connector"),
+        SAMPLING_CONVERTER("sampling-converter"),
+        SAMPLING_HEADER_CONVERTER("sampling-header-converter"),
         SERVICE_LOADER("service-loader"),
-        READ_VERSION_FROM_RESOURCE_V1("read-version-from-resource-v1"),
-        READ_VERSION_FROM_RESOURCE_V2("read-version-from-resource-v2"),
-        MULTIPLE_PLUGINS_IN_JAR("multiple-plugins-in-jar"),
-        BAD_PACKAGING("bad-packaging", s -> s.contains("NonExistentInterface")),
         SUBCLASS_OF_CLASSPATH("subclass-of-classpath");
 
         private final String resourceDir;
@@ -106,152 +107,140 @@
 
     public enum TestPlugin {
         /**
+         * A plugin which samples information about its initialization.
+         */
+        ALIASED_STATIC_FIELD(TestPackage.ALIASED_STATIC_FIELD, "test.plugins.AliasedStaticField"),
+        /**
          * A plugin which will always throw an exception during loading
          */
         ALWAYS_THROW_EXCEPTION(TestPackage.ALWAYS_THROW_EXCEPTION, "test.plugins.AlwaysThrowException"),
         /**
-         * A plugin which samples information about its initialization.
-         */
-        ALIASED_STATIC_FIELD(TestPackage.ALIASED_STATIC_FIELD, "test.plugins.AliasedStaticField"),
+         * A plugin which is packaged with other incorrectly packaged plugins, but itself has no issues loading.
+         */
+        BAD_PACKAGING_CO_LOCATED(TestPackage.BAD_PACKAGING, "test.plugins.CoLocatedPlugin", true),
+        /**
+         * A plugin which is incorrectly packaged, which has a private default constructor.
+         */
+        BAD_PACKAGING_DEFAULT_CONSTRUCTOR_PRIVATE_CONNECTOR(TestPackage.BAD_PACKAGING, "test.plugins.DefaultConstructorPrivateConnector", false),
+        /**
+         * A plugin which is incorrectly packaged, which throws an exception from default constructor.
+         */
+        BAD_PACKAGING_DEFAULT_CONSTRUCTOR_THROWS_CONNECTOR(TestPackage.BAD_PACKAGING, "test.plugins.DefaultConstructorThrowsConnector", false),
+        /**
+         * A plugin which is incorrectly packaged, which throws an exception from the {@link Versioned#version()} method.
+         */
+        BAD_PACKAGING_INNER_CLASS_CONNECTOR(TestPackage.BAD_PACKAGING, "test.plugins.OuterClass$InnerClass", false),
+        /**
+         * A plugin which is incorrectly packaged, and is missing a superclass definition.
+         */
+        BAD_PACKAGING_MISSING_SUPERCLASS(TestPackage.BAD_PACKAGING, "test.plugins.MissingSuperclass", false),
+        /**
+         * A plugin which is incorrectly packaged, which has a private default constructor.
+         */
+        BAD_PACKAGING_NO_DEFAULT_CONSTRUCTOR_CONNECTOR(TestPackage.BAD_PACKAGING, "test.plugins.NoDefaultConstructorConnector", false),
+        /**
+         * A plugin which is incorrectly packaged, which has a constructor which takes arguments.
+         */
+        BAD_PACKAGING_NO_DEFAULT_CONSTRUCTOR_CONVERTER(TestPackage.BAD_PACKAGING, "test.plugins.NoDefaultConstructorConverter", false),
+        /**
+         * A plugin which is incorrectly packaged, which has a constructor which takes arguments.
+         */
+        BAD_PACKAGING_NO_DEFAULT_CONSTRUCTOR_OVERRIDE_POLICY(TestPackage.BAD_PACKAGING, "test.plugins.NoDefaultConstructorOverridePolicy", false),
+        /**
+         * A connector which is incorrectly packaged, and throws during static initialization.
+         */
+        BAD_PACKAGING_STATIC_INITIALIZER_THROWS_CONNECTOR(TestPackage.BAD_PACKAGING, "test.plugins.StaticInitializerThrowsConnector", false),
+        /**
+         * A plugin which is incorrectly packaged, which throws an exception from the {@link Versioned#version()} method.
+         */
+        BAD_PACKAGING_STATIC_INITIALIZER_THROWS_REST_EXTENSION(TestPackage.BAD_PACKAGING, "test.plugins.StaticInitializerThrowsRestExtension", false),
+        /**
+         * A plugin which is incorrectly packaged, which throws an exception from the {@link Versioned#version()} method.
+         */
+        BAD_PACKAGING_VERSION_METHOD_THROWS_CONNECTOR(TestPackage.BAD_PACKAGING, "test.plugins.VersionMethodThrowsConnector", true),
+        /**
+         * A plugin which shares a jar file with {@link TestPlugin#MULTIPLE_PLUGINS_IN_JAR_THING_TWO}
+         */
+        MULTIPLE_PLUGINS_IN_JAR_THING_ONE(TestPackage.MULTIPLE_PLUGINS_IN_JAR, "test.plugins.ThingOne"),
+        /**
+         * A plugin which shares a jar file with {@link TestPlugin#MULTIPLE_PLUGINS_IN_JAR_THING_ONE}
+         */
+        MULTIPLE_PLUGINS_IN_JAR_THING_TWO(TestPackage.MULTIPLE_PLUGINS_IN_JAR, "test.plugins.ThingTwo"),
+        /**
+         * A converter which does not have a corresponding ServiceLoader manifest
+         */
+        NON_MIGRATED_CONVERTER(TestPackage.NON_MIGRATED, "test.plugins.NonMigratedConverter", false),
+        /**
+         * A header converter which does not have a corresponding ServiceLoader manifest
+         */
+        NON_MIGRATED_HEADER_CONVERTER(TestPackage.NON_MIGRATED, "test.plugins.NonMigratedHeaderConverter", false),
+        /**
+         * A plugin which implements multiple interfaces, and has ServiceLoader manifests for some interfaces and not others.
+         */
+        NON_MIGRATED_MULTI_PLUGIN(TestPackage.NON_MIGRATED, "test.plugins.NonMigratedMultiPlugin", false),
+        /**
+         * A predicate which does not have a corresponding ServiceLoader manifest
+         */
+        NON_MIGRATED_PREDICATE(TestPackage.NON_MIGRATED, "test.plugins.NonMigratedPredicate", false),
+        /**
+         * A sink connector which does not have a corresponding ServiceLoader manifest
+         */
+        NON_MIGRATED_SINK_CONNECTOR(TestPackage.NON_MIGRATED, "test.plugins.NonMigratedSinkConnector", false),
+        /**
+         * A source connector which does not have a corresponding ServiceLoader manifest
+         */
+        NON_MIGRATED_SOURCE_CONNECTOR(TestPackage.NON_MIGRATED, "test.plugins.NonMigratedSourceConnector", false),
+        /**
+         * A transformation which does not have a corresponding ServiceLoader manifest
+         */
+        NON_MIGRATED_TRANSFORMATION(TestPackage.NON_MIGRATED, "test.plugins.NonMigratedTransformation", false),
+        /**
+         * A plugin which reads a version string from a resource and packages the version string 1.0.0.
+         */
+        READ_VERSION_FROM_RESOURCE_V1(TestPackage.READ_VERSION_FROM_RESOURCE_V1, "test.plugins.ReadVersionFromResource"),
+        /**
+         * A plugin which reads a version string from a resource and packages the version string 2.0.0.
+         * This plugin is not included in {@link TestPlugins#pluginPath()} and must be included explicitly
+         */
+        READ_VERSION_FROM_RESOURCE_V2(TestPackage.READ_VERSION_FROM_RESOURCE_V2, "test.plugins.ReadVersionFromResource", false),
+        /**
+         * A {@link org.apache.kafka.common.Configurable}
+         * which samples information about its method calls.
+         */
+        SAMPLING_CONFIGURABLE(TestPackage.SAMPLING_CONFIGURABLE, "test.plugins.SamplingConfigurable"),
+        /**
+         * A {@link org.apache.kafka.common.config.provider.ConfigProvider}
+         * which samples information about its method calls.
+         */
+        SAMPLING_CONFIG_PROVIDER(TestPackage.SAMPLING_CONFIG_PROVIDER, "test.plugins.SamplingConfigProvider"),
+        /**
+         * A {@link org.apache.kafka.connect.sink.SinkConnector}
+         * which samples information about its method calls.
+         */
+        SAMPLING_CONNECTOR(TestPackage.SAMPLING_CONNECTOR, "test.plugins.SamplingConnector"),
         /**
          * A {@link org.apache.kafka.connect.storage.Converter}
          * which samples information about its method calls.
          */
         SAMPLING_CONVERTER(TestPackage.SAMPLING_CONVERTER, "test.plugins.SamplingConverter"),
         /**
-         * A {@link org.apache.kafka.common.Configurable}
-         * which samples information about its method calls.
-         */
-        SAMPLING_CONFIGURABLE(TestPackage.SAMPLING_CONFIGURABLE, "test.plugins.SamplingConfigurable"),
-        /**
          * A {@link org.apache.kafka.connect.storage.HeaderConverter}
          * which samples information about its method calls.
          */
         SAMPLING_HEADER_CONVERTER(TestPackage.SAMPLING_HEADER_CONVERTER, "test.plugins.SamplingHeaderConverter"),
         /**
-         * A {@link org.apache.kafka.common.config.provider.ConfigProvider}
-         * which samples information about its method calls.
-         */
-        SAMPLING_CONFIG_PROVIDER(TestPackage.SAMPLING_CONFIG_PROVIDER, "test.plugins.SamplingConfigProvider"),
-        /**
-         * A {@link org.apache.kafka.connect.sink.SinkConnector}
-         * which samples information about its method calls.
-         */
-        SAMPLING_CONNECTOR(TestPackage.SAMPLING_CONNECTOR, "test.plugins.SamplingConnector"),
-        /**
          * A plugin which uses a {@link java.util.ServiceLoader}
          * to load internal classes, and samples information about their initialization.
          */
         SERVICE_LOADER(TestPackage.SERVICE_LOADER, "test.plugins.ServiceLoaderPlugin"),
         /**
-         * A plugin which reads a version string from a resource and packages the version string 1.0.0.
-         */
-        READ_VERSION_FROM_RESOURCE_V1(TestPackage.READ_VERSION_FROM_RESOURCE_V1, "test.plugins.ReadVersionFromResource"),
-        /**
-         * A plugin which reads a version string from a resource and packages the version string 2.0.0.
-         * This plugin is not included in {@link TestPlugins#pluginPath()} and must be included explicitly
-         */
-        READ_VERSION_FROM_RESOURCE_V2(TestPackage.READ_VERSION_FROM_RESOURCE_V2, "test.plugins.ReadVersionFromResource", false),
-        /**
-         * A plugin which shares a jar file with {@link TestPlugin#MULTIPLE_PLUGINS_IN_JAR_THING_TWO}
-         */
-        MULTIPLE_PLUGINS_IN_JAR_THING_ONE(TestPackage.MULTIPLE_PLUGINS_IN_JAR, "test.plugins.ThingOne"),
-        /**
-         * A plugin which shares a jar file with {@link TestPlugin#MULTIPLE_PLUGINS_IN_JAR_THING_ONE}
-         */
-        MULTIPLE_PLUGINS_IN_JAR_THING_TWO(TestPackage.MULTIPLE_PLUGINS_IN_JAR, "test.plugins.ThingTwo"),
-        /**
-         * A plugin which is incorrectly packaged, and is missing a superclass definition.
-         */
-<<<<<<< HEAD
-        BAD_PACKAGING_MISSING_SUPERCLASS(TestPackage.BAD_PACKAGING, "test.plugins.MissingSuperclass", false),
-=======
-        BAD_PACKAGING_MISSING_SUPERCLASS("bad-packaging", "test.plugins.MissingSuperclassConverter", false, REMOVE_CLASS_FILTER),
->>>>>>> 364bc3c5
-        /**
-         * A plugin which is packaged with other incorrectly packaged plugins, but itself has no issues loading.
-         */
-        BAD_PACKAGING_CO_LOCATED(TestPackage.BAD_PACKAGING, "test.plugins.CoLocatedPlugin", true),
-        /**
-         * A connector which is incorrectly packaged, and throws during static initialization.
-         */
-        BAD_PACKAGING_STATIC_INITIALIZER_THROWS_CONNECTOR(TestPackage.BAD_PACKAGING, "test.plugins.StaticInitializerThrowsConnector", false),
-        /**
-         * A plugin which is incorrectly packaged, which throws an exception from the {@link Versioned#version()} method.
-         */
-<<<<<<< HEAD
-        BAD_PACKAGING_VERSION_METHOD_THROWS_CONNECTOR(TestPackage.BAD_PACKAGING, "test.plugins.VersionMethodThrowsConnector", true),
-=======
-        BAD_PACKAGING_VERSION_METHOD_THROWS_CONNECTOR("bad-packaging", "test.plugins.VersionMethodThrowsConnector", true, REMOVE_CLASS_FILTER),
->>>>>>> 364bc3c5
-        /**
-         * A plugin which is incorrectly packaged, which throws an exception from default constructor.
-         */
-        BAD_PACKAGING_DEFAULT_CONSTRUCTOR_THROWS_CONNECTOR(TestPackage.BAD_PACKAGING, "test.plugins.DefaultConstructorThrowsConnector", false),
-        /**
-         * A plugin which is incorrectly packaged, which has a private default constructor.
-         */
-        BAD_PACKAGING_DEFAULT_CONSTRUCTOR_PRIVATE_CONNECTOR(TestPackage.BAD_PACKAGING, "test.plugins.DefaultConstructorPrivateConnector", false),
-        /**
-         * A plugin which is incorrectly packaged, which has a private default constructor.
-         */
-        BAD_PACKAGING_NO_DEFAULT_CONSTRUCTOR_CONNECTOR(TestPackage.BAD_PACKAGING, "test.plugins.NoDefaultConstructorConnector", false),
-        /**
-         * A plugin which is incorrectly packaged, which has a constructor which takes arguments.
-         */
-        BAD_PACKAGING_NO_DEFAULT_CONSTRUCTOR_CONVERTER(TestPackage.BAD_PACKAGING, "test.plugins.NoDefaultConstructorConverter", false),
-        /**
-         * A plugin which is incorrectly packaged, which has a constructor which takes arguments.
-         */
-        BAD_PACKAGING_NO_DEFAULT_CONSTRUCTOR_OVERRIDE_POLICY(TestPackage.BAD_PACKAGING, "test.plugins.NoDefaultConstructorOverridePolicy", false),
-        /**
-         * A plugin which is incorrectly packaged, which throws an exception from the {@link Versioned#version()} method.
-         */
-        BAD_PACKAGING_INNER_CLASS_CONNECTOR(TestPackage.BAD_PACKAGING, "test.plugins.OuterClass$InnerClass", false),
-        /**
-         * A plugin which is incorrectly packaged, which throws an exception from the {@link Versioned#version()} method.
-         */
-        BAD_PACKAGING_STATIC_INITIALIZER_THROWS_REST_EXTENSION(TestPackage.BAD_PACKAGING, "test.plugins.StaticInitializerThrowsRestExtension", false),
-        /**
          * A reflectively discovered plugin which subclasses another plugin which is present on the classpath
          */
         SUBCLASS_OF_CLASSPATH_CONVERTER(TestPackage.SUBCLASS_OF_CLASSPATH, "test.plugins.SubclassOfClasspathConverter"),
         /**
          * A ServiceLoader discovered plugin which subclasses another plugin which is present on the classpath
          */
-<<<<<<< HEAD
         SUBCLASS_OF_CLASSPATH_OVERRIDE_POLICY(TestPackage.SUBCLASS_OF_CLASSPATH, "test.plugins.SubclassOfClasspathOverridePolicy");
-=======
-        SUBCLASS_OF_CLASSPATH_OVERRIDE_POLICY("subclass-of-classpath", "test.plugins.SubclassOfClasspathOverridePolicy"),
-        /**
-         * A converter which does not have a corresponding ServiceLoader manifest
-         */
-        NON_MIGRATED_CONVERTER("non-migrated", "test.plugins.NonMigratedConverter", false),
-        /**
-         * A header converter which does not have a corresponding ServiceLoader manifest
-         */
-        NON_MIGRATED_HEADER_CONVERTER("non-migrated", "test.plugins.NonMigratedHeaderConverter", false),
-        /**
-         * A plugin which implements multiple interfaces, and has ServiceLoader manifests for some interfaces and not others.
-         */
-        NON_MIGRATED_MULTI_PLUGIN("non-migrated", "test.plugins.NonMigratedMultiPlugin", false),
-        /**
-         * A predicate which does not have a corresponding ServiceLoader manifest
-         */
-        NON_MIGRATED_PREDICATE("non-migrated", "test.plugins.NonMigratedPredicate", false),
-        /**
-         * A sink connector which does not have a corresponding ServiceLoader manifest
-         */
-        NON_MIGRATED_SINK_CONNECTOR("non-migrated", "test.plugins.NonMigratedSinkConnector", false),
-        /**
-         * A source connector which does not have a corresponding ServiceLoader manifest
-         */
-        NON_MIGRATED_SOURCE_CONNECTOR("non-migrated", "test.plugins.NonMigratedSourceConnector", false),
-        /**
-         * A transformation which does not have a corresponding ServiceLoader manifest
-         */
-        NON_MIGRATED_TRANSFORMATION("non-migrated", "test.plugins.NonMigratedTransformation", false);
->>>>>>> 364bc3c5
 
         private final TestPackage testPackage;
         private final String className;
