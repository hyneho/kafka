--- conflicted
+++ resolved
@@ -399,8 +399,7 @@
     private static JarOutputStream openJarFile(Path jarFile) throws IOException {
         Manifest manifest = new Manifest();
         manifest.getMainAttributes().put(Attributes.Name.MANIFEST_VERSION, "1.0");
-<<<<<<< HEAD
-        return new JarOutputStream(Files.newOutputStream(jarFile.toPath()), manifest);
+        return new JarOutputStream(Files.newOutputStream(jarFile), manifest);
     }
 
     private static void removeDirectory(Path binDir) throws IOException {
@@ -413,17 +412,6 @@
         }
         for (File classFile : classFiles) {
             if (!classFile.delete()) {
-=======
-        return new JarOutputStream(Files.newOutputStream(jarFile), manifest);
-    }
-
-    private static void removeDirectory(Path binDir) throws IOException {
-        List<Path> classFiles = Files.walk(binDir)
-            .sorted(Comparator.reverseOrder())
-            .collect(Collectors.toList());
-        for (Path classFile : classFiles) {
-            if (!Files.deleteIfExists(classFile)) {
->>>>>>> 525b9b1d
                 throw new IOException("Could not delete: " + classFile);
             }
         }
@@ -480,11 +468,7 @@
                     .collect(Collectors.toList());
         }
         for (Path path : paths) {
-<<<<<<< HEAD
-            try (InputStream in = new BufferedInputStream(Files.newInputStream(path.toFile().toPath()))) {
-=======
             try (InputStream in = new BufferedInputStream(Files.newInputStream(path))) {
->>>>>>> 525b9b1d
                 jar.putNextEntry(new JarEntry(
                     inputDir.relativize(path)
                         .toFile()
