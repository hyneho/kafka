--- conflicted
+++ resolved
@@ -101,28 +101,7 @@
             assertTrue(admin.createOrFindTopics(newTopic).isEmpty());
         }
     }
-
-<<<<<<< HEAD
-=======
-    /**
-     * 0.11.0.0 clients can talk with older brokers, but the DESCRIBE_TOPIC API was added in 0.10.0.0. That means,
-     * if our TopicAdmin talks to a pre 0.10.0 broker, it should receive an UnsupportedVersionException, should
-     * create no topics, and return false.
-     */
-    @Test
-    public void throwsWithApiVersionMismatchOnDescribe() {
-        final NewTopic newTopic = TopicAdmin.defineTopic("myTopic").partitions(1).compacted().build();
-        Cluster cluster = createCluster(1);
-        try (AdminClientUnitTestEnv env = new AdminClientUnitTestEnv(new MockTime(), cluster)) {
-            env.kafkaClient().setNodeApiVersions(NodeApiVersions.create());
-            env.kafkaClient().prepareResponse(describeTopicResponseWithUnsupportedVersion(newTopic));
-            TopicAdmin admin = new TopicAdmin(env.adminClient());
-            Exception e = assertThrows(ConnectException.class, () -> admin.describeTopics(newTopic.name()));
-            assertInstanceOf(UnsupportedVersionException.class, e.getCause());
-        }
-    }
-
->>>>>>> 6f38fe5e
+    
     @Test
     public void returnEmptyWithClusterAuthorizationFailureOnCreate() {
         final NewTopic newTopic = TopicAdmin.defineTopic("myTopic").partitions(1).compacted().build();
