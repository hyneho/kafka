/*
 * Licensed to the Apache Software Foundation (ASF) under one or more
 * contributor license agreements. See the NOTICE file distributed with
 * this work for additional information regarding copyright ownership.
 * The ASF licenses this file to You under the Apache License, Version 2.0
 * (the "License"); you may not use this file except in compliance with
 * the License. You may obtain a copy of the License at
 *
 *    http://www.apache.org/licenses/LICENSE-2.0
 *
 * Unless required by applicable law or agreed to in writing, software
 * distributed under the License is distributed on an "AS IS" BASIS,
 * WITHOUT WARRANTIES OR CONDITIONS OF ANY KIND, either express or implied.
 * See the License for the specific language governing permissions and
 * limitations under the License.
 */
package org.apache.kafka.connect.mirror;

import org.apache.kafka.clients.admin.ForwardingAdmin;
import org.apache.kafka.common.KafkaException;
import org.apache.kafka.common.config.AbstractConfig;
import org.apache.kafka.common.config.ConfigDef;
import org.apache.kafka.common.metrics.KafkaMetricsContext;
import org.apache.kafka.common.metrics.MetricsReporter;
import org.apache.kafka.common.metrics.MetricsContext;
import org.apache.kafka.clients.CommonClientConfigs;
import org.apache.kafka.common.security.auth.SecurityProtocol;
import org.apache.kafka.common.utils.Utils;
import org.apache.kafka.connect.runtime.ConnectorConfig;
import static org.apache.kafka.clients.consumer.ConsumerConfig.ENABLE_AUTO_COMMIT_CONFIG;
import static org.apache.kafka.clients.consumer.ConsumerConfig.AUTO_OFFSET_RESET_CONFIG;
import static org.apache.kafka.common.config.ConfigDef.ValidString.in;

import java.util.Map;
import java.util.HashMap;
import java.util.List;
import java.time.Duration;

/** Shared config properties used by {@link MirrorSourceConnector}, {@link MirrorCheckpointConnector}, and {@link MirrorHeartbeatConnector}.
 *  <p>
 *  Generally, these properties are filled-in automatically by MirrorMaker based on a top-level mm2.properties file.
 *  However, when running MM2 connectors as plugins on a Connect-as-a-Service cluster, these properties must be configured manually,
 *  e.g. via the Connect REST API.
 *  </p>
 *  <p>
 *  An example configuration when running on Connect (not via MirrorMaker driver):
 *  </p>
 *  <pre>
 *      {
 *        "name": "MirrorSourceConnector",
 *        "connector.class": "org.apache.kafka.connect.mirror.MirrorSourceConnector",
 *        "replication.factor": "1",
 *        "source.cluster.alias": "backup",
 *        "target.cluster.alias": "primary",
 *        "source.cluster.bootstrap.servers": "vip1:9092",
 *        "target.cluster.bootstrap.servers": "vip2:9092",
 *        "topics": ".*test-topic-.*",
 *        "groups": "consumer-group-.*",
 *        "emit.checkpoints.interval.seconds": "1",
 *        "emit.heartbeats.interval.seconds": "1",
 *        "sync.topic.acls.enabled": "false"
 *      }
 *  </pre>
 */
public abstract class MirrorConnectorConfig extends AbstractConfig {

    static final String ENABLED_SUFFIX = ".enabled";
    static final String INTERVAL_SECONDS_SUFFIX = ".interval.seconds";

    static final String ENABLED = "enabled";
    static final String ENABLED_DOC = "Whether to replicate source->target.";
    public static final String SOURCE_CLUSTER_ALIAS = "source.cluster.alias";
    public static final String SOURCE_CLUSTER_ALIAS_DEFAULT = "source";
    private static final String SOURCE_CLUSTER_ALIAS_DOC = "Alias of source cluster";
    public static final String TARGET_CLUSTER_ALIAS = "target.cluster.alias";
    public static final String TARGET_CLUSTER_ALIAS_DEFAULT = "target";
    private static final String TARGET_CLUSTER_ALIAS_DOC = "Alias of target cluster. Used in metrics reporting.";

    public static final String REPLICATION_POLICY_CLASS = MirrorClientConfig.REPLICATION_POLICY_CLASS;
    public static final Class<?> REPLICATION_POLICY_CLASS_DEFAULT = MirrorClientConfig.REPLICATION_POLICY_CLASS_DEFAULT;
    private static final String REPLICATION_POLICY_CLASS_DOC = "Class which defines the remote topic naming convention.";
    public static final String REPLICATION_POLICY_SEPARATOR = MirrorClientConfig.REPLICATION_POLICY_SEPARATOR;
    private static final String REPLICATION_POLICY_SEPARATOR_DOC = "Separator used in remote topic naming convention.";
    public static final String REPLICATION_POLICY_SEPARATOR_DEFAULT =
            MirrorClientConfig.REPLICATION_POLICY_SEPARATOR_DEFAULT;

    public static final String ADMIN_TASK_TIMEOUT_MILLIS = "admin.timeout.ms";
    private static final String ADMIN_TASK_TIMEOUT_MILLIS_DOC = "Timeout for administrative tasks, e.g. detecting new topics.";
    public static final long ADMIN_TASK_TIMEOUT_MILLIS_DEFAULT = 60000L;

<<<<<<< HEAD
    public static final String REFRESH_TOPICS_ENABLED = REFRESH_TOPICS + ENABLED_SUFFIX;
    private static final String REFRESH_TOPICS_ENABLED_DOC = "Whether to periodically check for new topics and partitions.";
    public static final boolean REFRESH_TOPICS_ENABLED_DEFAULT = true;
    public static final String REFRESH_TOPICS_INTERVAL_SECONDS = REFRESH_TOPICS + INTERVAL_SECONDS_SUFFIX;
    private static final String REFRESH_TOPICS_INTERVAL_SECONDS_DOC = "Frequency of topic refresh.";
    public static final long REFRESH_TOPICS_INTERVAL_SECONDS_DEFAULT = 10 * 60;

    public static final String REFRESH_GROUPS_ENABLED = REFRESH_GROUPS + ENABLED_SUFFIX;
    private static final String REFRESH_GROUPS_ENABLED_DOC = "Whether to periodically check for new consumer groups.";
    public static final boolean REFRESH_GROUPS_ENABLED_DEFAULT = true;
    public static final String REFRESH_GROUPS_INTERVAL_SECONDS = REFRESH_GROUPS + INTERVAL_SECONDS_SUFFIX;
    private static final String REFRESH_GROUPS_INTERVAL_SECONDS_DOC = "Frequency of group refresh.";
    public static final long REFRESH_GROUPS_INTERVAL_SECONDS_DEFAULT = 10 * 60;

    public static final String SYNC_TOPIC_CONFIGS_ENABLED = SYNC_TOPIC_CONFIGS + ENABLED_SUFFIX;
    private static final String SYNC_TOPIC_CONFIGS_ENABLED_DOC = "Whether to periodically configure remote topics to match their corresponding upstream topics.";
    public static final boolean SYNC_TOPIC_CONFIGS_ENABLED_DEFAULT = true;
    @Deprecated
    public static final String USE_INCREMENTAL_ALTER_CONFIG = "use.incremental.alter.configs";
    private static final String USE_INCREMENTAL_ALTER_CONFIG_DOC = "Deprecated. Which API to use for syncing topic configs. " +
            "The valid values are \"requested\", \"required\" and \"never\". " +
            "By default, set to \"requested\", which means the IncrementalAlterConfigs is being used for syncing topic configurations " +
            "and if any request receives an error from an incompatible broker, it will fallback to using the deprecated AlterConfigs API. " +
            "If explicitly set to \"required\", the IncrementalAlterConfigs is used without the fallback logic. " +
            "If explicitly set to \"never\", the AlterConfigs is always used." +
            "This setting will be removed in Kafka 4.0, therefore users should ensure that target broker is at least 2.3.0";
    public static final String USE_INCREMENTAL_ALTER_CONFIG_DEFAULT = "requested";
    public static final String REQUIRE_INCREMENTAL_ALTER_CONFIG = "required";
    public static final String NEVER_USE_INCREMENTAL_ALTER_CONFIG = "never";
    public static final String SYNC_TOPIC_CONFIGS_INTERVAL_SECONDS = SYNC_TOPIC_CONFIGS + INTERVAL_SECONDS_SUFFIX;
    private static final String SYNC_TOPIC_CONFIGS_INTERVAL_SECONDS_DOC = "Frequency of topic config sync.";
    public static final long SYNC_TOPIC_CONFIGS_INTERVAL_SECONDS_DEFAULT = 10 * 60;

    public static final String SYNC_TOPIC_ACLS_ENABLED = SYNC_TOPIC_ACLS + ENABLED_SUFFIX;
    private static final String SYNC_TOPIC_ACLS_ENABLED_DOC = "Whether to periodically configure remote topic ACLs to match their corresponding upstream topics.";
    public static final boolean SYNC_TOPIC_ACLS_ENABLED_DEFAULT = true;
    public static final String SYNC_TOPIC_ACLS_INTERVAL_SECONDS = SYNC_TOPIC_ACLS + INTERVAL_SECONDS_SUFFIX;
    private static final String SYNC_TOPIC_ACLS_INTERVAL_SECONDS_DOC = "Frequency of topic ACL sync.";
    public static final long SYNC_TOPIC_ACLS_INTERVAL_SECONDS_DEFAULT = 10 * 60;

    public static final String EMIT_HEARTBEATS_ENABLED = EMIT_HEARTBEATS + ENABLED_SUFFIX;
    private static final String EMIT_HEARTBEATS_ENABLED_DOC = "Whether to emit heartbeats to target cluster.";
    public static final boolean EMIT_HEARTBEATS_ENABLED_DEFAULT = true;
    public static final String EMIT_HEARTBEATS_INTERVAL_SECONDS = EMIT_HEARTBEATS + INTERVAL_SECONDS_SUFFIX;
    private static final String EMIT_HEARTBEATS_INTERVAL_SECONDS_DOC = "Frequency of heartbeats.";
    public static final long EMIT_HEARTBEATS_INTERVAL_SECONDS_DEFAULT = 1;

    public static final String EMIT_CHECKPOINTS_ENABLED = EMIT_CHECKPOINTS + ENABLED_SUFFIX;
    private static final String EMIT_CHECKPOINTS_ENABLED_DOC = "Whether to replicate consumer offsets to target cluster.";
    public static final boolean EMIT_CHECKPOINTS_ENABLED_DEFAULT = true;
    public static final String EMIT_CHECKPOINTS_INTERVAL_SECONDS = EMIT_CHECKPOINTS + INTERVAL_SECONDS_SUFFIX;
    private static final String EMIT_CHECKPOINTS_INTERVAL_SECONDS_DOC = "Frequency of checkpoints.";
    public static final long EMIT_CHECKPOINTS_INTERVAL_SECONDS_DEFAULT = 60;


    public static final String SYNC_GROUP_OFFSETS_ENABLED = SYNC_GROUP_OFFSETS + ENABLED_SUFFIX;
    private static final String SYNC_GROUP_OFFSETS_ENABLED_DOC = "Whether to periodically write the translated offsets to __consumer_offsets topic in target cluster, as long as no active consumers in that group are connected to the target cluster";
    public static final boolean SYNC_GROUP_OFFSETS_ENABLED_DEFAULT = false;
    public static final String SYNC_GROUP_OFFSETS_INTERVAL_SECONDS = SYNC_GROUP_OFFSETS + INTERVAL_SECONDS_SUFFIX;
    private static final String SYNC_GROUP_OFFSETS_INTERVAL_SECONDS_DOC = "Frequency of consumer group offset sync.";
    public static final long SYNC_GROUP_OFFSETS_INTERVAL_SECONDS_DEFAULT = 60;

    public static final String TOPIC_FILTER_CLASS = "topic.filter.class";
    private static final String TOPIC_FILTER_CLASS_DOC = "TopicFilter to use. Selects topics to replicate.";
    public static final Class<?> TOPIC_FILTER_CLASS_DEFAULT = DefaultTopicFilter.class;
    public static final String GROUP_FILTER_CLASS = "group.filter.class";
    private static final String GROUP_FILTER_CLASS_DOC = "GroupFilter to use. Selects consumer groups to replicate.";
    public static final Class<?> GROUP_FILTER_CLASS_DEFAULT = DefaultGroupFilter.class;
    public static final String CONFIG_PROPERTY_FILTER_CLASS = "config.property.filter.class";
    private static final String CONFIG_PROPERTY_FILTER_CLASS_DOC = "ConfigPropertyFilter to use. Selects topic config "
            + " properties to replicate.";
    public static final Class<?> CONFIG_PROPERTY_FILTER_CLASS_DEFAULT = DefaultConfigPropertyFilter.class;

    public static final String OFFSET_LAG_MAX = "offset.lag.max";
    private static final String OFFSET_LAG_MAX_DOC = "How out-of-sync a remote partition can be before it is resynced.";
    public static final long OFFSET_LAG_MAX_DEFAULT = 100L;

    private static final String OFFSET_SYNCS_TOPIC_LOCATION = "offset-syncs.topic.location";
    private static final String OFFSET_SYNCS_TOPIC_LOCATION_DEFAULT = SOURCE_CLUSTER_ALIAS_DEFAULT;
    private static final String OFFSET_SYNCS_TOPIC_LOCATION_DOC = "The location (source/target) of the offset-syncs topic.";
=======
    public static final String FORWARDING_ADMIN_CLASS = MirrorClientConfig.FORWARDING_ADMIN_CLASS;
    public static final Class<?> FORWARDING_ADMIN_CLASS_DEFAULT = MirrorClientConfig.FORWARDING_ADMIN_CLASS_DEFAULT;
    private static final String FORWARDING_ADMIN_CLASS_DOC = MirrorClientConfig.FORWARDING_ADMIN_CLASS_DOC;
>>>>>>> e28e0bf0

    protected static final String SOURCE_CLUSTER_PREFIX = MirrorMakerConfig.SOURCE_CLUSTER_PREFIX;
    protected static final String TARGET_CLUSTER_PREFIX = MirrorMakerConfig.TARGET_CLUSTER_PREFIX;
    protected static final String SOURCE_PREFIX = MirrorMakerConfig.SOURCE_PREFIX;
    protected static final String TARGET_PREFIX = MirrorMakerConfig.TARGET_PREFIX;
    protected static final String PRODUCER_CLIENT_PREFIX = "producer.";
    protected static final String CONSUMER_CLIENT_PREFIX = "consumer.";
    protected static final String ADMIN_CLIENT_PREFIX = "admin.";

    public static final String TOPIC_FILTER_CLASS = "topic.filter.class";
    public static final String TOPIC_FILTER_CLASS_DOC = "TopicFilter to use. Selects topics to replicate.";
    public static final Class<?> TOPIC_FILTER_CLASS_DEFAULT = DefaultTopicFilter.class;

    public static final String OFFSET_SYNCS_TOPIC_LOCATION = "offset-syncs.topic.location";
    public static final String OFFSET_SYNCS_TOPIC_LOCATION_DEFAULT = SOURCE_CLUSTER_ALIAS_DEFAULT;
    public static final String OFFSET_SYNCS_TOPIC_LOCATION_DOC = "The location (source/target) of the offset-syncs topic.";

    private final ReplicationPolicy replicationPolicy;

    protected MirrorConnectorConfig(ConfigDef configDef, Map<String, String> props) {
        super(configDef, props, true);
        replicationPolicy = getConfiguredInstance(REPLICATION_POLICY_CLASS, ReplicationPolicy.class);
    }

    String connectorName() {
        return getString(ConnectorConfig.NAME_CONFIG);
    }

    boolean enabled() {
        return getBoolean(ENABLED);
    }

    Duration adminTimeout() {
        return Duration.ofMillis(getLong(ADMIN_TASK_TIMEOUT_MILLIS));
    }

    String sourceClusterAlias() {
        return getString(SOURCE_CLUSTER_ALIAS);
    }

    String targetClusterAlias() {
        return getString(TARGET_CLUSTER_ALIAS);
    }

    ReplicationPolicy replicationPolicy() {
        return replicationPolicy;
    }

    Map<String, Object> sourceProducerConfig() {
        Map<String, Object> props = new HashMap<>();
        props.putAll(originalsWithPrefix(SOURCE_CLUSTER_PREFIX));
        props.keySet().retainAll(MirrorClientConfig.CLIENT_CONFIG_DEF.names());
        props.putAll(originalsWithPrefix(PRODUCER_CLIENT_PREFIX));
        props.putAll(originalsWithPrefix(SOURCE_PREFIX + PRODUCER_CLIENT_PREFIX));
        return props;
    }

    Map<String, Object> sourceConsumerConfig() {
        return sourceConsumerConfig(originals());
    }

    static Map<String, Object> sourceConsumerConfig(Map<String, ?> props) {
        Map<String, Object> result = new HashMap<>();
        result.putAll(Utils.entriesWithPrefix(props, SOURCE_PREFIX));
        result.keySet().retainAll(MirrorClientConfig.CLIENT_CONFIG_DEF.names());
        result.putAll(Utils.entriesWithPrefix(props, CONSUMER_CLIENT_PREFIX));
        result.putAll(Utils.entriesWithPrefix(props, SOURCE_PREFIX + CONSUMER_CLIENT_PREFIX));
        result.put(ENABLE_AUTO_COMMIT_CONFIG, "false");
        result.putIfAbsent(AUTO_OFFSET_RESET_CONFIG, "earliest");
        return result;
    }

    Map<String, Object> targetAdminConfig() {
        Map<String, Object> props = new HashMap<>();
        props.putAll(originalsWithPrefix(TARGET_CLUSTER_PREFIX));
        props.keySet().retainAll(MirrorClientConfig.CLIENT_CONFIG_DEF.names());
        props.putAll(originalsWithPrefix(ADMIN_CLIENT_PREFIX));
        props.putAll(originalsWithPrefix(TARGET_PREFIX + ADMIN_CLIENT_PREFIX));
        return props;
    }

    Map<String, Object> targetProducerConfig() {
        Map<String, Object> props = new HashMap<>();
        props.putAll(originalsWithPrefix(TARGET_CLUSTER_PREFIX));
        props.keySet().retainAll(MirrorClientConfig.CLIENT_CONFIG_DEF.names());
        props.putAll(originalsWithPrefix(PRODUCER_CLIENT_PREFIX));
        props.putAll(originalsWithPrefix(TARGET_PREFIX + PRODUCER_CLIENT_PREFIX));
        return props;
    }

    Map<String, Object> targetConsumerConfig() {
        Map<String, Object> props = new HashMap<>();
        props.putAll(originalsWithPrefix(TARGET_CLUSTER_PREFIX));
        props.keySet().retainAll(MirrorClientConfig.CLIENT_CONFIG_DEF.names());
        props.putAll(originalsWithPrefix(CONSUMER_CLIENT_PREFIX));
        props.putAll(originalsWithPrefix(TARGET_PREFIX + CONSUMER_CLIENT_PREFIX));
        props.put(ENABLE_AUTO_COMMIT_CONFIG, "false");
        props.putIfAbsent(AUTO_OFFSET_RESET_CONFIG, "earliest");
        return props;
    }

    Map<String, Object> sourceAdminConfig() {
        Map<String, Object> props = new HashMap<>();
        props.putAll(originalsWithPrefix(SOURCE_CLUSTER_PREFIX));
        props.keySet().retainAll(MirrorClientConfig.CLIENT_CONFIG_DEF.names());
        props.putAll(originalsWithPrefix(ADMIN_CLIENT_PREFIX));
        props.putAll(originalsWithPrefix(SOURCE_PREFIX + ADMIN_CLIENT_PREFIX));
        return props;
    }

    List<MetricsReporter> metricsReporters() {
        List<MetricsReporter> reporters = CommonClientConfigs.metricsReporters(this);
        MetricsContext metricsContext = new KafkaMetricsContext("kafka.connect.mirror");

        for (MetricsReporter reporter : reporters) {
            reporter.contextChange(metricsContext);
        }

        return reporters;
    }

    @SuppressWarnings({"unchecked", "rawtypes"})
    ForwardingAdmin forwardingAdmin(Map<String, Object> config) {
        try {
            return Utils.newParameterizedInstance(
                    getClass(FORWARDING_ADMIN_CLASS).getName(), (Class<Map<String, Object>>) (Class) Map.class, config
            );
        } catch (ClassNotFoundException e) {
            throw new KafkaException("Can't create instance of " + get(FORWARDING_ADMIN_CLASS), e);
        }
    }

<<<<<<< HEAD
    int replicationFactor() {
        return getInt(REPLICATION_FACTOR);
    }

    short heartbeatsTopicReplicationFactor() {
        return getShort(HEARTBEATS_TOPIC_REPLICATION_FACTOR);
    }

    short checkpointsTopicReplicationFactor() {
        return getShort(CHECKPOINTS_TOPIC_REPLICATION_FACTOR);
    }

    short offsetSyncsTopicReplicationFactor() {
        return getShort(OFFSET_SYNCS_TOPIC_REPLICATION_FACTOR);
    }

    TopicFilter topicFilter() {
        return getConfiguredInstance(TOPIC_FILTER_CLASS, TopicFilter.class);
    }

    GroupFilter groupFilter() {
        return getConfiguredInstance(GROUP_FILTER_CLASS, GroupFilter.class);
    }

    ConfigPropertyFilter configPropertyFilter() {
        return getConfiguredInstance(CONFIG_PROPERTY_FILTER_CLASS, ConfigPropertyFilter.class);
    }

    Duration syncGroupOffsetsInterval() {
        if (getBoolean(SYNC_GROUP_OFFSETS_ENABLED)) {
            return Duration.ofSeconds(getLong(SYNC_GROUP_OFFSETS_INTERVAL_SECONDS));
        } else {
            // negative interval to disable
            return Duration.ofMillis(-1);
        }
    }

    String useIncrementalAlterConfigs() {
        String prop = getString(USE_INCREMENTAL_ALTER_CONFIG);
        if (prop.equals(NEVER_USE_INCREMENTAL_ALTER_CONFIG) || prop.equals(REQUIRE_INCREMENTAL_ALTER_CONFIG)) {
            return prop;
        } else {
            return USE_INCREMENTAL_ALTER_CONFIG_DEFAULT;
        }
    }

=======
>>>>>>> e28e0bf0
    @SuppressWarnings("deprecation")
    protected static final ConfigDef BASE_CONNECTOR_CONFIG_DEF = new ConfigDef(ConnectorConfig.configDef())
            .define(
                    ENABLED,
                    ConfigDef.Type.BOOLEAN,
                    true,
                    ConfigDef.Importance.LOW,
                    ENABLED_DOC)
            .define(
                    SOURCE_CLUSTER_ALIAS,
                    ConfigDef.Type.STRING,
                    ConfigDef.Importance.HIGH,
                    SOURCE_CLUSTER_ALIAS_DOC)
            .define(
                    TARGET_CLUSTER_ALIAS,
                    ConfigDef.Type.STRING,
                    TARGET_CLUSTER_ALIAS_DEFAULT,
                    ConfigDef.Importance.HIGH,
                    TARGET_CLUSTER_ALIAS_DOC)
            .define(
                    ADMIN_TASK_TIMEOUT_MILLIS,
                    ConfigDef.Type.LONG,
                    ADMIN_TASK_TIMEOUT_MILLIS_DEFAULT,
                    ConfigDef.Importance.LOW,
                    ADMIN_TASK_TIMEOUT_MILLIS_DOC)
            .define(
<<<<<<< HEAD
                    REFRESH_TOPICS_ENABLED,
                    ConfigDef.Type.BOOLEAN,
                    REFRESH_TOPICS_ENABLED_DEFAULT,
                    ConfigDef.Importance.LOW,
                    REFRESH_TOPICS_ENABLED_DOC)
            .define(
                    REFRESH_TOPICS_INTERVAL_SECONDS,
                    ConfigDef.Type.LONG,
                    REFRESH_TOPICS_INTERVAL_SECONDS_DEFAULT,
                    ConfigDef.Importance.LOW,
                    REFRESH_TOPICS_INTERVAL_SECONDS_DOC)
            .define(
                    REFRESH_GROUPS_ENABLED,
                    ConfigDef.Type.BOOLEAN,
                    REFRESH_GROUPS_ENABLED_DEFAULT,
                    ConfigDef.Importance.LOW,
                    REFRESH_GROUPS_ENABLED_DOC)
            .define(
                    REFRESH_GROUPS_INTERVAL_SECONDS,
                    ConfigDef.Type.LONG,
                    REFRESH_GROUPS_INTERVAL_SECONDS_DEFAULT,
                    ConfigDef.Importance.LOW,
                    REFRESH_GROUPS_INTERVAL_SECONDS_DOC)
            .define(
                    SYNC_TOPIC_CONFIGS_ENABLED,
                    ConfigDef.Type.BOOLEAN,
                    SYNC_TOPIC_CONFIGS_ENABLED_DEFAULT,
                    ConfigDef.Importance.LOW,
                    SYNC_TOPIC_CONFIGS_ENABLED_DOC)
            .define(
                    USE_INCREMENTAL_ALTER_CONFIG,
                    ConfigDef.Type.STRING,
                    USE_INCREMENTAL_ALTER_CONFIG_DEFAULT,
                    ConfigDef.Importance.LOW,
                    USE_INCREMENTAL_ALTER_CONFIG_DOC
            )
            .define(
                    SYNC_TOPIC_CONFIGS_INTERVAL_SECONDS,
                    ConfigDef.Type.LONG,
                    SYNC_TOPIC_CONFIGS_INTERVAL_SECONDS_DEFAULT,
                    ConfigDef.Importance.LOW,
                    SYNC_TOPIC_CONFIGS_INTERVAL_SECONDS_DOC)
            .define(
                    SYNC_TOPIC_ACLS_ENABLED,
                    ConfigDef.Type.BOOLEAN,
                    SYNC_TOPIC_ACLS_ENABLED_DEFAULT,
                    ConfigDef.Importance.LOW,
                    SYNC_TOPIC_ACLS_ENABLED_DOC)
            .define(
                    SYNC_TOPIC_ACLS_INTERVAL_SECONDS,
                    ConfigDef.Type.LONG,
                    SYNC_TOPIC_ACLS_INTERVAL_SECONDS_DEFAULT,
                    ConfigDef.Importance.LOW,
                    SYNC_TOPIC_ACLS_INTERVAL_SECONDS_DOC)
            .define(
                    EMIT_HEARTBEATS_ENABLED,
                    ConfigDef.Type.BOOLEAN,
                    EMIT_HEARTBEATS_ENABLED_DEFAULT,
                    ConfigDef.Importance.LOW,
                    EMIT_HEARTBEATS_ENABLED_DOC)
            .define(
                    EMIT_HEARTBEATS_INTERVAL_SECONDS,
                    ConfigDef.Type.LONG,
                    EMIT_HEARTBEATS_INTERVAL_SECONDS_DEFAULT,
                    ConfigDef.Importance.LOW,
                    EMIT_HEARTBEATS_INTERVAL_SECONDS_DOC)
            .define(
                    EMIT_CHECKPOINTS_ENABLED,
                    ConfigDef.Type.BOOLEAN,
                    EMIT_CHECKPOINTS_ENABLED_DEFAULT,
                    ConfigDef.Importance.LOW,
                    EMIT_CHECKPOINTS_ENABLED_DOC)
            .define(
                    EMIT_CHECKPOINTS_INTERVAL_SECONDS,
                    ConfigDef.Type.LONG,
                    EMIT_CHECKPOINTS_INTERVAL_SECONDS_DEFAULT,
                    ConfigDef.Importance.LOW,
                    EMIT_CHECKPOINTS_INTERVAL_SECONDS_DOC)
            .define(
                    SYNC_GROUP_OFFSETS_ENABLED,
                    ConfigDef.Type.BOOLEAN,
                    SYNC_GROUP_OFFSETS_ENABLED_DEFAULT,
                    ConfigDef.Importance.LOW,
                    SYNC_GROUP_OFFSETS_ENABLED_DOC)
            .define(
                    SYNC_GROUP_OFFSETS_INTERVAL_SECONDS,
                    ConfigDef.Type.LONG,
                    SYNC_GROUP_OFFSETS_INTERVAL_SECONDS_DEFAULT,
                    ConfigDef.Importance.LOW,
                    SYNC_GROUP_OFFSETS_INTERVAL_SECONDS_DOC)
            .define(
=======
>>>>>>> e28e0bf0
                    REPLICATION_POLICY_CLASS,
                    ConfigDef.Type.CLASS,
                    REPLICATION_POLICY_CLASS_DEFAULT,
                    ConfigDef.Importance.LOW,
                    REPLICATION_POLICY_CLASS_DOC)
            .define(
                    REPLICATION_POLICY_SEPARATOR,
                    ConfigDef.Type.STRING,
                    REPLICATION_POLICY_SEPARATOR_DEFAULT,
                    ConfigDef.Importance.LOW,
                    REPLICATION_POLICY_SEPARATOR_DOC)
            .define(
                    FORWARDING_ADMIN_CLASS,
                    ConfigDef.Type.CLASS,
                    FORWARDING_ADMIN_CLASS_DEFAULT,
                    ConfigDef.Importance.LOW,
                    FORWARDING_ADMIN_CLASS_DOC)
            .define(
                    CommonClientConfigs.METRIC_REPORTER_CLASSES_CONFIG,
                    ConfigDef.Type.LIST,
                    null,
                    ConfigDef.Importance.LOW,
                    CommonClientConfigs.METRIC_REPORTER_CLASSES_DOC)
            .define(
                    CommonClientConfigs.SECURITY_PROTOCOL_CONFIG,
                    ConfigDef.Type.STRING,
                    CommonClientConfigs.DEFAULT_SECURITY_PROTOCOL,
                    in(Utils.enumOptions(SecurityProtocol.class)),
                    ConfigDef.Importance.MEDIUM,
                    CommonClientConfigs.SECURITY_PROTOCOL_DOC)
            .define(
                    CommonClientConfigs.AUTO_INCLUDE_JMX_REPORTER_CONFIG,
                    ConfigDef.Type.BOOLEAN,
                    true,
                    ConfigDef.Importance.LOW,
                    CommonClientConfigs.AUTO_INCLUDE_JMX_REPORTER_DOC
            )
            .withClientSslSupport()
            .withClientSaslSupport();
}<|MERGE_RESOLUTION|>--- conflicted
+++ resolved
@@ -88,92 +88,9 @@
     private static final String ADMIN_TASK_TIMEOUT_MILLIS_DOC = "Timeout for administrative tasks, e.g. detecting new topics.";
     public static final long ADMIN_TASK_TIMEOUT_MILLIS_DEFAULT = 60000L;
 
-<<<<<<< HEAD
-    public static final String REFRESH_TOPICS_ENABLED = REFRESH_TOPICS + ENABLED_SUFFIX;
-    private static final String REFRESH_TOPICS_ENABLED_DOC = "Whether to periodically check for new topics and partitions.";
-    public static final boolean REFRESH_TOPICS_ENABLED_DEFAULT = true;
-    public static final String REFRESH_TOPICS_INTERVAL_SECONDS = REFRESH_TOPICS + INTERVAL_SECONDS_SUFFIX;
-    private static final String REFRESH_TOPICS_INTERVAL_SECONDS_DOC = "Frequency of topic refresh.";
-    public static final long REFRESH_TOPICS_INTERVAL_SECONDS_DEFAULT = 10 * 60;
-
-    public static final String REFRESH_GROUPS_ENABLED = REFRESH_GROUPS + ENABLED_SUFFIX;
-    private static final String REFRESH_GROUPS_ENABLED_DOC = "Whether to periodically check for new consumer groups.";
-    public static final boolean REFRESH_GROUPS_ENABLED_DEFAULT = true;
-    public static final String REFRESH_GROUPS_INTERVAL_SECONDS = REFRESH_GROUPS + INTERVAL_SECONDS_SUFFIX;
-    private static final String REFRESH_GROUPS_INTERVAL_SECONDS_DOC = "Frequency of group refresh.";
-    public static final long REFRESH_GROUPS_INTERVAL_SECONDS_DEFAULT = 10 * 60;
-
-    public static final String SYNC_TOPIC_CONFIGS_ENABLED = SYNC_TOPIC_CONFIGS + ENABLED_SUFFIX;
-    private static final String SYNC_TOPIC_CONFIGS_ENABLED_DOC = "Whether to periodically configure remote topics to match their corresponding upstream topics.";
-    public static final boolean SYNC_TOPIC_CONFIGS_ENABLED_DEFAULT = true;
-    @Deprecated
-    public static final String USE_INCREMENTAL_ALTER_CONFIG = "use.incremental.alter.configs";
-    private static final String USE_INCREMENTAL_ALTER_CONFIG_DOC = "Deprecated. Which API to use for syncing topic configs. " +
-            "The valid values are \"requested\", \"required\" and \"never\". " +
-            "By default, set to \"requested\", which means the IncrementalAlterConfigs is being used for syncing topic configurations " +
-            "and if any request receives an error from an incompatible broker, it will fallback to using the deprecated AlterConfigs API. " +
-            "If explicitly set to \"required\", the IncrementalAlterConfigs is used without the fallback logic. " +
-            "If explicitly set to \"never\", the AlterConfigs is always used." +
-            "This setting will be removed in Kafka 4.0, therefore users should ensure that target broker is at least 2.3.0";
-    public static final String USE_INCREMENTAL_ALTER_CONFIG_DEFAULT = "requested";
-    public static final String REQUIRE_INCREMENTAL_ALTER_CONFIG = "required";
-    public static final String NEVER_USE_INCREMENTAL_ALTER_CONFIG = "never";
-    public static final String SYNC_TOPIC_CONFIGS_INTERVAL_SECONDS = SYNC_TOPIC_CONFIGS + INTERVAL_SECONDS_SUFFIX;
-    private static final String SYNC_TOPIC_CONFIGS_INTERVAL_SECONDS_DOC = "Frequency of topic config sync.";
-    public static final long SYNC_TOPIC_CONFIGS_INTERVAL_SECONDS_DEFAULT = 10 * 60;
-
-    public static final String SYNC_TOPIC_ACLS_ENABLED = SYNC_TOPIC_ACLS + ENABLED_SUFFIX;
-    private static final String SYNC_TOPIC_ACLS_ENABLED_DOC = "Whether to periodically configure remote topic ACLs to match their corresponding upstream topics.";
-    public static final boolean SYNC_TOPIC_ACLS_ENABLED_DEFAULT = true;
-    public static final String SYNC_TOPIC_ACLS_INTERVAL_SECONDS = SYNC_TOPIC_ACLS + INTERVAL_SECONDS_SUFFIX;
-    private static final String SYNC_TOPIC_ACLS_INTERVAL_SECONDS_DOC = "Frequency of topic ACL sync.";
-    public static final long SYNC_TOPIC_ACLS_INTERVAL_SECONDS_DEFAULT = 10 * 60;
-
-    public static final String EMIT_HEARTBEATS_ENABLED = EMIT_HEARTBEATS + ENABLED_SUFFIX;
-    private static final String EMIT_HEARTBEATS_ENABLED_DOC = "Whether to emit heartbeats to target cluster.";
-    public static final boolean EMIT_HEARTBEATS_ENABLED_DEFAULT = true;
-    public static final String EMIT_HEARTBEATS_INTERVAL_SECONDS = EMIT_HEARTBEATS + INTERVAL_SECONDS_SUFFIX;
-    private static final String EMIT_HEARTBEATS_INTERVAL_SECONDS_DOC = "Frequency of heartbeats.";
-    public static final long EMIT_HEARTBEATS_INTERVAL_SECONDS_DEFAULT = 1;
-
-    public static final String EMIT_CHECKPOINTS_ENABLED = EMIT_CHECKPOINTS + ENABLED_SUFFIX;
-    private static final String EMIT_CHECKPOINTS_ENABLED_DOC = "Whether to replicate consumer offsets to target cluster.";
-    public static final boolean EMIT_CHECKPOINTS_ENABLED_DEFAULT = true;
-    public static final String EMIT_CHECKPOINTS_INTERVAL_SECONDS = EMIT_CHECKPOINTS + INTERVAL_SECONDS_SUFFIX;
-    private static final String EMIT_CHECKPOINTS_INTERVAL_SECONDS_DOC = "Frequency of checkpoints.";
-    public static final long EMIT_CHECKPOINTS_INTERVAL_SECONDS_DEFAULT = 60;
-
-
-    public static final String SYNC_GROUP_OFFSETS_ENABLED = SYNC_GROUP_OFFSETS + ENABLED_SUFFIX;
-    private static final String SYNC_GROUP_OFFSETS_ENABLED_DOC = "Whether to periodically write the translated offsets to __consumer_offsets topic in target cluster, as long as no active consumers in that group are connected to the target cluster";
-    public static final boolean SYNC_GROUP_OFFSETS_ENABLED_DEFAULT = false;
-    public static final String SYNC_GROUP_OFFSETS_INTERVAL_SECONDS = SYNC_GROUP_OFFSETS + INTERVAL_SECONDS_SUFFIX;
-    private static final String SYNC_GROUP_OFFSETS_INTERVAL_SECONDS_DOC = "Frequency of consumer group offset sync.";
-    public static final long SYNC_GROUP_OFFSETS_INTERVAL_SECONDS_DEFAULT = 60;
-
-    public static final String TOPIC_FILTER_CLASS = "topic.filter.class";
-    private static final String TOPIC_FILTER_CLASS_DOC = "TopicFilter to use. Selects topics to replicate.";
-    public static final Class<?> TOPIC_FILTER_CLASS_DEFAULT = DefaultTopicFilter.class;
-    public static final String GROUP_FILTER_CLASS = "group.filter.class";
-    private static final String GROUP_FILTER_CLASS_DOC = "GroupFilter to use. Selects consumer groups to replicate.";
-    public static final Class<?> GROUP_FILTER_CLASS_DEFAULT = DefaultGroupFilter.class;
-    public static final String CONFIG_PROPERTY_FILTER_CLASS = "config.property.filter.class";
-    private static final String CONFIG_PROPERTY_FILTER_CLASS_DOC = "ConfigPropertyFilter to use. Selects topic config "
-            + " properties to replicate.";
-    public static final Class<?> CONFIG_PROPERTY_FILTER_CLASS_DEFAULT = DefaultConfigPropertyFilter.class;
-
-    public static final String OFFSET_LAG_MAX = "offset.lag.max";
-    private static final String OFFSET_LAG_MAX_DOC = "How out-of-sync a remote partition can be before it is resynced.";
-    public static final long OFFSET_LAG_MAX_DEFAULT = 100L;
-
-    private static final String OFFSET_SYNCS_TOPIC_LOCATION = "offset-syncs.topic.location";
-    private static final String OFFSET_SYNCS_TOPIC_LOCATION_DEFAULT = SOURCE_CLUSTER_ALIAS_DEFAULT;
-    private static final String OFFSET_SYNCS_TOPIC_LOCATION_DOC = "The location (source/target) of the offset-syncs topic.";
-=======
     public static final String FORWARDING_ADMIN_CLASS = MirrorClientConfig.FORWARDING_ADMIN_CLASS;
     public static final Class<?> FORWARDING_ADMIN_CLASS_DEFAULT = MirrorClientConfig.FORWARDING_ADMIN_CLASS_DEFAULT;
     private static final String FORWARDING_ADMIN_CLASS_DOC = MirrorClientConfig.FORWARDING_ADMIN_CLASS_DOC;
->>>>>>> e28e0bf0
 
     protected static final String SOURCE_CLUSTER_PREFIX = MirrorMakerConfig.SOURCE_CLUSTER_PREFIX;
     protected static final String TARGET_CLUSTER_PREFIX = MirrorMakerConfig.TARGET_CLUSTER_PREFIX;
@@ -306,55 +223,6 @@
         }
     }
 
-<<<<<<< HEAD
-    int replicationFactor() {
-        return getInt(REPLICATION_FACTOR);
-    }
-
-    short heartbeatsTopicReplicationFactor() {
-        return getShort(HEARTBEATS_TOPIC_REPLICATION_FACTOR);
-    }
-
-    short checkpointsTopicReplicationFactor() {
-        return getShort(CHECKPOINTS_TOPIC_REPLICATION_FACTOR);
-    }
-
-    short offsetSyncsTopicReplicationFactor() {
-        return getShort(OFFSET_SYNCS_TOPIC_REPLICATION_FACTOR);
-    }
-
-    TopicFilter topicFilter() {
-        return getConfiguredInstance(TOPIC_FILTER_CLASS, TopicFilter.class);
-    }
-
-    GroupFilter groupFilter() {
-        return getConfiguredInstance(GROUP_FILTER_CLASS, GroupFilter.class);
-    }
-
-    ConfigPropertyFilter configPropertyFilter() {
-        return getConfiguredInstance(CONFIG_PROPERTY_FILTER_CLASS, ConfigPropertyFilter.class);
-    }
-
-    Duration syncGroupOffsetsInterval() {
-        if (getBoolean(SYNC_GROUP_OFFSETS_ENABLED)) {
-            return Duration.ofSeconds(getLong(SYNC_GROUP_OFFSETS_INTERVAL_SECONDS));
-        } else {
-            // negative interval to disable
-            return Duration.ofMillis(-1);
-        }
-    }
-
-    String useIncrementalAlterConfigs() {
-        String prop = getString(USE_INCREMENTAL_ALTER_CONFIG);
-        if (prop.equals(NEVER_USE_INCREMENTAL_ALTER_CONFIG) || prop.equals(REQUIRE_INCREMENTAL_ALTER_CONFIG)) {
-            return prop;
-        } else {
-            return USE_INCREMENTAL_ALTER_CONFIG_DEFAULT;
-        }
-    }
-
-=======
->>>>>>> e28e0bf0
     @SuppressWarnings("deprecation")
     protected static final ConfigDef BASE_CONNECTOR_CONFIG_DEF = new ConfigDef(ConnectorConfig.configDef())
             .define(
@@ -381,100 +249,6 @@
                     ConfigDef.Importance.LOW,
                     ADMIN_TASK_TIMEOUT_MILLIS_DOC)
             .define(
-<<<<<<< HEAD
-                    REFRESH_TOPICS_ENABLED,
-                    ConfigDef.Type.BOOLEAN,
-                    REFRESH_TOPICS_ENABLED_DEFAULT,
-                    ConfigDef.Importance.LOW,
-                    REFRESH_TOPICS_ENABLED_DOC)
-            .define(
-                    REFRESH_TOPICS_INTERVAL_SECONDS,
-                    ConfigDef.Type.LONG,
-                    REFRESH_TOPICS_INTERVAL_SECONDS_DEFAULT,
-                    ConfigDef.Importance.LOW,
-                    REFRESH_TOPICS_INTERVAL_SECONDS_DOC)
-            .define(
-                    REFRESH_GROUPS_ENABLED,
-                    ConfigDef.Type.BOOLEAN,
-                    REFRESH_GROUPS_ENABLED_DEFAULT,
-                    ConfigDef.Importance.LOW,
-                    REFRESH_GROUPS_ENABLED_DOC)
-            .define(
-                    REFRESH_GROUPS_INTERVAL_SECONDS,
-                    ConfigDef.Type.LONG,
-                    REFRESH_GROUPS_INTERVAL_SECONDS_DEFAULT,
-                    ConfigDef.Importance.LOW,
-                    REFRESH_GROUPS_INTERVAL_SECONDS_DOC)
-            .define(
-                    SYNC_TOPIC_CONFIGS_ENABLED,
-                    ConfigDef.Type.BOOLEAN,
-                    SYNC_TOPIC_CONFIGS_ENABLED_DEFAULT,
-                    ConfigDef.Importance.LOW,
-                    SYNC_TOPIC_CONFIGS_ENABLED_DOC)
-            .define(
-                    USE_INCREMENTAL_ALTER_CONFIG,
-                    ConfigDef.Type.STRING,
-                    USE_INCREMENTAL_ALTER_CONFIG_DEFAULT,
-                    ConfigDef.Importance.LOW,
-                    USE_INCREMENTAL_ALTER_CONFIG_DOC
-            )
-            .define(
-                    SYNC_TOPIC_CONFIGS_INTERVAL_SECONDS,
-                    ConfigDef.Type.LONG,
-                    SYNC_TOPIC_CONFIGS_INTERVAL_SECONDS_DEFAULT,
-                    ConfigDef.Importance.LOW,
-                    SYNC_TOPIC_CONFIGS_INTERVAL_SECONDS_DOC)
-            .define(
-                    SYNC_TOPIC_ACLS_ENABLED,
-                    ConfigDef.Type.BOOLEAN,
-                    SYNC_TOPIC_ACLS_ENABLED_DEFAULT,
-                    ConfigDef.Importance.LOW,
-                    SYNC_TOPIC_ACLS_ENABLED_DOC)
-            .define(
-                    SYNC_TOPIC_ACLS_INTERVAL_SECONDS,
-                    ConfigDef.Type.LONG,
-                    SYNC_TOPIC_ACLS_INTERVAL_SECONDS_DEFAULT,
-                    ConfigDef.Importance.LOW,
-                    SYNC_TOPIC_ACLS_INTERVAL_SECONDS_DOC)
-            .define(
-                    EMIT_HEARTBEATS_ENABLED,
-                    ConfigDef.Type.BOOLEAN,
-                    EMIT_HEARTBEATS_ENABLED_DEFAULT,
-                    ConfigDef.Importance.LOW,
-                    EMIT_HEARTBEATS_ENABLED_DOC)
-            .define(
-                    EMIT_HEARTBEATS_INTERVAL_SECONDS,
-                    ConfigDef.Type.LONG,
-                    EMIT_HEARTBEATS_INTERVAL_SECONDS_DEFAULT,
-                    ConfigDef.Importance.LOW,
-                    EMIT_HEARTBEATS_INTERVAL_SECONDS_DOC)
-            .define(
-                    EMIT_CHECKPOINTS_ENABLED,
-                    ConfigDef.Type.BOOLEAN,
-                    EMIT_CHECKPOINTS_ENABLED_DEFAULT,
-                    ConfigDef.Importance.LOW,
-                    EMIT_CHECKPOINTS_ENABLED_DOC)
-            .define(
-                    EMIT_CHECKPOINTS_INTERVAL_SECONDS,
-                    ConfigDef.Type.LONG,
-                    EMIT_CHECKPOINTS_INTERVAL_SECONDS_DEFAULT,
-                    ConfigDef.Importance.LOW,
-                    EMIT_CHECKPOINTS_INTERVAL_SECONDS_DOC)
-            .define(
-                    SYNC_GROUP_OFFSETS_ENABLED,
-                    ConfigDef.Type.BOOLEAN,
-                    SYNC_GROUP_OFFSETS_ENABLED_DEFAULT,
-                    ConfigDef.Importance.LOW,
-                    SYNC_GROUP_OFFSETS_ENABLED_DOC)
-            .define(
-                    SYNC_GROUP_OFFSETS_INTERVAL_SECONDS,
-                    ConfigDef.Type.LONG,
-                    SYNC_GROUP_OFFSETS_INTERVAL_SECONDS_DEFAULT,
-                    ConfigDef.Importance.LOW,
-                    SYNC_GROUP_OFFSETS_INTERVAL_SECONDS_DOC)
-            .define(
-=======
->>>>>>> e28e0bf0
                     REPLICATION_POLICY_CLASS,
                     ConfigDef.Type.CLASS,
                     REPLICATION_POLICY_CLASS_DEFAULT,
