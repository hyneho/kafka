--- conflicted
+++ resolved
@@ -100,11 +100,8 @@
     private Admin sourceAdminClient;
     private Admin targetAdminClient;
     private Admin offsetSyncsAdminClient;
-<<<<<<< HEAD
     private String useIncrementalAlterConfigs;
-=======
     private AtomicBoolean noAclAuthorizer = new AtomicBoolean(false);
->>>>>>> 5f6a050b
 
     public MirrorSourceConnector() {
         // nop
@@ -125,7 +122,6 @@
         this.configPropertyFilter = configPropertyFilter;
     }
 
-<<<<<<< HEAD
     // visible for testing the deprecated setting "use.incremental.alter.configs"
     // this constructor should be removed when the deprecated setting is removed in Kafka 4.0
     MirrorSourceConnector(SourceAndTarget sourceAndTarget, ReplicationPolicy replicationPolicy,
@@ -135,12 +131,11 @@
         this.configPropertyFilter = configPropertyFilter;
         this.useIncrementalAlterConfigs = useIncrementalAlterConfigs;
         this.targetAdminClient = targetAdmin;
-=======
+        
     // visible for testing
     MirrorSourceConnector(Admin sourceAdminClient, Admin targetAdminClient) {
         this.sourceAdminClient = sourceAdminClient;
         this.targetAdminClient = targetAdminClient;
->>>>>>> 5f6a050b
     }
 
     @Override
