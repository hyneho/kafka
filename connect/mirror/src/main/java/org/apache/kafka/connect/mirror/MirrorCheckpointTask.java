--- conflicted
+++ resolved
@@ -82,11 +82,8 @@
         this.offsetSyncStore = offsetSyncStore;
         this.idleConsumerGroupsOffset = idleConsumerGroupsOffset;
         this.checkpointsPerConsumerGroup = checkpointsPerConsumerGroup;
-<<<<<<< HEAD
+        this.topicFilter = topic -> true;
         this.backgroundResources = new BackgroundResources();
-=======
-        this.topicFilter = topic -> true;
->>>>>>> 364bc3c5
     }
 
     @Override
