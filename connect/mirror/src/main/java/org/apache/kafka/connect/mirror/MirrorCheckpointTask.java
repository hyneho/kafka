/*
 * Licensed to the Apache Software Foundation (ASF) under one or more
 * contributor license agreements. See the NOTICE file distributed with
 * this work for additional information regarding copyright ownership.
 * The ASF licenses this file to You under the Apache License, Version 2.0
 * (the "License"); you may not use this file except in compliance with
 * the License. You may obtain a copy of the License at
 *
 *    http://www.apache.org/licenses/LICENSE-2.0
 *
 * Unless required by applicable law or agreed to in writing, software
 * distributed under the License is distributed on an "AS IS" BASIS,
 * WITHOUT WARRANTIES OR CONDITIONS OF ANY KIND, either express or implied.
 * See the License for the specific language governing permissions and
 * limitations under the License.
 */
package org.apache.kafka.connect.mirror;

import org.apache.kafka.clients.admin.Admin;
import org.apache.kafka.clients.admin.AlterConsumerGroupOffsetsResult;
import org.apache.kafka.clients.admin.ConsumerGroupDescription;
import org.apache.kafka.common.ConsumerGroupState;
import org.apache.kafka.common.KafkaFuture;
import org.apache.kafka.common.errors.UnknownMemberIdException;
import org.apache.kafka.connect.source.SourceTask;
import org.apache.kafka.connect.source.SourceRecord;
import org.apache.kafka.connect.data.Schema;
import org.apache.kafka.common.TopicPartition;
import org.apache.kafka.common.utils.Utils;
import org.apache.kafka.clients.consumer.OffsetAndMetadata;
import org.apache.kafka.clients.producer.RecordMetadata;

import org.slf4j.Logger;
import org.slf4j.LoggerFactory;

import java.util.HashMap;
import java.util.Map.Entry;
import java.util.Map;
import java.util.List;
import java.util.ArrayList;
import java.util.Optional;
import java.util.OptionalLong;
import java.util.Set;
import java.util.Collections;
import java.util.function.Function;
import java.util.stream.Collectors;
import java.util.concurrent.ExecutionException;
import java.time.Duration;
import java.util.stream.Stream;

/** Emits checkpoints for upstream consumer groups. */
public class MirrorCheckpointTask extends SourceTask {

    private static final Logger log = LoggerFactory.getLogger(MirrorCheckpointTask.class);

    private Admin sourceAdminClient;
    private Admin targetAdminClient;
    private String sourceClusterAlias;
    private String targetClusterAlias;
    private String checkpointsTopic;
    private Duration interval;
    private Duration pollTimeout;
    private TopicFilter topicFilter;
    private Set<String> consumerGroups;
    private ReplicationPolicy replicationPolicy;
    private OffsetSyncStore offsetSyncStore;
    private boolean stopping;
    private MirrorCheckpointMetrics metrics;
    private Scheduler scheduler;
    private Map<String, Map<TopicPartition, OffsetAndMetadata>> idleConsumerGroupsOffset;
    private Map<String, Map<TopicPartition, Checkpoint>> checkpointsPerConsumerGroup;
    public MirrorCheckpointTask() {}

    // for testing
    MirrorCheckpointTask(String sourceClusterAlias, String targetClusterAlias,
            ReplicationPolicy replicationPolicy, OffsetSyncStore offsetSyncStore,
            Map<String, Map<TopicPartition, OffsetAndMetadata>> idleConsumerGroupsOffset,
            Map<String, Map<TopicPartition, Checkpoint>> checkpointsPerConsumerGroup) {
        this.sourceClusterAlias = sourceClusterAlias;
        this.targetClusterAlias = targetClusterAlias;
        this.replicationPolicy = replicationPolicy;
        this.offsetSyncStore = offsetSyncStore;
        this.idleConsumerGroupsOffset = idleConsumerGroupsOffset;
        this.checkpointsPerConsumerGroup = checkpointsPerConsumerGroup;
        this.topicFilter = topic -> true;
    }

    @Override
    public void start(Map<String, String> props) {
        MirrorCheckpointTaskConfig config = new MirrorCheckpointTaskConfig(props);
        stopping = false;
        sourceClusterAlias = config.sourceClusterAlias();
        targetClusterAlias = config.targetClusterAlias();
        consumerGroups = config.taskConsumerGroups();
        checkpointsTopic = config.checkpointsTopic();
        topicFilter = config.topicFilter();
        replicationPolicy = config.replicationPolicy();
        interval = config.emitCheckpointsInterval();
        pollTimeout = config.consumerPollTimeout();
        offsetSyncStore = new OffsetSyncStore(config);
        sourceAdminClient = config.forwardingAdmin(config.sourceAdminConfig());
        targetAdminClient = config.forwardingAdmin(config.targetAdminConfig());
        metrics = config.metrics();
        idleConsumerGroupsOffset = new HashMap<>();
        checkpointsPerConsumerGroup = new HashMap<>();
        scheduler = new Scheduler(MirrorCheckpointTask.class, config.adminTimeout());
        scheduler.execute(() -> {
            offsetSyncStore.start();
            scheduler.scheduleRepeating(this::refreshIdleConsumerGroupOffset, config.syncGroupOffsetsInterval(),
                    "refreshing idle consumers group offsets at target cluster");
            scheduler.scheduleRepeatingDelayed(this::syncGroupOffset, config.syncGroupOffsetsInterval(),
                    "sync idle consumer group offset from source to target");
        }, "starting offset sync store");
        log.info("{} checkpointing {} consumer groups {}->{}: {}.", Thread.currentThread().getName(),
                consumerGroups.size(), sourceClusterAlias, config.targetClusterAlias(), consumerGroups);
    }

    @Override
    public void commit() {
        // nop
    }

    @Override
    public void stop() {
        long start = System.currentTimeMillis();
        stopping = true;
        Utils.closeQuietly(topicFilter, "topic filter");
        Utils.closeQuietly(offsetSyncStore, "offset sync store");
        Utils.closeQuietly(sourceAdminClient, "source admin client");
        Utils.closeQuietly(targetAdminClient, "target admin client");
        Utils.closeQuietly(metrics, "metrics");
        Utils.closeQuietly(scheduler, "scheduler");
        log.info("Stopping {} took {} ms.", Thread.currentThread().getName(), System.currentTimeMillis() - start);
    }

    @Override
    public String version() {
        return new MirrorCheckpointConnector().version();
    }

    @Override
    public List<SourceRecord> poll() throws InterruptedException {
        try {
            long deadline = System.currentTimeMillis() + interval.toMillis();
            while (!stopping && System.currentTimeMillis() < deadline) {
                Thread.sleep(pollTimeout.toMillis());
            }
            if (stopping) {
                // we are stopping, return early.
                return null;
            }
            List<SourceRecord> records = new ArrayList<>();
            for (String group : consumerGroups) {
                records.addAll(sourceRecordsForGroup(group));
            }
            if (records.isEmpty()) {
                // WorkerSourceTask expects non-zero batches or null
                return null;
            } else {
                return records;
            }
        } catch (Throwable e) {
            log.warn("Failure polling consumer state for checkpoints.", e);
            return null;
        }
    }


    private List<SourceRecord> sourceRecordsForGroup(String group) throws InterruptedException {
        try {
            long timestamp = System.currentTimeMillis();
            Map<TopicPartition, OffsetAndMetadata> upstreamGroupOffsets = listConsumerGroupOffsets(group);
            Map<TopicPartition, Checkpoint> newCheckpoints = checkpointsForGroup(upstreamGroupOffsets, group);
            Map<TopicPartition, Checkpoint> oldCheckpoints = checkpointsPerConsumerGroup.computeIfAbsent(group, ignored -> new HashMap<>());
            oldCheckpoints.putAll(newCheckpoints);
            return newCheckpoints.values().stream()
                .map(x -> checkpointRecord(x, timestamp))
                .collect(Collectors.toList());
        } catch (ExecutionException e) {
            log.error("Error querying offsets for consumer group {} on cluster {}.",  group, sourceClusterAlias, e);
            return Collections.emptyList();
        }
    }

<<<<<<< HEAD
    // for testing
    Map<TopicPartition, Checkpoint> checkpointsForGroup(Map<TopicPartition, OffsetAndMetadata> upstreamGroupOffsets, String group) throws ExecutionException, InterruptedException {
        return upstreamGroupOffsets.entrySet().stream()
            .filter(x -> shouldCheckpointTopic(x.getKey().topic()))
=======
    private List<Checkpoint> checkpointsForGroup(String group) throws ExecutionException, InterruptedException {
        return listConsumerGroupOffsets(group).entrySet().stream()
            .filter(x -> shouldCheckpointTopic(x.getKey().topic())) // Only perform relevant checkpoints filtered by "topic filter"
>>>>>>> 5afedd9a
            .map(x -> checkpoint(group, x.getKey(), x.getValue()))
            .flatMap(o -> o.map(Stream::of).orElseGet(Stream::empty)) // do not emit checkpoints for partitions that don't have offset-syncs
            .filter(x -> x.downstreamOffset() >= 0)  // ignore offsets we cannot translate accurately
            .filter(this::checkpointIsMoreRecent) // do not emit checkpoints for partitions that have a later checkpoint
            .collect(Collectors.toMap(Checkpoint::topicPartition, Function.identity()));
    }

    private boolean checkpointIsMoreRecent(Checkpoint checkpoint) {
        Map<TopicPartition, Checkpoint> checkpoints = checkpointsPerConsumerGroup.get(checkpoint.consumerGroupId());
        if (checkpoints == null) {
            log.trace("Emitting {} (first for this group)", checkpoint);
            return true;
        }
        Checkpoint lastCheckpoint = checkpoints.get(checkpoint.topicPartition());
        if (lastCheckpoint == null) {
            log.trace("Emitting {} (first for this partition)", checkpoint);
            return true;
        }
        // Emit sync after a rewind of the upstream consumer group takes place (checkpoints can be non-monotonic)
        if (checkpoint.upstreamOffset() < lastCheckpoint.upstreamOffset()) {
            log.trace("Emitting {} (upstream offset rewind)", checkpoint);
            return true;
        }
        // Or if the downstream offset is newer (force checkpoints to be monotonic)
        if (checkpoint.downstreamOffset() > lastCheckpoint.downstreamOffset()) {
            log.trace("Emitting {} (downstream offset advanced)", checkpoint);
            return true;
        }
        if (checkpoint.downstreamOffset() != lastCheckpoint.downstreamOffset()) {
            log.trace("Skipping {} (preventing downstream rewind)", checkpoint);
        } else {
            log.trace("Skipping {} (repeated checkpoint)", checkpoint);
        }
        return false;
    }

    private Map<TopicPartition, OffsetAndMetadata> listConsumerGroupOffsets(String group)
            throws InterruptedException, ExecutionException {
        if (stopping) {
            // short circuit if stopping
            return Collections.emptyMap();
        }
        return sourceAdminClient.listConsumerGroupOffsets(group).partitionsToOffsetAndMetadata().get();
    }

    Optional<Checkpoint> checkpoint(String group, TopicPartition topicPartition,
                                    OffsetAndMetadata offsetAndMetadata) {
        if (offsetAndMetadata != null) {
            long upstreamOffset = offsetAndMetadata.offset();
            OptionalLong downstreamOffset =
                offsetSyncStore.translateDownstream(group, topicPartition, upstreamOffset);
            if (downstreamOffset.isPresent()) {
                return Optional.of(new Checkpoint(group, renameTopicPartition(topicPartition),
                    upstreamOffset, downstreamOffset.getAsLong(), offsetAndMetadata.metadata()));
            }
        }
        return Optional.empty();
    }

    SourceRecord checkpointRecord(Checkpoint checkpoint, long timestamp) {
        return new SourceRecord(
            checkpoint.connectPartition(), MirrorUtils.wrapOffset(0),
            checkpointsTopic, 0,
            Schema.BYTES_SCHEMA, checkpoint.recordKey(),
            Schema.BYTES_SCHEMA, checkpoint.recordValue(),
            timestamp);
    }

    TopicPartition renameTopicPartition(TopicPartition upstreamTopicPartition) {
        if (targetClusterAlias.equals(replicationPolicy.topicSource(upstreamTopicPartition.topic()))) {
            // this topic came from the target cluster, so we rename like us-west.topic1 -> topic1
            return new TopicPartition(replicationPolicy.originalTopic(upstreamTopicPartition.topic()),
                upstreamTopicPartition.partition());
        } else {
            // rename like topic1 -> us-west.topic1
            return new TopicPartition(replicationPolicy.formatRemoteTopic(sourceClusterAlias,
                upstreamTopicPartition.topic()), upstreamTopicPartition.partition());
        }
    }

    boolean shouldCheckpointTopic(String topic) {
        return topicFilter.shouldReplicateTopic(topic);
    }

    @Override
    public void commitRecord(SourceRecord record, RecordMetadata metadata) {
        metrics.checkpointLatency(MirrorUtils.unwrapPartition(record.sourcePartition()),
            Checkpoint.unwrapGroup(record.sourcePartition()),
            System.currentTimeMillis() - record.timestamp());
    }

    private void refreshIdleConsumerGroupOffset() {
        Map<String, KafkaFuture<ConsumerGroupDescription>> consumerGroupsDesc = targetAdminClient
            .describeConsumerGroups(consumerGroups).describedGroups();

        for (String group : consumerGroups) {
            try {
                ConsumerGroupDescription consumerGroupDesc = consumerGroupsDesc.get(group).get();
                ConsumerGroupState consumerGroupState = consumerGroupDesc.state();
                // sync offset to the target cluster only if the state of current consumer group is:
                // (1) idle: because the consumer at target is not actively consuming the mirrored topic
                // (2) dead: the new consumer that is recently created at source and never existed at target
                if (consumerGroupState == ConsumerGroupState.EMPTY) {
                    idleConsumerGroupsOffset.put(group, targetAdminClient.listConsumerGroupOffsets(group)
                        .partitionsToOffsetAndMetadata().get());
                }
                // new consumer upstream has state "DEAD" and will be identified during the offset sync-up
            } catch (InterruptedException | ExecutionException e) {
                log.error("Error querying for consumer group {} on cluster {}.", group, targetClusterAlias, e);
            }
        }
    }

    Map<String, Map<TopicPartition, OffsetAndMetadata>> syncGroupOffset() {
        Map<String, Map<TopicPartition, OffsetAndMetadata>> offsetToSyncAll = new HashMap<>();

        // first, sync offsets for the idle consumers at target
        for (Entry<String, Map<TopicPartition, OffsetAndMetadata>> group : getConvertedUpstreamOffset().entrySet()) {
            String consumerGroupId = group.getKey();
            // for each idle consumer at target, read the checkpoints (converted upstream offset)
            // from the pre-populated map
            Map<TopicPartition, OffsetAndMetadata> convertedUpstreamOffset = group.getValue();

            Map<TopicPartition, OffsetAndMetadata> offsetToSync = new HashMap<>();
            Map<TopicPartition, OffsetAndMetadata> targetConsumerOffset = idleConsumerGroupsOffset.get(consumerGroupId);
            if (targetConsumerOffset == null) {
                // this is a new consumer, just sync the offset to target
                syncGroupOffset(consumerGroupId, convertedUpstreamOffset);
                offsetToSyncAll.put(consumerGroupId, convertedUpstreamOffset);
                continue;
            }

            for (Entry<TopicPartition, OffsetAndMetadata> convertedEntry : convertedUpstreamOffset.entrySet()) {

                TopicPartition topicPartition = convertedEntry.getKey();
                OffsetAndMetadata convertedOffset = convertedUpstreamOffset.get(topicPartition);
                if (!targetConsumerOffset.containsKey(topicPartition)) {
                    // if is a new topicPartition from upstream, just sync the offset to target
                    offsetToSync.put(topicPartition, convertedOffset);
                    continue;
                }

                // if translated offset from upstream is smaller than the current consumer offset
                // in the target, skip updating the offset for that partition
                long latestDownstreamOffset = targetConsumerOffset.get(topicPartition).offset();
                if (latestDownstreamOffset >= convertedOffset.offset()) {
                    log.trace("latestDownstreamOffset {} is larger than or equal to convertedUpstreamOffset {} for "
                        + "TopicPartition {}", latestDownstreamOffset, convertedOffset.offset(), topicPartition);
                    continue;
                }
                offsetToSync.put(topicPartition, convertedOffset);
            }

            if (offsetToSync.size() == 0) {
                log.trace("skip syncing the offset for consumer group: {}", consumerGroupId);
                continue;
            }
            syncGroupOffset(consumerGroupId, offsetToSync);

            offsetToSyncAll.put(consumerGroupId, offsetToSync);
        }
        idleConsumerGroupsOffset.clear();
        return offsetToSyncAll;
    }

    void syncGroupOffset(String consumerGroupId, Map<TopicPartition, OffsetAndMetadata> offsetToSync) {
        if (targetAdminClient != null) {
            AlterConsumerGroupOffsetsResult result = targetAdminClient.alterConsumerGroupOffsets(consumerGroupId, offsetToSync);
            result.all().whenComplete((v, throwable) -> {
                if (throwable != null) {
                    if (throwable.getCause() instanceof UnknownMemberIdException) {
                        log.warn("Unable to sync offsets for consumer group {}. This is likely caused by consumers currently using this group in the target cluster.", consumerGroupId);
                    } else {
                        log.error("Unable to sync offsets for consumer group {}.", consumerGroupId, throwable);
                    }
                } else {
                    log.trace("Sync-ed {} offsets for consumer group {}.", offsetToSync.size(), consumerGroupId);
                }
            });
        }
    }

    Map<String, Map<TopicPartition, OffsetAndMetadata>> getConvertedUpstreamOffset() {
        Map<String, Map<TopicPartition, OffsetAndMetadata>> result = new HashMap<>();

        for (Entry<String, Map<TopicPartition, Checkpoint>> entry : checkpointsPerConsumerGroup.entrySet()) {
            String consumerId = entry.getKey();
            Map<TopicPartition, OffsetAndMetadata> convertedUpstreamOffset = new HashMap<>();
            for (Checkpoint checkpoint : entry.getValue().values()) {
                convertedUpstreamOffset.put(checkpoint.topicPartition(), checkpoint.offsetAndMetadata());
            }
            result.put(consumerId, convertedUpstreamOffset);
        }
        return result;
    }
}<|MERGE_RESOLUTION|>--- conflicted
+++ resolved
@@ -182,16 +182,10 @@
         }
     }
 
-<<<<<<< HEAD
     // for testing
     Map<TopicPartition, Checkpoint> checkpointsForGroup(Map<TopicPartition, OffsetAndMetadata> upstreamGroupOffsets, String group) throws ExecutionException, InterruptedException {
         return upstreamGroupOffsets.entrySet().stream()
-            .filter(x -> shouldCheckpointTopic(x.getKey().topic()))
-=======
-    private List<Checkpoint> checkpointsForGroup(String group) throws ExecutionException, InterruptedException {
-        return listConsumerGroupOffsets(group).entrySet().stream()
             .filter(x -> shouldCheckpointTopic(x.getKey().topic())) // Only perform relevant checkpoints filtered by "topic filter"
->>>>>>> 5afedd9a
             .map(x -> checkpoint(group, x.getKey(), x.getValue()))
             .flatMap(o -> o.map(Stream::of).orElseGet(Stream::empty)) // do not emit checkpoints for partitions that don't have offset-syncs
             .filter(x -> x.downstreamOffset() >= 0)  // ignore offsets we cannot translate accurately
