--- conflicted
+++ resolved
@@ -67,25 +67,7 @@
     private final TopicAdmin admin;
     protected volatile boolean readToEnd = false;
 
-<<<<<<< HEAD
     OffsetSyncStore(MirrorCheckpointConfig config, Consumer<byte[], byte[]> consumer, TopicAdmin admin) {
-=======
-    OffsetSyncStore(MirrorCheckpointConfig config) {
-        Consumer<byte[], byte[]> consumer = null;
-        TopicAdmin admin = null;
-        KafkaBasedLog<byte[], byte[]> store;
-        try {
-            consumer = MirrorUtils.newConsumer(config.offsetSyncsTopicConsumerConfig());
-            admin = new TopicAdmin(
-                    config.offsetSyncsTopicAdminConfig(),
-                    config.forwardingAdmin(config.offsetSyncsTopicAdminConfig()));
-            store = createBackingStore(config, consumer, admin);
-        } catch (Throwable t) {
-            Utils.closeQuietly(consumer, "consumer for offset syncs");
-            Utils.closeQuietly(admin, "admin client for offset syncs");
-            throw t;
-        }
->>>>>>> 364bc3c5
         this.admin = admin;
         this.backingStore = createBackingStore(config, consumer, admin);
     }
