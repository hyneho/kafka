#!/bin/bash
# Licensed to the Apache Software Foundation (ASF) under one or more
# contributor license agreements.  See the NOTICE file distributed with
# this work for additional information regarding copyright ownership.
# The ASF licenses this file to You under the Apache License, Version 2.0
# (the "License"); you may not use this file except in compliance with
# the License.  You may obtain a copy of the License at
#
#    http://www.apache.org/licenses/LICENSE-2.0
#
# Unless required by applicable law or agreed to in writing, software
# distributed under the License is distributed on an "AS IS" BASIS,
# WITHOUT WARRANTIES OR CONDITIONS OF ANY KIND, either express or implied.
# See the License for the specific language governing permissions and
# limitations under the License.

if [ $# -lt 1 ];
then
  echo "USAGE: $0 [-daemon] [-name servicename] [-loggc] classname [opts]"
  exit 1
fi

# CYGWIN == 1 if Cygwin is detected, else 0.
if [[ $(uname -a) =~ "CYGWIN" ]]; then
  CYGWIN=1
else
  CYGWIN=0
fi

if [ -z "$INCLUDE_TEST_JARS" ]; then
  INCLUDE_TEST_JARS=false
fi

# Exclude jars not necessary for running commands.
regex="(-(test|test-sources|src|scaladoc|javadoc)\.jar|jar.asc)$"
should_include_file() {
  if [ "$INCLUDE_TEST_JARS" = true ]; then
    return 0
  fi
  file=$1
  if [ -z "$(echo "$file" | egrep "$regex")" ] ; then
    return 0
  else
    return 1
  fi
}

base_dir=$(dirname $0)/..

if [ -z "$SCALA_VERSION" ]; then
  SCALA_VERSION=2.13.2
  if [[ -f "$base_dir/gradle.properties" ]]; then
    SCALA_VERSION=`grep "^scalaVersion=" "$base_dir/gradle.properties" | cut -d= -f 2`
  fi
fi

if [ -z "$SCALA_BINARY_VERSION" ]; then
  SCALA_BINARY_VERSION=$(echo $SCALA_VERSION | cut -f 1-2 -d '.')
fi

# run ./gradlew copyDependantLibs to get all dependant jars in a local dir
shopt -s nullglob
if [ -z "$UPGRADE_KAFKA_STREAMS_TEST_VERSION" ]; then
  for dir in "$base_dir"/core/build/dependant-libs-${SCALA_VERSION}*;
  do
    CLASSPATH="$CLASSPATH:$dir/*"
  done
fi

for file in "$base_dir"/examples/build/libs/kafka-examples*.jar;
do
  if should_include_file "$file"; then
    CLASSPATH="$CLASSPATH":"$file"
  fi
done

if [ -z "$UPGRADE_KAFKA_STREAMS_TEST_VERSION" ]; then
  clients_lib_dir=$(dirname $0)/../clients/build/libs
  streams_lib_dir=$(dirname $0)/../streams/build/libs
  streams_dependant_clients_lib_dir=$(dirname $0)/../streams/build/dependant-libs-${SCALA_VERSION}
else
  clients_lib_dir=/opt/kafka-$UPGRADE_KAFKA_STREAMS_TEST_VERSION/libs
  streams_lib_dir=$clients_lib_dir
  streams_dependant_clients_lib_dir=$streams_lib_dir
fi


for file in "$clients_lib_dir"/kafka-clients*.jar;
do
  if should_include_file "$file"; then
    CLASSPATH="$CLASSPATH":"$file"
  fi
done

for file in "$streams_lib_dir"/kafka-streams*.jar;
do
  if should_include_file "$file"; then
    CLASSPATH="$CLASSPATH":"$file"
  fi
done

if [ -z "$UPGRADE_KAFKA_STREAMS_TEST_VERSION" ]; then
  for file in "$base_dir"/streams/examples/build/libs/kafka-streams-examples*.jar;
  do
    if should_include_file "$file"; then
      CLASSPATH="$CLASSPATH":"$file"
    fi
  done
else
  VERSION_NO_DOTS=`echo $UPGRADE_KAFKA_STREAMS_TEST_VERSION | sed 's/\.//g'`
  SHORT_VERSION_NO_DOTS=${VERSION_NO_DOTS:0:((${#VERSION_NO_DOTS} - 1))} # remove last char, ie, bug-fix number
  for file in "$base_dir"/streams/upgrade-system-tests-$SHORT_VERSION_NO_DOTS/build/libs/kafka-streams-upgrade-system-tests*.jar;
  do
    if should_include_file "$file"; then
      CLASSPATH="$file":"$CLASSPATH"
    fi
  done
  if [ "$SHORT_VERSION_NO_DOTS" = "0100" ]; then
    CLASSPATH="/opt/kafka-$UPGRADE_KAFKA_STREAMS_TEST_VERSION/libs/zkclient-0.8.jar":"$CLASSPATH"
    CLASSPATH="/opt/kafka-$UPGRADE_KAFKA_STREAMS_TEST_VERSION/libs/zookeeper-3.4.6.jar":"$CLASSPATH"
  fi
  if [ "$SHORT_VERSION_NO_DOTS" = "0101" ]; then
    CLASSPATH="/opt/kafka-$UPGRADE_KAFKA_STREAMS_TEST_VERSION/libs/zkclient-0.9.jar":"$CLASSPATH"
    CLASSPATH="/opt/kafka-$UPGRADE_KAFKA_STREAMS_TEST_VERSION/libs/zookeeper-3.4.8.jar":"$CLASSPATH"
  fi
fi

for file in "$streams_dependant_clients_lib_dir"/rocksdb*.jar;
do
  CLASSPATH="$CLASSPATH":"$file"
done

for file in "$streams_dependant_clients_lib_dir"/*hamcrest*.jar;
do
  CLASSPATH="$CLASSPATH":"$file"
done

for file in "$base_dir"/tools/build/libs/kafka-tools*.jar;
do
  if should_include_file "$file"; then
    CLASSPATH="$CLASSPATH":"$file"
  fi
done

for dir in "$base_dir"/tools/build/dependant-libs-${SCALA_VERSION}*;
do
  CLASSPATH="$CLASSPATH:$dir/*"
done

for cc_pkg in "api" "transforms" "runtime" "file" "mirror" "mirror-client" "json" "tools" "basic-auth-extension"
do
  for file in "$base_dir"/connect/${cc_pkg}/build/libs/connect-${cc_pkg}*.jar;
  do
    if should_include_file "$file"; then
      CLASSPATH="$CLASSPATH":"$file"
    fi
  done
  if [ -d "$base_dir/connect/${cc_pkg}/build/dependant-libs" ] ; then
    CLASSPATH="$CLASSPATH:$base_dir/connect/${cc_pkg}/build/dependant-libs/*"
  fi
done

# classpath addition for release
for file in "$base_dir"/libs/*;
do
  if should_include_file "$file"; then
    CLASSPATH="$CLASSPATH":"$file"
  fi
done

for file in "$base_dir"/core/build/libs/kafka_${SCALA_BINARY_VERSION}*.jar;
do
  if should_include_file "$file"; then
    CLASSPATH="$CLASSPATH":"$file"
  fi
done
shopt -u nullglob

if [ -z "$CLASSPATH" ] ; then
  echo "Classpath is empty. Please build the project first e.g. by running './gradlew jar -PscalaVersion=$SCALA_VERSION'"
  exit 1
fi

# JMX settings
if [ -z "$KAFKA_JMX_OPTS" ]; then
  KAFKA_JMX_OPTS="-Dcom.sun.management.jmxremote -Dcom.sun.management.jmxremote.authenticate=false  -Dcom.sun.management.jmxremote.ssl=false "
fi

# JMX port to use
if [  $JMX_PORT ]; then
  KAFKA_JMX_OPTS="$KAFKA_JMX_OPTS -Dcom.sun.management.jmxremote.port=$JMX_PORT "
fi

# Log directory to use
if [ "x$LOG_DIR" = "x" ]; then
  LOG_DIR="$base_dir/logs"
fi

# Log4j settings
if [ -z "$KAFKA_LOG4J_OPTS" ]; then
  # Log to console. This is a tool.
  LOG4J_DIR="$base_dir/config/tools-log4j.properties"
  # If Cygwin is detected, LOG4J_DIR is converted to Windows format.
  (( CYGWIN )) && LOG4J_DIR=$(cygpath --path --mixed "${LOG4J_DIR}")
  KAFKA_LOG4J_OPTS="-Dlog4j.configuration=file:${LOG4J_DIR}"
else
  # create logs directory
  if [ ! -d "$LOG_DIR" ]; then
    mkdir -p "$LOG_DIR"
  fi
fi

# If Cygwin is detected, LOG_DIR is converted to Windows format.
(( CYGWIN )) && LOG_DIR=$(cygpath --path --mixed "${LOG_DIR}")
KAFKA_LOG4J_OPTS="-Dkafka.logs.dir=$LOG_DIR $KAFKA_LOG4J_OPTS"

# Generic jvm settings you want to add
if [ -z "$KAFKA_OPTS" ]; then
  KAFKA_OPTS=""
fi

# Set Debug options if enabled
if [ "x$KAFKA_DEBUG" != "x" ]; then

    # Use default ports
    DEFAULT_JAVA_DEBUG_PORT="5005"

    if [ -z "$JAVA_DEBUG_PORT" ]; then
        JAVA_DEBUG_PORT="$DEFAULT_JAVA_DEBUG_PORT"
    fi

    # Use the defaults if JAVA_DEBUG_OPTS was not set
    DEFAULT_JAVA_DEBUG_OPTS="-agentlib:jdwp=transport=dt_socket,server=y,suspend=${DEBUG_SUSPEND_FLAG:-n},address=$JAVA_DEBUG_PORT"
    if [ -z "$JAVA_DEBUG_OPTS" ]; then
        JAVA_DEBUG_OPTS="$DEFAULT_JAVA_DEBUG_OPTS"
    fi

    echo "Enabling Java debug options: $JAVA_DEBUG_OPTS"
    KAFKA_OPTS="$JAVA_DEBUG_OPTS $KAFKA_OPTS"
fi

# Which java to use
if [ -z "$JAVA_HOME" ]; then
  JAVA="java"
else
  JAVA="$JAVA_HOME/bin/java"
fi

# Memory options
if [ -z "$KAFKA_HEAP_OPTS" ]; then
  KAFKA_HEAP_OPTS="-Xmx256M"
fi

# JVM performance options
# MaxInlineLevel=15 is the default since JDK 14 and can be removed once older JDKs are no longer supported
if [ -z "$KAFKA_JVM_PERFORMANCE_OPTS" ]; then
  KAFKA_JVM_PERFORMANCE_OPTS="-server -XX:+UseG1GC -XX:MaxGCPauseMillis=20 -XX:InitiatingHeapOccupancyPercent=35 -XX:+ExplicitGCInvokesConcurrent -XX:MaxInlineLevel=15 -Djava.awt.headless=true"
fi

while [ $# -gt 0 ]; do
  COMMAND=$1
  case $COMMAND in
    -name)
      DAEMON_NAME=$2
      CONSOLE_OUTPUT_FILE=$LOG_DIR/$DAEMON_NAME.out
      shift 2
      ;;
    -loggc)
      if [ -z "$KAFKA_GC_LOG_OPTS" ]; then
        GC_LOG_ENABLED="true"
      fi
      shift
      ;;
    -daemon)
      DAEMON_MODE="true"
      shift
      ;;
    *)
      break
      ;;
  esac
done

# GC options
GC_FILE_SUFFIX='-gc.log'
GC_LOG_FILE_NAME=''
if [ "x$GC_LOG_ENABLED" = "xtrue" ]; then
  GC_LOG_FILE_NAME=$DAEMON_NAME$GC_FILE_SUFFIX

  # The first segment of the version number, which is '1' for releases before Java 9
  # it then becomes '9', '10', ...
  # Some examples of the first line of `java --version`:
  # 8 -> java version "1.8.0_152"
  # 9.0.4 -> java version "9.0.4"
  # 10 -> java version "10" 2018-03-20
  # 10.0.1 -> java version "10.0.1" 2018-04-17
  # We need to match to the end of the line to prevent sed from printing the characters that do not match
  JAVA_MAJOR_VERSION=$("$JAVA" -version 2>&1 | sed -E -n 's/.* version "([0-9]*).*$/\1/p')
  if [[ "$JAVA_MAJOR_VERSION" -ge "9" ]] ; then
    KAFKA_GC_LOG_OPTS="-Xlog:gc*:file=$LOG_DIR/$GC_LOG_FILE_NAME:time,tags:filecount=10,filesize=102400"
  else
    KAFKA_GC_LOG_OPTS="-Xloggc:$LOG_DIR/$GC_LOG_FILE_NAME -verbose:gc -XX:+PrintGCDetails -XX:+PrintGCDateStamps -XX:+PrintGCTimeStamps -XX:+UseGCLogFileRotation -XX:NumberOfGCLogFiles=10 -XX:GCLogFileSize=100M"
  fi
fi

# Remove a possible colon prefix from the classpath (happens at lines like `CLASSPATH="$CLASSPATH:$file"` when CLASSPATH is blank)
# Syntax used on the right side is native Bash string manipulation; for more details see
# http://tldp.org/LDP/abs/html/string-manipulation.html, specifically the section titled "Substring Removal"
CLASSPATH=${CLASSPATH#:}

# If Cygwin is detected, classpath is converted to Windows format.
(( CYGWIN )) && CLASSPATH=$(cygpath --path --mixed "${CLASSPATH}")

if [ "x$KAFKA_OPTS_APPEND" != "x" ];then
   echo "Append options with KAFKA_OPTS_APPEND : '$KAFKA_OPTS_APPEND'" >&2
fi

# Launch mode
if [ "x$DAEMON_MODE" = "xtrue" ]; then
<<<<<<< HEAD
  nohup $JAVA $KAFKA_HEAP_OPTS $KAFKA_JVM_PERFORMANCE_OPTS $KAFKA_GC_LOG_OPTS $KAFKA_JMX_OPTS $KAFKA_LOG4J_OPTS -cp "$CLASSPATH" $KAFKA_OPTS "$@" $KAFKA_OPTS_APPEND > "$CONSOLE_OUTPUT_FILE" 2>&1 < /dev/null &
else
  exec $JAVA $KAFKA_HEAP_OPTS $KAFKA_JVM_PERFORMANCE_OPTS $KAFKA_GC_LOG_OPTS $KAFKA_JMX_OPTS $KAFKA_LOG4J_OPTS -cp "$CLASSPATH" $KAFKA_OPTS "$@" $KAFKA_OPTS_APPEND
=======
  nohup "$JAVA" $KAFKA_HEAP_OPTS $KAFKA_JVM_PERFORMANCE_OPTS $KAFKA_GC_LOG_OPTS $KAFKA_JMX_OPTS $KAFKA_LOG4J_OPTS -cp "$CLASSPATH" $KAFKA_OPTS "$@" > "$CONSOLE_OUTPUT_FILE" 2>&1 < /dev/null &
else
  exec "$JAVA" $KAFKA_HEAP_OPTS $KAFKA_JVM_PERFORMANCE_OPTS $KAFKA_GC_LOG_OPTS $KAFKA_JMX_OPTS $KAFKA_LOG4J_OPTS -cp "$CLASSPATH" $KAFKA_OPTS "$@"
>>>>>>> da32720c
fi<|MERGE_RESOLUTION|>--- conflicted
+++ resolved
@@ -317,13 +317,7 @@
 
 # Launch mode
 if [ "x$DAEMON_MODE" = "xtrue" ]; then
-<<<<<<< HEAD
   nohup $JAVA $KAFKA_HEAP_OPTS $KAFKA_JVM_PERFORMANCE_OPTS $KAFKA_GC_LOG_OPTS $KAFKA_JMX_OPTS $KAFKA_LOG4J_OPTS -cp "$CLASSPATH" $KAFKA_OPTS "$@" $KAFKA_OPTS_APPEND > "$CONSOLE_OUTPUT_FILE" 2>&1 < /dev/null &
 else
   exec $JAVA $KAFKA_HEAP_OPTS $KAFKA_JVM_PERFORMANCE_OPTS $KAFKA_GC_LOG_OPTS $KAFKA_JMX_OPTS $KAFKA_LOG4J_OPTS -cp "$CLASSPATH" $KAFKA_OPTS "$@" $KAFKA_OPTS_APPEND
-=======
-  nohup "$JAVA" $KAFKA_HEAP_OPTS $KAFKA_JVM_PERFORMANCE_OPTS $KAFKA_GC_LOG_OPTS $KAFKA_JMX_OPTS $KAFKA_LOG4J_OPTS -cp "$CLASSPATH" $KAFKA_OPTS "$@" > "$CONSOLE_OUTPUT_FILE" 2>&1 < /dev/null &
-else
-  exec "$JAVA" $KAFKA_HEAP_OPTS $KAFKA_JVM_PERFORMANCE_OPTS $KAFKA_GC_LOG_OPTS $KAFKA_JMX_OPTS $KAFKA_LOG4J_OPTS -cp "$CLASSPATH" $KAFKA_OPTS "$@"
->>>>>>> da32720c
 fi