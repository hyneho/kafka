--- conflicted
+++ resolved
@@ -29,11 +29,7 @@
 
     <properties>
         <project.build.sourceEncoding>UTF-8</project.build.sourceEncoding>
-<<<<<<< HEAD
-        <kafka.version>7.5.0-0-ccs</kafka.version>
-=======
-        <kafka.version>3.5.1-SNAPSHOT</kafka.version>
->>>>>>> d54062c5
+        <kafka.version>7.5.1-0-ccs</kafka.version>
         <slf4j.version>1.7.36</slf4j.version>
     </properties>
 
