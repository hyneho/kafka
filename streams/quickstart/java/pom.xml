<!--
   Licensed to the Apache Software Foundation (ASF) under one or more
   contributor license agreements.  See the NOTICE file distributed with
   this work for additional information regarding copyright ownership.
   The ASF licenses this file to You under the Apache License, Version 2.0
   (the "License"); you may not use this file except in compliance with
   the License.  You may obtain a copy of the License at

       http://www.apache.org/licenses/LICENSE-2.0

   Unless required by applicable law or agreed to in writing, software
   distributed under the License is distributed on an "AS IS" BASIS,
   WITHOUT WARRANTIES OR CONDITIONS OF ANY KIND, either express or implied.
   See the License for the specific language governing permissions and
   limitations under the License.
-->

<project xmlns="http://maven.apache.org/POM/4.0.0" xmlns:xsi="http://www.w3.org/2001/XMLSchema-instance"
         xsi:schemaLocation="http://maven.apache.org/POM/4.0.0 http://maven.apache.org/xsd/maven-4.0.0.xsd">
    <modelVersion>4.0.0</modelVersion>

    <properties>
        <project.build.sourceEncoding>UTF-8</project.build.sourceEncoding>
    </properties>

    <parent>
        <groupId>org.apache.kafka</groupId>
        <artifactId>streams-quickstart</artifactId>
<<<<<<< HEAD
        <version>3.6.0-SNAPSHOT</version>
=======
        <version>7.5.0-0-ccs</version>
>>>>>>> b47b063e
        <relativePath>..</relativePath>
    </parent>

    <artifactId>streams-quickstart-java</artifactId>
    <packaging>maven-archetype</packaging>

</project><|MERGE_RESOLUTION|>--- conflicted
+++ resolved
@@ -26,11 +26,7 @@
     <parent>
         <groupId>org.apache.kafka</groupId>
         <artifactId>streams-quickstart</artifactId>
-<<<<<<< HEAD
-        <version>3.6.0-SNAPSHOT</version>
-=======
         <version>7.5.0-0-ccs</version>
->>>>>>> b47b063e
         <relativePath>..</relativePath>
     </parent>
 
