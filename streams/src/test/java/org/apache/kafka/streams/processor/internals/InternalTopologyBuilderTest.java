--- conflicted
+++ resolved
@@ -532,20 +532,20 @@
         builder.setApplicationId("appId");
         builder.addSource(null, "source", null, null, null, "topic");
         builder.addProcessor("processor", new MockProcessorSupplier(), "source");
-<<<<<<< HEAD
-        builder.addStateStore(Stores.windowStoreBuilder(Stores.persistentWindowStore("store1", 30000, 3, 10000, false), Serdes.String(), Serdes.String()), "processor");
-        builder.addStateStore(Stores.sessionStoreBuilder(Stores.persistentSessionStore("store2", 30000), Serdes.String(), Serdes.String()), "processor");
-=======
-
         builder.addStateStore(
             Stores.windowStoreBuilder(
-                Stores.persistentWindowStore("store", 30_000L, 10_000L, false),
+                Stores.persistentWindowStore("store1", 30_000L, 10_000L, false),
                 Serdes.String(),
                 Serdes.String()
             ),
             "processor"
         );
->>>>>>> 64fff8bf
+        builder.addStateStore(
+                Stores.sessionStoreBuilder(
+                        Stores.persistentSessionStore("store2", 30000), Serdes.String(), Serdes.String()
+                ),
+                "processor"
+        );
         final Map<Integer, InternalTopologyBuilder.TopicsInfo> topicGroups = builder.topicGroups();
         final InternalTopologyBuilder.TopicsInfo topicsInfo = topicGroups.values().iterator().next();
         final InternalTopicConfig topicConfig1 = topicsInfo.stateChangelogTopics.get("appId-store1-changelog");
