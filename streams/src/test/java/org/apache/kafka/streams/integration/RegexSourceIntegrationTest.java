/*
 * Licensed to the Apache Software Foundation (ASF) under one or more
 * contributor license agreements. See the NOTICE file distributed with
 * this work for additional information regarding copyright ownership.
 * The ASF licenses this file to You under the Apache License, Version 2.0
 * (the "License"); you may not use this file except in compliance with
 * the License. You may obtain a copy of the License at
 *
 *    http://www.apache.org/licenses/LICENSE-2.0
 *
 * Unless required by applicable law or agreed to in writing, software
 * distributed under the License is distributed on an "AS IS" BASIS,
 * WITHOUT WARRANTIES OR CONDITIONS OF ANY KIND, either express or implied.
 * See the License for the specific language governing permissions and
 * limitations under the License.
 */
package org.apache.kafka.streams.integration;

import kafka.utils.MockTime;
import org.apache.kafka.clients.consumer.Consumer;
import org.apache.kafka.clients.consumer.ConsumerRebalanceListener;
import org.apache.kafka.clients.consumer.KafkaConsumer;
import org.apache.kafka.common.TopicPartition;
import org.apache.kafka.common.serialization.ByteArrayDeserializer;
import org.apache.kafka.common.serialization.Serde;
import org.apache.kafka.common.serialization.Serdes;
import org.apache.kafka.common.serialization.StringDeserializer;
import org.apache.kafka.common.serialization.StringSerializer;
import org.apache.kafka.streams.KafkaStreams;
import org.apache.kafka.streams.KeyValue;
import org.apache.kafka.streams.StreamsBuilder;
import org.apache.kafka.streams.StreamsConfig;
import org.apache.kafka.streams.integration.utils.EmbeddedKafkaCluster;
import org.apache.kafka.streams.integration.utils.IntegrationTestUtils;
import org.apache.kafka.streams.kstream.KStream;
import org.apache.kafka.streams.processor.ProcessorSupplier;
import org.apache.kafka.streams.processor.TopologyBuilder;
import org.apache.kafka.streams.processor.internals.DefaultKafkaClientSupplier;
import org.apache.kafka.test.IntegrationTest;
import org.apache.kafka.test.MockProcessorSupplier;
import org.apache.kafka.test.MockStateStoreSupplier;
import org.apache.kafka.test.StreamsTestUtils;
import org.apache.kafka.test.TestCondition;
import org.apache.kafka.test.TestUtils;
import org.junit.After;
import org.junit.Before;
import org.junit.BeforeClass;
import org.junit.ClassRule;
import org.junit.Test;
import org.junit.experimental.categories.Category;

<<<<<<< HEAD
import java.io.IOException;
import java.lang.reflect.Field;
=======
>>>>>>> ae4100f8
import java.util.ArrayList;
import java.util.Arrays;
import java.util.Collection;
import java.util.Collections;
import java.util.List;
import java.util.Map;
import java.util.Properties;
import java.util.regex.Pattern;

import static org.hamcrest.CoreMatchers.equalTo;
import static org.junit.Assert.assertThat;
import static org.junit.Assert.fail;

/**
 * End-to-end integration test based on using regex and named topics for creating sources, using
 * an embedded Kafka cluster.
 */
@Category({IntegrationTest.class})
public class RegexSourceIntegrationTest {
    private static final int NUM_BROKERS = 1;
    @ClassRule
    public static final EmbeddedKafkaCluster CLUSTER = new EmbeddedKafkaCluster(NUM_BROKERS);
    private final MockTime mockTime = CLUSTER.time;

    private static final String TOPIC_1 = "topic-1";
    private static final String TOPIC_2 = "topic-2";
    private static final String TOPIC_A = "topic-A";
    private static final String TOPIC_C = "topic-C";
    private static final String TOPIC_Y = "topic-Y";
    private static final String TOPIC_Z = "topic-Z";
    private static final String FA_TOPIC = "fa";
    private static final String FOO_TOPIC = "foo";
    private static final String PARTITIONED_TOPIC_1 = "partitioned-1";
    private static final String PARTITIONED_TOPIC_2 = "partitioned-2";

    private static final String DEFAULT_OUTPUT_TOPIC = "outputTopic";
    private static final String STRING_SERDE_CLASSNAME = Serdes.String().getClass().getName();
    private Properties streamsConfiguration;
    private static final String STREAM_TASKS_NOT_UPDATED = "Stream tasks not updated";
    private KafkaStreams streams;


    @BeforeClass
    public static void startKafkaCluster() throws InterruptedException {
        CLUSTER.createTopics(
            TOPIC_1,
            TOPIC_2,
            TOPIC_A,
            TOPIC_C,
            TOPIC_Y,
            TOPIC_Z,
            FA_TOPIC,
            FOO_TOPIC,
            DEFAULT_OUTPUT_TOPIC);
        CLUSTER.createTopic(PARTITIONED_TOPIC_1, 2, 1);
        CLUSTER.createTopic(PARTITIONED_TOPIC_2, 2, 1);
    }

    @Before
    public void setUp() {
        final Properties properties = new Properties();
        properties.put(IntegrationTestUtils.INTERNAL_LEAVE_GROUP_ON_CLOSE, true);
        streamsConfiguration = StreamsTestUtils.getStreamsConfig("regex-source-integration-test",
                                                                 CLUSTER.bootstrapServers(),
                                                                 STRING_SERDE_CLASSNAME,
                                                                 STRING_SERDE_CLASSNAME,
                                                                 properties);
    }

    @After
<<<<<<< HEAD
    public void tearDown() throws IOException {
=======
    public void tearDown() throws Exception {
        if (streams != null) {
            streams.close();
        }
>>>>>>> ae4100f8
        // Remove any state from previous test runs
        IntegrationTestUtils.purgeLocalStreamsState(streamsConfiguration);
    }

    @Test
    public void testRegexMatchesTopicsAWhenCreated() throws Exception {

        final Serde<String> stringSerde = Serdes.String();
        final List<String> expectedFirstAssignment = Arrays.asList("TEST-TOPIC-1");
        final List<String> expectedSecondAssignment = Arrays.asList("TEST-TOPIC-1", "TEST-TOPIC-2");

        final StreamsConfig streamsConfig = new StreamsConfig(streamsConfiguration);

        CLUSTER.createTopic("TEST-TOPIC-1");

        final StreamsBuilder builder = new StreamsBuilder();

        final KStream<String, String> pattern1Stream = builder.stream(Pattern.compile("TEST-TOPIC-\\d"));

        pattern1Stream.to(stringSerde, stringSerde, DEFAULT_OUTPUT_TOPIC);
        final List<String> assignedTopics = new ArrayList<>();
        streams = new KafkaStreams(builder.build(), streamsConfig, new DefaultKafkaClientSupplier() {
            @Override
            public Consumer<byte[], byte[]> getConsumer(final Map<String, Object> config) {
                return new KafkaConsumer<byte[], byte[]>(config, new ByteArrayDeserializer(), new ByteArrayDeserializer()) {
                    @Override
                    public void subscribe(final Pattern topics, final ConsumerRebalanceListener listener) {
                        super.subscribe(topics, new TheConsumerRebalanceListener(assignedTopics, listener));
                    }
                };

            }
        });


        streams.start();
        TestUtils.waitForCondition(new TestCondition() {
            @Override
            public boolean conditionMet() {
                return assignedTopics.equals(expectedFirstAssignment);
            }
        }, STREAM_TASKS_NOT_UPDATED);

        CLUSTER.createTopic("TEST-TOPIC-2");

        TestUtils.waitForCondition(new TestCondition() {
            @Override
            public boolean conditionMet() {
                return assignedTopics.equals(expectedSecondAssignment);
            }
        }, STREAM_TASKS_NOT_UPDATED);

    }

    @Test
    public void testRegexMatchesTopicsAWhenDeleted() throws Exception {

        final Serde<String> stringSerde = Serdes.String();
        final List<String> expectedFirstAssignment = Arrays.asList("TEST-TOPIC-A", "TEST-TOPIC-B");
        final List<String> expectedSecondAssignment = Arrays.asList("TEST-TOPIC-B");

        final StreamsConfig streamsConfig = new StreamsConfig(streamsConfiguration);

        CLUSTER.createTopics("TEST-TOPIC-A", "TEST-TOPIC-B");

        final StreamsBuilder builder = new StreamsBuilder();

        final KStream<String, String> pattern1Stream = builder.stream(Pattern.compile("TEST-TOPIC-[A-Z]"));

        pattern1Stream.to(stringSerde, stringSerde, DEFAULT_OUTPUT_TOPIC);

        final List<String> assignedTopics = new ArrayList<>();
        streams = new KafkaStreams(builder.build(), streamsConfig, new DefaultKafkaClientSupplier() {
            @Override
            public Consumer<byte[], byte[]> getConsumer(final Map<String, Object> config) {
                return new KafkaConsumer<byte[], byte[]>(config, new ByteArrayDeserializer(), new ByteArrayDeserializer()) {
                    @Override
                    public void subscribe(final Pattern topics, final ConsumerRebalanceListener listener) {
                        super.subscribe(topics, new TheConsumerRebalanceListener(assignedTopics, listener));
                    }
                };

            }
        });


        streams.start();
        TestUtils.waitForCondition(new TestCondition() {
            @Override
            public boolean conditionMet() {
                return assignedTopics.equals(expectedFirstAssignment);
            }
        }, STREAM_TASKS_NOT_UPDATED);

        CLUSTER.deleteTopic("TEST-TOPIC-A");

        TestUtils.waitForCondition(new TestCondition() {
            @Override
            public boolean conditionMet() {
                return assignedTopics.equals(expectedSecondAssignment);
            }
        }, STREAM_TASKS_NOT_UPDATED);
    }

    @SuppressWarnings("deprecation")
    @Test
    public void shouldAddStateStoreToRegexDefinedSource() throws InterruptedException {

        final ProcessorSupplier<String, String> processorSupplier = new MockProcessorSupplier<>();
        final MockStateStoreSupplier stateStoreSupplier = new MockStateStoreSupplier("testStateStore", false);
        final long thirtySecondTimeout = 30 * 1000;

        final TopologyBuilder builder = new TopologyBuilder()
                .addSource("ingest", Pattern.compile("topic-\\d+"))
                .addProcessor("my-processor", processorSupplier, "ingest")
                .addStateStore(stateStoreSupplier, "my-processor");


        streams = new KafkaStreams(builder, streamsConfiguration);
        try {
            streams.start();

            final TestCondition stateStoreNameBoundToSourceTopic = new TestCondition() {
                @Override
                public boolean conditionMet() {
                    final Map<String, List<String>> stateStoreToSourceTopic = builder.stateStoreNameToSourceTopics();
                    final List<String> topicNamesList = stateStoreToSourceTopic.get("testStateStore");
                    return topicNamesList != null && !topicNamesList.isEmpty() && topicNamesList.get(0).equals("topic-1");
                }
            };

            TestUtils.waitForCondition(stateStoreNameBoundToSourceTopic, thirtySecondTimeout, "Did not find topic: [topic-1] connected to state store: [testStateStore]");

        } finally {
            streams.close();
        }
    }


    @Test
    public void testShouldReadFromRegexAndNamedTopics() throws Exception {

        final String topic1TestMessage = "topic-1 test";
        final String topic2TestMessage = "topic-2 test";
        final String topicATestMessage = "topic-A test";
        final String topicCTestMessage = "topic-C test";
        final String topicYTestMessage = "topic-Y test";
        final String topicZTestMessage = "topic-Z test";


        final Serde<String> stringSerde = Serdes.String();

        final StreamsBuilder builder = new StreamsBuilder();

        final KStream<String, String> pattern1Stream = builder.stream(Pattern.compile("topic-\\d"));
        final KStream<String, String> pattern2Stream = builder.stream(Pattern.compile("topic-[A-D]"));
        final KStream<String, String> namedTopicsStream = builder.stream(Arrays.asList(TOPIC_Y, TOPIC_Z));

        pattern1Stream.to(stringSerde, stringSerde, DEFAULT_OUTPUT_TOPIC);
        pattern2Stream.to(stringSerde, stringSerde, DEFAULT_OUTPUT_TOPIC);
        namedTopicsStream.to(stringSerde, stringSerde, DEFAULT_OUTPUT_TOPIC);

        streams = new KafkaStreams(builder.build(), streamsConfiguration);
        streams.start();

        final Properties producerConfig = TestUtils.producerConfig(CLUSTER.bootstrapServers(), StringSerializer.class, StringSerializer.class);

        IntegrationTestUtils.produceValuesSynchronously(TOPIC_1, Arrays.asList(topic1TestMessage), producerConfig, mockTime);
        IntegrationTestUtils.produceValuesSynchronously(TOPIC_2, Arrays.asList(topic2TestMessage), producerConfig, mockTime);
        IntegrationTestUtils.produceValuesSynchronously(TOPIC_A, Arrays.asList(topicATestMessage), producerConfig, mockTime);
        IntegrationTestUtils.produceValuesSynchronously(TOPIC_C, Arrays.asList(topicCTestMessage), producerConfig, mockTime);
        IntegrationTestUtils.produceValuesSynchronously(TOPIC_Y, Arrays.asList(topicYTestMessage), producerConfig, mockTime);
        IntegrationTestUtils.produceValuesSynchronously(TOPIC_Z, Arrays.asList(topicZTestMessage), producerConfig, mockTime);

        final Properties consumerConfig = TestUtils.consumerConfig(CLUSTER.bootstrapServers(), StringDeserializer.class, StringDeserializer.class);

        final List<String> expectedReceivedValues = Arrays.asList(topicATestMessage, topic1TestMessage, topic2TestMessage, topicCTestMessage, topicYTestMessage, topicZTestMessage);
        final List<KeyValue<String, String>> receivedKeyValues = IntegrationTestUtils.waitUntilMinKeyValueRecordsReceived(consumerConfig, DEFAULT_OUTPUT_TOPIC, 6);
        final List<String> actualValues = new ArrayList<>(6);

        for (final KeyValue<String, String> receivedKeyValue : receivedKeyValues) {
            actualValues.add(receivedKeyValue.value);
        }

        Collections.sort(actualValues);
        Collections.sort(expectedReceivedValues);
        assertThat(actualValues, equalTo(expectedReceivedValues));
    }

    @Test
    public void testMultipleConsumersCanReadFromPartitionedTopic() throws Exception {

        KafkaStreams partitionedStreamsLeader = null;
        KafkaStreams partitionedStreamsFollower = null;
        try {
            final Serde<String> stringSerde = Serdes.String();
            final StreamsBuilder builderLeader = new StreamsBuilder();
            final StreamsBuilder builderFollower = new StreamsBuilder();
            final List<String> expectedAssignment = Arrays.asList(PARTITIONED_TOPIC_1,  PARTITIONED_TOPIC_2);

            final KStream<String, String> partitionedStreamLeader = builderLeader.stream(Pattern.compile("partitioned-\\d"));
            final KStream<String, String> partitionedStreamFollower = builderFollower.stream(Pattern.compile("partitioned-\\d"));


            partitionedStreamLeader.to(stringSerde, stringSerde, DEFAULT_OUTPUT_TOPIC);
            partitionedStreamFollower.to(stringSerde, stringSerde, DEFAULT_OUTPUT_TOPIC);

            final List<String> leaderAssignment = new ArrayList<>();
            final List<String> followerAssignment = new ArrayList<>();
            StreamsConfig config = new StreamsConfig(streamsConfiguration);

            partitionedStreamsLeader  = new KafkaStreams(builderLeader.build(), config, new DefaultKafkaClientSupplier() {
                @Override
                public Consumer<byte[], byte[]> getConsumer(final Map<String, Object> config) {
                    return new KafkaConsumer<byte[], byte[]>(config, new ByteArrayDeserializer(), new ByteArrayDeserializer()) {
                        @Override
                        public void subscribe(final Pattern topics, final ConsumerRebalanceListener listener) {
                            super.subscribe(topics, new TheConsumerRebalanceListener(leaderAssignment, listener));
                        }
                    };

                }
            });
            partitionedStreamsFollower  = new KafkaStreams(builderFollower.build(), config, new DefaultKafkaClientSupplier() {
                @Override
                public Consumer<byte[], byte[]> getConsumer(final Map<String, Object> config) {
                    return new KafkaConsumer<byte[], byte[]>(config, new ByteArrayDeserializer(), new ByteArrayDeserializer()) {
                        @Override
                        public void subscribe(final Pattern topics, final ConsumerRebalanceListener listener) {
                            super.subscribe(topics, new TheConsumerRebalanceListener(followerAssignment, listener));
                        }
                    };

                }
            });


            partitionedStreamsLeader.start();
            partitionedStreamsFollower.start();
            TestUtils.waitForCondition(new TestCondition() {
                @Override
                public boolean conditionMet() {
                    return followerAssignment.equals(expectedAssignment) && leaderAssignment.equals(expectedAssignment);
                }
            }, "topic assignment not completed");
        } finally {
            if (partitionedStreamsLeader != null) {
                partitionedStreamsLeader.close();
            }
            if (partitionedStreamsFollower != null) {
                partitionedStreamsFollower.close();
            }
        }

    }

    // TODO should be updated to expected = TopologyBuilderException after KAFKA-3708
    @Test(expected = AssertionError.class)
    public void testNoMessagesSentExceptionFromOverlappingPatterns() throws Exception {

        final String fooMessage = "fooMessage";
        final String fMessage = "fMessage";


        final Serde<String> stringSerde = Serdes.String();

        final StreamsBuilder builder = new StreamsBuilder();


        // overlapping patterns here, no messages should be sent as TopologyBuilderException
        // will be thrown when the processor topology is built.

        final KStream<String, String> pattern1Stream = builder.stream(Pattern.compile("foo.*"));
        final KStream<String, String> pattern2Stream = builder.stream(Pattern.compile("f.*"));


        pattern1Stream.to(stringSerde, stringSerde, DEFAULT_OUTPUT_TOPIC);
        pattern2Stream.to(stringSerde, stringSerde, DEFAULT_OUTPUT_TOPIC);

        streams = new KafkaStreams(builder.build(), streamsConfiguration);
        streams.start();

        final Properties producerConfig = TestUtils.producerConfig(CLUSTER.bootstrapServers(), StringSerializer.class, StringSerializer.class);

        IntegrationTestUtils.produceValuesSynchronously(FA_TOPIC, Arrays.asList(fMessage), producerConfig, mockTime);
        IntegrationTestUtils.produceValuesSynchronously(FOO_TOPIC, Arrays.asList(fooMessage), producerConfig, mockTime);

        final Properties consumerConfig = TestUtils.consumerConfig(CLUSTER.bootstrapServers(), StringDeserializer.class, StringDeserializer.class);

        IntegrationTestUtils.waitUntilMinKeyValueRecordsReceived(consumerConfig, DEFAULT_OUTPUT_TOPIC, 2, 5000);
        fail("Should not get here");
    }

    private static class TheConsumerRebalanceListener implements ConsumerRebalanceListener {
        private final List<String> assignedTopics;
        private final ConsumerRebalanceListener listener;

        TheConsumerRebalanceListener(final List<String> assignedTopics, final ConsumerRebalanceListener listener) {
            this.assignedTopics = assignedTopics;
            this.listener = listener;
        }

        @Override
        public void onPartitionsRevoked(final Collection<TopicPartition> partitions) {
            assignedTopics.clear();
            listener.onPartitionsRevoked(partitions);
        }

        @Override
        public void onPartitionsAssigned(final Collection<TopicPartition> partitions) {
            for (final TopicPartition partition : partitions) {
                assignedTopics.add(partition.topic());
            }
            Collections.sort(assignedTopics);
            listener.onPartitionsAssigned(partitions);
        }
    }

}<|MERGE_RESOLUTION|>--- conflicted
+++ resolved
@@ -49,11 +49,7 @@
 import org.junit.Test;
 import org.junit.experimental.categories.Category;
 
-<<<<<<< HEAD
 import java.io.IOException;
-import java.lang.reflect.Field;
-=======
->>>>>>> ae4100f8
 import java.util.ArrayList;
 import java.util.Arrays;
 import java.util.Collection;
@@ -124,14 +120,10 @@
     }
 
     @After
-<<<<<<< HEAD
     public void tearDown() throws IOException {
-=======
-    public void tearDown() throws Exception {
         if (streams != null) {
             streams.close();
         }
->>>>>>> ae4100f8
         // Remove any state from previous test runs
         IntegrationTestUtils.purgeLocalStreamsState(streamsConfiguration);
     }
