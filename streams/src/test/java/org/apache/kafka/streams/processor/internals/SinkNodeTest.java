--- conflicted
+++ resolved
@@ -20,50 +20,20 @@
 import org.apache.kafka.common.serialization.Serializer;
 import org.apache.kafka.streams.StreamsConfig;
 import org.apache.kafka.streams.errors.StreamsException;
-<<<<<<< HEAD
-import org.apache.kafka.streams.processor.StreamPartitioner;
 import org.apache.kafka.test.MockInternalProcessorContext;
-=======
-import org.apache.kafka.streams.state.StateSerdes;
-import org.apache.kafka.test.InternalMockProcessorContext;
->>>>>>> 045c6c3c
 import org.apache.kafka.test.MockRecordCollector;
 import org.apache.kafka.test.StreamsTestUtils;
 import org.junit.Before;
 import org.junit.Test;
 
-<<<<<<< HEAD
 import java.util.Properties;
 
-import static org.hamcrest.CoreMatchers.containsString;
-import static org.hamcrest.CoreMatchers.instanceOf;
-import static org.hamcrest.MatcherAssert.assertThat;
-=======
->>>>>>> 045c6c3c
 import static org.junit.Assert.fail;
 
 public class SinkNodeTest {
     private final Serializer<byte[]> anySerializer = Serdes.ByteArray().serializer();
-<<<<<<< HEAD
-    private final RecordCollector recordCollector = new MockRecordCollector() {
-        @Override
-        public <K, V> void send(final String topic,
-                                final K key,
-                                final V value,
-                                final Headers headers,
-                                final Long timestamp,
-                                final Serializer<K> keySerializer,
-                                final Serializer<V> valueSerializer,
-                                final StreamPartitioner<? super K, ? super V> partitioner) {
-            throw new ClassCastException("boom");
-        }
-    };
-
     private MockInternalProcessorContext context;
-=======
     private final RecordCollector recordCollector = new MockRecordCollector();
-    private final InternalMockProcessorContext context = new InternalMockProcessorContext(anyStateSerde, recordCollector);
->>>>>>> 045c6c3c
     private final SinkNode<byte[], byte[]> sink = new SinkNode<>("anyNodeName",
             new StaticTopicNameExtractor<>("any-output-topic"), anySerializer, anySerializer, null);
 
@@ -92,46 +62,4 @@
             // expected
         }
     }
-
-<<<<<<< HEAD
-    @Test
-    public void shouldThrowStreamsExceptionWithClassCastFromRecordCollector() {
-        // When/Then
-        context.setTimestamp(0);
-        try {
-            illTypedSink.process("key", "value");
-            fail("Should have thrown StreamsException");
-        } catch (final StreamsException e) {
-            assertThat(e.getCause(), instanceOf(ClassCastException.class));
-        }
-    }
-
-    @Test
-    public void shouldThrowStreamsExceptionNullKeyWithClassCastFromRecordCollector() {
-        // When/Then
-        context.setTimestamp(1);
-        try {
-            illTypedSink.process(null, "");
-            fail("Should have thrown StreamsException");
-        } catch (final StreamsException e) {
-            assertThat(e.getCause(), instanceOf(ClassCastException.class));
-            assertThat(e.getMessage(), containsString("unknown because key is null"));
-        }
-    }
-
-    @Test
-    public void shouldThrowStreamsExceptionNullValueWithClassCastFromRecordCollector() {
-        // When/Then
-        context.setTimestamp(1);
-        try {
-            illTypedSink.process("", null);
-            fail("Should have thrown StreamsException");
-        } catch (final StreamsException e) {
-            assertThat(e.getCause(), instanceOf(ClassCastException.class));
-            assertThat(e.getMessage(), containsString("unknown because value is null"));
-        }
-    }
-
-=======
->>>>>>> 045c6c3c
 }