--- conflicted
+++ resolved
@@ -214,11 +214,7 @@
 
             @Override
             public <K1, V1> void send(ProducerRecord<K1, V1> record, Serializer<K1> keySerializer, Serializer<V1> valueSerializer,
-<<<<<<< HEAD
-                                      StreamPartitioner<K1, V1> partitioner) {
-=======
                                     StreamPartitioner<? super K1, ? super V1> partitioner) {
->>>>>>> 4b71c0bd
                 // ignore partitioner
                 send(record, keySerializer, valueSerializer);
             }
