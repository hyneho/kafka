--- conflicted
+++ resolved
@@ -17,11 +17,8 @@
 
 package org.apache.kafka.streams;
 
-<<<<<<< HEAD
 import org.apache.kafka.common.serialization.Serdes;
-=======
 import org.apache.kafka.streams.integration.utils.EmbeddedSingleNodeKafkaCluster;
->>>>>>> 3bb38d37
 import org.apache.kafka.streams.kstream.KStreamBuilder;
 import org.apache.kafka.streams.processor.StreamPartitioner;
 import org.apache.kafka.test.MockMetricsReporter;
@@ -39,7 +36,7 @@
 public class KafkaStreamsTest {
 
     // We need this to avoid the KafkaConsumer hanging on poll (this may occur if the test doesn't complete
-    // quick enough
+    // quick enough)
     @ClassRule
     public static final EmbeddedSingleNodeKafkaCluster CLUSTER = new EmbeddedSingleNodeKafkaCluster();
 
@@ -156,7 +153,7 @@
     private KafkaStreams createKafkaStreams() {
         Properties props = new Properties();
         props.setProperty(StreamsConfig.APPLICATION_ID_CONFIG, "appId");
-        props.setProperty(StreamsConfig.BOOTSTRAP_SERVERS_CONFIG, "localhost:9999");
+        props.setProperty(StreamsConfig.BOOTSTRAP_SERVERS_CONFIG, CLUSTER.bootstrapServers());
 
         KStreamBuilder builder = new KStreamBuilder();
         return new KafkaStreams(builder, props);
