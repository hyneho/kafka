/*
 * Licensed to the Apache Software Foundation (ASF) under one or more
 * contributor license agreements. See the NOTICE file distributed with
 * this work for additional information regarding copyright ownership.
 * The ASF licenses this file to You under the Apache License, Version 2.0
 * (the "License"); you may not use this file except in compliance with
 * the License. You may obtain a copy of the License at
 *
 *    http://www.apache.org/licenses/LICENSE-2.0
 *
 * Unless required by applicable law or agreed to in writing, software
 * distributed under the License is distributed on an "AS IS" BASIS,
 * WITHOUT WARRANTIES OR CONDITIONS OF ANY KIND, either express or implied.
 * See the License for the specific language governing permissions and
 * limitations under the License.
 */
package org.apache.kafka.streams.kstream.internals;

import java.io.File;
import java.io.IOException;
import java.util.Collection;
import org.apache.kafka.common.MetricName;
import org.apache.kafka.common.serialization.Serdes;
import org.apache.kafka.common.serialization.StringDeserializer;
import org.apache.kafka.common.serialization.StringSerializer;
import org.apache.kafka.common.utils.Bytes;
import org.apache.kafka.common.utils.Utils;
import org.apache.kafka.streams.KeyValue;
import org.apache.kafka.streams.KeyValueTimestamp;
import org.apache.kafka.streams.StreamsBuilder;
import org.apache.kafka.streams.StreamsConfig.InternalConfig;
import org.apache.kafka.streams.TestOutputTopic;
import org.apache.kafka.streams.TopologyTestDriver;
import org.apache.kafka.streams.kstream.Consumed;
import org.apache.kafka.streams.kstream.EmitStrategy;
import org.apache.kafka.streams.kstream.EmitStrategy.StrategyType;
import org.apache.kafka.streams.kstream.Grouped;
import org.apache.kafka.streams.kstream.KTable;
import org.apache.kafka.streams.kstream.Materialized;
import org.apache.kafka.streams.kstream.TimeWindowedKStream;
import org.apache.kafka.streams.kstream.TimeWindows;
import org.apache.kafka.streams.kstream.UnlimitedWindows;
import org.apache.kafka.streams.kstream.Windowed;
import org.apache.kafka.streams.kstream.Windows;
import org.apache.kafka.streams.processor.StateStore;
import org.apache.kafka.streams.processor.TaskId;
import org.apache.kafka.streams.processor.api.MockProcessorContext.CapturedForward;
import org.apache.kafka.streams.processor.api.Processor;
import org.apache.kafka.streams.processor.api.Record;
import org.apache.kafka.streams.processor.internals.ProcessorNode;
import org.apache.kafka.streams.processor.internals.testutil.LogCaptureAppender;
import org.apache.kafka.streams.state.Stores;
import org.apache.kafka.streams.state.TimestampedWindowStore;
import org.apache.kafka.streams.state.WindowBytesStoreSupplier;
import org.apache.kafka.streams.state.WindowStore;
import org.apache.kafka.streams.TestInputTopic;
import org.apache.kafka.streams.state.internals.RocksDbIndexedTimeOrderedWindowBytesStoreSupplier;
import org.apache.kafka.streams.test.TestRecord;
import org.apache.kafka.test.MockAggregator;
import org.apache.kafka.test.MockApiProcessor;
import org.apache.kafka.test.MockApiProcessorSupplier;
import org.apache.kafka.test.MockInitializer;
import org.apache.kafka.test.MockInternalNewProcessorContext;
import org.apache.kafka.test.StreamsTestUtils;
import org.apache.kafka.test.TestUtils;
import org.hamcrest.Matcher;
import org.junit.Before;
import org.junit.Test;

import java.time.Duration;
import java.util.List;
import java.util.Properties;
import org.junit.runner.RunWith;
import org.junit.runners.Parameterized;
import org.junit.runners.Parameterized.Parameter;

import static java.time.Duration.ofMillis;
import static java.util.Arrays.asList;
import static org.apache.kafka.common.utils.Utils.mkEntry;
import static org.apache.kafka.common.utils.Utils.mkMap;
import static org.hamcrest.CoreMatchers.equalTo;
import static org.hamcrest.CoreMatchers.hasItem;
import static org.hamcrest.CoreMatchers.hasItems;
import static org.hamcrest.CoreMatchers.is;
import static org.hamcrest.CoreMatchers.not;
import static org.hamcrest.MatcherAssert.assertThat;
import static org.junit.Assert.assertEquals;
import static org.junit.Assert.assertThrows;
import static org.junit.Assert.assertTrue;

@RunWith(Parameterized.class)
public class KStreamWindowAggregateTest {
    private static final String WINDOW_STORE_NAME = "dummy-store-name";
    private final Properties props = StreamsTestUtils.getStreamsConfig(Serdes.String(), Serdes.String());
    private final String threadId = Thread.currentThread().getName();

    @Parameter
    public StrategyType type;

    @Parameter(1)
    public boolean withCache;

    @Parameter(2)
    public EmitStrategy emitStrategy;

    private boolean emitFinal;

    @Parameterized.Parameters(name = "{0}_{1}")
    public static Collection<Object[]> getEmitStrategy() {
        return asList(new Object[][] {
            {StrategyType.ON_WINDOW_UPDATE, true, EmitStrategy.onWindowUpdate()},
            {StrategyType.ON_WINDOW_UPDATE, false, EmitStrategy.onWindowUpdate()},
            {StrategyType.ON_WINDOW_CLOSE, true, EmitStrategy.onWindowClose()},
            {StrategyType.ON_WINDOW_CLOSE, false, EmitStrategy.onWindowClose()}
        });
    }

    @Before
    public void before() {
        emitFinal = type.equals(StrategyType.ON_WINDOW_CLOSE);
        // Set interval to 0 so that it always tries to emit
        props.setProperty(InternalConfig.EMIT_INTERVAL_MS_KSTREAMS_WINDOWED_AGGREGATION, "0");
    }

    @SuppressWarnings("unchecked")
    @Test
    public void testAggBasic() {
        final StreamsBuilder builder = new StreamsBuilder();
        final String topic1 = "topic1";

<<<<<<< HEAD
        // TODO: remove this cast after we add emitStrategy to public api
        final TimeWindowedKStreamImpl<String, String, TimeWindow> windowedStream = (TimeWindowedKStreamImpl<String, String, TimeWindow>) builder
            .stream(topic1, Consumed.with(Serdes.String(), Serdes.String()))
            .groupByKey(Grouped.with(Serdes.String(), Serdes.String()))
            .windowedBy(TimeWindows.ofSizeAndGrace(ofMillis(10), ofMillis(100)).advanceBy(ofMillis(5)));

        final KTable<Windowed<String>, String> table2 = windowedStream
=======
        final KTable<Windowed<String>, String> table2 = builder.stream(topic1, Consumed.with(Serdes.String(), Serdes.String()))
            .groupByKey(Grouped.with(Serdes.String(), Serdes.String()))
            .windowedBy(TimeWindows.ofSizeAndGrace(ofMillis(10), ofMillis(100)).advanceBy(ofMillis(5)))
>>>>>>> 3e0ac087
            .emitStrategy(emitStrategy)
            .aggregate(MockInitializer.STRING_INIT, MockAggregator.TOSTRING_ADDER, setMaterializedCache(Materialized.<String, String, WindowStore<Bytes, byte[]>>as("topic1-Canonized").withValueSerde(Serdes.String())));

        final MockApiProcessorSupplier<Windowed<String>, String, Void, Void> supplier = new MockApiProcessorSupplier<>();
        table2.toStream().process(supplier);

        try (final TopologyTestDriver driver = new TopologyTestDriver(builder.build(), props)) {
            final TestInputTopic<String, String> inputTopic1 =
                    driver.createInputTopic(topic1, new StringSerializer(), new StringSerializer());
            inputTopic1.pipeInput("A", "1", 0L);
            inputTopic1.pipeInput("B", "2", 1L);
            inputTopic1.pipeInput("C", "3", 2L);
            inputTopic1.pipeInput("D", "4", 3L);
            inputTopic1.pipeInput("A", "1", 4L);

            inputTopic1.pipeInput("A", "1", 5L);
            inputTopic1.pipeInput("B", "2", 6L);
            inputTopic1.pipeInput("D", "4", 7L);
            inputTopic1.pipeInput("B", "2", 8L);
            inputTopic1.pipeInput("C", "3", 9L);

            inputTopic1.pipeInput("A", "1", 10L);
            inputTopic1.pipeInput("B", "2", 11L);
            inputTopic1.pipeInput("D", "4", 12L);
            inputTopic1.pipeInput("B", "2", 13L);
            inputTopic1.pipeInput("C", "3", 14L);

            inputTopic1.pipeInput("B", "1", 3L);
            inputTopic1.pipeInput("B", "2", 2L);
            inputTopic1.pipeInput("B", "3", 9L);
        }

        if (emitFinal) {
            // Nothing processed since grace is 100L and no window closes
            assertTrue(supplier.theCapturedProcessor().processed().isEmpty());
        } else {
            assertEquals(
                asList(
                    new KeyValueTimestamp<>(new Windowed<>("A", new TimeWindow(0, 10)), "0+1", 0),
                    new KeyValueTimestamp<>(new Windowed<>("B", new TimeWindow(0, 10)), "0+2", 1),
                    new KeyValueTimestamp<>(new Windowed<>("C", new TimeWindow(0, 10)), "0+3", 2),
                    new KeyValueTimestamp<>(new Windowed<>("D", new TimeWindow(0, 10)), "0+4", 3),
                    new KeyValueTimestamp<>(new Windowed<>("A", new TimeWindow(0, 10)), "0+1+1", 4),
                    new KeyValueTimestamp<>(new Windowed<>("A", new TimeWindow(0, 10)), "0+1+1+1",
                        5),
                    new KeyValueTimestamp<>(new Windowed<>("A", new TimeWindow(5, 15)), "0+1", 5),
                    new KeyValueTimestamp<>(new Windowed<>("B", new TimeWindow(0, 10)), "0+2+2", 6),
                    new KeyValueTimestamp<>(new Windowed<>("B", new TimeWindow(5, 15)), "0+2", 6),
                    new KeyValueTimestamp<>(new Windowed<>("D", new TimeWindow(0, 10)), "0+4+4", 7),
                    new KeyValueTimestamp<>(new Windowed<>("D", new TimeWindow(5, 15)), "0+4", 7),
                    new KeyValueTimestamp<>(new Windowed<>("B", new TimeWindow(0, 10)), "0+2+2+2",
                        8),
                    new KeyValueTimestamp<>(new Windowed<>("B", new TimeWindow(5, 15)), "0+2+2", 8),
                    new KeyValueTimestamp<>(new Windowed<>("C", new TimeWindow(0, 10)), "0+3+3", 9),
                    new KeyValueTimestamp<>(new Windowed<>("C", new TimeWindow(5, 15)), "0+3", 9),
                    new KeyValueTimestamp<>(new Windowed<>("A", new TimeWindow(5, 15)), "0+1+1",
                        10),
                    new KeyValueTimestamp<>(new Windowed<>("A", new TimeWindow(10, 20)), "0+1", 10),
                    new KeyValueTimestamp<>(new Windowed<>("B", new TimeWindow(5, 15)), "0+2+2+2",
                        11),
                    new KeyValueTimestamp<>(new Windowed<>("B", new TimeWindow(10, 20)), "0+2", 11),
                    new KeyValueTimestamp<>(new Windowed<>("D", new TimeWindow(5, 15)), "0+4+4",
                        12),
                    new KeyValueTimestamp<>(new Windowed<>("D", new TimeWindow(10, 20)), "0+4", 12),
                    new KeyValueTimestamp<>(new Windowed<>("B", new TimeWindow(5, 15)), "0+2+2+2+2",
                        13),
                    new KeyValueTimestamp<>(new Windowed<>("B", new TimeWindow(10, 20)), "0+2+2",
                        13),
                    new KeyValueTimestamp<>(new Windowed<>("C", new TimeWindow(5, 15)), "0+3+3",
                        14),
                    new KeyValueTimestamp<>(new Windowed<>("C", new TimeWindow(10, 20)), "0+3", 14),
                    new KeyValueTimestamp<>(new Windowed<>("B", new TimeWindow(0, 10)), "0+2+2+2+1",
                        8),
                    new KeyValueTimestamp<>(new Windowed<>("B", new TimeWindow(0, 10)),
                        "0+2+2+2+1+2", 8),
                    new KeyValueTimestamp<>(new Windowed<>("B", new TimeWindow(0, 10)),
                        "0+2+2+2+1+2+3", 9),
                    new KeyValueTimestamp<>(new Windowed<>("B", new TimeWindow(5, 15)),
                        "0+2+2+2+2+3", 13)

                ),
                supplier.theCapturedProcessor().processed()
            );
        }
    }

    @SuppressWarnings("unchecked")
    @Test
    public void testJoin() {
        final StreamsBuilder builder = new StreamsBuilder();
        final String topic1 = "topic1";
        final String topic2 = "topic2";
        final long grace = emitFinal ? 5L : 100L;

        // TODO: remove this cast after we add emitStrategy to public api
<<<<<<< HEAD
        final TimeWindowedKStreamImpl<String, String, TimeWindow> windowedStream1 = (TimeWindowedKStreamImpl<String, String, TimeWindow>) builder
            .stream(topic1, Consumed.with(Serdes.String(), Serdes.String()))
            .groupByKey(Grouped.with(Serdes.String(), Serdes.String()))
            .windowedBy(TimeWindows.ofSizeAndGrace(ofMillis(10), ofMillis(grace)).advanceBy(ofMillis(5)));

        final KTable<Windowed<String>, String> table1 = windowedStream1
=======
        final KTable<Windowed<String>, String> table1 = builder
            .stream(topic1, Consumed.with(Serdes.String(), Serdes.String()))
            .groupByKey(Grouped.with(Serdes.String(), Serdes.String()))
            .windowedBy(TimeWindows.ofSizeAndGrace(ofMillis(10), ofMillis(grace)).advanceBy(ofMillis(5)))
>>>>>>> 3e0ac087
            .emitStrategy(emitStrategy)
            .aggregate(MockInitializer.STRING_INIT, MockAggregator.TOSTRING_ADDER, setMaterializedCache(Materialized.<String, String, WindowStore<Bytes, byte[]>>as("topic1-Canonized").withValueSerde(Serdes.String())));

        final MockApiProcessorSupplier<Windowed<String>, String, Void, Void> supplier = new MockApiProcessorSupplier<>();
        table1.toStream().process(supplier);

        final TimeWindowedKStreamImpl<String, String, TimeWindow> windowedStream2 = (TimeWindowedKStreamImpl<String, String, TimeWindow>) builder
            .stream(topic2, Consumed.with(Serdes.String(), Serdes.String()))
            .groupByKey(Grouped.with(Serdes.String(), Serdes.String()))
<<<<<<< HEAD
            .windowedBy(TimeWindows.ofSizeAndGrace(ofMillis(10), ofMillis(grace)).advanceBy(ofMillis(5)));

        final KTable<Windowed<String>, String> table2 = windowedStream2
=======
            .windowedBy(TimeWindows.ofSizeAndGrace(ofMillis(10), ofMillis(grace)).advanceBy(ofMillis(5)))
>>>>>>> 3e0ac087
            .emitStrategy(emitStrategy)
            .aggregate(MockInitializer.STRING_INIT, MockAggregator.TOSTRING_ADDER, setMaterializedCache(Materialized.<String, String, WindowStore<Bytes, byte[]>>as("topic2-Canonized").withValueSerde(Serdes.String())));
        table2.toStream().process(supplier);

        table1.join(table2, (p1, p2) -> p1 + "%" + p2).toStream().process(supplier);

        try (final TopologyTestDriver driver = new TopologyTestDriver(builder.build(), props)) {
            final TestInputTopic<String, String> inputTopic1 =
                    driver.createInputTopic(topic1, new StringSerializer(), new StringSerializer());
            final TestInputTopic<String, String> inputTopic2 =
                    driver.createInputTopic(topic2, new StringSerializer(), new StringSerializer());

            if (emitFinal) {
                processEmitFinalJoin(inputTopic1, inputTopic2, supplier);
            } else {
                processEmitUpdateJoin(inputTopic1, inputTopic2, supplier);
            }
        }
    }

    private void processEmitFinalJoin(final TestInputTopic<String, String> inputTopic1,
                                      final TestInputTopic<String, String> inputTopic2,
                                      final MockApiProcessorSupplier<Windowed<String>, String, Void, Void> supplier) {
        inputTopic1.pipeInput("A", "1", 0L);
        inputTopic1.pipeInput("B", "2", 1L);
        inputTopic1.pipeInput("C", "3", 2L);
        inputTopic1.pipeInput("D", "4", 3L);
        inputTopic1.pipeInput("A", "1", 9L);
        inputTopic1.pipeInput("A", "1", 15L);

        final List<MockApiProcessor<Windowed<String>, String, Void, Void>> processors = supplier.capturedProcessors(
            3);

        processors.get(0).checkAndClearProcessResult(
            new KeyValueTimestamp<>(new Windowed<>("A", new TimeWindow(0, 10)), "0+1+1", 9),
            new KeyValueTimestamp<>(new Windowed<>("B", new TimeWindow(0, 10)), "0+2", 1),
            new KeyValueTimestamp<>(new Windowed<>("C", new TimeWindow(0, 10)), "0+3", 2),
            new KeyValueTimestamp<>(new Windowed<>("D", new TimeWindow(0, 10)), "0+4", 3)
        );
        processors.get(1).checkAndClearProcessResult();
        processors.get(2).checkAndClearProcessResult();

        inputTopic1.pipeInput("A", "1", 10L);
        inputTopic1.pipeInput("B", "2", 11L);
        inputTopic1.pipeInput("D", "4", 12L);
        inputTopic1.pipeInput("B", "2", 13L);
        inputTopic1.pipeInput("C", "3", 14L);
        inputTopic1.pipeInput("A", "1", 20L);

        processors.get(0).checkAndClearProcessResult(
            new KeyValueTimestamp<>(new Windowed<>("A", new TimeWindow(5, 15)), "0+1+1", 10),
            new KeyValueTimestamp<>(new Windowed<>("B", new TimeWindow(5, 15)), "0+2+2", 13),
            new KeyValueTimestamp<>(new Windowed<>("C", new TimeWindow(5, 15)), "0+3", 14),
            new KeyValueTimestamp<>(new Windowed<>("D", new TimeWindow(5, 15)), "0+4", 12)
        );
        processors.get(1).checkAndClearProcessResult();
        processors.get(2).checkAndClearProcessResult();

        inputTopic2.pipeInput("A", "a", 0L);
        inputTopic2.pipeInput("B", "b", 1L);
        inputTopic2.pipeInput("C", "c", 2L);
        inputTopic2.pipeInput("D", "d", 10L);
        inputTopic2.pipeInput("A", "a", 15L);

        processors.get(0).checkAndClearProcessResult();
        processors.get(1).checkAndClearProcessResult(
            new KeyValueTimestamp<>(new Windowed<>("A", new TimeWindow(0, 10)), "0+a", 0),
            new KeyValueTimestamp<>(new Windowed<>("B", new TimeWindow(0, 10)), "0+b", 1),
            new KeyValueTimestamp<>(new Windowed<>("C", new TimeWindow(0, 10)), "0+c", 2)
        );
        processors.get(2).checkAndClearProcessResult(
            new KeyValueTimestamp<>(new Windowed<>("A", new TimeWindow(0, 10)),
                "0+1+1%0+a", 9),
            new KeyValueTimestamp<>(new Windowed<>("B", new TimeWindow(0, 10)),
                "0+2%0+b", 1),
            new KeyValueTimestamp<>(new Windowed<>("C", new TimeWindow(0, 10)), "0+3%0+c",
                2));

        inputTopic2.pipeInput("A", "a", 5L);
        inputTopic2.pipeInput("B", "b", 6L);
        inputTopic2.pipeInput("D", "d", 7L);
        inputTopic2.pipeInput("D", "d", 18L);
        inputTopic2.pipeInput("A", "a", 21L);

        processors.get(0).checkAndClearProcessResult();
        processors.get(1).checkAndClearProcessResult(
            new KeyValueTimestamp<>(new Windowed<>("A", new TimeWindow(5, 15)), "0+a", 5),
            new KeyValueTimestamp<>(new Windowed<>("B", new TimeWindow(5, 15)), "0+b", 6),
            new KeyValueTimestamp<>(new Windowed<>("D", new TimeWindow(5, 15)), "0+d+d", 10)
        );
        processors.get(2).checkAndClearProcessResult(
            new KeyValueTimestamp<>(new Windowed<>("A", new TimeWindow(5, 15)), "0+1+1%0+a",
                10),
            new KeyValueTimestamp<>(new Windowed<>("B", new TimeWindow(5, 15)), "0+2+2%0+b",
                13),
            new KeyValueTimestamp<>(new Windowed<>("D", new TimeWindow(5, 15)), "0+4%0+d+d",
                12)
        );
    }

    private void processEmitUpdateJoin(final TestInputTopic<String, String> inputTopic1,
                                      final TestInputTopic<String, String> inputTopic2,
                                      final MockApiProcessorSupplier<Windowed<String>, String, Void, Void> supplier) {
        inputTopic1.pipeInput("A", "1", 0L);
        inputTopic1.pipeInput("B", "2", 1L);
        inputTopic1.pipeInput("C", "3", 2L);
        inputTopic1.pipeInput("D", "4", 3L);
        inputTopic1.pipeInput("A", "1", 9L);

        final List<MockApiProcessor<Windowed<String>, String, Void, Void>> processors = supplier.capturedProcessors(
            3);

        processors.get(0).checkAndClearProcessResult(
            new KeyValueTimestamp<>(new Windowed<>("A", new TimeWindow(0, 10)), "0+1", 0),
            new KeyValueTimestamp<>(new Windowed<>("B", new TimeWindow(0, 10)), "0+2", 1),
            new KeyValueTimestamp<>(new Windowed<>("C", new TimeWindow(0, 10)), "0+3", 2),
            new KeyValueTimestamp<>(new Windowed<>("D", new TimeWindow(0, 10)), "0+4", 3),
            new KeyValueTimestamp<>(new Windowed<>("A", new TimeWindow(0, 10)), "0+1+1", 9),
            new KeyValueTimestamp<>(new Windowed<>("A", new TimeWindow(5, 15)), "0+1", 9)
        );
        processors.get(1).checkAndClearProcessResult();
        processors.get(2).checkAndClearProcessResult();

        inputTopic1.pipeInput("A", "1", 5L);
        inputTopic1.pipeInput("B", "2", 6L);
        inputTopic1.pipeInput("D", "4", 7L);
        inputTopic1.pipeInput("B", "2", 8L);
        inputTopic1.pipeInput("C", "3", 9L);

        processors.get(0).checkAndClearProcessResult(
            new KeyValueTimestamp<>(new Windowed<>("A", new TimeWindow(0, 10)), "0+1+1+1",
                9),
            new KeyValueTimestamp<>(new Windowed<>("A", new TimeWindow(5, 15)), "0+1+1", 9),
            new KeyValueTimestamp<>(new Windowed<>("B", new TimeWindow(0, 10)), "0+2+2", 6),
            new KeyValueTimestamp<>(new Windowed<>("B", new TimeWindow(5, 15)), "0+2", 6),
            new KeyValueTimestamp<>(new Windowed<>("D", new TimeWindow(0, 10)), "0+4+4", 7),
            new KeyValueTimestamp<>(new Windowed<>("D", new TimeWindow(5, 15)), "0+4", 7),
            new KeyValueTimestamp<>(new Windowed<>("B", new TimeWindow(0, 10)), "0+2+2+2",
                8),
            new KeyValueTimestamp<>(new Windowed<>("B", new TimeWindow(5, 15)), "0+2+2", 8),
            new KeyValueTimestamp<>(new Windowed<>("C", new TimeWindow(0, 10)), "0+3+3", 9),
            new KeyValueTimestamp<>(new Windowed<>("C", new TimeWindow(5, 15)), "0+3", 9)
        );
        processors.get(1).checkAndClearProcessResult();
        processors.get(2).checkAndClearProcessResult();

        inputTopic2.pipeInput("A", "a", 0L);
        inputTopic2.pipeInput("B", "b", 1L);
        inputTopic2.pipeInput("C", "c", 2L);
        inputTopic2.pipeInput("D", "d", 20L);
        inputTopic2.pipeInput("A", "a", 20L);

        processors.get(0).checkAndClearProcessResult();
        processors.get(1).checkAndClearProcessResult(
            new KeyValueTimestamp<>(new Windowed<>("A", new TimeWindow(0, 10)), "0+a", 0),
            new KeyValueTimestamp<>(new Windowed<>("B", new TimeWindow(0, 10)), "0+b", 1),
            new KeyValueTimestamp<>(new Windowed<>("C", new TimeWindow(0, 10)), "0+c", 2),
            new KeyValueTimestamp<>(new Windowed<>("D", new TimeWindow(15, 25)), "0+d", 20),
            new KeyValueTimestamp<>(new Windowed<>("D", new TimeWindow(20, 30)), "0+d", 20),
            new KeyValueTimestamp<>(new Windowed<>("A", new TimeWindow(15, 25)), "0+a", 20),
            new KeyValueTimestamp<>(new Windowed<>("A", new TimeWindow(20, 30)), "0+a", 20)
        );
        processors.get(2).checkAndClearProcessResult(
            new KeyValueTimestamp<>(new Windowed<>("A", new TimeWindow(0, 10)),
                "0+1+1+1%0+a", 9),
            new KeyValueTimestamp<>(new Windowed<>("B", new TimeWindow(0, 10)),
                "0+2+2+2%0+b", 8),
            new KeyValueTimestamp<>(new Windowed<>("C", new TimeWindow(0, 10)), "0+3+3%0+c",
                9));

        inputTopic2.pipeInput("A", "a", 5L);
        inputTopic2.pipeInput("B", "b", 6L);
        inputTopic2.pipeInput("D", "d", 7L);
        inputTopic2.pipeInput("D", "d", 18L);
        inputTopic2.pipeInput("A", "a", 21L);

        processors.get(0).checkAndClearProcessResult();
        processors.get(1).checkAndClearProcessResult(
            new KeyValueTimestamp<>(new Windowed<>("A", new TimeWindow(0, 10)), "0+a+a", 5),
            new KeyValueTimestamp<>(new Windowed<>("A", new TimeWindow(5, 15)), "0+a", 5),
            new KeyValueTimestamp<>(new Windowed<>("B", new TimeWindow(0, 10)), "0+b+b", 6),
            new KeyValueTimestamp<>(new Windowed<>("B", new TimeWindow(5, 15)), "0+b", 6),
            new KeyValueTimestamp<>(new Windowed<>("D", new TimeWindow(0, 10)), "0+d", 7),
            new KeyValueTimestamp<>(new Windowed<>("D", new TimeWindow(5, 15)), "0+d", 7),
            new KeyValueTimestamp<>(new Windowed<>("D", new TimeWindow(10, 20)), "0+d", 18),
            new KeyValueTimestamp<>(new Windowed<>("D", new TimeWindow(15, 25)), "0+d+d",
                20),
            new KeyValueTimestamp<>(new Windowed<>("A", new TimeWindow(15, 25)), "0+a+a",
                21),
            new KeyValueTimestamp<>(new Windowed<>("A", new TimeWindow(20, 30)), "0+a+a",
                21)
        );
        processors.get(2).checkAndClearProcessResult(
            new KeyValueTimestamp<>(new Windowed<>("A", new TimeWindow(0, 10)),
                "0+1+1+1%0+a+a", 9),
            new KeyValueTimestamp<>(new Windowed<>("A", new TimeWindow(5, 15)), "0+1+1%0+a",
                9),
            new KeyValueTimestamp<>(new Windowed<>("B", new TimeWindow(0, 10)),
                "0+2+2+2%0+b+b", 8),
            new KeyValueTimestamp<>(new Windowed<>("B", new TimeWindow(5, 15)), "0+2+2%0+b",
                8),
            new KeyValueTimestamp<>(new Windowed<>("D", new TimeWindow(0, 10)), "0+4+4%0+d",
                7),
            new KeyValueTimestamp<>(new Windowed<>("D", new TimeWindow(5, 15)), "0+4%0+d",
                7)
        );
    }

    @SuppressWarnings("unchecked")
    @Test
    public void shouldLogAndMeterWhenSkippingNullKey() {
        final StreamsBuilder builder = new StreamsBuilder();
        final String topic = "topic";

<<<<<<< HEAD
        // TODO: remove this cast after we add emitStrategy to public api
        final TimeWindowedKStreamImpl<String, String, TimeWindow> windowedStream = (TimeWindowedKStreamImpl<String, String, TimeWindow>) builder
            .stream(topic, Consumed.with(Serdes.String(), Serdes.String()))
            .groupByKey(Grouped.with(Serdes.String(), Serdes.String()))
            .windowedBy(TimeWindows.ofSizeWithNoGrace(ofMillis(10)).advanceBy(ofMillis(5)));

        windowedStream
=======
        builder.stream(topic, Consumed.with(Serdes.String(), Serdes.String()))
            .groupByKey(Grouped.with(Serdes.String(), Serdes.String()))
            .windowedBy(TimeWindows.ofSizeWithNoGrace(ofMillis(10)).advanceBy(ofMillis(5)))
>>>>>>> 3e0ac087
            .emitStrategy(emitStrategy)
            .aggregate(
                MockInitializer.STRING_INIT,
                MockAggregator.toStringInstance("+"),
                setMaterializedCache(Materialized.<String, String, WindowStore<Bytes, byte[]>>as("topic1-Canonicalized").withValueSerde(Serdes.String()))
            );

        try (final LogCaptureAppender appender = LogCaptureAppender.createAndRegister(KStreamWindowAggregate.class);
             final TopologyTestDriver driver = new TopologyTestDriver(builder.build(), props)) {

            final TestInputTopic<String, String> inputTopic =
                driver.createInputTopic(topic, new StringSerializer(), new StringSerializer());
            inputTopic.pipeInput(null, "1");

            assertThat(appender.getMessages(), hasItem("Skipping record due to null key. topic=[topic] partition=[0] offset=[0]"));
        }
    }

    @SuppressWarnings("unchecked")
    @Test
    public void shouldLogAndMeterWhenSkippingExpiredWindow() {
        final StreamsBuilder builder = new StreamsBuilder();
        final String topic = "topic";

<<<<<<< HEAD
        // TODO: remove this cast after we add emitStrategy to public api
        final TimeWindowedKStreamImpl<String, String, TimeWindow> windowedStream = (TimeWindowedKStreamImpl<String, String, TimeWindow>) builder
            .stream(topic, Consumed.with(Serdes.String(), Serdes.String()))
            .groupByKey(Grouped.with(Serdes.String(), Serdes.String()))
            .windowedBy(TimeWindows.ofSizeAndGrace(ofMillis(10), ofMillis(90)).advanceBy(ofMillis(5)));

        windowedStream
=======
        builder.stream(topic, Consumed.with(Serdes.String(), Serdes.String()))
            .groupByKey(Grouped.with(Serdes.String(), Serdes.String()))
            .windowedBy(TimeWindows.ofSizeAndGrace(ofMillis(10), ofMillis(90)).advanceBy(ofMillis(5)))
>>>>>>> 3e0ac087
            .emitStrategy(emitStrategy)
            .aggregate(
                () -> "",
                MockAggregator.toStringInstance("+"),
                setMaterializedCache(Materialized.<String, String, WindowStore<Bytes, byte[]>>as("topic1-Canonicalized")
                    .withValueSerde(Serdes.String())
                    .withLoggingDisabled()
                    .withRetention(Duration.ofMillis(100)))
            )
            .toStream()
            .map((key, value) -> new KeyValue<>(key.toString(), value))
            .to("output");

        try (final LogCaptureAppender appender = LogCaptureAppender.createAndRegister(KStreamWindowAggregate.class);
            final TopologyTestDriver driver = new TopologyTestDriver(builder.build(), props)) {

            final TestInputTopic<String, String> inputTopic =
                    driver.createInputTopic(topic, new StringSerializer(), new StringSerializer());
            inputTopic.pipeInput("k", "100", 100L);
            inputTopic.pipeInput("k", "0", 0L);
            inputTopic.pipeInput("k", "1", 1L);
            inputTopic.pipeInput("k", "2", 2L);
            inputTopic.pipeInput("k", "3", 3L);
            inputTopic.pipeInput("k", "4", 4L);
            inputTopic.pipeInput("k", "5", 5L);
            inputTopic.pipeInput("k", "6", 6L);
            inputTopic.pipeInput("k", "105", 105L);
            inputTopic.pipeInput("k", "106", 106L);

            assertLatenessMetrics(
                driver,
                is(7.0), // how many events get dropped
                is(100.0), // k:0 is 100ms late, since its time is 0, but it arrives at stream time 100.
                is(67.9) // (0 + 100 + 99 + 98 + 97 + 96 + 95 + 94 + 0) / 10
            );

            assertThat(appender.getMessages(), hasItems(
                "Skipping record for expired window. topic=[topic] partition=[0] offset=[1] timestamp=[0] window=[0,10) expiration=[10] streamTime=[100]",
                "Skipping record for expired window. topic=[topic] partition=[0] offset=[2] timestamp=[1] window=[0,10) expiration=[10] streamTime=[100]",
                "Skipping record for expired window. topic=[topic] partition=[0] offset=[3] timestamp=[2] window=[0,10) expiration=[10] streamTime=[100]",
                "Skipping record for expired window. topic=[topic] partition=[0] offset=[4] timestamp=[3] window=[0,10) expiration=[10] streamTime=[100]",
                "Skipping record for expired window. topic=[topic] partition=[0] offset=[5] timestamp=[4] window=[0,10) expiration=[10] streamTime=[100]",
                "Skipping record for expired window. topic=[topic] partition=[0] offset=[6] timestamp=[5] window=[0,10) expiration=[10] streamTime=[100]",
                "Skipping record for expired window. topic=[topic] partition=[0] offset=[7] timestamp=[6] window=[0,10) expiration=[10] streamTime=[100]"
            ));

            final TestOutputTopic<String, String> outputTopic =
                    driver.createOutputTopic("output", new StringDeserializer(), new StringDeserializer());

            if (emitFinal) {
                // Window close time is 15 when timestamp is 105
                assertThat(outputTopic.readRecord(),
                    equalTo(new TestRecord<>("[k@5/15]", "+5+6", null, 6L)));
                assertEmittedMetrics(driver, is(1.0));
            } else {
                assertThat(outputTopic.readRecord(),
                    equalTo(new TestRecord<>("[k@95/105]", "+100", null, 100L)));
                assertThat(outputTopic.readRecord(),
                    equalTo(new TestRecord<>("[k@100/110]", "+100", null, 100L)));
                assertThat(outputTopic.readRecord(),
                    equalTo(new TestRecord<>("[k@5/15]", "+5", null, 5L)));
                assertThat(outputTopic.readRecord(),
                    equalTo(new TestRecord<>("[k@5/15]", "+5+6", null, 6L)));
                assertThat(outputTopic.readRecord(),
                    equalTo(new TestRecord<>("[k@100/110]", "+100+105", null, 105L)));
                assertThat(outputTopic.readRecord(),
                    equalTo(new TestRecord<>("[k@105/115]", "+105", null, 105L)));
                assertThat(outputTopic.readRecord(),
                    equalTo(new TestRecord<>("[k@100/110]", "+100+105+106", null, 106L)));
                assertThat(outputTopic.readRecord(),
                    equalTo(new TestRecord<>("[k@105/115]", "+105+106", null, 106L)));
            }
            assertTrue(outputTopic.isEmpty());
        }
    }

    @SuppressWarnings("unchecked")
    @Test
    public void shouldLogAndMeterWhenSkippingExpiredWindowByGrace() {
        final StreamsBuilder builder = new StreamsBuilder();
        final String topic = "topic";

<<<<<<< HEAD
        // TODO: remove this cast after we add emitStrategy to public api
        final TimeWindowedKStreamImpl<String, String, TimeWindow> windowedStream = (TimeWindowedKStreamImpl<String, String, TimeWindow>) builder
            .stream(topic, Consumed.with(Serdes.String(), Serdes.String()))
            .groupByKey(Grouped.with(Serdes.String(), Serdes.String()))
            .windowedBy(TimeWindows.ofSizeAndGrace(ofMillis(10), ofMillis(90)).advanceBy(ofMillis(10)));

        windowedStream
=======
        builder.stream(topic, Consumed.with(Serdes.String(), Serdes.String()))
            .groupByKey(Grouped.with(Serdes.String(), Serdes.String()))
            .windowedBy(TimeWindows.ofSizeAndGrace(ofMillis(10), ofMillis(90)).advanceBy(ofMillis(10)))
>>>>>>> 3e0ac087
            .emitStrategy(emitStrategy)
            .aggregate(
                () -> "",
                MockAggregator.toStringInstance("+"),
                setMaterializedCache(Materialized.<String, String, WindowStore<Bytes, byte[]>>as("topic1-Canonicalized").withValueSerde(Serdes.String()).withLoggingDisabled())
            )
            .toStream()
            .map((key, value) -> new KeyValue<>(key.toString(), value))
            .to("output");

        try (final LogCaptureAppender appender = LogCaptureAppender.createAndRegister(KStreamWindowAggregate.class);
             final TopologyTestDriver driver = new TopologyTestDriver(builder.build(), props)) {

            final TestInputTopic<String, String> inputTopic =
                    driver.createInputTopic(topic, new StringSerializer(), new StringSerializer());
            inputTopic.pipeInput("k", "100", 200L);
            inputTopic.pipeInput("k", "0", 100L);
            inputTopic.pipeInput("k", "1", 101L);
            inputTopic.pipeInput("k", "2", 102L);
            inputTopic.pipeInput("k", "3", 103L);
            inputTopic.pipeInput("k", "4", 104L);
            inputTopic.pipeInput("k", "5", 105L);
            inputTopic.pipeInput("k", "6", 6L);

            assertLatenessMetrics(driver, is(7.0), is(194.0), is(97.375));

            assertThat(appender.getMessages(), hasItems(
                "Skipping record for expired window. topic=[topic] partition=[0] offset=[1] timestamp=[100] window=[100,110) expiration=[110] streamTime=[200]",
                "Skipping record for expired window. topic=[topic] partition=[0] offset=[2] timestamp=[101] window=[100,110) expiration=[110] streamTime=[200]",
                "Skipping record for expired window. topic=[topic] partition=[0] offset=[3] timestamp=[102] window=[100,110) expiration=[110] streamTime=[200]",
                "Skipping record for expired window. topic=[topic] partition=[0] offset=[4] timestamp=[103] window=[100,110) expiration=[110] streamTime=[200]",
                "Skipping record for expired window. topic=[topic] partition=[0] offset=[5] timestamp=[104] window=[100,110) expiration=[110] streamTime=[200]",
                "Skipping record for expired window. topic=[topic] partition=[0] offset=[6] timestamp=[105] window=[100,110) expiration=[110] streamTime=[200]",
                "Skipping record for expired window. topic=[topic] partition=[0] offset=[7] timestamp=[6] window=[0,10) expiration=[110] streamTime=[200]"
            ));

            if (!emitFinal) {
                final TestOutputTopic<String, String> outputTopic =
                    driver.createOutputTopic("output", new StringDeserializer(),
                        new StringDeserializer());
                assertThat(outputTopic.readRecord(),
                    equalTo(new TestRecord<>("[k@200/210]", "+100", null, 200L)));
                assertTrue(outputTopic.isEmpty());
            }
        }
    }

    @Test
    public void shouldNotEmitFinalIfNotProgressEnough() throws IOException {
        final File stateDir = TestUtils.tempDirectory();
        final long windowSize = 10L;
        final Windows<TimeWindow> windows = TimeWindows.ofSizeAndGrace(ofMillis(windowSize), ofMillis(5)).advanceBy(ofMillis(5));

        try {
            // Always process
            props.put(InternalConfig.EMIT_INTERVAL_MS_KSTREAMS_WINDOWED_AGGREGATION, 0);
            final MockInternalNewProcessorContext<Windowed<String>, Change<String>> context = makeContext(stateDir, windowSize);
            final KStreamWindowAggregate<String, String, String, TimeWindow> processorSupplier = new KStreamWindowAggregate<>(
                windows,
                WINDOW_STORE_NAME,
                emitStrategy,
                MockInitializer.STRING_INIT,
                MockAggregator.TOSTRING_ADDER
            );
            final Processor<String, String, Windowed<String>, Change<String>> processor = processorSupplier.get();
            processor.init(context);

            context.setSystemTimeMs(0L);
            processor.process(new Record<>("A", "1", 0));
            processor.process(new Record<>("B", "2", 5));
            processor.process(new Record<>("C", "3", 15));

            List<CapturedForward<? extends Windowed<String>, ? extends Change<String>>> forwarded = context.forwarded();
            List<CapturedForward<? extends Windowed<String>, ? extends Change<String>>> expected;
            if (emitFinal) {
                expected = asList(
                    new CapturedForward<>(new Record<>(new Windowed<>("A", new TimeWindow(0, 10)),
                        new Change<>("0+1", null), 0)),
                    new CapturedForward<>(new Record<>(new Windowed<>("B", new TimeWindow(0, 10)),
                        new Change<>("0+2", null), 5))
                );
            } else {
                expected = asList(
                    new CapturedForward<>(new Record<>(new Windowed<>("A", new TimeWindow(0, 10)),
                        new Change<>("0+1", null), 0)),
                    new CapturedForward<>(new Record<>(new Windowed<>("B", new TimeWindow(0, 10)),
                        new Change<>("0+2", null), 5)),
                    new CapturedForward<>(new Record<>(new Windowed<>("B", new TimeWindow(5, 15)),
                        new Change<>("0+2", null), 5)),
                    new CapturedForward<>(new Record<>(new Windowed<>("C", new TimeWindow(10, 20)),
                        new Change<>("0+3", null), 15)),
                    new CapturedForward<>(new Record<>(new Windowed<>("C", new TimeWindow(15, 25)),
                        new Change<>("0+3", null), 15))
                );
            }
            assertThat(forwarded, is(expected));
            context.resetForwards();

            processor.process(new Record<>("D", "4", 15));
            forwarded = context.forwarded();
            if (emitFinal) {
                // None emitted because observedTime doesn't progress
                assertTrue(forwarded.isEmpty());
            } else {
                expected = asList(
                    new CapturedForward<>(new Record<>(new Windowed<>("D", new TimeWindow(10, 20)),
                        new Change<>("0+4", null), 15)),
                    new CapturedForward<>(new Record<>(new Windowed<>("D", new TimeWindow(15, 25)),
                        new Change<>("0+4", null), 15))
                );
                assertThat(forwarded, is(expected));
            }
            context.resetForwards();

            processor.process(new Record<>("E", "5", 19));
            forwarded = context.forwarded();
            if (emitFinal) {
                // None emitted because observedTime doesn't progress enough to cover new windows
                assertTrue(forwarded.isEmpty());
            } else {
                expected = asList(
                    new CapturedForward<>(new Record<>(new Windowed<>("E", new TimeWindow(10, 20)),
                        new Change<>("0+5", null), 19)),
                    new CapturedForward<>(new Record<>(new Windowed<>("E", new TimeWindow(15, 25)),
                        new Change<>("0+5", null), 19))
                );
                assertThat(forwarded, is(expected));
            }

            context.getStateStore(WINDOW_STORE_NAME).close();
        } finally {
            Utils.delete(stateDir);
        }
    }

    @Test
    public void shouldEmitWithInterval0() throws IOException {
        final File stateDir = TestUtils.tempDirectory();
        final long windowSize = 10L;
        final Windows<TimeWindow> windows = TimeWindows.ofSizeAndGrace(ofMillis(windowSize), ofMillis(5)).advanceBy(ofMillis(5));

        try {
            // Always process
            props.put(InternalConfig.EMIT_INTERVAL_MS_KSTREAMS_WINDOWED_AGGREGATION, 0);
            final MockInternalNewProcessorContext<Windowed<String>, Change<String>> context = makeContext(stateDir, windowSize);
            final KStreamWindowAggregate<String, String, String, TimeWindow> processorSupplier = new KStreamWindowAggregate<>(
                windows,
                WINDOW_STORE_NAME,
                emitStrategy,
                MockInitializer.STRING_INIT,
                MockAggregator.TOSTRING_ADDER
            );
            final Processor<String, String, Windowed<String>, Change<String>> processor = processorSupplier.get();
            processor.init(context);

            context.setSystemTimeMs(0L);
            processor.process(new Record<>("A", "1", 0));
            processor.process(new Record<>("A", "1", 5));
            processor.process(new Record<>("B", "2", 10));
            processor.process(new Record<>("C", "3", 15));
            processor.process(new Record<>("D", "4", 20));

            final List<CapturedForward<? extends Windowed<String>, ? extends Change<String>>> forwarded = context.forwarded();
            final List<CapturedForward<? extends Windowed<String>, ? extends Change<String>>> expected;
            if (emitFinal) {
                expected = asList(
                    new CapturedForward<>(new Record<>(new Windowed<>("A", new TimeWindow(0, 10)),
                        new Change<>("0+1+1", null), 5)),
                    new CapturedForward<>(new Record<>(new Windowed<>("A", new TimeWindow(5, 15)),
                        new Change<>("0+1", null), 5)),
                    new CapturedForward<>(new Record<>(new Windowed<>("B", new TimeWindow(5, 15)),
                        new Change<>("0+2", null), 10))
                );
            } else {
                expected = asList(
                    new CapturedForward<>(new Record<>(new Windowed<>("A", new TimeWindow(0, 10)),
                        new Change<>("0+1", null), 0)),
                    new CapturedForward<>(new Record<>(new Windowed<>("A", new TimeWindow(0, 10)),
                        new Change<>("0+1+1", null), 5)),
                    new CapturedForward<>(new Record<>(new Windowed<>("A", new TimeWindow(5, 15)),
                        new Change<>("0+1", null), 5)),
                    new CapturedForward<>(new Record<>(new Windowed<>("B", new TimeWindow(5, 15)),
                        new Change<>("0+2", null), 10)),
                    new CapturedForward<>(new Record<>(new Windowed<>("B", new TimeWindow(10, 20)),
                        new Change<>("0+2", null), 10)),
                    new CapturedForward<>(new Record<>(new Windowed<>("C", new TimeWindow(10, 20)),
                        new Change<>("0+3", null), 15)),
                    new CapturedForward<>(new Record<>(new Windowed<>("C", new TimeWindow(15, 25)),
                        new Change<>("0+3", null), 15)),
                    new CapturedForward<>(new Record<>(new Windowed<>("D", new TimeWindow(15, 25)),
                        new Change<>("0+4", null), 20)),
                    new CapturedForward<>(new Record<>(new Windowed<>("D", new TimeWindow(20, 30)),
                        new Change<>("0+4", null), 20))
                );
            }
            assertThat(forwarded, is(expected));
            context.getStateStore(WINDOW_STORE_NAME).close();
        } finally {
            Utils.delete(stateDir);
        }
    }

    @Test
    public void shouldEmitWithLargeInterval() throws IOException {
        final File stateDir = TestUtils.tempDirectory();
        final long windowSize = 10L;
        final Windows<TimeWindow> windows = TimeWindows.ofSizeAndGrace(ofMillis(windowSize), ofMillis(5)).advanceBy(ofMillis(5));

        try {
            // Emit final every second
            props.put(InternalConfig.EMIT_INTERVAL_MS_KSTREAMS_WINDOWED_AGGREGATION, 1000L);
            final MockInternalNewProcessorContext<Windowed<String>, Change<String>> context = makeContext(stateDir, windowSize);
            final KStreamWindowAggregate<String, String, String, TimeWindow> processorSupplier = new KStreamWindowAggregate<>(
                windows,
                WINDOW_STORE_NAME,
                emitStrategy,
                MockInitializer.STRING_INIT,
                MockAggregator.TOSTRING_ADDER
            );
            final Processor<String, String, Windowed<String>, Change<String>> processor = processorSupplier.get();
            processor.init(context);

            context.setSystemTimeMs(0L);
            processor.process(new Record<>("A", "1", 0));
            processor.process(new Record<>("A", "1", 5));
            processor.process(new Record<>("B", "2", 10));
            processor.process(new Record<>("C", "3", 15));

            List<CapturedForward<? extends Windowed<String>, ? extends Change<String>>> forwarded = context.forwarded();
            if (emitFinal) {
                assertTrue(forwarded.isEmpty());
            } else {
                final List<CapturedForward<? extends Windowed<String>, ? extends Change<String>>> expected = asList(
                    new CapturedForward<>(new Record<>(new Windowed<>("A", new TimeWindow(0, 10)),
                        new Change<>("0+1", null), 0)),
                    new CapturedForward<>(new Record<>(new Windowed<>("A", new TimeWindow(0, 10)),
                        new Change<>("0+1+1", null), 5)),
                    new CapturedForward<>(new Record<>(new Windowed<>("A", new TimeWindow(5, 15)),
                        new Change<>("0+1", null), 5)),
                    new CapturedForward<>(new Record<>(new Windowed<>("B", new TimeWindow(5, 15)),
                        new Change<>("0+2", null), 10)),
                    new CapturedForward<>(new Record<>(new Windowed<>("B", new TimeWindow(10, 20)),
                        new Change<>("0+2", null), 10)),
                    new CapturedForward<>(new Record<>(new Windowed<>("C", new TimeWindow(10, 20)),
                        new Change<>("0+3", null), 15)),
                    new CapturedForward<>(new Record<>(new Windowed<>("C", new TimeWindow(15, 25)),
                        new Change<>("0+3", null), 15))
                );
                assertThat(forwarded, is(expected));
            }
            context.resetForwards();

            // Progress
            context.setSystemTimeMs(10000L);
            processor.process(new Record<>("D", "4", 20));

            forwarded = context.forwarded();
            List<CapturedForward<? extends Windowed<String>, ? extends Change<String>>> expected;
            if (emitFinal) {
                expected = asList(
                    new CapturedForward<>(new Record<>(new Windowed<>("A", new TimeWindow(0, 10)),
                        new Change<>("0+1+1", null), 5)),
                    new CapturedForward<>(new Record<>(new Windowed<>("A", new TimeWindow(5, 15)),
                        new Change<>("0+1", null), 5)),
                    new CapturedForward<>(new Record<>(new Windowed<>("B", new TimeWindow(5, 15)),
                        new Change<>("0+2", null), 10))
                );
            } else {
                expected = asList(
                    new CapturedForward<>(new Record<>(new Windowed<>("D", new TimeWindow(15, 25)),
                        new Change<>("0+4", null), 20)),
                    new CapturedForward<>(new Record<>(new Windowed<>("D", new TimeWindow(20, 30)),
                        new Change<>("0+4", null), 20))
                );
            }
            assertThat(forwarded, is(expected));
            context.resetForwards();

            // Progress
            context.setSystemTimeMs(10100L);
            processor.process(new Record<>("E", "5", 40));

            forwarded = context.forwarded();
            if (emitFinal) {
                assertTrue(forwarded.isEmpty());
            } else {
                expected = asList(
                    new CapturedForward<>(new Record<>(new Windowed<>("E", new TimeWindow(35, 45)),
                        new Change<>("0+5", null), 40)),
                    new CapturedForward<>(new Record<>(new Windowed<>("E", new TimeWindow(40, 50)),
                        new Change<>("0+5", null), 40))
                );
                assertThat(forwarded, is(expected));
            }

            context.getStateStore(WINDOW_STORE_NAME).close();
        } finally {
            Utils.delete(stateDir);
        }
    }

    @Test
    public void shouldEmitFromLastEmitTime() throws IOException {
        final File stateDir = TestUtils.tempDirectory();
        final long windowSize = 10L;
        final Windows<TimeWindow> windows = TimeWindows.ofSizeAndGrace(ofMillis(windowSize), ofMillis(5)).advanceBy(ofMillis(5));

        try {
            // Always process
            props.put(InternalConfig.EMIT_INTERVAL_MS_KSTREAMS_WINDOWED_AGGREGATION, 0);
            final MockInternalNewProcessorContext<Windowed<String>, Change<String>> context = makeContext(stateDir, windowSize);
            final KStreamWindowAggregate<String, String, String, TimeWindow> processorSupplier = new KStreamWindowAggregate<>(
                windows,
                WINDOW_STORE_NAME,
                emitStrategy,
                MockInitializer.STRING_INIT,
                MockAggregator.TOSTRING_ADDER
            );
            final Processor<String, String, Windowed<String>, Change<String>> processor = processorSupplier.get();
            processor.init(context);

            context.setSystemTimeMs(0L);
            processor.process(new Record<>("A", "1", 0));
            processor.process(new Record<>("B", "2", 5));
            processor.process(new Record<>("C", "3", 15));

            List<CapturedForward<? extends Windowed<String>, ? extends Change<String>>> forwarded = context.forwarded();
            List<CapturedForward<? extends Windowed<String>, ? extends Change<String>>> expected;
            if (emitFinal) {
                expected = asList(
                    new CapturedForward<>(new Record<>(new Windowed<>("A", new TimeWindow(0, 10)),
                        new Change<>("0+1", null), 0)),
                    new CapturedForward<>(new Record<>(new Windowed<>("B", new TimeWindow(0, 10)),
                        new Change<>("0+2", null), 5))
                );
            } else {
                expected = asList(
                    new CapturedForward<>(new Record<>(new Windowed<>("A", new TimeWindow(0, 10)),
                        new Change<>("0+1", null), 0)),
                    new CapturedForward<>(new Record<>(new Windowed<>("B", new TimeWindow(0, 10)),
                        new Change<>("0+2", null), 5)),
                    new CapturedForward<>(new Record<>(new Windowed<>("B", new TimeWindow(5, 15)),
                        new Change<>("0+2", null), 5)),
                    new CapturedForward<>(new Record<>(new Windowed<>("C", new TimeWindow(10, 20)),
                        new Change<>("0+3", null), 15)),
                    new CapturedForward<>(new Record<>(new Windowed<>("C", new TimeWindow(15, 25)),
                        new Change<>("0+3", null), 15))
                );
            }
            assertThat(forwarded, is(expected));
            context.resetForwards();

            final Processor<String, String, Windowed<String>, Change<String>> newProcessor = processorSupplier.get();
            newProcessor.init(context);
            newProcessor.process(new Record<>("D", "4", 25));
            forwarded = context.forwarded();
            if (emitFinal) {
                // Don't output old windows for new processor
                expected = asList(
                    new CapturedForward<>(new Record<>(new Windowed<>("B", new TimeWindow(5, 15)),
                        new Change<>("0+2", null), 5)),
                    new CapturedForward<>(new Record<>(new Windowed<>("C", new TimeWindow(10, 20)),
                        new Change<>("0+3", null), 15))
                );
            } else {
                expected = asList(
                    new CapturedForward<>(new Record<>(new Windowed<>("D", new TimeWindow(20, 30)),
                        new Change<>("0+4", null), 25)),
                    new CapturedForward<>(new Record<>(new Windowed<>("D", new TimeWindow(25, 35)),
                        new Change<>("0+4", null), 25))
                );
            }
            assertThat(forwarded, is(expected));
            context.resetForwards();

            context.getStateStore(WINDOW_STORE_NAME).close();
        } finally {
            Utils.delete(stateDir);
        }
    }

    @Test
    public void showThrowIfEmitFinalUsedWithUnlimitedWindow() {
        if (emitFinal) {
            final IllegalArgumentException e = assertThrows(
                IllegalArgumentException.class, () -> new KStreamWindowAggregate<>(
                    UnlimitedWindows.of(),
                    WINDOW_STORE_NAME,
                    emitStrategy,
                    MockInitializer.STRING_INIT,
                    MockAggregator.TOSTRING_ADDER)
            );
            assertThat(e.getMessage(), is("ON_WINDOW_CLOSE strategy is only supported for "
                + "TimeWindows and SlidingWindows for TimeWindowedKStream"));
        } else {
            new KStreamWindowAggregate<>(
                UnlimitedWindows.of(),
                WINDOW_STORE_NAME,
                emitStrategy,
                MockInitializer.STRING_INIT,
                MockAggregator.TOSTRING_ADDER
            );
        }
    }

    private TimestampedWindowStore<String, String> getWindowStore(final long windowSize) {
        final WindowBytesStoreSupplier supplier;
        if (emitFinal) {
            supplier = RocksDbIndexedTimeOrderedWindowBytesStoreSupplier.create(
                WINDOW_STORE_NAME,
                Duration.ofDays(1),
                Duration.ofMillis(windowSize),
                false,
                false
            );
        } else {
            supplier = Stores.persistentTimestampedWindowStore(
                WINDOW_STORE_NAME,
                Duration.ofDays(1),
                Duration.ofMillis(windowSize),
                false
            );
        }

        return Stores.timestampedWindowStoreBuilder(supplier, Serdes.String(), Serdes.String())
            .withLoggingDisabled() // Changelog is not supported by MockProcessorContext.
            .withCachingDisabled() // Caching is not supported by MockProcessorContext.
            .build();
    }

    private MockInternalNewProcessorContext<Windowed<String>, Change<String>> makeContext(final File stateDir, final long windowSize) {
        final MockInternalNewProcessorContext<Windowed<String>, Change<String>> context = new MockInternalNewProcessorContext<>(
            props,
            new TaskId(0, 0),
            stateDir
        );

        context.setCurrentNode(new ProcessorNode("testNode"));

        // Create, initialize, and register the state store.
        final TimestampedWindowStore<String, String> store = getWindowStore(windowSize);
        store.init(context.getStateStoreContext(), store);
        context.getStateStoreContext().register(store, null);

        return context;
    }

    private void assertLatenessMetrics(final TopologyTestDriver driver,
                                       final Matcher<Object> dropTotal,
                                       final Matcher<Object> maxLateness,
                                       final Matcher<Object> avgLateness) {

        final MetricName dropTotalMetric;
        final MetricName dropRateMetric;
        final MetricName latenessMaxMetric;
        final MetricName latenessAvgMetric;
        dropTotalMetric = new MetricName(
            "dropped-records-total",
            "stream-task-metrics",
            "The total number of dropped records",
            mkMap(
                mkEntry("thread-id", threadId),
                mkEntry("task-id", "0_0")
            )
        );
        dropRateMetric = new MetricName(
            "dropped-records-rate",
            "stream-task-metrics",
            "The average number of dropped records per second",
            mkMap(
                mkEntry("thread-id", threadId),
                mkEntry("task-id", "0_0")
            )
        );
        latenessMaxMetric = new MetricName(
            "record-lateness-max",
            "stream-task-metrics",
            "The observed maximum lateness of records in milliseconds, measured by comparing the record "
                + "timestamp with the current stream time",
            mkMap(
                mkEntry("thread-id", threadId),
                mkEntry("task-id", "0_0")
            )
        );
        latenessAvgMetric = new MetricName(
            "record-lateness-avg",
            "stream-task-metrics",
            "The observed average lateness of records in milliseconds, measured by comparing the record "
                + "timestamp with the current stream time",
            mkMap(
                mkEntry("thread-id", threadId),
                mkEntry("task-id", "0_0")
            )
        );

        assertThat(driver.metrics().get(dropTotalMetric).metricValue(), dropTotal);
        assertThat(driver.metrics().get(dropRateMetric).metricValue(), not(0.0));
        assertThat(driver.metrics().get(latenessMaxMetric).metricValue(), maxLateness);
        assertThat(driver.metrics().get(latenessAvgMetric).metricValue(), avgLateness);
    }

    private void assertEmittedMetrics(final TopologyTestDriver driver,
                                      final Matcher<Object> emittedTotal) {

        final MetricName emittedTotalMetric;
        final MetricName emittedRateMetric;
        emittedTotalMetric = new MetricName(
            "window-aggregate-final-emit-total",
            "stream-processor-node-metrics",
            "The total number of emit final records",
            mkMap(
                mkEntry("thread-id", threadId),
                mkEntry("task-id", "0_0"),
                mkEntry("processor-node-id", "KSTREAM-AGGREGATE-0000000001")
            )
        );
        emittedRateMetric = new MetricName(
            "window-aggregate-final-emit-rate",
            "stream-processor-node-metrics",
            "The average number of emit final records per second",
            mkMap(
                mkEntry("thread-id", threadId),
                mkEntry("task-id", "0_0"),
                mkEntry("processor-node-id", "KSTREAM-AGGREGATE-0000000001")
            )
        );

        assertThat(driver.metrics().get(emittedTotalMetric).metricValue(), emittedTotal);
        assertThat(driver.metrics().get(emittedRateMetric).metricValue(), not(0.0));
    }

    private <K, V, S extends StateStore> Materialized<K, V, S> setMaterializedCache(final Materialized<K, V, S> materialized) {
        if (withCache) {
            return materialized.withCachingEnabled();
        }
        return materialized.withCachingDisabled();
    }
}<|MERGE_RESOLUTION|>--- conflicted
+++ resolved
@@ -37,7 +37,6 @@
 import org.apache.kafka.streams.kstream.Grouped;
 import org.apache.kafka.streams.kstream.KTable;
 import org.apache.kafka.streams.kstream.Materialized;
-import org.apache.kafka.streams.kstream.TimeWindowedKStream;
 import org.apache.kafka.streams.kstream.TimeWindows;
 import org.apache.kafka.streams.kstream.UnlimitedWindows;
 import org.apache.kafka.streams.kstream.Windowed;
@@ -53,8 +52,8 @@
 import org.apache.kafka.streams.state.TimestampedWindowStore;
 import org.apache.kafka.streams.state.WindowBytesStoreSupplier;
 import org.apache.kafka.streams.state.WindowStore;
+import org.apache.kafka.streams.state.internals.RocksDbIndexedTimeOrderedWindowBytesStoreSupplier;
 import org.apache.kafka.streams.TestInputTopic;
-import org.apache.kafka.streams.state.internals.RocksDbIndexedTimeOrderedWindowBytesStoreSupplier;
 import org.apache.kafka.streams.test.TestRecord;
 import org.apache.kafka.test.MockAggregator;
 import org.apache.kafka.test.MockApiProcessor;
@@ -122,25 +121,14 @@
         props.setProperty(InternalConfig.EMIT_INTERVAL_MS_KSTREAMS_WINDOWED_AGGREGATION, "0");
     }
 
-    @SuppressWarnings("unchecked")
     @Test
     public void testAggBasic() {
         final StreamsBuilder builder = new StreamsBuilder();
         final String topic1 = "topic1";
 
-<<<<<<< HEAD
-        // TODO: remove this cast after we add emitStrategy to public api
-        final TimeWindowedKStreamImpl<String, String, TimeWindow> windowedStream = (TimeWindowedKStreamImpl<String, String, TimeWindow>) builder
-            .stream(topic1, Consumed.with(Serdes.String(), Serdes.String()))
-            .groupByKey(Grouped.with(Serdes.String(), Serdes.String()))
-            .windowedBy(TimeWindows.ofSizeAndGrace(ofMillis(10), ofMillis(100)).advanceBy(ofMillis(5)));
-
-        final KTable<Windowed<String>, String> table2 = windowedStream
-=======
         final KTable<Windowed<String>, String> table2 = builder.stream(topic1, Consumed.with(Serdes.String(), Serdes.String()))
             .groupByKey(Grouped.with(Serdes.String(), Serdes.String()))
             .windowedBy(TimeWindows.ofSizeAndGrace(ofMillis(10), ofMillis(100)).advanceBy(ofMillis(5)))
->>>>>>> 3e0ac087
             .emitStrategy(emitStrategy)
             .aggregate(MockInitializer.STRING_INIT, MockAggregator.TOSTRING_ADDER, setMaterializedCache(Materialized.<String, String, WindowStore<Bytes, byte[]>>as("topic1-Canonized").withValueSerde(Serdes.String())));
 
@@ -227,7 +215,6 @@
         }
     }
 
-    @SuppressWarnings("unchecked")
     @Test
     public void testJoin() {
         final StreamsBuilder builder = new StreamsBuilder();
@@ -235,36 +222,20 @@
         final String topic2 = "topic2";
         final long grace = emitFinal ? 5L : 100L;
 
-        // TODO: remove this cast after we add emitStrategy to public api
-<<<<<<< HEAD
-        final TimeWindowedKStreamImpl<String, String, TimeWindow> windowedStream1 = (TimeWindowedKStreamImpl<String, String, TimeWindow>) builder
-            .stream(topic1, Consumed.with(Serdes.String(), Serdes.String()))
-            .groupByKey(Grouped.with(Serdes.String(), Serdes.String()))
-            .windowedBy(TimeWindows.ofSizeAndGrace(ofMillis(10), ofMillis(grace)).advanceBy(ofMillis(5)));
-
-        final KTable<Windowed<String>, String> table1 = windowedStream1
-=======
         final KTable<Windowed<String>, String> table1 = builder
             .stream(topic1, Consumed.with(Serdes.String(), Serdes.String()))
             .groupByKey(Grouped.with(Serdes.String(), Serdes.String()))
             .windowedBy(TimeWindows.ofSizeAndGrace(ofMillis(10), ofMillis(grace)).advanceBy(ofMillis(5)))
->>>>>>> 3e0ac087
             .emitStrategy(emitStrategy)
             .aggregate(MockInitializer.STRING_INIT, MockAggregator.TOSTRING_ADDER, setMaterializedCache(Materialized.<String, String, WindowStore<Bytes, byte[]>>as("topic1-Canonized").withValueSerde(Serdes.String())));
 
         final MockApiProcessorSupplier<Windowed<String>, String, Void, Void> supplier = new MockApiProcessorSupplier<>();
         table1.toStream().process(supplier);
 
-        final TimeWindowedKStreamImpl<String, String, TimeWindow> windowedStream2 = (TimeWindowedKStreamImpl<String, String, TimeWindow>) builder
+        final KTable<Windowed<String>, String> table2 = builder
             .stream(topic2, Consumed.with(Serdes.String(), Serdes.String()))
             .groupByKey(Grouped.with(Serdes.String(), Serdes.String()))
-<<<<<<< HEAD
-            .windowedBy(TimeWindows.ofSizeAndGrace(ofMillis(10), ofMillis(grace)).advanceBy(ofMillis(5)));
-
-        final KTable<Windowed<String>, String> table2 = windowedStream2
-=======
             .windowedBy(TimeWindows.ofSizeAndGrace(ofMillis(10), ofMillis(grace)).advanceBy(ofMillis(5)))
->>>>>>> 3e0ac087
             .emitStrategy(emitStrategy)
             .aggregate(MockInitializer.STRING_INIT, MockAggregator.TOSTRING_ADDER, setMaterializedCache(Materialized.<String, String, WindowStore<Bytes, byte[]>>as("topic2-Canonized").withValueSerde(Serdes.String())));
         table2.toStream().process(supplier);
@@ -473,25 +444,14 @@
         );
     }
 
-    @SuppressWarnings("unchecked")
     @Test
     public void shouldLogAndMeterWhenSkippingNullKey() {
         final StreamsBuilder builder = new StreamsBuilder();
         final String topic = "topic";
 
-<<<<<<< HEAD
-        // TODO: remove this cast after we add emitStrategy to public api
-        final TimeWindowedKStreamImpl<String, String, TimeWindow> windowedStream = (TimeWindowedKStreamImpl<String, String, TimeWindow>) builder
-            .stream(topic, Consumed.with(Serdes.String(), Serdes.String()))
-            .groupByKey(Grouped.with(Serdes.String(), Serdes.String()))
-            .windowedBy(TimeWindows.ofSizeWithNoGrace(ofMillis(10)).advanceBy(ofMillis(5)));
-
-        windowedStream
-=======
         builder.stream(topic, Consumed.with(Serdes.String(), Serdes.String()))
             .groupByKey(Grouped.with(Serdes.String(), Serdes.String()))
             .windowedBy(TimeWindows.ofSizeWithNoGrace(ofMillis(10)).advanceBy(ofMillis(5)))
->>>>>>> 3e0ac087
             .emitStrategy(emitStrategy)
             .aggregate(
                 MockInitializer.STRING_INIT,
@@ -510,25 +470,14 @@
         }
     }
 
-    @SuppressWarnings("unchecked")
     @Test
     public void shouldLogAndMeterWhenSkippingExpiredWindow() {
         final StreamsBuilder builder = new StreamsBuilder();
         final String topic = "topic";
 
-<<<<<<< HEAD
-        // TODO: remove this cast after we add emitStrategy to public api
-        final TimeWindowedKStreamImpl<String, String, TimeWindow> windowedStream = (TimeWindowedKStreamImpl<String, String, TimeWindow>) builder
-            .stream(topic, Consumed.with(Serdes.String(), Serdes.String()))
-            .groupByKey(Grouped.with(Serdes.String(), Serdes.String()))
-            .windowedBy(TimeWindows.ofSizeAndGrace(ofMillis(10), ofMillis(90)).advanceBy(ofMillis(5)));
-
-        windowedStream
-=======
         builder.stream(topic, Consumed.with(Serdes.String(), Serdes.String()))
             .groupByKey(Grouped.with(Serdes.String(), Serdes.String()))
             .windowedBy(TimeWindows.ofSizeAndGrace(ofMillis(10), ofMillis(90)).advanceBy(ofMillis(5)))
->>>>>>> 3e0ac087
             .emitStrategy(emitStrategy)
             .aggregate(
                 () -> "",
@@ -605,25 +554,14 @@
         }
     }
 
-    @SuppressWarnings("unchecked")
     @Test
     public void shouldLogAndMeterWhenSkippingExpiredWindowByGrace() {
         final StreamsBuilder builder = new StreamsBuilder();
         final String topic = "topic";
 
-<<<<<<< HEAD
-        // TODO: remove this cast after we add emitStrategy to public api
-        final TimeWindowedKStreamImpl<String, String, TimeWindow> windowedStream = (TimeWindowedKStreamImpl<String, String, TimeWindow>) builder
-            .stream(topic, Consumed.with(Serdes.String(), Serdes.String()))
-            .groupByKey(Grouped.with(Serdes.String(), Serdes.String()))
-            .windowedBy(TimeWindows.ofSizeAndGrace(ofMillis(10), ofMillis(90)).advanceBy(ofMillis(10)));
-
-        windowedStream
-=======
         builder.stream(topic, Consumed.with(Serdes.String(), Serdes.String()))
             .groupByKey(Grouped.with(Serdes.String(), Serdes.String()))
             .windowedBy(TimeWindows.ofSizeAndGrace(ofMillis(10), ofMillis(90)).advanceBy(ofMillis(10)))
->>>>>>> 3e0ac087
             .emitStrategy(emitStrategy)
             .aggregate(
                 () -> "",
