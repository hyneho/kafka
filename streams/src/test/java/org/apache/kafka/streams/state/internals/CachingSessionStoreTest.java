--- conflicted
+++ resolved
@@ -91,17 +91,10 @@
     }
 
     @Test
-<<<<<<< HEAD
     public void shouldPutFetchFromCache() {
-        cachingStore.put(new Windowed<>("a", new SessionWindow(0, 0)), 1L);
-        cachingStore.put(new Windowed<>("aa", new SessionWindow(0, 0)), 1L);
-        cachingStore.put(new Windowed<>("b", new SessionWindow(0, 0)), 1L);
-=======
-    public void shouldPutFetchFromCache() throws Exception {
         cachingStore.put(new Windowed<>(keyA, new SessionWindow(0, 0)), "1".getBytes());
         cachingStore.put(new Windowed<>(keyAA, new SessionWindow(0, 0)), "1".getBytes());
         cachingStore.put(new Windowed<>(keyB, new SessionWindow(0, 0)), "1".getBytes());
->>>>>>> ae4100f8
 
         assertEquals(3, cache.size());
 
@@ -116,17 +109,10 @@
 
 
     @Test
-<<<<<<< HEAD
     public void shouldPutFetchAllKeysFromCache() {
-        cachingStore.put(new Windowed<>("a", new SessionWindow(0, 0)), 1L);
-        cachingStore.put(new Windowed<>("aa", new SessionWindow(0, 0)), 1L);
-        cachingStore.put(new Windowed<>("b", new SessionWindow(0, 0)), 1L);
-=======
-    public void shouldPutFetchAllKeysFromCache() throws Exception {
         cachingStore.put(new Windowed<>(keyA, new SessionWindow(0, 0)), "1".getBytes());
         cachingStore.put(new Windowed<>(keyAA, new SessionWindow(0, 0)), "1".getBytes());
         cachingStore.put(new Windowed<>(keyB, new SessionWindow(0, 0)), "1".getBytes());
->>>>>>> ae4100f8
 
         assertEquals(3, cache.size());
 
@@ -138,17 +124,10 @@
     }
 
     @Test
-<<<<<<< HEAD
     public void shouldPutFetchRangeFromCache() {
-        cachingStore.put(new Windowed<>("a", new SessionWindow(0, 0)), 1L);
-        cachingStore.put(new Windowed<>("aa", new SessionWindow(0, 0)), 1L);
-        cachingStore.put(new Windowed<>("b", new SessionWindow(0, 0)), 1L);
-=======
-    public void shouldPutFetchRangeFromCache() throws Exception {
         cachingStore.put(new Windowed<>(keyA, new SessionWindow(0, 0)), "1".getBytes());
         cachingStore.put(new Windowed<>(keyAA, new SessionWindow(0, 0)), "1".getBytes());
         cachingStore.put(new Windowed<>(keyB, new SessionWindow(0, 0)), "1".getBytes());
->>>>>>> ae4100f8
 
         assertEquals(3, cache.size());
 
@@ -159,22 +138,12 @@
     }
 
     @Test
-<<<<<<< HEAD
     public void shouldFetchAllSessionsWithSameRecordKey() {
-
-        final List<KeyValue<Windowed<String>, Long>> expected = Arrays.asList(KeyValue.pair(new Windowed<>("a", new SessionWindow(0, 0)), 1L),
-                                                                                    KeyValue.pair(new Windowed<>("a", new SessionWindow(10, 10)), 2L),
-                                                                                    KeyValue.pair(new Windowed<>("a", new SessionWindow(100, 100)), 3L),
-                                                                                    KeyValue.pair(new Windowed<>("a", new SessionWindow(1000, 1000)), 4L));
-        for (KeyValue<Windowed<String>, Long> kv : expected) {
-=======
-    public void shouldFetchAllSessionsWithSameRecordKey() throws Exception {
         final List<KeyValue<Windowed<Bytes>, byte[]>> expected = Arrays.asList(KeyValue.pair(new Windowed<>(keyA, new SessionWindow(0, 0)), "1".getBytes()),
                                                                               KeyValue.pair(new Windowed<>(keyA, new SessionWindow(10, 10)), "2".getBytes()),
                                                                               KeyValue.pair(new Windowed<>(keyA, new SessionWindow(100, 100)), "3".getBytes()),
                                                                               KeyValue.pair(new Windowed<>(keyA, new SessionWindow(1000, 1000)), "4".getBytes()));
         for (KeyValue<Windowed<Bytes>, byte[]> kv : expected) {
->>>>>>> ae4100f8
             cachingStore.put(kv.key, kv.value);
         }
 
@@ -187,14 +156,9 @@
     }
 
     @Test
-<<<<<<< HEAD
     public void shouldFlushItemsToStoreOnEviction() {
-        final List<KeyValue<Windowed<String>, Long>> added = addSessionsUntilOverflow("a", "b", "c", "d");
-=======
-    public void shouldFlushItemsToStoreOnEviction() throws Exception {
         final StateSerdes<Bytes, byte[]> serdes = new StateSerdes<>("topic", Serdes.Bytes(), Serdes.ByteArray());
         final List<KeyValue<Windowed<Bytes>, byte[]>> added = addSessionsUntilOverflow("a", "b", "c", "d");
->>>>>>> ae4100f8
         assertEquals(added.size() - 1, cache.size());
         final KeyValueIterator<Windowed<Bytes>, byte[]> iterator = WrappedSessionStoreIterator.bytesIterator(underlying.fetch(added.get(0).key.key(), 0, 0), serdes);
         final KeyValue<Windowed<Bytes>, byte[]> next = iterator.next();
@@ -203,22 +167,7 @@
     }
 
     @Test
-<<<<<<< HEAD
     public void shouldQueryItemsInCacheAndStore() {
-        final List<KeyValue<Windowed<String>, Long>> added = addSessionsUntilOverflow("a");
-        final KeyValueIterator<Windowed<String>, Long> iterator = cachingStore.findSessions("a", 0, added.size() * 10);
-        final List<KeyValue<Windowed<String>, Long>> actual = toList(iterator);
-        assertEquals(added, actual);
-    }
-
-    @Test
-    public void shouldRemove() {
-        final Windowed<String> a = new Windowed<>("a", new SessionWindow(0, 0));
-        final Windowed<String> b = new Windowed<>("b", new SessionWindow(0, 0));
-        cachingStore.put(a, 2L);
-        cachingStore.put(b, 2L);
-=======
-    public void shouldQueryItemsInCacheAndStore() throws Exception {
         final List<KeyValue<Windowed<Bytes>, byte[]>> added = addSessionsUntilOverflow("a");
         final KeyValueIterator<Windowed<Bytes>, byte[]> iterator = cachingStore.findSessions(Bytes.wrap("a".getBytes()), 0, added.size() * 10);
         final List<KeyValue<Windowed<Bytes>, byte[]>> actual = toList(iterator);
@@ -226,12 +175,11 @@
     }
 
     @Test
-    public void shouldRemove() throws Exception {
+    public void shouldRemove() {
         final Windowed<Bytes> a = new Windowed<>(keyA, new SessionWindow(0, 0));
         final Windowed<Bytes> b = new Windowed<>(keyB, new SessionWindow(0, 0));
         cachingStore.put(a, "2".getBytes());
         cachingStore.put(b, "2".getBytes());
->>>>>>> ae4100f8
         cachingStore.flush();
         cachingStore.remove(a);
         cachingStore.flush();
@@ -240,23 +188,13 @@
     }
 
     @Test
-<<<<<<< HEAD
     public void shouldFetchCorrectlyAcrossSegments() {
-        final Windowed<String> a1 = new Windowed<>("a", new SessionWindow(0, 0));
-        final Windowed<String> a2 = new Windowed<>("a", new SessionWindow(Segments.MIN_SEGMENT_INTERVAL, Segments.MIN_SEGMENT_INTERVAL));
-        final Windowed<String> a3 = new Windowed<>("a", new SessionWindow(Segments.MIN_SEGMENT_INTERVAL * 2, Segments.MIN_SEGMENT_INTERVAL * 2));
-        cachingStore.put(a1, 1L);
-        cachingStore.put(a2, 2L);
-        cachingStore.put(a3, 3L);
-=======
-    public void shouldFetchCorrectlyAcrossSegments() throws Exception {
         final Windowed<Bytes> a1 = new Windowed<>(keyA, new SessionWindow(0, 0));
         final Windowed<Bytes> a2 = new Windowed<>(keyA, new SessionWindow(Segments.MIN_SEGMENT_INTERVAL, Segments.MIN_SEGMENT_INTERVAL));
         final Windowed<Bytes> a3 = new Windowed<>(keyA, new SessionWindow(Segments.MIN_SEGMENT_INTERVAL * 2, Segments.MIN_SEGMENT_INTERVAL * 2));
         cachingStore.put(a1, "1".getBytes());
         cachingStore.put(a2, "2".getBytes());
         cachingStore.put(a3, "3".getBytes());
->>>>>>> ae4100f8
         cachingStore.flush();
         final KeyValueIterator<Windowed<Bytes>, byte[]> results = cachingStore.findSessions(keyA, 0, Segments.MIN_SEGMENT_INTERVAL * 2);
         assertEquals(a1, results.next().key);
@@ -266,20 +204,7 @@
     }
 
     @Test
-<<<<<<< HEAD
     public void shouldFetchRangeCorrectlyAcrossSegments() {
-        final Windowed<String> a1 = new Windowed<>("a", new SessionWindow(0, 0));
-        final Windowed<String> aa1 = new Windowed<>("aa", new SessionWindow(0, 0));
-        final Windowed<String> a2 = new Windowed<>("a", new SessionWindow(Segments.MIN_SEGMENT_INTERVAL, Segments.MIN_SEGMENT_INTERVAL));
-        final Windowed<String> a3 = new Windowed<>("a", new SessionWindow(Segments.MIN_SEGMENT_INTERVAL * 2, Segments.MIN_SEGMENT_INTERVAL * 2));
-        final Windowed<String> aa3 = new Windowed<>("aa", new SessionWindow(Segments.MIN_SEGMENT_INTERVAL * 2, Segments.MIN_SEGMENT_INTERVAL * 2));
-        cachingStore.put(a1, 1L);
-        cachingStore.put(aa1, 1L);
-        cachingStore.put(a2, 2L);
-        cachingStore.put(a3, 3L);
-        cachingStore.put(aa3, 3L);
-=======
-    public void shouldFetchRangeCorrectlyAcrossSegments() throws Exception {
         final Windowed<Bytes> a1 = new Windowed<>(keyA, new SessionWindow(0, 0));
         final Windowed<Bytes> aa1 = new Windowed<>(keyAA, new SessionWindow(0, 0));
         final Windowed<Bytes> a2 = new Windowed<>(keyA, new SessionWindow(Segments.MIN_SEGMENT_INTERVAL, Segments.MIN_SEGMENT_INTERVAL));
@@ -290,7 +215,6 @@
         cachingStore.put(a2, "2".getBytes());
         cachingStore.put(a3, "3".getBytes());
         cachingStore.put(aa3, "3".getBytes());
->>>>>>> ae4100f8
         cachingStore.flush();
 
         final KeyValueIterator<Windowed<Bytes>, byte[]> rangeResults = cachingStore.findSessions(keyA, keyAA, 0, Segments.MIN_SEGMENT_INTERVAL * 2);
@@ -303,18 +227,11 @@
     }
 
     @Test
-<<<<<<< HEAD
     public void shouldForwardChangedValuesDuringFlush() {
-        final Windowed<String> a = new Windowed<>("a", new SessionWindow(0, 0));
-        final List<KeyValue<Windowed<String>, Change<Long>>> flushed = new ArrayList<>();
-        cachingStore.setFlushListener(new CacheFlushListener<Windowed<String>, Long>() {
-=======
-    public void shouldForwardChangedValuesDuringFlush() throws Exception {
         final Windowed<Bytes> a = new Windowed<>(keyA, new SessionWindow(0, 0));
         final Windowed<String> aDeserialized = new Windowed<>("a", new SessionWindow(0, 0));
         final List<KeyValue<Windowed<String>, Change<String>>> flushed = new ArrayList<>();
         cachingStore.setFlushListener(new CacheFlushListener<Windowed<String>, String>() {
->>>>>>> ae4100f8
                 @Override
                 public void apply(final Windowed<String> key, final String newValue, final String oldValue) {
                     flushed.add(KeyValue.pair(key, new Change<>(newValue, oldValue)));
@@ -336,15 +253,9 @@
     }
 
     @Test
-<<<<<<< HEAD
     public void shouldClearNamespaceCacheOnClose() {
-        final Windowed<String> a1 = new Windowed<>("a", new SessionWindow(0, 0));
-        cachingStore.put(a1, 1L);
-=======
-    public void shouldClearNamespaceCacheOnClose() throws Exception {
         final Windowed<Bytes> a1 = new Windowed<>(keyA, new SessionWindow(0, 0));
         cachingStore.put(a1, "1".getBytes());
->>>>>>> ae4100f8
         assertEquals(1, cache.size());
         cachingStore.close();
         assertEquals(0, cache.size());
@@ -380,43 +291,23 @@
     }
 
     @Test(expected = NullPointerException.class)
-<<<<<<< HEAD
     public void shouldThrowNullPointerExceptionOnFindSessionsNullFromKey() {
-        cachingStore.findSessions(null, "anyKeyTo", 1L, 2L);
+        cachingStore.findSessions(null, keyA, 1L, 2L);
     }
 
     @Test(expected = NullPointerException.class)
     public void shouldThrowNullPointerExceptionOnFindSessionsNullToKey() {
-        cachingStore.findSessions("anyKeyFrom", null, 1L, 2L);
+        cachingStore.findSessions(keyA, null, 1L, 2L);
     }
 
     @Test(expected = NullPointerException.class)
     public void shouldThrowNullPointerExceptionOnFetchNullFromKey() {
-        cachingStore.fetch(null, "anyToKey");
+        cachingStore.fetch(null, keyA);
     }
 
     @Test(expected = NullPointerException.class)
     public void shouldThrowNullPointerExceptionOnFetchNullToKey() {
-        cachingStore.fetch("anyFromKey", null);
-=======
-    public void shouldThrowNullPointerExceptionOnFindSessionsNullFromKey() throws Exception {
-        cachingStore.findSessions(null, keyA, 1L, 2L);
-    }
-
-    @Test(expected = NullPointerException.class)
-    public void shouldThrowNullPointerExceptionOnFindSessionsNullToKey() throws Exception {
-        cachingStore.findSessions(keyA, null, 1L, 2L);
-    }
-
-    @Test(expected = NullPointerException.class)
-    public void shouldThrowNullPointerExceptionOnFetchNullFromKey() throws Exception {
-        cachingStore.fetch(null, keyA);
-    }
-
-    @Test(expected = NullPointerException.class)
-    public void shouldThrowNullPointerExceptionOnFetchNullToKey() throws Exception {
         cachingStore.fetch(keyA, null);
->>>>>>> ae4100f8
     }
 
     @Test(expected = NullPointerException.class)
@@ -430,13 +321,8 @@
     }
 
     @Test(expected = NullPointerException.class)
-<<<<<<< HEAD
     public void shouldThrowNullPointerExceptionOnPutNullKey() {
-        cachingStore.put(null, 1L);
-=======
-    public void shouldThrowNullPointerExceptionOnPutNullKey() throws Exception {
         cachingStore.put(null, "1".getBytes());
->>>>>>> ae4100f8
     }
 
     private List<KeyValue<Windowed<Bytes>, byte[]>> addSessionsUntilOverflow(final String...sessionIds) {
