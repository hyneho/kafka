/*
 * Licensed to the Apache Software Foundation (ASF) under one or more
 * contributor license agreements. See the NOTICE file distributed with
 * this work for additional information regarding copyright ownership.
 * The ASF licenses this file to You under the Apache License, Version 2.0
 * (the "License"); you may not use this file except in compliance with
 * the License. You may obtain a copy of the License at
 *
 *    http://www.apache.org/licenses/LICENSE-2.0
 *
 * Unless required by applicable law or agreed to in writing, software
 * distributed under the License is distributed on an "AS IS" BASIS,
 * WITHOUT WARRANTIES OR CONDITIONS OF ANY KIND, either express or implied.
 * See the License for the specific language governing permissions and
 * limitations under the License.
 */
package org.apache.kafka.streams.kstream.internals;

import org.apache.kafka.common.serialization.Serde;
import org.apache.kafka.common.serialization.Serdes;
import org.apache.kafka.common.serialization.StringSerializer;
import org.apache.kafka.common.utils.Utils;
import org.apache.kafka.streams.Consumed;
import org.apache.kafka.streams.KeyValue;
import org.apache.kafka.streams.StreamsBuilder;
import org.apache.kafka.streams.StreamsBuilderTest;
import org.apache.kafka.streams.StreamsConfig;
import org.apache.kafka.streams.TopologyTestDriver;
import org.apache.kafka.streams.errors.TopologyException;
import org.apache.kafka.streams.kstream.GlobalKTable;
import org.apache.kafka.streams.kstream.JoinWindows;
import org.apache.kafka.streams.kstream.Joined;
import org.apache.kafka.streams.kstream.KStream;
import org.apache.kafka.streams.kstream.KStreamBuilder;
import org.apache.kafka.streams.kstream.KTable;
import org.apache.kafka.streams.kstream.KeyValueMapper;
import org.apache.kafka.streams.kstream.Predicate;
import org.apache.kafka.streams.kstream.Printed;
import org.apache.kafka.streams.kstream.Produced;
import org.apache.kafka.streams.kstream.ValueJoiner;
import org.apache.kafka.streams.kstream.ValueMapper;
import org.apache.kafka.streams.kstream.ValueMapperWithKey;
import org.apache.kafka.streams.kstream.ValueTransformerSupplier;
import org.apache.kafka.streams.kstream.ValueTransformerWithKeySupplier;
import org.apache.kafka.streams.processor.FailOnInvalidTimestamp;
import org.apache.kafka.streams.processor.internals.ProcessorTopology;
import org.apache.kafka.streams.processor.internals.SourceNode;
import org.apache.kafka.streams.test.ConsumerRecordFactory;
import org.apache.kafka.test.MockMapper;
import org.apache.kafka.test.MockProcessorSupplier;
import org.apache.kafka.test.MockValueJoiner;
import org.apache.kafka.test.TestUtils;
import org.junit.After;
import org.junit.Before;
import org.junit.Test;

import java.util.Arrays;
import java.util.Collections;
import java.util.Properties;
import java.util.concurrent.TimeUnit;
import java.util.regex.Pattern;

import static org.hamcrest.CoreMatchers.equalTo;
import static org.hamcrest.core.IsInstanceOf.instanceOf;
import static org.junit.Assert.assertEquals;
import static org.junit.Assert.assertThat;
import static org.junit.Assert.fail;


public class KStreamImplTest {

    private final Serde<String> stringSerde = Serdes.String();
    private final Serde<Integer> intSerde = Serdes.Integer();
    private final Consumed<String, String> consumed = Consumed.with(stringSerde, stringSerde);
    private final Consumed<String, String> stringConsumed = Consumed.with(Serdes.String(), Serdes.String());

    private final MockProcessorSupplier<String, String> processorSupplier = new MockProcessorSupplier<>();

    private KStream<String, String> testStream;
    private StreamsBuilder builder;

    private final ConsumerRecordFactory<String, String> recordFactory = new ConsumerRecordFactory<>(new StringSerializer(), new StringSerializer());
    private TopologyTestDriver driver;
    private final Properties props = new Properties();

    @Before
    public void before() {
        builder = new StreamsBuilder();
        testStream = builder.stream("source");

        props.setProperty(StreamsConfig.APPLICATION_ID_CONFIG, "kstream-impl-test");
        props.setProperty(StreamsConfig.BOOTSTRAP_SERVERS_CONFIG, "localhost:9091");
        props.setProperty(StreamsConfig.STATE_DIR_CONFIG, TestUtils.tempDirectory().getAbsolutePath());
        props.setProperty(StreamsConfig.DEFAULT_KEY_SERDE_CLASS_CONFIG, Serdes.String().getClass().getName());
        props.setProperty(StreamsConfig.DEFAULT_VALUE_SERDE_CLASS_CONFIG, Serdes.String().getClass().getName());
    }

    @After
    public void cleanup() {
        props.clear();
        if (driver != null) {
            driver.close();
        }
        driver = null;
    }

    @Test
    public void testNumProcesses() {
        final StreamsBuilder builder = new StreamsBuilder();

        KStream<String, String> source1 = builder.stream(Arrays.asList("topic-1", "topic-2"), consumed);

        KStream<String, String> source2 = builder.stream(Arrays.asList("topic-3", "topic-4"), consumed);

        KStream<String, String> stream1 =
            source1.filter(new Predicate<String, String>() {
                @Override
                public boolean test(String key, String value) {
                    return true;
                }
            }).filterNot(new Predicate<String, String>() {
                @Override
                public boolean test(String key, String value) {
                    return false;
                }
            });

        KStream<String, Integer> stream2 = stream1.mapValues(new ValueMapper<String, Integer>() {
            @Override
            public Integer apply(String value) {
                return new Integer(value);
            }
        });

        KStream<String, Integer> stream3 = source2.flatMapValues(new ValueMapper<String, Iterable<Integer>>() {
            @Override
            public Iterable<Integer> apply(String value) {
                return Collections.singletonList(new Integer(value));
            }
        });

        KStream<String, Integer>[] streams2 = stream2.branch(
                new Predicate<String, Integer>() {
                    @Override
                    public boolean test(String key, Integer value) {
                        return (value % 2) == 0;
                    }
                },
                new Predicate<String, Integer>() {
                    @Override
                    public boolean test(String key, Integer value) {
                        return true;
                    }
                }
        );

        KStream<String, Integer>[] streams3 = stream3.branch(
                new Predicate<String, Integer>() {
                    @Override
                    public boolean test(String key, Integer value) {
                        return (value % 2) == 0;
                    }
                },
                new Predicate<String, Integer>() {
                    @Override
                    public boolean test(String key, Integer value) {
                        return true;
                    }
                }
        );

        final int anyWindowSize = 1;
        final Joined<String, Integer, Integer> joined = Joined.with(stringSerde, intSerde, intSerde);
        KStream<String, Integer> stream4 = streams2[0].join(streams3[0], new ValueJoiner<Integer, Integer, Integer>() {
            @Override
            public Integer apply(Integer value1, Integer value2) {
                return value1 + value2;
            }
        }, JoinWindows.of(anyWindowSize), joined);

        streams2[1].join(streams3[1], new ValueJoiner<Integer, Integer, Integer>() {
            @Override
            public Integer apply(Integer value1, Integer value2) {
                return value1 + value2;
            }
        }, JoinWindows.of(anyWindowSize), joined);

        stream4.to("topic-5");

        streams2[1].through("topic-6").process(new MockProcessorSupplier<String, Integer>());

        assertEquals(2 + // sources
            2 + // stream1
            1 + // stream2
            1 + // stream3
            1 + 2 + // streams2
            1 + 2 + // streams3
            5 * 2 + // stream2-stream3 joins
            1 + // to
            2 + // through
            1, // process
            StreamsBuilderTest.internalTopologyBuilder(builder).setApplicationId("X").build(null).processors().size());
    }

    @Test
    public void shouldUseRecordMetadataTimestampExtractorWithThrough() {
        final StreamsBuilder builder = new StreamsBuilder();
        final Consumed<String, String> consumed = Consumed.with(stringSerde, stringSerde);
        KStream<String, String> stream1 = builder.stream(Arrays.asList("topic-1", "topic-2"), consumed);
        KStream<String, String> stream2 = builder.stream(Arrays.asList("topic-3", "topic-4"), consumed);

        stream1.to("topic-5");
        stream2.through("topic-6");

        ProcessorTopology processorTopology = StreamsBuilderTest.internalTopologyBuilder(builder).setApplicationId("X").build(null);
        assertThat(processorTopology.source("topic-6").getTimestampExtractor(), instanceOf(FailOnInvalidTimestamp.class));
        assertEquals(processorTopology.source("topic-4").getTimestampExtractor(), null);
        assertEquals(processorTopology.source("topic-3").getTimestampExtractor(), null);
        assertEquals(processorTopology.source("topic-2").getTimestampExtractor(), null);
        assertEquals(processorTopology.source("topic-1").getTimestampExtractor(), null);
    }

    @Test
    public void shouldSendDataThroughTopicUsingProduced() {
        final StreamsBuilder builder = new StreamsBuilder();
        final String input = "topic";
        final KStream<String, String> stream = builder.stream(input, consumed);
        stream.through("through-topic", Produced.with(stringSerde, stringSerde)).process(processorSupplier);

<<<<<<< HEAD
        driver.setUp(builder);
        driver.process(input, "a", "b");
        assertThat(processorSupplier.getTheProcessor().processed, equalTo(Collections.singletonList("a:b")));
=======
        driver = new TopologyTestDriver(builder.build(), props);
        driver.pipeInput(recordFactory.create(input, "a", "b"));
        assertThat(processorSupplier.processed, equalTo(Collections.singletonList("a:b")));
>>>>>>> 8725e360
    }

    @Test
    public void shouldSendDataToTopicUsingProduced() {
        final StreamsBuilder builder = new StreamsBuilder();
        final String input = "topic";
        final KStream<String, String> stream = builder.stream(input, consumed);
        stream.to("to-topic", Produced.with(stringSerde, stringSerde));
        builder.stream("to-topic", consumed).process(processorSupplier);

<<<<<<< HEAD
        driver.setUp(builder);
        driver.process(input, "e", "f");
        assertThat(processorSupplier.getTheProcessor().processed, equalTo(Collections.singletonList("e:f")));
=======
        driver = new TopologyTestDriver(builder.build(), props);
        driver.pipeInput(recordFactory.create(input, "e", "f"));
        assertThat(processorSupplier.processed, equalTo(Collections.singletonList("e:f")));
>>>>>>> 8725e360
    }

    @Test
    // TODO: this test should be refactored when we removed KStreamBuilder so that the created Topology contains internal topics as well
    public void shouldUseRecordMetadataTimestampExtractorWhenInternalRepartitioningTopicCreated() {
        final KStreamBuilder builder = new KStreamBuilder();
        KStream<String, String> kStream = builder.stream(stringSerde, stringSerde, "topic-1");
        ValueJoiner<String, String, String> valueJoiner = MockValueJoiner.instance(":");
        long windowSize = TimeUnit.MILLISECONDS.convert(1, TimeUnit.DAYS);
        final KStream<String, String> stream = kStream
                        .map(new KeyValueMapper<String, String, KeyValue<? extends String, ? extends String>>() {
                            @Override
                            public KeyValue<? extends String, ? extends String> apply(String key, String value) {
                                return KeyValue.pair(value, value);
                            }
                        });
        stream.join(kStream,
                    valueJoiner,
                    JoinWindows.of(windowSize).until(3 * windowSize),
                    Joined.with(Serdes.String(),
                                Serdes.String(),
                                Serdes.String()))
                .to(Serdes.String(), Serdes.String(), "output-topic");

        ProcessorTopology processorTopology = builder.setApplicationId("X").build(null);
        SourceNode originalSourceNode = processorTopology.source("topic-1");

        for (SourceNode sourceNode: processorTopology.sources()) {
            if (sourceNode.name().equals(originalSourceNode.name())) {
                assertEquals(sourceNode.getTimestampExtractor(), null);
            } else {
                assertThat(sourceNode.getTimestampExtractor(), instanceOf(FailOnInvalidTimestamp.class));
            }
        }
    }
    
    @Test
    public void testToWithNullValueSerdeDoesntNPE() {
        final StreamsBuilder builder = new StreamsBuilder();
        final Consumed<String, String> consumed = Consumed.with(stringSerde, stringSerde);
        final KStream<String, String> inputStream = builder.stream(Collections.singleton("input"), consumed);
        inputStream.to(stringSerde, null, "output");
    }

    @Test(expected = NullPointerException.class)
    public void shouldNotAllowNullPredicateOnFilter() {
        testStream.filter(null);
    }

    @Test(expected = NullPointerException.class)
    public void shouldNotAllowNullPredicateOnFilterNot() {
        testStream.filterNot(null);
    }

    @Test(expected = NullPointerException.class)
    public void shouldNotAllowNullMapperOnSelectKey() {
        testStream.selectKey(null);
    }

    @Test(expected = NullPointerException.class)
    public void shouldNotAllowNullMapperOnMap() {
        testStream.map(null);
    }

    @Test(expected = NullPointerException.class)
    public void shouldNotAllowNullMapperOnMapValues() {
        testStream.mapValues((ValueMapper) null);
    }

    @Test(expected = NullPointerException.class)
    public void shouldNotAllowNullMapperOnMapValuesWithKey() {
        testStream.mapValues((ValueMapperWithKey) null);
    }

    @Test(expected = NullPointerException.class)
    public void shouldNotAllowNullFilePathOnWriteAsText() {
        testStream.writeAsText(null);
    }

    @Test(expected = TopologyException.class)
    public void shouldNotAllowEmptyFilePathOnWriteAsText() {
        testStream.writeAsText("\t    \t");
    }

    @Test(expected = NullPointerException.class)
    public void shouldNotAllowNullMapperOnFlatMap() {
        testStream.flatMap(null);
    }

    @Test(expected = NullPointerException.class)
    public void shouldNotAllowNullMapperOnFlatMapValues() {
        testStream.flatMapValues((ValueMapper) null);
    }

    @Test(expected = NullPointerException.class)
    public void shouldNotAllowNullMapperOnFlatMapValuesWithKey() {
        testStream.flatMapValues((ValueMapperWithKey) null);
    }

    @Test(expected = IllegalArgumentException.class)
    public void shouldHaveAtLeastOnPredicateWhenBranching() {
        testStream.branch();
    }

    @Test(expected = NullPointerException.class)
    public void shouldCantHaveNullPredicate() {
        testStream.branch((Predicate) null);
    }

    @Test(expected = NullPointerException.class)
    public void shouldNotAllowNullTopicOnThrough() {
        testStream.through(null);
    }

    @Test(expected = NullPointerException.class)
    public void shouldNotAllowNullTopicOnTo() {
        testStream.to(null);
    }

    @Test(expected = NullPointerException.class)
    public void shouldNotAllowNullTransformSupplierOnTransform() {
        testStream.transform(null);
    }

    @Test(expected = NullPointerException.class)
    public void shouldNotAllowNullTransformSupplierOnTransformValues() {
        testStream.transformValues((ValueTransformerSupplier) null);
    }

    @Test(expected = NullPointerException.class)
    public void shouldNotAllowNullTransformSupplierOnTransformValuesWithKey() {
        testStream.transformValues((ValueTransformerWithKeySupplier) null);
    }

    @Test(expected = NullPointerException.class)
    public void shouldNotAllowNullProcessSupplier() {
        testStream.process(null);
    }

    @Test(expected = NullPointerException.class)
    public void shouldNotAllowNullOtherStreamOnJoin() {
        testStream.join(null, MockValueJoiner.TOSTRING_JOINER, JoinWindows.of(10));
    }

    @Test(expected = NullPointerException.class)
    public void shouldNotAllowNullValueJoinerOnJoin() {
        testStream.join(testStream, null, JoinWindows.of(10));
    }

    @Test(expected = NullPointerException.class)
    public void shouldNotAllowNullJoinWindowsOnJoin() {
        testStream.join(testStream, MockValueJoiner.TOSTRING_JOINER, null);
    }

    @Test(expected = NullPointerException.class)
    public void shouldNotAllowNullTableOnTableJoin() {
        testStream.leftJoin((KTable) null, MockValueJoiner.TOSTRING_JOINER);
    }

    @Test(expected = NullPointerException.class)
    public void shouldNotAllowNullValueMapperOnTableJoin() {
        testStream.leftJoin(builder.table("topic", stringConsumed), null);
    }

    @Test(expected = NullPointerException.class)
    public void shouldNotAllowNullSelectorOnGroupBy() {
        testStream.groupBy(null);
    }

    @Test(expected = NullPointerException.class)
    public void shouldNotAllowNullActionOnForEach() {
        testStream.foreach(null);
    }

    @Test(expected = NullPointerException.class)
    public void shouldNotAllowNullTableOnJoinWithGlobalTable() {
        testStream.join((GlobalKTable) null,
                        MockMapper.<String, String>selectValueMapper(),
                        MockValueJoiner.TOSTRING_JOINER);
    }

    @Test(expected = NullPointerException.class)
    public void shouldNotAllowNullMapperOnJoinWithGlobalTable() {
        testStream.join(builder.globalTable("global", stringConsumed),
                        null,
                        MockValueJoiner.TOSTRING_JOINER);
    }

    @Test(expected = NullPointerException.class)
    public void shouldNotAllowNullJoinerOnJoinWithGlobalTable() {
        testStream.join(builder.globalTable("global", stringConsumed),
                        MockMapper.<String, String>selectValueMapper(),
                        null);
    }

    @Test(expected = NullPointerException.class)
    public void shouldNotAllowNullTableOnJLeftJoinWithGlobalTable() {
        testStream.leftJoin((GlobalKTable) null,
                        MockMapper.<String, String>selectValueMapper(),
                        MockValueJoiner.TOSTRING_JOINER);
    }

    @Test(expected = NullPointerException.class)
    public void shouldNotAllowNullMapperOnLeftJoinWithGlobalTable() {
        testStream.leftJoin(builder.globalTable("global", stringConsumed),
                        null,
                        MockValueJoiner.TOSTRING_JOINER);
    }

    @Test(expected = NullPointerException.class)
    public void shouldNotAllowNullJoinerOnLeftJoinWithGlobalTable() {
        testStream.leftJoin(builder.globalTable("global", stringConsumed),
                        MockMapper.<String, String>selectValueMapper(),
                        null);
    }

    @SuppressWarnings("unchecked")
    @Test(expected = NullPointerException.class)
    public void shouldThrowNullPointerOnPrintIfPrintedIsNull() {
        testStream.print((Printed) null);
    }

    @Test(expected = NullPointerException.class)
    public void shouldThrowNullPointerOnThroughWhenProducedIsNull() {
        testStream.through("topic", null);
    }

    @Test(expected = NullPointerException.class)
    public void shouldThrowNullPointerOnToWhenProducedIsNull() {
        testStream.to("topic", null);
    }

    @Test
    public void shouldThrowNullPointerOnLeftJoinWithTableWhenJoinedIsNull() {
        final KTable<String, String> table = builder.table("blah", consumed);
        try {
            testStream.leftJoin(table,
                                MockValueJoiner.TOSTRING_JOINER,
                                null);
            fail("Should have thrown NullPointerException");
        } catch (final NullPointerException e) {
            // ok
        }
    }

    @Test
    public void shouldThrowNullPointerOnJoinWithTableWhenJoinedIsNull() {
        final KTable<String, String> table = builder.table("blah", consumed);
        try {
            testStream.join(table,
                            MockValueJoiner.TOSTRING_JOINER,
                            null);
            fail("Should have thrown NullPointerException");
        } catch (final NullPointerException e) {
            // ok
        }
    }

    @Test(expected = NullPointerException.class)
    public void shouldThrowNullPointerOnJoinWithStreamWhenJoinedIsNull() {
        testStream.join(testStream, MockValueJoiner.TOSTRING_JOINER, JoinWindows.of(10), null);
    }

    @Test(expected = NullPointerException.class)
    public void shouldThrowNullPointerOnOuterJoinJoinedIsNull() {
        testStream.outerJoin(testStream, MockValueJoiner.TOSTRING_JOINER, JoinWindows.of(10), null);
    }
    
    @Test
    public void shouldMergeTwoStreams() {
        final String topic1 = "topic-1";
        final String topic2 = "topic-2";

        final KStream<String, String> source1 = builder.stream(topic1);
        final KStream<String, String> source2 = builder.stream(topic2);
        final KStream<String, String> merged = source1.merge(source2);

        merged.process(processorSupplier);

        driver = new TopologyTestDriver(builder.build(), props);

        driver.pipeInput(recordFactory.create(topic1, "A", "aa"));
        driver.pipeInput(recordFactory.create(topic2, "B", "bb"));
        driver.pipeInput(recordFactory.create(topic2, "C", "cc"));
        driver.pipeInput(recordFactory.create(topic1, "D", "dd"));

        assertEquals(Utils.mkList("A:aa", "B:bb", "C:cc", "D:dd"), processorSupplier.getTheProcessor().processed);
    }
    
    @Test
    public void shouldMergeMultipleStreams() {
        final String topic1 = "topic-1";
        final String topic2 = "topic-2";
        final String topic3 = "topic-3";
        final String topic4 = "topic-4";

        final KStream<String, String> source1 = builder.stream(topic1);
        final KStream<String, String> source2 = builder.stream(topic2);
        final KStream<String, String> source3 = builder.stream(topic3);
        final KStream<String, String> source4 = builder.stream(topic4);
        final KStream<String, String> merged = source1.merge(source2).merge(source3).merge(source4);

        merged.process(processorSupplier);

        driver = new TopologyTestDriver(builder.build(), props);

        driver.pipeInput(recordFactory.create(topic1, "A", "aa"));
        driver.pipeInput(recordFactory.create(topic2, "B", "bb"));
        driver.pipeInput(recordFactory.create(topic3, "C", "cc"));
        driver.pipeInput(recordFactory.create(topic4, "D", "dd"));
        driver.pipeInput(recordFactory.create(topic4, "E", "ee"));
        driver.pipeInput(recordFactory.create(topic3, "F", "ff"));
        driver.pipeInput(recordFactory.create(topic2, "G", "gg"));
        driver.pipeInput(recordFactory.create(topic1, "H", "hh"));

        assertEquals(Utils.mkList("A:aa", "B:bb", "C:cc", "D:dd", "E:ee", "F:ff", "G:gg", "H:hh"),
                     processorSupplier.getTheProcessor().processed);
    }

    @Test
    public void shouldProcessFromSourceThatMatchPattern() {
        final KStream<String, String> pattern2Source = builder.stream(Pattern.compile("topic-\\d"));

        pattern2Source.process(processorSupplier);

        driver = new TopologyTestDriver(builder.build(), props);

        driver.pipeInput(recordFactory.create("topic-3", "A", "aa"));
        driver.pipeInput(recordFactory.create("topic-4", "B", "bb"));
        driver.pipeInput(recordFactory.create("topic-5", "C", "cc"));
        driver.pipeInput(recordFactory.create("topic-6", "D", "dd"));
        driver.pipeInput(recordFactory.create("topic-7", "E", "ee"));

        assertEquals(Utils.mkList("A:aa", "B:bb", "C:cc", "D:dd", "E:ee"),
                processorSupplier.getTheProcessor().processed);
    }

    @Test
    public void shouldProcessFromSourcesThatMatchMultiplePattern() {
        final String topic3 = "topic-without-pattern";

        final KStream<String, String> pattern2Source1 = builder.stream(Pattern.compile("topic-\\d"));
        final KStream<String, String> pattern2Source2 = builder.stream(Pattern.compile("topic-[A-Z]"));
        final KStream<String, String> source3 = builder.stream(topic3);
        final KStream<String, String> merged = pattern2Source1.merge(pattern2Source2).merge(source3);

        merged.process(processorSupplier);

        driver = new TopologyTestDriver(builder.build(), props);

        driver.pipeInput(recordFactory.create("topic-3", "A", "aa"));
        driver.pipeInput(recordFactory.create("topic-4", "B", "bb"));
        driver.pipeInput(recordFactory.create("topic-A", "C", "cc"));
        driver.pipeInput(recordFactory.create("topic-Z", "D", "dd"));
        driver.pipeInput(recordFactory.create(topic3, "E", "ee"));

        assertEquals(Utils.mkList("A:aa", "B:bb", "C:cc", "D:dd", "E:ee"),
                processorSupplier.getTheProcessor().processed);
    }
}<|MERGE_RESOLUTION|>--- conflicted
+++ resolved
@@ -227,15 +227,9 @@
         final KStream<String, String> stream = builder.stream(input, consumed);
         stream.through("through-topic", Produced.with(stringSerde, stringSerde)).process(processorSupplier);
 
-<<<<<<< HEAD
-        driver.setUp(builder);
-        driver.process(input, "a", "b");
-        assertThat(processorSupplier.getTheProcessor().processed, equalTo(Collections.singletonList("a:b")));
-=======
         driver = new TopologyTestDriver(builder.build(), props);
         driver.pipeInput(recordFactory.create(input, "a", "b"));
-        assertThat(processorSupplier.processed, equalTo(Collections.singletonList("a:b")));
->>>>>>> 8725e360
+        assertThat(processorSupplier.getTheProcessor().processed, equalTo(Collections.singletonList("a:b")));
     }
 
     @Test
@@ -246,15 +240,9 @@
         stream.to("to-topic", Produced.with(stringSerde, stringSerde));
         builder.stream("to-topic", consumed).process(processorSupplier);
 
-<<<<<<< HEAD
-        driver.setUp(builder);
-        driver.process(input, "e", "f");
-        assertThat(processorSupplier.getTheProcessor().processed, equalTo(Collections.singletonList("e:f")));
-=======
         driver = new TopologyTestDriver(builder.build(), props);
         driver.pipeInput(recordFactory.create(input, "e", "f"));
-        assertThat(processorSupplier.processed, equalTo(Collections.singletonList("e:f")));
->>>>>>> 8725e360
+        assertThat(processorSupplier.getTheProcessor().processed, equalTo(Collections.singletonList("e:f")));
     }
 
     @Test
