/*
 * Licensed to the Apache Software Foundation (ASF) under one or more
 * contributor license agreements. See the NOTICE file distributed with
 * this work for additional information regarding copyright ownership.
 * The ASF licenses this file to You under the Apache License, Version 2.0
 * (the "License"); you may not use this file except in compliance with
 * the License. You may obtain a copy of the License at
 *
 *    http://www.apache.org/licenses/LICENSE-2.0
 *
 * Unless required by applicable law or agreed to in writing, software
 * distributed under the License is distributed on an "AS IS" BASIS,
 * WITHOUT WARRANTIES OR CONDITIONS OF ANY KIND, either express or implied.
 * See the License for the specific language governing permissions and
 * limitations under the License.
 */
package org.apache.kafka.streams.processor.internals;

import org.apache.kafka.clients.consumer.Consumer;
import org.apache.kafka.clients.consumer.ConsumerRecord;
import org.apache.kafka.clients.consumer.MockConsumer;
import org.apache.kafka.clients.consumer.OffsetAndMetadata;
import org.apache.kafka.clients.consumer.OffsetResetStrategy;
import org.apache.kafka.common.KafkaException;
import org.apache.kafka.common.Metric;
import org.apache.kafka.common.MetricName;
import org.apache.kafka.common.TopicPartition;
import org.apache.kafka.common.errors.TimeoutException;
import org.apache.kafka.common.metrics.JmxReporter;
import org.apache.kafka.common.metrics.KafkaMetric;
import org.apache.kafka.common.metrics.KafkaMetricsContext;
import org.apache.kafka.common.metrics.MetricConfig;
import org.apache.kafka.common.metrics.Metrics;
import org.apache.kafka.common.metrics.MetricsContext;
import org.apache.kafka.common.metrics.Sensor;
import org.apache.kafka.common.metrics.stats.CumulativeSum;
import org.apache.kafka.common.record.TimestampType;
import org.apache.kafka.common.serialization.Deserializer;
import org.apache.kafka.common.serialization.IntegerSerializer;
import org.apache.kafka.common.serialization.Serdes;
import org.apache.kafka.common.serialization.Serializer;
import org.apache.kafka.common.utils.MockTime;
import org.apache.kafka.common.utils.Utils;
import org.apache.kafka.streams.StreamsConfig;
import org.apache.kafka.streams.errors.LockException;
import org.apache.kafka.streams.errors.ProcessorStateException;
import org.apache.kafka.streams.errors.StreamsException;
import org.apache.kafka.streams.errors.TaskMigratedException;
import org.apache.kafka.streams.processor.PunctuationType;
import org.apache.kafka.streams.processor.Punctuator;
import org.apache.kafka.streams.processor.StateStore;
import org.apache.kafka.streams.processor.TaskId;
import org.apache.kafka.streams.processor.internals.Task.TaskType;
import org.apache.kafka.streams.processor.internals.metrics.StreamsMetricsImpl;
import org.apache.kafka.streams.state.internals.ThreadCache;
import org.apache.kafka.test.MockKeyValueStore;
import org.apache.kafka.test.MockProcessorNode;
import org.apache.kafka.test.MockSourceNode;
import org.apache.kafka.test.MockTimestampExtractor;
import org.apache.kafka.test.TestUtils;
import org.easymock.EasyMock;
import org.easymock.EasyMockRunner;
import org.easymock.IMocksControl;
import org.easymock.Mock;
import org.easymock.MockType;
import org.junit.After;
import org.junit.Before;
import org.junit.Test;
import org.junit.runner.RunWith;

import java.io.File;
import java.io.IOException;
import java.nio.ByteBuffer;
import java.time.Duration;
import java.util.Arrays;
import java.util.Base64;
import java.util.Collections;
import java.util.HashSet;
import java.util.List;
import java.util.Map;
import java.util.Set;
import java.util.function.Function;
import java.util.stream.Collectors;

import static java.util.Arrays.asList;
import static java.util.Collections.emptyMap;
import static java.util.Collections.singleton;
import static java.util.Collections.singletonList;
import static java.util.Collections.singletonMap;
import static org.apache.kafka.common.utils.Utils.mkEntry;
import static org.apache.kafka.common.utils.Utils.mkMap;
import static org.apache.kafka.common.utils.Utils.mkProperties;
import static org.apache.kafka.common.utils.Utils.mkSet;
import static org.apache.kafka.streams.processor.internals.StreamTask.encodeTimestamp;
import static org.apache.kafka.streams.processor.internals.Task.State.CREATED;
import static org.apache.kafka.streams.processor.internals.Task.State.RESTORING;
import static org.apache.kafka.streams.processor.internals.Task.State.RUNNING;
import static org.apache.kafka.streams.processor.internals.Task.State.SUSPENDED;
import static org.apache.kafka.streams.processor.internals.metrics.StreamsMetricsImpl.THREAD_ID_TAG;
import static org.apache.kafka.streams.processor.internals.metrics.StreamsMetricsImpl.THREAD_ID_TAG_0100_TO_24;
import static org.apache.kafka.test.StreamsTestUtils.getMetricByNameFilterByTags;
import static org.hamcrest.CoreMatchers.equalTo;
import static org.hamcrest.CoreMatchers.nullValue;
import static org.hamcrest.MatcherAssert.assertThat;
import static org.hamcrest.Matchers.empty;
import static org.hamcrest.Matchers.is;
import static org.hamcrest.Matchers.not;
import static org.junit.Assert.assertEquals;
import static org.junit.Assert.assertFalse;
import static org.junit.Assert.assertNotNull;
import static org.junit.Assert.assertNull;
import static org.junit.Assert.assertThrows;
import static org.junit.Assert.assertTrue;
import static org.junit.Assert.fail;

@RunWith(EasyMockRunner.class)
public class StreamTaskTest {

    private static final String APPLICATION_ID = "stream-task-test";
    private static final File BASE_DIR = TestUtils.tempDirectory();
    private static final long DEFAULT_TIMESTAMP = 1000;

    private final String topic1 = "topic1";
    private final String topic2 = "topic2";
    private final TopicPartition partition1 = new TopicPartition(topic1, 1);
    private final TopicPartition partition2 = new TopicPartition(topic2, 1);
    private final Set<TopicPartition> partitions = mkSet(partition1, partition2);
    private final Serializer<Integer> intSerializer = Serdes.Integer().serializer();
    private final Deserializer<Integer> intDeserializer = Serdes.Integer().deserializer();

    private final MockSourceNode<Integer, Integer, Integer, Integer> source1 = new MockSourceNode<>(intDeserializer, intDeserializer);
    private final MockSourceNode<Integer, Integer, Integer, Integer> source2 = new MockSourceNode<>(intDeserializer, intDeserializer);
    private final MockSourceNode<Integer, Integer, ?, ?> source3 = new MockSourceNode<Integer, Integer, Object, Object>(intDeserializer, intDeserializer) {
        @Override
        public void process(final Integer key, final Integer value) {
            throw new RuntimeException("KABOOM!");
        }

        @Override
        public void close() {
            throw new RuntimeException("KABOOM!");
        }
    };
    private final MockProcessorNode<Integer, Integer, ?, ?> processorStreamTime = new MockProcessorNode<>(10L);
    private final MockProcessorNode<Integer, Integer, ?, ?> processorSystemTime = new MockProcessorNode<>(10L, PunctuationType.WALL_CLOCK_TIME);

    private final String storeName = "store";
    private final MockKeyValueStore stateStore = new MockKeyValueStore(storeName, false);
    private final TopicPartition changelogPartition = new TopicPartition("store-changelog", 1);

    private final MockConsumer<byte[], byte[]> consumer = new MockConsumer<>(OffsetResetStrategy.EARLIEST);
    private final byte[] recordValue = intSerializer.serialize(null, 10);
    private final byte[] recordKey = intSerializer.serialize(null, 1);
    private final String threadId = Thread.currentThread().getName();
    private final TaskId taskId = new TaskId(0, 0);

    private MockTime time = new MockTime();
    private Metrics metrics = new Metrics(new MetricConfig().recordLevel(Sensor.RecordingLevel.DEBUG), time);
    private final StreamsMetricsImpl streamsMetrics = new MockStreamsMetrics(metrics);

    private StateDirectory stateDirectory;
    private StreamTask task;
    private long punctuatedAt;

    @Mock(type = MockType.NICE)
    private ProcessorStateManager stateManager;
    @Mock(type = MockType.NICE)
    private RecordCollector recordCollector;
    @Mock(type = MockType.NICE)
    private ThreadCache cache;

    private final Punctuator punctuator = new Punctuator() {
        @Override
        public void punctuate(final long timestamp) {
            punctuatedAt = timestamp;
        }
    };

    private static ProcessorTopology withRepartitionTopics(final List<ProcessorNode<?, ?, ?, ?>> processorNodes,
                                                           final Map<String, SourceNode<?, ?, ?, ?>> sourcesByTopic,
                                                           final Set<String> repartitionTopics) {
        return new ProcessorTopology(processorNodes,
                                     sourcesByTopic,
                                     Collections.emptyMap(),
                                     Collections.emptyList(),
                                     Collections.emptyList(),
                                     Collections.emptyMap(),
                                     repartitionTopics);
    }

    private static ProcessorTopology withSources(final List<ProcessorNode<?, ?, ?, ?>> processorNodes,
                                                 final Map<String, SourceNode<?, ?, ?, ?>> sourcesByTopic) {
        return new ProcessorTopology(processorNodes,
                                     sourcesByTopic,
                                     Collections.emptyMap(),
                                     Collections.emptyList(),
                                     Collections.emptyList(),
                                     Collections.emptyMap(),
                                     Collections.emptySet());
    }

    private static StreamsConfig createConfig(final boolean enableEoS, final String enforcedProcessingValue) {
        final String canonicalPath;
        try {
            canonicalPath = BASE_DIR.getCanonicalPath();
        } catch (final IOException e) {
            throw new RuntimeException(e);
        }
        return new StreamsConfig(mkProperties(mkMap(
            mkEntry(StreamsConfig.APPLICATION_ID_CONFIG, APPLICATION_ID),
            mkEntry(StreamsConfig.BOOTSTRAP_SERVERS_CONFIG, "localhost:2171"),
            mkEntry(StreamsConfig.BUFFERED_RECORDS_PER_PARTITION_CONFIG, "3"),
            mkEntry(StreamsConfig.STATE_DIR_CONFIG, canonicalPath),
            mkEntry(StreamsConfig.DEFAULT_TIMESTAMP_EXTRACTOR_CLASS_CONFIG, MockTimestampExtractor.class.getName()),
            mkEntry(StreamsConfig.PROCESSING_GUARANTEE_CONFIG, enableEoS ? StreamsConfig.EXACTLY_ONCE : StreamsConfig.AT_LEAST_ONCE),
            mkEntry(StreamsConfig.MAX_TASK_IDLE_MS_CONFIG, enforcedProcessingValue)
        )));
    }

    @Before
    public void setup() {
        EasyMock.expect(stateManager.taskId()).andStubReturn(taskId);
        EasyMock.expect(stateManager.taskType()).andStubReturn(TaskType.ACTIVE);

        consumer.assign(asList(partition1, partition2));
        consumer.updateBeginningOffsets(mkMap(mkEntry(partition1, 0L), mkEntry(partition2, 0L)));
        stateDirectory = new StateDirectory(createConfig(false, "100"), new MockTime(), true);
    }

    @After
    public void cleanup() throws IOException {
        if (task != null) {
            try {
                task.suspend();
            } catch (final IllegalStateException maybeSwallow) {
                if (!maybeSwallow.getMessage().startsWith("Illegal state CLOSED")) {
                    throw maybeSwallow;
                }
            } catch (final RuntimeException swallow) {
                // suspend dirty case
            }
            task.closeDirty();
            task = null;
        }
        Utils.delete(BASE_DIR);
    }

    @Test
    public void shouldThrowLockExceptionIfFailedToLockStateDirectory() throws IOException {
        stateDirectory = EasyMock.createNiceMock(StateDirectory.class);
        EasyMock.expect(stateDirectory.lock(taskId)).andReturn(false);
        EasyMock.expect(stateManager.changelogPartitions()).andReturn(Collections.emptySet());
        stateManager.registerStore(stateStore, stateStore.stateRestoreCallback);
        EasyMock.expectLastCall();
        EasyMock.replay(stateDirectory, stateManager);

        task = createStatefulTask(createConfig(false, "100"), false);

        assertThrows(LockException.class, task::initializeIfNeeded);
    }

    @Test
    public void shouldNotAttemptToLockIfNoStores() {
        stateDirectory = EasyMock.createNiceMock(StateDirectory.class);
        EasyMock.replay(stateDirectory);

        task = createStatelessTask(createConfig(false, "100"), StreamsConfig.METRICS_LATEST);

        task.initializeIfNeeded();

        // should fail if lock is called
        EasyMock.verify(stateDirectory);
    }

    @Test
    public void shouldAttemptToDeleteStateDirectoryWhenCloseDirtyAndEosEnabled() throws IOException {
        final IMocksControl ctrl = EasyMock.createStrictControl();
        final ProcessorStateManager stateManager = ctrl.createMock(ProcessorStateManager.class);
        EasyMock.expect(stateManager.taskType()).andStubReturn(TaskType.ACTIVE);
        stateDirectory = ctrl.createMock(StateDirectory.class);

        stateManager.registerGlobalStateStores(Collections.emptyList());
        EasyMock.expectLastCall();

        EasyMock.expect(stateManager.taskId()).andReturn(taskId);

        EasyMock.expect(stateDirectory.lock(taskId)).andReturn(true);

        stateManager.close();
        EasyMock.expectLastCall();

        // The `baseDir` will be accessed when attempting to delete the state store.
        EasyMock.expect(stateManager.baseDir()).andReturn(TestUtils.tempDirectory("state_store"));

        stateDirectory.unlock(taskId);
        EasyMock.expectLastCall();

        ctrl.checkOrder(true);
        ctrl.replay();

        task = createStatefulTask(createConfig(true, "100"), true, stateManager);
        task.suspend();
        task.closeDirty();
        task = null;

        ctrl.verify();
    }

    @Test
    public void shouldReadCommittedStreamTimeOnInitialize() {
        stateDirectory = EasyMock.createNiceMock(StateDirectory.class);
        EasyMock.replay(stateDirectory);

        consumer.commitSync(partitions.stream()
            .collect(Collectors.toMap(Function.identity(), tp -> new OffsetAndMetadata(0L, encodeTimestamp(10L)))));

        task = createStatelessTask(createConfig(false, "100"), StreamsConfig.METRICS_LATEST);

        assertEquals(RecordQueue.UNKNOWN, task.streamTime());

        task.initializeIfNeeded();
        task.completeRestoration();

        assertEquals(10L, task.streamTime());
    }

    @Test
    public void shouldTransitToRestoringThenRunningAfterCreation() throws IOException {
        stateDirectory = EasyMock.createNiceMock(StateDirectory.class);
        EasyMock.expect(stateDirectory.lock(taskId)).andReturn(true);
        EasyMock.expect(stateManager.changelogPartitions()).andReturn(Collections.singleton(changelogPartition));
        EasyMock.expect(stateManager.changelogOffsets()).andReturn(Collections.singletonMap(changelogPartition, 10L));
        stateManager.registerStore(stateStore, stateStore.stateRestoreCallback);
        EasyMock.expectLastCall();
        EasyMock.expect(recordCollector.offsets()).andReturn(Collections.emptyMap()).anyTimes();
        EasyMock.replay(stateDirectory, stateManager, recordCollector);

        task = createStatefulTask(createConfig(false, "100"), true);

        assertEquals(Task.State.CREATED, task.state());

        task.initializeIfNeeded();

        assertEquals(RESTORING, task.state());
        assertFalse(source1.initialized);
        assertFalse(source2.initialized);

        // initialize should be idempotent
        task.initializeIfNeeded();

        assertEquals(RESTORING, task.state());

        task.completeRestoration();

        assertEquals(Task.State.RUNNING, task.state());
        assertTrue(source1.initialized);
        assertTrue(source2.initialized);

        EasyMock.verify(stateDirectory);
    }

    @Test
    public void shouldProcessInOrder() {
        task = createStatelessTask(createConfig(false, "0"), StreamsConfig.METRICS_LATEST);

        task.addRecords(partition1, asList(
            getConsumerRecord(partition1, 10),
            getConsumerRecord(partition1, 20),
            getConsumerRecord(partition1, 30)
        ));

        task.addRecords(partition2, asList(
            getConsumerRecord(partition2, 25),
            getConsumerRecord(partition2, 35),
            getConsumerRecord(partition2, 45)
        ));

        assertTrue(task.process(0L));
        assertEquals(5, task.numBuffered());
        assertEquals(1, source1.numReceived);
        assertEquals(0, source2.numReceived);

        assertTrue(task.process(0L));
        assertEquals(4, task.numBuffered());
        assertEquals(2, source1.numReceived);
        assertEquals(0, source2.numReceived);

        assertTrue(task.process(0L));
        assertEquals(3, task.numBuffered());
        assertEquals(2, source1.numReceived);
        assertEquals(1, source2.numReceived);

        assertTrue(task.process(0L));
        assertEquals(2, task.numBuffered());
        assertEquals(3, source1.numReceived);
        assertEquals(1, source2.numReceived);

        assertTrue(task.process(0L));
        assertEquals(1, task.numBuffered());
        assertEquals(3, source1.numReceived);
        assertEquals(2, source2.numReceived);

        assertTrue(task.process(0L));
        assertEquals(0, task.numBuffered());
        assertEquals(3, source1.numReceived);
        assertEquals(3, source2.numReceived);
    }

    @Test
    public void shouldRecordBufferedRecords() {
        task = createStatelessTask(createConfig(false, "0"), StreamsConfig.METRICS_LATEST);

        final KafkaMetric metric = getMetric("active-buffer", "%s-count", task.id().toString(), StreamsConfig.METRICS_LATEST);

        assertThat(metric.metricValue(), equalTo(0.0));

        task.addRecords(partition1, asList(
            getConsumerRecord(partition1, 10),
            getConsumerRecord(partition1, 20)
        ));
        task.recordProcessTimeRatioAndBufferSize(100L, time.milliseconds());

        assertThat(metric.metricValue(), equalTo(2.0));

        task.process(0L);
        task.recordProcessTimeRatioAndBufferSize(100L, time.milliseconds());

        assertThat(metric.metricValue(), equalTo(1.0));
    }

    @Test
    public void shouldRecordProcessRatio() {
        task = createStatelessTask(createConfig(false, "0"), StreamsConfig.METRICS_LATEST);

        final KafkaMetric metric = getMetric("active-process", "%s-ratio", task.id().toString(), StreamsConfig.METRICS_LATEST);

        assertThat(metric.metricValue(), equalTo(0.0));

        task.recordProcessBatchTime(10L);
        task.recordProcessBatchTime(15L);
        task.recordProcessTimeRatioAndBufferSize(100L, time.milliseconds());

        assertThat(metric.metricValue(), equalTo(0.25));

        task.recordProcessBatchTime(10L);

        assertThat(metric.metricValue(), equalTo(0.25));

        task.recordProcessBatchTime(10L);
        task.recordProcessTimeRatioAndBufferSize(20L, time.milliseconds());

        assertThat(metric.metricValue(), equalTo(1.0));
    }

    @Test
    public void shouldRecordE2ELatencyOnSourceNodeAndTerminalNodes() {
        time = new MockTime(0L, 0L, 0L);
        metrics = new Metrics(new MetricConfig().recordLevel(Sensor.RecordingLevel.INFO), time);

        // Create a processor that only forwards even keys to test the metrics at the source and terminal nodes
        final MockSourceNode<Integer, Integer, Integer, Integer> evenKeyForwardingSourceNode = new MockSourceNode<Integer, Integer, Integer, Integer>(intDeserializer, intDeserializer) {
            InternalProcessorContext context;

            @Override
            public void init(final InternalProcessorContext context) {
                this.context = context;
                super.init(context);
            }
            @Override
            public void process(final Integer key, final Integer value) {
                if (key % 2 == 0) {
                    context.forward(key, value);
                }
            }
        };

        task = createStatelessTaskWithForwardingTopology(evenKeyForwardingSourceNode);
        task.initializeIfNeeded();
        task.completeRestoration();

        final String sourceNodeName = evenKeyForwardingSourceNode.name();
        final String terminalNodeName = processorStreamTime.name();

        final Metric sourceAvg = getProcessorMetric("record-e2e-latency", "%s-avg", task.id().toString(), sourceNodeName, StreamsConfig.METRICS_LATEST);
        final Metric sourceMin = getProcessorMetric("record-e2e-latency", "%s-min", task.id().toString(), sourceNodeName, StreamsConfig.METRICS_LATEST);
        final Metric sourceMax = getProcessorMetric("record-e2e-latency", "%s-max", task.id().toString(), sourceNodeName, StreamsConfig.METRICS_LATEST);

        final Metric terminalAvg = getProcessorMetric("record-e2e-latency", "%s-avg", task.id().toString(), terminalNodeName, StreamsConfig.METRICS_LATEST);
        final Metric terminalMin = getProcessorMetric("record-e2e-latency", "%s-min", task.id().toString(), terminalNodeName, StreamsConfig.METRICS_LATEST);
        final Metric terminalMax = getProcessorMetric("record-e2e-latency", "%s-max", task.id().toString(), terminalNodeName, StreamsConfig.METRICS_LATEST);

        // e2e latency = 10
        task.addRecords(partition1, singletonList(getConsumerRecord(0, 0L)));
        task.process(10L);

        assertThat(sourceAvg.metricValue(), equalTo(10.0));
        assertThat(sourceMin.metricValue(), equalTo(10.0));
        assertThat(sourceMax.metricValue(), equalTo(10.0));

        // key 0: reaches terminal node
        assertThat(terminalAvg.metricValue(), equalTo(10.0));
        assertThat(terminalMin.metricValue(), equalTo(10.0));
        assertThat(terminalMax.metricValue(), equalTo(10.0));


        // e2e latency = 15
        task.addRecords(partition1, singletonList(getConsumerRecord(1, 0L)));
        task.process(15L);

        assertThat(sourceAvg.metricValue(), equalTo(12.5));
        assertThat(sourceMin.metricValue(), equalTo(10.0));
        assertThat(sourceMax.metricValue(), equalTo(15.0));

        // key 1: stops at source, doesn't affect terminal node metrics
        assertThat(terminalAvg.metricValue(), equalTo(10.0));
        assertThat(terminalMin.metricValue(), equalTo(10.0));
        assertThat(terminalMax.metricValue(), equalTo(10.0));


        // e2e latency = 23
        task.addRecords(partition1, singletonList(getConsumerRecord(2, 0L)));
        task.process(23L);

        assertThat(sourceAvg.metricValue(), equalTo(16.0));
        assertThat(sourceMin.metricValue(), equalTo(10.0));
        assertThat(sourceMax.metricValue(), equalTo(23.0));

        // key 2: reaches terminal node
        assertThat(terminalAvg.metricValue(), equalTo(16.5));
        assertThat(terminalMin.metricValue(), equalTo(10.0));
        assertThat(terminalMax.metricValue(), equalTo(23.0));


        // e2e latency = 5
        task.addRecords(partition1, singletonList(getConsumerRecord(3, 0L)));
        task.process(5L);

        assertThat(sourceAvg.metricValue(), equalTo(13.25));
        assertThat(sourceMin.metricValue(), equalTo(5.0));
        assertThat(sourceMax.metricValue(), equalTo(23.0));

        // key 3: stops at source, doesn't affect terminal node metrics
        assertThat(terminalAvg.metricValue(), equalTo(16.5));
        assertThat(terminalMin.metricValue(), equalTo(10.0));
        assertThat(terminalMax.metricValue(), equalTo(23.0));
    }

    @Test
    public void shouldConstructMetricsWithBuiltInMetricsVersion0100To24() {
        testMetrics(StreamsConfig.METRICS_0100_TO_24);
    }

    @Test
    public void shouldConstructMetricsWithBuiltInMetricsVersionLatest() {
        testMetrics(StreamsConfig.METRICS_LATEST);
    }

    private void testMetrics(final String builtInMetricsVersion) {
        task = createStatelessTask(createConfig(false, "100"), builtInMetricsVersion);

        assertNotNull(getMetric(
            "enforced-processing",
            "%s-rate",
            task.id().toString(),
            builtInMetricsVersion
        ));
        assertNotNull(getMetric(
            "enforced-processing",
            "%s-total",
            task.id().toString(),
            builtInMetricsVersion
        ));

        assertNotNull(getMetric(
            "record-lateness",
            "%s-avg",
            task.id().toString(),
            builtInMetricsVersion
        ));
        assertNotNull(getMetric(
            "record-lateness",
            "%s-max",
            task.id().toString(),
            builtInMetricsVersion
        ));

        assertNotNull(getMetric(
            "active-process",
            "%s-ratio",
            task.id().toString(),
            builtInMetricsVersion
        ));

        assertNotNull(getMetric(
            "active-buffer",
            "%s-count",
            task.id().toString(),
            builtInMetricsVersion
        ));

        if (StreamsConfig.METRICS_0100_TO_24.equals(builtInMetricsVersion)) {
            testMetricsForBuiltInMetricsVersion0100To24();
        } else {
            testMetricsForBuiltInMetricsVersionLatest();
        }

        final JmxReporter reporter = new JmxReporter();
        final MetricsContext metricsContext = new KafkaMetricsContext("kafka.streams");
        reporter.contextChange(metricsContext);

        metrics.addReporter(reporter);
        final String threadIdTag =
            StreamsConfig.METRICS_LATEST.equals(builtInMetricsVersion) ? THREAD_ID_TAG : THREAD_ID_TAG_0100_TO_24;
        assertTrue(reporter.containsMbean(String.format(
            "kafka.streams:type=stream-task-metrics,%s=%s,task-id=%s",
            threadIdTag,
            threadId,
            task.id()
        )));
        if (StreamsConfig.METRICS_0100_TO_24.equals(builtInMetricsVersion)) {
            assertTrue(reporter.containsMbean(String.format(
                "kafka.streams:type=stream-task-metrics,%s=%s,task-id=all",
                threadIdTag,
                threadId
            )));
        }
    }

    private void testMetricsForBuiltInMetricsVersionLatest() {
        final String builtInMetricsVersion = StreamsConfig.METRICS_LATEST;
        assertNull(getMetric("commit", "%s-latency-avg", "all", builtInMetricsVersion));
        assertNull(getMetric("commit", "%s-latency-max", "all", builtInMetricsVersion));
        assertNull(getMetric("commit", "%s-rate", "all", builtInMetricsVersion));
        assertNull(getMetric("commit", "%s-total", "all", builtInMetricsVersion));

        assertNotNull(getMetric("process", "%s-latency-max", task.id().toString(), builtInMetricsVersion));
        assertNotNull(getMetric("process", "%s-latency-avg", task.id().toString(), builtInMetricsVersion));

        assertNotNull(getMetric("punctuate", "%s-latency-avg", task.id().toString(), builtInMetricsVersion));
        assertNotNull(getMetric("punctuate", "%s-latency-max", task.id().toString(), builtInMetricsVersion));
        assertNotNull(getMetric("punctuate", "%s-rate", task.id().toString(), builtInMetricsVersion));
        assertNotNull(getMetric("punctuate", "%s-total", task.id().toString(), builtInMetricsVersion));
    }

    private void testMetricsForBuiltInMetricsVersion0100To24() {
        final String builtInMetricsVersion = StreamsConfig.METRICS_0100_TO_24;
        assertNotNull(getMetric("commit", "%s-rate", "all", builtInMetricsVersion));

        assertNull(getMetric("process", "%s-latency-avg", task.id().toString(), builtInMetricsVersion));
        assertNull(getMetric("process", "%s-latency-max", task.id().toString(), builtInMetricsVersion));

        assertNull(getMetric("punctuate", "%s-latency-avg", task.id().toString(), builtInMetricsVersion));
        assertNull(getMetric("punctuate", "%s-latency-max", task.id().toString(), builtInMetricsVersion));
        assertNull(getMetric("punctuate", "%s-rate", task.id().toString(), builtInMetricsVersion));
        assertNull(getMetric("punctuate", "%s-total", task.id().toString(), builtInMetricsVersion));
    }

    private KafkaMetric getMetric(final String operation,
                                  final String nameFormat,
                                  final String taskId,
                                  final String builtInMetricsVersion) {
        final String descriptionIsNotVerified = "";
        return metrics.metrics().get(metrics.metricName(
            String.format(nameFormat, operation),
            "stream-task-metrics",
            descriptionIsNotVerified,
            mkMap(
                mkEntry("task-id", taskId),
                mkEntry(
                    StreamsConfig.METRICS_LATEST.equals(builtInMetricsVersion) ? THREAD_ID_TAG
                        : THREAD_ID_TAG_0100_TO_24,
                    Thread.currentThread().getName()
                )
            )
        ));
    }

    private Metric getProcessorMetric(final String operation,
                                      final String nameFormat,
                                      final String taskId,
                                      final String processorNodeId,
                                      final String builtInMetricsVersion) {

        return getMetricByNameFilterByTags(
            metrics.metrics(),
            String.format(nameFormat, operation),
            "stream-processor-node-metrics",
            mkMap(
                mkEntry("task-id", taskId),
                mkEntry("processor-node-id", processorNodeId),
                mkEntry(
                    StreamsConfig.METRICS_LATEST.equals(builtInMetricsVersion) ? THREAD_ID_TAG
                        : THREAD_ID_TAG_0100_TO_24,
                    Thread.currentThread().getName()
                )
            )
        );
    }

    @Test
    public void shouldPauseAndResumeBasedOnBufferedRecords() {
        task = createStatelessTask(createConfig(false, "100"), StreamsConfig.METRICS_LATEST);

        task.addRecords(partition1, asList(
            getConsumerRecord(partition1, 10),
            getConsumerRecord(partition1, 20)
        ));

        task.addRecords(partition2, asList(
            getConsumerRecord(partition2, 35),
            getConsumerRecord(partition2, 45),
            getConsumerRecord(partition2, 55),
            getConsumerRecord(partition2, 65)
        ));

        assertTrue(task.process(0L));
        assertEquals(1, source1.numReceived);
        assertEquals(0, source2.numReceived);

        assertEquals(1, consumer.paused().size());
        assertTrue(consumer.paused().contains(partition2));

        task.addRecords(partition1, asList(
            getConsumerRecord(partition1, 30),
            getConsumerRecord(partition1, 40),
            getConsumerRecord(partition1, 50)
        ));

        assertEquals(2, consumer.paused().size());
        assertTrue(consumer.paused().contains(partition1));
        assertTrue(consumer.paused().contains(partition2));

        assertTrue(task.process(0L));
        assertEquals(2, source1.numReceived);
        assertEquals(0, source2.numReceived);

        assertEquals(1, consumer.paused().size());
        assertTrue(consumer.paused().contains(partition2));

        assertTrue(task.process(0L));
        assertEquals(3, source1.numReceived);
        assertEquals(0, source2.numReceived);

        assertEquals(1, consumer.paused().size());
        assertTrue(consumer.paused().contains(partition2));

        assertTrue(task.process(0L));
        assertEquals(3, source1.numReceived);
        assertEquals(1, source2.numReceived);

        assertEquals(0, consumer.paused().size());
    }

    @Test
    public void shouldPunctuateOnceStreamTimeAfterGap() {
        task = createStatelessTask(createConfig(false, "0"), StreamsConfig.METRICS_LATEST);
        task.initializeIfNeeded();
        task.completeRestoration();

        task.addRecords(partition1, asList(
            getConsumerRecord(partition1, 20),
            getConsumerRecord(partition1, 142),
            getConsumerRecord(partition1, 155),
            getConsumerRecord(partition1, 160)
        ));

        task.addRecords(partition2, asList(
            getConsumerRecord(partition2, 25),
            getConsumerRecord(partition2, 145),
            getConsumerRecord(partition2, 159),
            getConsumerRecord(partition2, 161)
        ));

        // st: -1
        assertFalse(task.maybePunctuateStreamTime()); // punctuate at 20

        // st: 20
        assertTrue(task.process(0L));
        assertEquals(7, task.numBuffered());
        assertEquals(1, source1.numReceived);
        assertEquals(0, source2.numReceived);
        assertTrue(task.maybePunctuateStreamTime());

        // st: 25
        assertTrue(task.process(0L));
        assertEquals(6, task.numBuffered());
        assertEquals(1, source1.numReceived);
        assertEquals(1, source2.numReceived);
        assertFalse(task.maybePunctuateStreamTime());

        // st: 142
        // punctuate at 142
        assertTrue(task.process(0L));
        assertEquals(5, task.numBuffered());
        assertEquals(2, source1.numReceived);
        assertEquals(1, source2.numReceived);
        assertTrue(task.maybePunctuateStreamTime());

        // st: 145
        // only one punctuation after 100ms gap
        assertTrue(task.process(0L));
        assertEquals(4, task.numBuffered());
        assertEquals(2, source1.numReceived);
        assertEquals(2, source2.numReceived);
        assertFalse(task.maybePunctuateStreamTime());

        // st: 155
        // punctuate at 155
        assertTrue(task.process(0L));
        assertEquals(3, task.numBuffered());
        assertEquals(3, source1.numReceived);
        assertEquals(2, source2.numReceived);
        assertTrue(task.maybePunctuateStreamTime());

        // st: 159
        assertTrue(task.process(0L));
        assertEquals(2, task.numBuffered());
        assertEquals(3, source1.numReceived);
        assertEquals(3, source2.numReceived);
        assertFalse(task.maybePunctuateStreamTime());

        // st: 160, aligned at 0
        assertTrue(task.process(0L));
        assertEquals(1, task.numBuffered());
        assertEquals(4, source1.numReceived);
        assertEquals(3, source2.numReceived);
        assertTrue(task.maybePunctuateStreamTime());

        // st: 161
        assertTrue(task.process(0L));
        assertEquals(0, task.numBuffered());
        assertEquals(4, source1.numReceived);
        assertEquals(4, source2.numReceived);
        assertFalse(task.maybePunctuateStreamTime());

        processorStreamTime.mockProcessor.checkAndClearPunctuateResult(PunctuationType.STREAM_TIME, 20L, 142L, 155L, 160L);
    }

    @Test
    public void shouldRespectPunctuateCancellationStreamTime() {
        task = createStatelessTask(createConfig(false, "100"), StreamsConfig.METRICS_LATEST);
        task.initializeIfNeeded();
        task.completeRestoration();

        task.addRecords(partition1, asList(
            getConsumerRecord(partition1, 20),
            getConsumerRecord(partition1, 30),
            getConsumerRecord(partition1, 40)
        ));

        task.addRecords(partition2, asList(
            getConsumerRecord(partition2, 25),
            getConsumerRecord(partition2, 35),
            getConsumerRecord(partition2, 45)
        ));

        assertFalse(task.maybePunctuateStreamTime());

        // st is now 20
        assertTrue(task.process(0L));

        assertTrue(task.maybePunctuateStreamTime());

        // st is now 25
        assertTrue(task.process(0L));

        assertFalse(task.maybePunctuateStreamTime());

        // st is now 30
        assertTrue(task.process(0L));

        processorStreamTime.mockProcessor.scheduleCancellable().cancel();

        assertFalse(task.maybePunctuateStreamTime());

        processorStreamTime.mockProcessor.checkAndClearPunctuateResult(PunctuationType.STREAM_TIME, 20L);
    }

    @Test
    public void shouldRespectPunctuateCancellationSystemTime() {
        task = createStatelessTask(createConfig(false, "100"), StreamsConfig.METRICS_LATEST);
        task.initializeIfNeeded();
        task.completeRestoration();
        final long now = time.milliseconds();
        time.sleep(10);
        assertTrue(task.maybePunctuateSystemTime());
        processorSystemTime.mockProcessor.scheduleCancellable().cancel();
        time.sleep(10);
        assertFalse(task.maybePunctuateSystemTime());
        processorSystemTime.mockProcessor.checkAndClearPunctuateResult(PunctuationType.WALL_CLOCK_TIME, now + 10);
    }

    @Test
    public void shouldRespectCommitNeeded() {
        task = createStatelessTask(createConfig(false, "0"), StreamsConfig.METRICS_LATEST);
        task.initializeIfNeeded();
        task.completeRestoration();

        assertFalse(task.commitNeeded());

        task.addRecords(partition1, singletonList(getConsumerRecord(partition1, 0)));
        assertTrue(task.process(0L));
        assertTrue(task.commitNeeded());

        task.prepareCommit();
        assertTrue(task.commitNeeded());

        task.postCommit(true);
        assertFalse(task.commitNeeded());

        assertTrue(task.maybePunctuateStreamTime());
        assertTrue(task.commitNeeded());

        task.prepareCommit();
        assertTrue(task.commitNeeded());

        task.postCommit(true);
        assertFalse(task.commitNeeded());

        time.sleep(10);
        assertTrue(task.maybePunctuateSystemTime());
        assertTrue(task.commitNeeded());

        task.prepareCommit();
        assertTrue(task.commitNeeded());

        task.postCommit(true);
        assertFalse(task.commitNeeded());
    }

    @Test
    public void shouldCommitNextOffsetFromQueueIfAvailable() {
        task = createStatelessTask(createConfig(false, "0"), StreamsConfig.METRICS_LATEST);
        task.initializeIfNeeded();
        task.completeRestoration();

        task.addRecords(partition1, Arrays.asList(
            getConsumerRecord(partition1, 0L),
            getConsumerRecord(partition1, 3L),
            getConsumerRecord(partition1, 5L)));

        task.process(0L);
        task.process(0L);

        final Map<TopicPartition, OffsetAndMetadata> offsetsAndMetadata = task.prepareCommit();

        assertThat(offsetsAndMetadata, equalTo(mkMap(mkEntry(partition1, new OffsetAndMetadata(5L, encodeTimestamp(3L))))));
    }

    @Test
    public void shouldCommitConsumerPositionIfRecordQueueIsEmpty() {
        task = createStatelessTask(createConfig(false, "0"), StreamsConfig.METRICS_LATEST);
        task.initializeIfNeeded();
        task.completeRestoration();

        consumer.addRecord(getConsumerRecord(partition1, 0L));
        consumer.addRecord(getConsumerRecord(partition1, 1L));
        consumer.addRecord(getConsumerRecord(partition1, 2L));
        consumer.poll(Duration.ZERO);

        task.addRecords(partition1, singletonList(getConsumerRecord(partition1, 0L)));
        task.process(0L);
        final Map<TopicPartition, OffsetAndMetadata> offsetsAndMetadata = task.prepareCommit();

        assertThat(offsetsAndMetadata, equalTo(mkMap(mkEntry(partition1, new OffsetAndMetadata(3L, encodeTimestamp(0L))))));
    }

    @Test
    public void shouldFailOnCommitIfTaskIsClosed() {
        task = createStatelessTask(createConfig(false, "0"), StreamsConfig.METRICS_LATEST);
        task.suspend();
        task.transitionTo(Task.State.CLOSED);

        final IllegalStateException thrown = assertThrows(
            IllegalStateException.class,
            task::prepareCommit
        );

        assertThat(thrown.getMessage(), is("Illegal state CLOSED while preparing active task 0_0 for committing"));
    }

    @Test
    public void shouldRespectCommitRequested() {
        task = createStatelessTask(createConfig(false, "100"), StreamsConfig.METRICS_LATEST);
        task.initializeIfNeeded();
        task.completeRestoration();

        task.requestCommit();
        assertTrue(task.commitRequested());
    }

    @Test
    public void shouldEncodeAndDecodeMetadata() {
        task = createStatelessTask(createConfig(false, "100"), StreamsConfig.METRICS_LATEST);
        assertEquals(DEFAULT_TIMESTAMP, task.decodeTimestamp(encodeTimestamp(DEFAULT_TIMESTAMP)));
    }

    @Test
    public void shouldReturnUnknownTimestampIfUnknownVersion() {
        task = createStatelessTask(createConfig(false, "100"), StreamsConfig.METRICS_LATEST);

        final byte[] emptyMessage = {StreamTask.LATEST_MAGIC_BYTE + 1};
        final String encodedString = Base64.getEncoder().encodeToString(emptyMessage);
        assertEquals(RecordQueue.UNKNOWN, task.decodeTimestamp(encodedString));
    }

    @Test
    public void shouldReturnUnknownTimestampIfEmptyMessage() {
        task = createStatelessTask(createConfig(false, "100"), StreamsConfig.METRICS_LATEST);

        assertEquals(RecordQueue.UNKNOWN, task.decodeTimestamp(""));
    }

    @Test
    public void shouldBeProcessableIfAllPartitionsBuffered() {
        task = createStatelessTask(createConfig(false, "100"), StreamsConfig.METRICS_LATEST);
        task.initializeIfNeeded();
        task.completeRestoration();

        assertFalse(task.process(0L));

        final byte[] bytes = ByteBuffer.allocate(4).putInt(1).array();

        task.addRecords(partition1, Collections.singleton(new ConsumerRecord<>(topic1, 1, 0, bytes, bytes)));

        assertFalse(task.process(0L));

        task.addRecords(partition2, Collections.singleton(new ConsumerRecord<>(topic2, 1, 0, bytes, bytes)));

        assertTrue(task.process(0L));
    }

    @Test
    public void shouldBeProcessableIfWaitedForTooLong() {
        // max idle time is 100ms
        task = createStatelessTask(createConfig(false, "100"), StreamsConfig.METRICS_LATEST);
        task.initializeIfNeeded();
        task.completeRestoration();

        final MetricName enforcedProcessMetric = metrics.metricName(
            "enforced-processing-total",
            "stream-task-metrics",
            mkMap(mkEntry("thread-id", Thread.currentThread().getName()), mkEntry("task-id", taskId.toString()))
        );

        assertFalse(task.process(time.milliseconds()));
        assertEquals(0.0, metrics.metric(enforcedProcessMetric).metricValue());

        final byte[] bytes = ByteBuffer.allocate(4).putInt(1).array();

        task.addRecords(partition1,
                        asList(
                            new ConsumerRecord<>(topic1, 1, 0, bytes, bytes),
                            new ConsumerRecord<>(topic1, 1, 1, bytes, bytes),
                            new ConsumerRecord<>(topic1, 1, 2, bytes, bytes)
                        )
        );

        assertFalse(task.process(time.milliseconds()));

        assertFalse(task.process(time.milliseconds() + 99L));

        assertTrue(task.process(time.milliseconds() + 100L));
        assertEquals(1.0, metrics.metric(enforcedProcessMetric).metricValue());

        // once decided to enforce, continue doing that
        assertTrue(task.process(time.milliseconds() + 101L));
        assertEquals(2.0, metrics.metric(enforcedProcessMetric).metricValue());

        task.addRecords(partition2, Collections.singleton(new ConsumerRecord<>(topic2, 1, 0, bytes, bytes)));

        assertTrue(task.process(time.milliseconds() + 130L));
        assertEquals(2.0, metrics.metric(enforcedProcessMetric).metricValue());

        // one resumed to normal processing, the timer should be reset

        assertFalse(task.process(time.milliseconds() + 150L));
        assertEquals(2.0, metrics.metric(enforcedProcessMetric).metricValue());

        assertFalse(task.process(time.milliseconds() + 249L));
        assertEquals(2.0, metrics.metric(enforcedProcessMetric).metricValue());

        assertTrue(task.process(time.milliseconds() + 250L));
        assertEquals(3.0, metrics.metric(enforcedProcessMetric).metricValue());
    }

    @Test
    public void shouldNotBeProcessableIfNoDataAvailble() {
        task = createStatelessTask(createConfig(false, "100"), StreamsConfig.METRICS_LATEST);
        task.initializeIfNeeded();
        task.completeRestoration();

        final MetricName enforcedProcessMetric = metrics.metricName(
            "enforced-processing-total",
            "stream-task-metrics",
            mkMap(mkEntry("thread-id", Thread.currentThread().getName()), mkEntry("task-id", taskId.toString()))
        );

        assertFalse(task.process(0L));
        assertEquals(0.0, metrics.metric(enforcedProcessMetric).metricValue());

        final byte[] bytes = ByteBuffer.allocate(4).putInt(1).array();

        task.addRecords(partition1, Collections.singleton(new ConsumerRecord<>(topic1, 1, 0, bytes, bytes)));

        assertFalse(task.process(time.milliseconds()));

        assertFalse(task.process(time.milliseconds() + 99L));

        assertTrue(task.process(time.milliseconds() + 100L));
        assertEquals(1.0, metrics.metric(enforcedProcessMetric).metricValue());

        // once the buffer is drained and no new records coming, the timer should be reset

        assertFalse(task.process(time.milliseconds() + 110L));
        assertEquals(1.0, metrics.metric(enforcedProcessMetric).metricValue());

        // check that after time is reset, we only falls into enforced processing after the
        // whole timeout has elapsed again
        task.addRecords(partition1, Collections.singleton(new ConsumerRecord<>(topic1, 1, 0, bytes, bytes)));

        assertFalse(task.process(time.milliseconds() + 150L));
        assertEquals(1.0, metrics.metric(enforcedProcessMetric).metricValue());

        assertFalse(task.process(time.milliseconds() + 249L));
        assertEquals(1.0, metrics.metric(enforcedProcessMetric).metricValue());

        assertTrue(task.process(time.milliseconds() + 250L));
        assertEquals(2.0, metrics.metric(enforcedProcessMetric).metricValue());
    }


    @Test
    public void shouldPunctuateSystemTimeWhenIntervalElapsed() {
        task = createStatelessTask(createConfig(false, "100"), StreamsConfig.METRICS_LATEST);
        task.initializeIfNeeded();
        task.completeRestoration();
        final long now = time.milliseconds();
        time.sleep(10);
        assertTrue(task.maybePunctuateSystemTime());
        time.sleep(10);
        assertTrue(task.maybePunctuateSystemTime());
        time.sleep(9);
        assertFalse(task.maybePunctuateSystemTime());
        time.sleep(1);
        assertTrue(task.maybePunctuateSystemTime());
        time.sleep(20);
        assertTrue(task.maybePunctuateSystemTime());
        assertFalse(task.maybePunctuateSystemTime());
        processorSystemTime.mockProcessor.checkAndClearPunctuateResult(PunctuationType.WALL_CLOCK_TIME, now + 10, now + 20, now + 30, now + 50);
    }

    @Test
    public void shouldNotPunctuateSystemTimeWhenIntervalNotElapsed() {
        task = createStatelessTask(createConfig(false, "100"), StreamsConfig.METRICS_LATEST);
        task.initializeIfNeeded();
        task.completeRestoration();
        assertFalse(task.maybePunctuateSystemTime());
        time.sleep(9);
        assertFalse(task.maybePunctuateSystemTime());
        processorSystemTime.mockProcessor.checkAndClearPunctuateResult(PunctuationType.WALL_CLOCK_TIME);
    }

    @Test
    public void shouldPunctuateOnceSystemTimeAfterGap() {
        task = createStatelessTask(createConfig(false, "100"), StreamsConfig.METRICS_LATEST);
        task.initializeIfNeeded();
        task.completeRestoration();
        final long now = time.milliseconds();
        time.sleep(100);
        assertTrue(task.maybePunctuateSystemTime());
        assertFalse(task.maybePunctuateSystemTime());
        time.sleep(10);
        assertTrue(task.maybePunctuateSystemTime());
        time.sleep(12);
        assertTrue(task.maybePunctuateSystemTime());
        time.sleep(7);
        assertFalse(task.maybePunctuateSystemTime());
        time.sleep(1); // punctuate at now + 130
        assertTrue(task.maybePunctuateSystemTime());
        time.sleep(105); // punctuate at now + 235
        assertTrue(task.maybePunctuateSystemTime());
        assertFalse(task.maybePunctuateSystemTime());
        time.sleep(5); // punctuate at now + 240, still aligned on the initial punctuation
        assertTrue(task.maybePunctuateSystemTime());
        assertFalse(task.maybePunctuateSystemTime());
        processorSystemTime.mockProcessor.checkAndClearPunctuateResult(PunctuationType.WALL_CLOCK_TIME, now + 100, now + 110, now + 122, now + 130, now + 235, now + 240);
    }

    @Test
    public void shouldWrapKafkaExceptionsWithStreamsExceptionAndAddContextWhenPunctuatingStreamTime() {
        task = createStatelessTask(createConfig(false, "100"), StreamsConfig.METRICS_LATEST);
        task.initializeIfNeeded();
        task.completeRestoration();

        try {
            task.punctuate(processorStreamTime, 1, PunctuationType.STREAM_TIME, timestamp -> {
                throw new KafkaException("KABOOM!");
            });
            fail("Should've thrown StreamsException");
        } catch (final StreamsException e) {
            final String message = e.getMessage();
            assertTrue("message=" + message + " should contain processor", message.contains("processor '" + processorStreamTime.name() + "'"));
            assertThat(task.processorContext().currentNode(), nullValue());
        }
    }

    @Test
    public void shouldWrapKafkaExceptionsWithStreamsExceptionAndAddContextWhenPunctuatingWallClockTimeTime() {
        task = createStatelessTask(createConfig(false, "100"), StreamsConfig.METRICS_LATEST);
        task.initializeIfNeeded();
        task.completeRestoration();

        try {
            task.punctuate(processorSystemTime, 1, PunctuationType.WALL_CLOCK_TIME, timestamp -> {
                throw new KafkaException("KABOOM!");
            });
            fail("Should've thrown StreamsException");
        } catch (final StreamsException e) {
            final String message = e.getMessage();
            assertTrue("message=" + message + " should contain processor", message.contains("processor '" + processorSystemTime.name() + "'"));
            assertThat(task.processorContext().currentNode(), nullValue());
        }
    }

    @Test
    public void shouldWrapKafkaExceptionWithStreamsExceptionWhenProcess() {
        EasyMock.expect(stateManager.changelogPartitions()).andReturn(Collections.emptySet()).anyTimes();
        EasyMock.expect(stateManager.changelogOffsets()).andReturn(Collections.emptyMap()).anyTimes();
        EasyMock.expect(recordCollector.offsets()).andReturn(Collections.emptyMap()).anyTimes();
        EasyMock.replay(stateManager, recordCollector);

        task = createFaultyStatefulTask(createConfig(false, "100"));

        task.initializeIfNeeded();
        task.completeRestoration();

        task.addRecords(partition1, asList(
            getConsumerRecord(partition1, 10),
            getConsumerRecord(partition1, 20),
            getConsumerRecord(partition1, 30)
        ));
        task.addRecords(partition2, asList(
            getConsumerRecord(partition2, 5),  // this is the first record to process
            getConsumerRecord(partition2, 35),
            getConsumerRecord(partition2, 45)
        ));

        assertThrows(StreamsException.class, () -> task.process(0L));
    }

    @Test
    public void shouldReadCommittedOffsetAndRethrowTimeoutWhenCompleteRestoration() throws IOException {
        stateDirectory = EasyMock.createNiceMock(StateDirectory.class);
        EasyMock.expect(stateDirectory.lock(taskId)).andReturn(true);
        EasyMock.expect(stateManager.changelogPartitions()).andReturn(Collections.emptySet()).anyTimes();
        EasyMock.expect(stateManager.changelogOffsets()).andReturn(Collections.emptyMap()).anyTimes();

        EasyMock.replay(recordCollector, stateDirectory, stateManager);

        task = createDisconnectedTask(createConfig(false, "100"));

        task.initializeIfNeeded();

        assertThrows(TimeoutException.class, task::completeRestoration);
    }

    @Test
    public void shouldReInitializeTopologyWhenResuming() throws IOException {
        stateDirectory = EasyMock.createNiceMock(StateDirectory.class);
        EasyMock.expect(stateDirectory.lock(taskId)).andReturn(true);
        EasyMock.expect(recordCollector.offsets()).andThrow(new AssertionError("Should not try to read offsets")).anyTimes();
        EasyMock.expect(stateManager.changelogPartitions()).andReturn(Collections.emptySet()).anyTimes();

        EasyMock.replay(recordCollector, stateDirectory, stateManager);

        task = createStatefulTask(createConfig(false, "100"), true);

        task.initializeIfNeeded();

        task.suspend();

        assertEquals(Task.State.SUSPENDED, task.state());
        assertFalse(source1.initialized);
        assertFalse(source2.initialized);

        task.resume();

        assertEquals(RESTORING, task.state());
        assertFalse(source1.initialized);
        assertFalse(source2.initialized);

        task.completeRestoration();

        assertEquals(Task.State.RUNNING, task.state());
        assertTrue(source1.initialized);
        assertTrue(source2.initialized);

        EasyMock.verify(stateManager, recordCollector);

        EasyMock.reset(recordCollector);
        EasyMock.expect(recordCollector.offsets()).andReturn(Collections.emptyMap());
        EasyMock.replay(recordCollector);
    }

    @Test
    public void shouldNotCheckpointOffsetsAgainOnCommitIfSnapshotNotChangedMuch() {
        final Long offset = 543L;

        EasyMock.expect(recordCollector.offsets()).andReturn(Collections.singletonMap(changelogPartition, offset)).anyTimes();
        stateManager.checkpoint();
        EasyMock.expectLastCall().once();
        EasyMock.expect(stateManager.changelogOffsets())
                .andReturn(Collections.singletonMap(changelogPartition, 10L))
                .andReturn(Collections.singletonMap(changelogPartition, 20L));
        EasyMock.expectLastCall();
        EasyMock.replay(stateManager, recordCollector);

        task = createStatefulTask(createConfig(false, "100"), true);

        task.initializeIfNeeded();
        task.completeRestoration();

        task.prepareCommit();
        task.postCommit(true);  // should checkpoint

        task.prepareCommit();
        task.postCommit(false); // should not checkpoint

        EasyMock.verify(stateManager, recordCollector);
    }

    @Test
    public void shouldCheckpointOffsetsOnCommitIfSnapshotMuchChanged() {
        final Long offset = 543L;

        EasyMock.expect(recordCollector.offsets()).andReturn(Collections.singletonMap(changelogPartition, offset)).anyTimes();
        stateManager.checkpoint();
        EasyMock.expectLastCall().times(2);
        EasyMock.expect(stateManager.changelogPartitions()).andReturn(Collections.singleton(changelogPartition));
        EasyMock.expect(stateManager.changelogOffsets())
                .andReturn(Collections.singletonMap(changelogPartition, 0L))
                .andReturn(Collections.singletonMap(changelogPartition, 10L))
                .andReturn(Collections.singletonMap(changelogPartition, 12000L));
        stateManager.registerStore(stateStore, stateStore.stateRestoreCallback);
        EasyMock.expectLastCall();
        EasyMock.replay(stateManager, recordCollector);

        task = createStatefulTask(createConfig(false, "100"), true);

        task.initializeIfNeeded();
        task.completeRestoration();
        task.prepareCommit();
        task.postCommit(true);

        task.prepareCommit();
        task.postCommit(false);

        EasyMock.verify(recordCollector);
    }

    @Test
    public void shouldNotCheckpointOffsetsOnCommitIfEosIsEnabled() {
        EasyMock.expect(stateManager.changelogPartitions()).andReturn(Collections.singleton(changelogPartition));
        stateManager.registerStore(stateStore, stateStore.stateRestoreCallback);
        EasyMock.expectLastCall();
        EasyMock.expect(recordCollector.offsets()).andReturn(Collections.emptyMap()).anyTimes();
        EasyMock.replay(stateManager, recordCollector);

        task = createStatefulTask(createConfig(true, "100"), true);

        task.initializeIfNeeded();
        task.completeRestoration();
        task.prepareCommit();
        task.postCommit(false);
        final File checkpointFile = new File(
            stateDirectory.directoryForTask(taskId),
            StateManagerUtil.CHECKPOINT_FILE_NAME
        );

        assertFalse(checkpointFile.exists());
    }

    @Test
    public void shouldThrowIllegalStateExceptionIfCurrentNodeIsNotNullWhenPunctuateCalled() {
        task = createStatelessTask(createConfig(false, "100"), StreamsConfig.METRICS_LATEST);
        task.initializeIfNeeded();
        task.completeRestoration();
        task.processorContext().setCurrentNode(processorStreamTime);
        try {
            task.punctuate(processorStreamTime, 10, PunctuationType.STREAM_TIME, punctuator);
            fail("Should throw illegal state exception as current node is not null");
        } catch (final IllegalStateException e) {
            // pass
        }
    }

    @Test
    public void shouldCallPunctuateOnPassedInProcessorNode() {
        task = createStatelessTask(createConfig(false, "100"), StreamsConfig.METRICS_LATEST);
        task.initializeIfNeeded();
        task.completeRestoration();
        task.punctuate(processorStreamTime, 5, PunctuationType.STREAM_TIME, punctuator);
        assertThat(punctuatedAt, equalTo(5L));
        task.punctuate(processorStreamTime, 10, PunctuationType.STREAM_TIME, punctuator);
        assertThat(punctuatedAt, equalTo(10L));
    }

    @Test
    public void shouldSetProcessorNodeOnContextBackToNullAfterSuccessfulPunctuate() {
        task = createStatelessTask(createConfig(false, "100"), StreamsConfig.METRICS_LATEST);
        task.initializeIfNeeded();
        task.completeRestoration();
        task.punctuate(processorStreamTime, 5, PunctuationType.STREAM_TIME, punctuator);
        assertThat(task.processorContext().currentNode(), nullValue());
    }

    @Test(expected = IllegalStateException.class)
    public void shouldThrowIllegalStateExceptionOnScheduleIfCurrentNodeIsNull() {
        task = createStatelessTask(createConfig(false, "100"), StreamsConfig.METRICS_LATEST);
        task.schedule(1, PunctuationType.STREAM_TIME, timestamp -> { });
    }

    @Test
    public void shouldNotThrowExceptionOnScheduleIfCurrentNodeIsNotNull() {
        task = createStatelessTask(createConfig(false, "100"), StreamsConfig.METRICS_LATEST);
        task.processorContext().setCurrentNode(processorStreamTime);
        task.schedule(1, PunctuationType.STREAM_TIME, timestamp -> { });
    }

    @Test
    public void shouldCloseStateManagerEvenDuringFailureOnUncleanTaskClose() {
        EasyMock.expect(stateManager.changelogPartitions()).andReturn(Collections.emptySet()).anyTimes();
        EasyMock.expectLastCall();
        stateManager.close();
        EasyMock.expectLastCall();
        EasyMock.expect(recordCollector.offsets()).andReturn(Collections.emptyMap()).anyTimes();
        EasyMock.replay(stateManager, recordCollector);

        task = createFaultyStatefulTask(createConfig(false, "100"));

        task.initializeIfNeeded();
        task.completeRestoration();

        assertThrows(RuntimeException.class, () -> task.suspend());
        task.closeDirty();

        EasyMock.verify(stateManager);
    }

    @Test
    public void shouldReturnOffsetsForRepartitionTopicsForPurging() {
        final TopicPartition repartition = new TopicPartition("repartition", 1);

        final ProcessorTopology topology = withRepartitionTopics(
            asList(source1, source2),
            mkMap(mkEntry(topic1, source1), mkEntry(repartition.topic(), source2)),
            Collections.singleton(repartition.topic())
        );
        consumer.assign(asList(partition1, repartition));
        consumer.updateBeginningOffsets(mkMap(mkEntry(repartition, 0L)));

        EasyMock.expect(stateManager.changelogPartitions()).andReturn(Collections.emptySet());
        EasyMock.expect(recordCollector.offsets()).andReturn(Collections.emptyMap()).anyTimes();
        EasyMock.replay(stateManager, recordCollector);

        final StreamsConfig config = createConfig(false, "0");
        final InternalProcessorContext context = new ProcessorContextImpl(
            taskId,
            config,
            stateManager,
            streamsMetrics,
            null
        );

        task = new StreamTask(
            taskId,
            mkSet(partition1, repartition),
            topology,
            consumer,
            config,
            streamsMetrics,
            stateDirectory,
            cache,
            time,
            stateManager,
            recordCollector,
            context);

        task.initializeIfNeeded();
        task.completeRestoration();

        task.addRecords(partition1, singletonList(getConsumerRecord(partition1, 5L)));
        task.addRecords(repartition, singletonList(getConsumerRecord(repartition, 10L)));

        assertTrue(task.process(0L));
        assertTrue(task.process(0L));

        task.prepareCommit();

        final Map<TopicPartition, Long> map = task.purgeableOffsets();

        assertThat(map, equalTo(Collections.singletonMap(repartition, 11L)));
    }

    @Test
    public void shouldThrowStreamsExceptionWhenFetchCommittedFailed() {
        EasyMock.expect(stateManager.changelogPartitions()).andReturn(Collections.singleton(partition1));
        EasyMock.replay(stateManager);

        final Consumer<byte[], byte[]> consumer = new MockConsumer<byte[], byte[]>(OffsetResetStrategy.EARLIEST) {
            @Override
            public Map<TopicPartition, OffsetAndMetadata> committed(final Set<TopicPartition> partitions) {
                throw new KafkaException("KABOOM!");
            }
        };

        task = createOptimizedStatefulTask(createConfig(false, "100"), consumer);

        task.initializeIfNeeded();

        assertThrows(StreamsException.class, task::completeRestoration);
    }

    @Test
    public void shouldThrowIfCommittingOnIllegalState() {
        task = createStatelessTask(createConfig(false, "100"), StreamsConfig.METRICS_LATEST);

        task.transitionTo(Task.State.SUSPENDED);
        task.transitionTo(Task.State.CLOSED);
        assertThrows(IllegalStateException.class, task::prepareCommit);
    }

    @Test
    public void shouldThrowIfPostCommittingOnIllegalState() {
        task = createStatelessTask(createConfig(false, "100"), StreamsConfig.METRICS_LATEST);

        task.transitionTo(Task.State.SUSPENDED);
        task.transitionTo(Task.State.CLOSED);
        assertThrows(IllegalStateException.class, () -> task.postCommit(true));
    }

    @Test
    public void shouldSkipCheckpointingSuspendedCreatedTask() {
        stateManager.checkpoint();
        EasyMock.expectLastCall().andThrow(new AssertionError("Should not have tried to checkpoint"));
        EasyMock.replay(stateManager);

        task = createStatefulTask(createConfig(false, "100"), true);
        task.suspend();
        task.postCommit(true);
    }

    @Test
    public void shouldCheckpointForSuspendedTask() {
        stateManager.checkpoint();
        EasyMock.expectLastCall().once();
        EasyMock.expect(stateManager.changelogOffsets())
                .andReturn(Collections.singletonMap(partition1, 1L));
        EasyMock.replay(stateManager);

        task = createStatefulTask(createConfig(false, "100"), true);
        task.initializeIfNeeded();
        task.suspend();
        task.postCommit(true);
        EasyMock.verify(stateManager);
    }

    @Test
    public void shouldNotCheckpointForSuspendedRunningTaskWithSmallProgress() {
        EasyMock.expect(stateManager.changelogOffsets())
                .andReturn(Collections.singletonMap(partition1, 1L))
                .andReturn(Collections.singletonMap(partition1, 2L));
        stateManager.checkpoint();
        EasyMock.expectLastCall().andThrow(new AssertionError("Checkpoint should not be called")).anyTimes();
        EasyMock.replay(stateManager);

        task = createStatefulTask(createConfig(false, "100"), true);
        task.initializeIfNeeded();
        task.completeRestoration();

        task.prepareCommit();
        task.postCommit(false);

        task.suspend();
        task.postCommit(false);
        EasyMock.verify(stateManager);
    }

    @Test
    public void shouldCheckpointForSuspendedRunningTaskWithLargeProgress() {
        EasyMock.expect(stateManager.changelogOffsets())
                .andReturn(Collections.singletonMap(partition1, 12000L))
                .andReturn(Collections.singletonMap(partition1, 24000L));
        stateManager.checkpoint();
        EasyMock.expectLastCall().times(2);
        EasyMock.replay(stateManager);

        task = createStatefulTask(createConfig(false, "100"), true);
        task.initializeIfNeeded();
        task.completeRestoration();

        task.prepareCommit();
        task.postCommit(false);

        task.suspend();
        task.postCommit(false);
        EasyMock.verify(stateManager);
    }

    @Test
    public void shouldCheckpointWhileUpdateSnapshotWithTheConsumedOffsetsForSuspendedRunningTask() {
        final Map<TopicPartition, Long> checkpointableOffsets = singletonMap(partition1, 1L);
        stateManager.checkpoint();
        EasyMock.expectLastCall().once();
        stateManager.updateChangelogOffsets(EasyMock.eq(checkpointableOffsets));
        EasyMock.expectLastCall().once();
        EasyMock.expect(stateManager.changelogOffsets())
                .andReturn(checkpointableOffsets);
        EasyMock.expect(recordCollector.offsets()).andReturn(checkpointableOffsets).once();
        EasyMock.replay(stateManager, recordCollector);

        task = createStatefulTask(createConfig(false, "0"), true);
        task.initializeIfNeeded();
        task.completeRestoration();
        task.addRecords(partition1, singleton(getConsumerRecord(partition1, 10)));
        task.process(100L);
        assertTrue(task.commitNeeded());

        task.suspend();
        task.postCommit(true);
        EasyMock.verify(stateManager, recordCollector);
    }

    @Test
    public void shouldReturnStateManagerChangelogOffsets() {
        EasyMock.expect(stateManager.changelogOffsets()).andReturn(Collections.singletonMap(partition1, 50L)).anyTimes();
        EasyMock.expect(stateManager.changelogPartitions()).andReturn(Collections.singleton(partition1)).anyTimes();
        EasyMock.expect(recordCollector.offsets()).andReturn(Collections.emptyMap()).anyTimes();
        EasyMock.replay(stateManager, recordCollector);

        task = createOptimizedStatefulTask(createConfig(false, "100"), consumer);

        task.initializeIfNeeded();

        assertEquals(Collections.singletonMap(partition1, 50L), task.changelogOffsets());

        task.completeRestoration();

        assertEquals(Collections.singletonMap(partition1, Task.LATEST_OFFSET), task.changelogOffsets());
    }

    @Test
    public void shouldNotCheckpointOnCloseCreated() {
        stateManager.flush();
        EasyMock.expectLastCall().andThrow(new AssertionError("Flush should not be called")).anyTimes();
        stateManager.checkpoint();
        EasyMock.expectLastCall().andThrow(new AssertionError("Checkpoint should not be called")).anyTimes();
        EasyMock.expect(recordCollector.offsets()).andReturn(Collections.emptyMap()).anyTimes();
        EasyMock.replay(stateManager, recordCollector);

        final MetricName metricName = setupCloseTaskMetric();

        task = createOptimizedStatefulTask(createConfig(false, "100"), consumer);

        task.suspend();
        task.closeClean();

        assertEquals(Task.State.CLOSED, task.state());
        assertFalse(source1.initialized);
        assertFalse(source1.closed);

        EasyMock.verify(stateManager, recordCollector);

        final double expectedCloseTaskMetric = 1.0;
        verifyCloseTaskMetric(expectedCloseTaskMetric, streamsMetrics, metricName);
    }

    @Test
    public void shouldCheckpointOnCloseRestoringIfNoProgress() {
        stateManager.flush();
        EasyMock.expectLastCall().once();
        stateManager.checkpoint();
        EasyMock.expectLastCall().once();
        EasyMock.expect(stateManager.changelogPartitions()).andReturn(Collections.emptySet()).anyTimes();
        EasyMock.expect(stateManager.changelogOffsets()).andReturn(Collections.emptyMap()).anyTimes();
        EasyMock.expect(recordCollector.offsets()).andReturn(Collections.emptyMap()).anyTimes();
        EasyMock.replay(stateManager, recordCollector);

        task = createOptimizedStatefulTask(createConfig(false, "100"), consumer);

        task.initializeIfNeeded();
        task.completeRestoration();
        task.suspend();
        task.prepareCommit();
        task.postCommit(true);
        task.closeClean();

        assertEquals(Task.State.CLOSED, task.state());

        EasyMock.verify(stateManager);
    }

    @Test
    public void shouldCheckpointOffsetsOnPostCommit() {
        final long offset = 543L;
        final long consumedOffset = 345L;

        EasyMock.expect(recordCollector.offsets()).andReturn(Collections.singletonMap(changelogPartition, offset)).anyTimes();
        EasyMock.expectLastCall();
        stateManager.checkpoint();
        EasyMock.expectLastCall().once();
        EasyMock.expect(stateManager.changelogPartitions()).andReturn(Collections.emptySet()).anyTimes();
        EasyMock.expect(stateManager.changelogOffsets())
                .andReturn(Collections.singletonMap(partition1, offset + 12000L));
        EasyMock.replay(recordCollector, stateManager);

        task = createOptimizedStatefulTask(createConfig(false, "0"), consumer);
        task.initializeIfNeeded();
        task.completeRestoration();

        task.addRecords(partition1, singletonList(getConsumerRecord(partition1, consumedOffset)));
        task.process(100L);
        assertTrue(task.commitNeeded());

        task.suspend();
        task.prepareCommit();
        task.postCommit(false);

        assertEquals(Task.State.SUSPENDED, task.state());

        EasyMock.verify(stateManager);
    }

    @Test
    public void shouldThrowExceptionOnCloseCleanError() {
        final long offset = 543L;

        EasyMock.expect(recordCollector.offsets()).andReturn(emptyMap()).anyTimes();
        stateManager.checkpoint();
        EasyMock.expectLastCall().once();
        EasyMock.expect(stateManager.changelogPartitions()).andReturn(Collections.singleton(changelogPartition)).anyTimes();
        EasyMock.expect(stateManager.changelogOffsets()).andReturn(Collections.singletonMap(changelogPartition, offset)).anyTimes();
        stateManager.close();
        EasyMock.expectLastCall().andThrow(new ProcessorStateException("KABOOM!")).anyTimes();
        EasyMock.replay(recordCollector, stateManager);
        final MetricName metricName = setupCloseTaskMetric();

        task = createOptimizedStatefulTask(createConfig(false, "100"), consumer);
        task.initializeIfNeeded();
        task.completeRestoration();

        task.addRecords(partition1, singletonList(getConsumerRecord(partition1, offset)));
        task.process(100L);
        assertTrue(task.commitNeeded());

        task.suspend();
        task.prepareCommit();
        task.postCommit(true);
        assertThrows(ProcessorStateException.class, () -> task.closeClean());

        final double expectedCloseTaskMetric = 0.0;
        verifyCloseTaskMetric(expectedCloseTaskMetric, streamsMetrics, metricName);

        EasyMock.verify(stateManager);
        EasyMock.reset(stateManager);
        EasyMock.expect(stateManager.changelogPartitions()).andStubReturn(Collections.singleton(changelogPartition));
        stateManager.close();
        EasyMock.expectLastCall();
        EasyMock.replay(stateManager);
    }

    @Test
    public void shouldThrowOnCloseCleanFlushError() {
        final long offset = 543L;

        EasyMock.expect(recordCollector.offsets()).andReturn(Collections.singletonMap(changelogPartition, offset));
        stateManager.flushCache();
        EasyMock.expectLastCall().andThrow(new ProcessorStateException("KABOOM!")).anyTimes();
        stateManager.flush();
        EasyMock.expectLastCall().andThrow(new AssertionError("Flush should not be called")).anyTimes();
        stateManager.checkpoint();
        EasyMock.expectLastCall().andThrow(new AssertionError("Checkpoint should not be called")).anyTimes();
        stateManager.close();
        EasyMock.expectLastCall().andThrow(new AssertionError("Close should not be called!")).anyTimes();
        EasyMock.expect(stateManager.changelogPartitions()).andReturn(Collections.emptySet()).anyTimes();
        EasyMock.expect(stateManager.changelogOffsets()).andReturn(Collections.emptyMap()).anyTimes();
        EasyMock.replay(recordCollector, stateManager);
        final MetricName metricName = setupCloseTaskMetric();

        task = createOptimizedStatefulTask(createConfig(false, "100"), consumer);
        task.initializeIfNeeded();
        task.completeRestoration();

        // process one record to make commit needed
        task.addRecords(partition1, singletonList(getConsumerRecord(partition1, offset)));
        task.process(100L);

        assertThrows(ProcessorStateException.class, task::prepareCommit);

        assertEquals(RUNNING, task.state());

        final double expectedCloseTaskMetric = 0.0;
        verifyCloseTaskMetric(expectedCloseTaskMetric, streamsMetrics, metricName);

        EasyMock.verify(stateManager);
        EasyMock.reset(stateManager);
        EasyMock.expect(stateManager.changelogPartitions()).andReturn(Collections.emptySet()).anyTimes();
        EasyMock.replay(stateManager);
    }

    @Test
    public void shouldThrowOnCloseCleanCheckpointError() {
        final long offset = 54300L;
        EasyMock.expect(recordCollector.offsets()).andReturn(emptyMap());
        stateManager.checkpoint();
        EasyMock.expectLastCall().andThrow(new ProcessorStateException("KABOOM!")).anyTimes();
        stateManager.close();
        EasyMock.expectLastCall().andThrow(new AssertionError("Close should not be called!")).anyTimes();
        EasyMock.expect(stateManager.changelogPartitions()).andReturn(Collections.emptySet()).anyTimes();
        EasyMock.expect(stateManager.changelogOffsets())
                .andReturn(Collections.singletonMap(partition1, offset));
        EasyMock.replay(recordCollector, stateManager);
        final MetricName metricName = setupCloseTaskMetric();

        task = createOptimizedStatefulTask(createConfig(false, "100"), consumer);
        task.initializeIfNeeded();

        task.addRecords(partition1, singletonList(getConsumerRecord(partition1, offset)));
        task.process(100L);
        assertTrue(task.commitNeeded());

        task.suspend();
        task.prepareCommit();
        assertThrows(ProcessorStateException.class, () -> task.postCommit(true));

        assertEquals(Task.State.SUSPENDED, task.state());

        final double expectedCloseTaskMetric = 0.0;
        verifyCloseTaskMetric(expectedCloseTaskMetric, streamsMetrics, metricName);

        EasyMock.verify(stateManager);
        EasyMock.reset(stateManager);
        EasyMock.expect(stateManager.changelogPartitions()).andReturn(Collections.emptySet()).anyTimes();
        stateManager.close();
        EasyMock.expectLastCall();
        EasyMock.replay(stateManager);
    }

    @Test
    public void shouldNotThrowFromStateManagerCloseInCloseDirty() {
        stateManager.close();
        EasyMock.expectLastCall().andThrow(new RuntimeException("KABOOM!")).anyTimes();
        EasyMock.expect(stateManager.changelogOffsets()).andReturn(Collections.emptyMap()).anyTimes();
        EasyMock.replay(stateManager);

        task = createOptimizedStatefulTask(createConfig(false, "100"), consumer);
        task.initializeIfNeeded();

        task.suspend();
        task.closeDirty();

        EasyMock.verify(stateManager);
    }

    @Test
    public void shouldUnregisterMetricsInCloseClean() {
        EasyMock.expect(stateManager.changelogPartitions()).andReturn(Collections.emptySet()).anyTimes();
        EasyMock.expect(recordCollector.offsets()).andReturn(Collections.emptyMap()).anyTimes();
        EasyMock.replay(stateManager, recordCollector);

        task = createOptimizedStatefulTask(createConfig(false, "100"), consumer);

        task.suspend();
        assertThat(getTaskMetrics(), not(empty()));
        task.closeClean();
        assertThat(getTaskMetrics(), empty());
    }

    @Test
    public void shouldUnregisterMetricsInCloseDirty() {
        EasyMock.expect(stateManager.changelogPartitions()).andReturn(Collections.emptySet()).anyTimes();
        EasyMock.expect(recordCollector.offsets()).andReturn(Collections.emptyMap()).anyTimes();
        EasyMock.replay(stateManager, recordCollector);

        task = createOptimizedStatefulTask(createConfig(false, "100"), consumer);

        task.suspend();
        assertThat(getTaskMetrics(), not(empty()));
        task.closeDirty();
        assertThat(getTaskMetrics(), empty());
    }

    @Test
    public void shouldUnregisterMetricsInCloseCleanAndRecycleState() {
        EasyMock.expect(stateManager.changelogPartitions()).andReturn(Collections.emptySet()).anyTimes();
        EasyMock.expect(recordCollector.offsets()).andReturn(Collections.emptyMap()).anyTimes();
        EasyMock.replay(stateManager, recordCollector);

        task = createOptimizedStatefulTask(createConfig(false, "100"), consumer);

        task.suspend();
        assertThat(getTaskMetrics(), not(empty()));
        task.closeCleanAndRecycleState();
        assertThat(getTaskMetrics(), empty());
    }

    @Test
    public void closeShouldBeIdempotent() {
        EasyMock.expect(stateManager.changelogPartitions()).andReturn(Collections.emptySet()).anyTimes();
        EasyMock.expect(recordCollector.offsets()).andReturn(Collections.emptyMap()).anyTimes();
        EasyMock.replay(stateManager, recordCollector);

        task = createOptimizedStatefulTask(createConfig(false, "100"), consumer);

        task.suspend();
        task.closeClean();

        // close calls are idempotent since we are already in closed
        task.closeClean();
        task.closeDirty();

        EasyMock.reset(stateManager);
        EasyMock.replay(stateManager);
    }

    @Test
    public void shouldUpdatePartitions() {
        task = createStatelessTask(createConfig(false, "0"), StreamsConfig.METRICS_LATEST);
        final Set<TopicPartition> newPartitions = new HashSet<>(task.inputPartitions());
        newPartitions.add(new TopicPartition("newTopic", 0));

        task.update(newPartitions, mkMap(
            mkEntry(source1.name(), asList(topic1, "newTopic")),
            mkEntry(source2.name(), singletonList(topic2)))
        );

        assertThat(task.inputPartitions(), equalTo(newPartitions));
    }

    @Test
    public void shouldThrowIfCleanClosingDirtyTask() {
        task = createStatelessTask(createConfig(false, "0"), StreamsConfig.METRICS_LATEST);
        task.initializeIfNeeded();
        task.completeRestoration();

        task.addRecords(partition1, singletonList(getConsumerRecord(partition1, 0)));
        task.process(0L);
        assertTrue(task.commitNeeded());

        assertThrows(TaskMigratedException.class, () -> task.closeClean());
    }

    @Test
    public void shouldThrowIfRecyclingDirtyTask() {
        task = createStatelessTask(createConfig(false, "0"), StreamsConfig.METRICS_LATEST);
        task.initializeIfNeeded();
        task.completeRestoration();

        task.addRecords(partition1, singletonList(getConsumerRecord(partition1, 0)));
        task.process(0L);
        assertTrue(task.commitNeeded());

        assertThrows(TaskMigratedException.class, () -> task.closeCleanAndRecycleState());
    }

    @Test
    public void shouldOnlyRecycleSuspendedTasks() {
        stateManager.recycle();
        recordCollector.closeClean();
        EasyMock.expect(stateManager.changelogOffsets()).andReturn(Collections.emptyMap()).anyTimes();
        EasyMock.replay(stateManager, recordCollector);

        task = createStatefulTask(createConfig(false, "100"), true);
        assertThrows(IllegalStateException.class, () -> task.closeCleanAndRecycleState()); // CREATED

        task.initializeIfNeeded();
        assertThrows(IllegalStateException.class, () -> task.closeCleanAndRecycleState()); // RESTORING

        task.completeRestoration();
        assertThrows(IllegalStateException.class, () -> task.closeCleanAndRecycleState()); // RUNNING

        task.suspend();
        task.closeCleanAndRecycleState(); // SUSPENDED

        EasyMock.verify(stateManager, recordCollector);
    }

    @Test
    public void shouldAlwaysSuspendCreatedTasks() {
        EasyMock.replay(stateManager);
        task = createStatefulTask(createConfig(false, "100"), true);
        assertThat(task.state(), equalTo(CREATED));
        task.suspend();
        assertThat(task.state(), equalTo(SUSPENDED));
    }

    @Test
    public void shouldAlwaysSuspendRestoringTasks() {
        EasyMock.expect(stateManager.changelogOffsets()).andReturn(Collections.emptyMap()).anyTimes();
        EasyMock.replay(stateManager);
        task = createStatefulTask(createConfig(false, "100"), true);
        task.initializeIfNeeded();
        assertThat(task.state(), equalTo(RESTORING));
        task.suspend();
        assertThat(task.state(), equalTo(SUSPENDED));
    }

    @Test
    public void shouldAlwaysSuspendRunningTasks() {
        EasyMock.expect(stateManager.changelogOffsets()).andReturn(Collections.emptyMap()).anyTimes();
        EasyMock.replay(stateManager);
        task = createFaultyStatefulTask(createConfig(false, "100"));
        task.initializeIfNeeded();
        task.completeRestoration();
        assertThat(task.state(), equalTo(RUNNING));
        assertThrows(RuntimeException.class, () -> task.suspend());
        assertThat(task.state(), equalTo(SUSPENDED));
    }

    private List<MetricName> getTaskMetrics() {
        return metrics.metrics().keySet().stream().filter(m -> m.tags().containsKey("task-id")).collect(Collectors.toList());
    }

    private StreamTask createOptimizedStatefulTask(final StreamsConfig config, final Consumer<byte[], byte[]> consumer) {
        final StateStore stateStore = new MockKeyValueStore(storeName, true);

        final ProcessorTopology topology = ProcessorTopologyFactories.with(
            singletonList(source1),
            mkMap(mkEntry(topic1, source1)),
            singletonList(stateStore),
            Collections.singletonMap(storeName, topic1));

        final InternalProcessorContext context = new ProcessorContextImpl(
            taskId,
            config,
            stateManager,
            streamsMetrics,
            null
        );

        return new StreamTask(
            taskId,
            mkSet(partition1),
            topology,
            consumer,
            config,
            streamsMetrics,
            stateDirectory,
            cache,
            time,
            stateManager,
            recordCollector,
            context);
    }

    private StreamTask createDisconnectedTask(final StreamsConfig config) {
        final MockKeyValueStore stateStore = new MockKeyValueStore(storeName, false);

        final ProcessorTopology topology = ProcessorTopologyFactories.with(
            asList(source1, source2),
            mkMap(mkEntry(topic1, source1), mkEntry(topic2, source2)),
            singletonList(stateStore),
            Collections.emptyMap());

        final MockConsumer<byte[], byte[]> consumer = new MockConsumer<byte[], byte[]>(OffsetResetStrategy.EARLIEST) {
            @Override
            public Map<TopicPartition, OffsetAndMetadata> committed(final Set<TopicPartition> partitions) {
                throw new TimeoutException("KABOOM!");
            }
        };

        final InternalProcessorContext context = new ProcessorContextImpl(
            taskId,
            config,
            stateManager,
            streamsMetrics,
            null
        );

        return new StreamTask(
            taskId,
            partitions,
            topology,
            consumer,
            config,
            streamsMetrics,
            stateDirectory,
            cache,
            time,
            stateManager,
            recordCollector,
            context);
    }

    private StreamTask createFaultyStatefulTask(final StreamsConfig config) {
        final ProcessorTopology topology = ProcessorTopologyFactories.with(
            asList(source1, source3),
            mkMap(mkEntry(topic1, source1), mkEntry(topic2, source3)),
            singletonList(stateStore),
            Collections.emptyMap());

        final InternalProcessorContext context = new ProcessorContextImpl(
            taskId,
            config,
            stateManager,
            streamsMetrics,
            null
        );

        return new StreamTask(
            taskId,
            partitions,
            topology,
            consumer,
            config,
            streamsMetrics,
            stateDirectory,
            cache,
            time,
            stateManager,
            recordCollector,
            context);
    }

    private StreamTask createStatefulTask(final StreamsConfig config, final boolean logged) {
        return createStatefulTask(config, logged, stateManager);
    }

    private StreamTask createStatefulTask(final StreamsConfig config, final boolean logged, final ProcessorStateManager stateManager) {
        final MockKeyValueStore stateStore = new MockKeyValueStore(storeName, logged);

        final ProcessorTopology topology = ProcessorTopologyFactories.with(
            asList(source1, source2),
            mkMap(mkEntry(topic1, source1), mkEntry(topic2, source2)),
            singletonList(stateStore),
            logged ? Collections.singletonMap(storeName, storeName + "-changelog") : Collections.emptyMap());

        final InternalProcessorContext context = new ProcessorContextImpl(
            taskId,
            config,
            stateManager,
            streamsMetrics,
            null
        );

        return new StreamTask(
            taskId,
            partitions,
            topology,
            consumer,
            config,
            streamsMetrics,
            stateDirectory,
            cache,
            time,
            stateManager,
            recordCollector,
            context);
    }

    private StreamTask createStatelessTask(final StreamsConfig config,
                                           final String builtInMetricsVersion) {
        final ProcessorTopology topology = withSources(
            asList(source1, source2, processorStreamTime, processorSystemTime),
            mkMap(mkEntry(topic1, source1), mkEntry(topic2, source2))
        );

        source1.addChild(processorStreamTime);
        source2.addChild(processorStreamTime);
        source1.addChild(processorSystemTime);
        source2.addChild(processorSystemTime);

        EasyMock.expect(stateManager.changelogPartitions()).andReturn(Collections.emptySet());
        EasyMock.expect(stateManager.changelogOffsets()).andReturn(Collections.emptyMap()).anyTimes();
        EasyMock.expect(recordCollector.offsets()).andReturn(Collections.emptyMap()).anyTimes();
        EasyMock.replay(stateManager, recordCollector);

        final InternalProcessorContext context = new ProcessorContextImpl(
            taskId,
            config,
            stateManager,
            streamsMetrics,
            null
        );

        return new StreamTask(
            taskId,
            partitions,
            topology,
            consumer,
            config,
            new StreamsMetricsImpl(metrics, "test", builtInMetricsVersion, time),
<<<<<<< HEAD
=======
            stateDirectory,
            cache,
            time,
            stateManager,
            recordCollector,
            context);
    }

    private StreamTask createStatelessTaskWithForwardingTopology(final SourceNode<Integer, Integer, Integer, Integer> sourceNode) {
        final ProcessorTopology topology = withSources(
            asList(sourceNode, processorStreamTime),
            singletonMap(topic1, sourceNode)
        );

        sourceNode.addChild(processorStreamTime);

        EasyMock.expect(stateManager.changelogPartitions()).andReturn(Collections.emptySet());
        EasyMock.expect(recordCollector.offsets()).andReturn(Collections.emptyMap()).anyTimes();
        EasyMock.replay(stateManager, recordCollector);

        final StreamsConfig config = createConfig(false, "0");

        final InternalProcessorContext context = new ProcessorContextImpl(
            taskId,
            config,
            stateManager,
            streamsMetrics,
            null
        );

        return new StreamTask(
            taskId,
            singleton(partition1),
            topology,
            consumer,
            config,
            new StreamsMetricsImpl(metrics, "test", StreamsConfig.METRICS_LATEST, time),
>>>>>>> 9da32b6b
            stateDirectory,
            cache,
            time,
            stateManager,
            recordCollector,
            context);
    }

    private ConsumerRecord<byte[], byte[]> getConsumerRecord(final TopicPartition topicPartition, final long offset) {
        return new ConsumerRecord<>(
            topicPartition.topic(),
            topicPartition.partition(),
            offset,
            offset, // use the offset as the timestamp
            TimestampType.CREATE_TIME,
            0L,
            0,
            0,
            recordKey,
            recordValue
        );
    }

    private ConsumerRecord<byte[], byte[]> getConsumerRecord(final Integer key,
                                                             final long offset) {
        return new ConsumerRecord<>(
            topic1,
            1,
            offset,
            offset, // use the offset as the timestamp
            TimestampType.CREATE_TIME,
            0L,
            0,
            0,
            new IntegerSerializer().serialize(topic1, key),
            recordValue
        );
    }

    private MetricName setupCloseTaskMetric() {
        final MetricName metricName = new MetricName("name", "group", "description", Collections.emptyMap());
        final Sensor sensor = streamsMetrics.threadLevelSensor(threadId, "task-closed", Sensor.RecordingLevel.INFO);
        sensor.add(metricName, new CumulativeSum());
        return metricName;
    }

    private void verifyCloseTaskMetric(final double expected, final StreamsMetricsImpl streamsMetrics, final MetricName metricName) {
        final KafkaMetric metric = (KafkaMetric) streamsMetrics.metrics().get(metricName);
        final double totalCloses = metric.measurable().measure(metric.config(), System.currentTimeMillis());
        assertThat(totalCloses, equalTo(expected));
    }
}<|MERGE_RESOLUTION|>--- conflicted
+++ resolved
@@ -2191,8 +2191,6 @@
             consumer,
             config,
             new StreamsMetricsImpl(metrics, "test", builtInMetricsVersion, time),
-<<<<<<< HEAD
-=======
             stateDirectory,
             cache,
             time,
@@ -2230,7 +2228,6 @@
             consumer,
             config,
             new StreamsMetricsImpl(metrics, "test", StreamsConfig.METRICS_LATEST, time),
->>>>>>> 9da32b6b
             stateDirectory,
             cache,
             time,
