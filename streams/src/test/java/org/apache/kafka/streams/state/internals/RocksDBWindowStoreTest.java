/**
 * Licensed to the Apache Software Foundation (ASF) under one or more
 * contributor license agreements.  See the NOTICE file distributed with
 * this work for additional information regarding copyright ownership.
 * The ASF licenses this file to You under the Apache License, Version 2.0
 * (the "License"); you may not use this file except in compliance with
 * the License.  You may obtain a copy of the License at
 *
 *    http://www.apache.org/licenses/LICENSE-2.0
 *
 * Unless required by applicable law or agreed to in writing, software
 * distributed under the License is distributed on an "AS IS" BASIS,
 * WITHOUT WARRANTIES OR CONDITIONS OF ANY KIND, either express or implied.
 * See the License for the specific language governing permissions and
 * limitations under the License.
 */

package org.apache.kafka.streams.state.internals;

import org.apache.kafka.clients.producer.MockProducer;
import org.apache.kafka.clients.producer.Producer;
import org.apache.kafka.clients.producer.ProducerRecord;
import org.apache.kafka.common.serialization.Serde;
import org.apache.kafka.common.serialization.Serdes;
import org.apache.kafka.common.serialization.Serializer;
import org.apache.kafka.common.utils.Utils;
import org.apache.kafka.streams.KeyValue;
import org.apache.kafka.streams.kstream.internals.CacheFlushListener;
import org.apache.kafka.streams.kstream.internals.Change;
import org.apache.kafka.streams.processor.ProcessorContext;
import org.apache.kafka.streams.processor.internals.ProcessorRecordContext;
import org.apache.kafka.streams.processor.RecordContext;
import org.apache.kafka.streams.processor.internals.InternalProcessorContext;
import org.apache.kafka.streams.processor.internals.RecordCollector;
import org.apache.kafka.streams.state.StateSerdes;
import org.apache.kafka.streams.state.WindowStore;
import org.apache.kafka.streams.state.WindowStoreIterator;
import org.apache.kafka.test.MockProcessorContext;
import org.apache.kafka.test.TestUtils;
import org.junit.Test;

import java.io.File;
import java.io.IOException;
import java.nio.file.Files;
import java.util.ArrayList;
import java.util.Arrays;
import java.util.Collections;
import java.util.HashMap;
import java.util.HashSet;
import java.util.List;
import java.util.Map;
import java.util.Set;

import static org.junit.Assert.assertEquals;
import static org.junit.Assert.assertFalse;
import static org.junit.Assert.assertNull;

public class RocksDBWindowStoreTest {

    private final Serde<byte[]> byteArraySerde = Serdes.ByteArray();
    private final String windowName = "window";
    private final int numSegments = 3;
    private final long segmentSize = RocksDBWindowStore.MIN_SEGMENT_INTERVAL;
    private final long retentionPeriod = segmentSize * (numSegments - 1);
    private final long windowSize = 3;
    private final Serde<Integer> intSerde = Serdes.Integer();
    private final Serde<String> stringSerde = Serdes.String();
    private final StateSerdes<Integer, String> serdes = new StateSerdes<>("", intSerde, stringSerde);
    private static final long DEFAULT_CACHE_SIZE_BYTES = 1 * 1024 * 1024L;

    @SuppressWarnings("unchecked")
<<<<<<< HEAD
    protected <K, V> WindowStore<K, V> createWindowStore(ProcessorContext context, final boolean enableCaching) {

        RocksDBWindowStoreSupplier supplier = new RocksDBWindowStoreSupplier<>(windowName, retentionPeriod, numSegments, true, intSerde, stringSerde, windowSize);
        WindowStore<K, V> store;
        if (enableCaching) {
            store = (WindowStore<K, V>) supplier.get(new CacheFlushListener() {
                @Override
                public void forward(final Object key, final Change value, final RecordContext recordContext, final InternalProcessorContext context) {

                }
            });
        } else {
            store = (WindowStore<K, V>) supplier.get();
        }
=======
    protected <K, V> WindowStore<K, V> createWindowStore(ProcessorContext context) {
        StateStoreSupplier supplier = new RocksDBWindowStoreSupplier<>(windowName,
                                                                       retentionPeriod,
                                                                       numSegments,
                                                                       true,
                                                                       intSerde,
                                                                       stringSerde,
                                                                       true,
                                                                       Collections.<String, String>emptyMap());
>>>>>>> 3759d7f7

        store.init(context, store);
        return store;
    }

    @Test
    public void shouldOnlyIterateOpenSegments() throws Exception {
        final File baseDir = TestUtils.tempDirectory();
        Producer<byte[], byte[]> producer = new MockProducer<>(true, byteArraySerde.serializer(), byteArraySerde.serializer());
        RecordCollector recordCollector = new RecordCollector(producer, "RocksDBWindowStoreTest-ShouldOnlyIterateOpenSegments") {
            @Override
            public <K1, V1> void send(ProducerRecord<K1, V1> record, Serializer<K1> keySerializer, Serializer<V1> valueSerializer) {
            }
        };

        MockProcessorContext context = new MockProcessorContext(
                null, baseDir,
                byteArraySerde, byteArraySerde,
                recordCollector, new ThreadCache(DEFAULT_CACHE_SIZE_BYTES));

        final WindowStore<Integer, String> windowStore = createWindowStore(context, false);
        long currentTime = 0;
        context.setRecordContext(createRecordContext(currentTime));
        windowStore.put(1, "one");

        currentTime = currentTime + segmentSize;
        context.setRecordContext(createRecordContext(currentTime));
        windowStore.put(1, "two");
        currentTime = currentTime + segmentSize;

        context.setRecordContext(createRecordContext(currentTime));
        windowStore.put(1, "three");

        final WindowStoreIterator<String> iterator = windowStore.fetch(1, 0, currentTime);

        // roll to the next segment that will close the first
        currentTime = currentTime + segmentSize;
        context.setRecordContext(createRecordContext(currentTime));
        windowStore.put(1, "four");

        // should only have 2 values as the first segment is no longer open
        assertEquals(new KeyValue<>(60000L, "two"), iterator.next());
        assertEquals(new KeyValue<>(120000L, "three"), iterator.next());
        assertFalse(iterator.hasNext());
    }

    private ProcessorRecordContext createRecordContext(final long time) {
        return new ProcessorRecordContext(time, 0, 0, "topic");
    }

    @Test
    public void testPutAndFetch() throws IOException {
        File baseDir = Files.createTempDirectory("test").toFile();
        try {
            final List<KeyValue<byte[], byte[]>> changeLog = new ArrayList<>();
            Producer<byte[], byte[]> producer = new MockProducer<>(true, byteArraySerde.serializer(), byteArraySerde.serializer());
            RecordCollector recordCollector = new RecordCollector(producer, "RocksDBWindowStoreTest-TestPutAndFetch") {
                @Override
                public <K1, V1> void send(ProducerRecord<K1, V1> record, Serializer<K1> keySerializer, Serializer<V1> valueSerializer) {
                    changeLog.add(new KeyValue<>(
                                    keySerializer.serialize(record.topic(), record.key()),
                                    valueSerializer.serialize(record.topic(), record.value()))
                    );
                }
            };

            MockProcessorContext context = new MockProcessorContext(
                    null, baseDir,
                    byteArraySerde, byteArraySerde,
                    recordCollector, new ThreadCache(DEFAULT_CACHE_SIZE_BYTES));

            WindowStore<Integer, String> store = createWindowStore(context, false);
            try {
                long startTime = segmentSize - 4L;

                putFirstBatch(store, startTime, context);

                assertEquals(Utils.mkList("zero"), toList(store.fetch(0, startTime + 0L - windowSize, startTime + 0L + windowSize)));
                assertEquals(Utils.mkList("one"), toList(store.fetch(1, startTime + 1L - windowSize, startTime + 1L + windowSize)));
                assertEquals(Utils.mkList("two"), toList(store.fetch(2, startTime + 2L - windowSize, startTime + 2L + windowSize)));
                assertEquals(Utils.mkList(), toList(store.fetch(3, startTime + 3L - windowSize, startTime + 3L + windowSize)));
                assertEquals(Utils.mkList("four"), toList(store.fetch(4, startTime + 4L - windowSize, startTime + 4L + windowSize)));
                assertEquals(Utils.mkList("five"), toList(store.fetch(5, startTime + 5L - windowSize, startTime + 5L + windowSize)));

                putSecondBatch(store, startTime, context);

                assertEquals(Utils.mkList(), toList(store.fetch(2, startTime - 2L - windowSize, startTime - 2L + windowSize)));
                assertEquals(Utils.mkList("two"), toList(store.fetch(2, startTime - 1L - windowSize, startTime - 1L + windowSize)));
                assertEquals(Utils.mkList("two", "two+1"), toList(store.fetch(2, startTime - windowSize, startTime + windowSize)));
                assertEquals(Utils.mkList("two", "two+1", "two+2"), toList(store.fetch(2, startTime + 1L - windowSize, startTime + 1L + windowSize)));
                assertEquals(Utils.mkList("two", "two+1", "two+2", "two+3"), toList(store.fetch(2, startTime + 2L - windowSize, startTime + 2L + windowSize)));
                assertEquals(Utils.mkList("two", "two+1", "two+2", "two+3", "two+4"), toList(store.fetch(2, startTime + 3L - windowSize, startTime + 3L + windowSize)));
                assertEquals(Utils.mkList("two", "two+1", "two+2", "two+3", "two+4", "two+5"), toList(store.fetch(2, startTime + 4L - windowSize, startTime + 4L + windowSize)));
                assertEquals(Utils.mkList("two", "two+1", "two+2", "two+3", "two+4", "two+5", "two+6"), toList(store.fetch(2, startTime + 5L - windowSize, startTime + 5L + windowSize)));
                assertEquals(Utils.mkList("two+1", "two+2", "two+3", "two+4", "two+5", "two+6"), toList(store.fetch(2, startTime + 6L - windowSize, startTime + 6L + windowSize)));
                assertEquals(Utils.mkList("two+2", "two+3", "two+4", "two+5", "two+6"), toList(store.fetch(2, startTime + 7L - windowSize, startTime + 7L + windowSize)));
                assertEquals(Utils.mkList("two+3", "two+4", "two+5", "two+6"), toList(store.fetch(2, startTime + 8L - windowSize, startTime + 8L + windowSize)));
                assertEquals(Utils.mkList("two+4", "two+5", "two+6"), toList(store.fetch(2, startTime + 9L - windowSize, startTime + 9L + windowSize)));
                assertEquals(Utils.mkList("two+5", "two+6"), toList(store.fetch(2, startTime + 10L - windowSize, startTime + 10L + windowSize)));
                assertEquals(Utils.mkList("two+6"), toList(store.fetch(2, startTime + 11L - windowSize, startTime + 11L + windowSize)));
                assertEquals(Utils.mkList(), toList(store.fetch(2, startTime + 12L - windowSize, startTime + 12L + windowSize)));

                // Flush the store and verify all current entries were properly flushed ...
                store.flush();

                Map<Integer, Set<String>> entriesByKey = entriesByKey(changeLog, startTime);

                assertEquals(Utils.mkSet("zero@0"), entriesByKey.get(0));
                assertEquals(Utils.mkSet("one@1"), entriesByKey.get(1));
                assertEquals(Utils.mkSet("two@2", "two+1@3", "two+2@4", "two+3@5", "two+4@6", "two+5@7", "two+6@8"), entriesByKey.get(2));
                assertNull(entriesByKey.get(3));
                assertEquals(Utils.mkSet("four@4"), entriesByKey.get(4));
                assertEquals(Utils.mkSet("five@5"), entriesByKey.get(5));
                assertNull(entriesByKey.get(6));

            } finally {
                store.close();
            }

        } finally {
            Utils.delete(baseDir);
        }
    }

    @Test
    public void testPutAndFetchBefore() throws IOException {
        File baseDir = Files.createTempDirectory("test").toFile();
        try {
            final List<KeyValue<byte[], byte[]>> changeLog = new ArrayList<>();
            Producer<byte[], byte[]> producer = new MockProducer<>(true, byteArraySerde.serializer(), byteArraySerde.serializer());
            RecordCollector recordCollector = new RecordCollector(producer, "RocksDBWindowStoreTest-TestPutAndFetchBefore") {
                @Override
                public <K1, V1> void send(ProducerRecord<K1, V1> record, Serializer<K1> keySerializer, Serializer<V1> valueSerializer) {
                    changeLog.add(new KeyValue<>(
                                    keySerializer.serialize(record.topic(), record.key()),
                                    valueSerializer.serialize(record.topic(), record.value()))
                    );
                }
            };

            MockProcessorContext context = new MockProcessorContext(
                    null, baseDir,
                    byteArraySerde, byteArraySerde,
                    recordCollector, new ThreadCache(DEFAULT_CACHE_SIZE_BYTES));

            WindowStore<Integer, String> store = createWindowStore(context, false);
            try {
                long startTime = segmentSize - 4L;

                putFirstBatch(store, startTime, context);

                assertEquals(Utils.mkList("zero"), toList(store.fetch(0, startTime + 0L - windowSize, startTime + 0L)));
                assertEquals(Utils.mkList("one"), toList(store.fetch(1, startTime + 1L - windowSize, startTime + 1L)));
                assertEquals(Utils.mkList("two"), toList(store.fetch(2, startTime + 2L - windowSize, startTime + 2L)));
                assertEquals(Utils.mkList(), toList(store.fetch(3, startTime + 3L - windowSize, startTime + 3L)));
                assertEquals(Utils.mkList("four"), toList(store.fetch(4, startTime + 4L - windowSize, startTime + 4L)));
                assertEquals(Utils.mkList("five"), toList(store.fetch(5, startTime + 5L - windowSize, startTime + 5L)));

                putSecondBatch(store, startTime, context);

                assertEquals(Utils.mkList(), toList(store.fetch(2, startTime - 1L - windowSize, startTime - 1L)));
                assertEquals(Utils.mkList(), toList(store.fetch(2, startTime + 0L - windowSize, startTime + 0L)));
                assertEquals(Utils.mkList(), toList(store.fetch(2, startTime + 1L - windowSize, startTime + 1L)));
                assertEquals(Utils.mkList("two"), toList(store.fetch(2, startTime + 2L - windowSize, startTime + 2L)));
                assertEquals(Utils.mkList("two", "two+1"), toList(store.fetch(2, startTime + 3L - windowSize, startTime + 3L)));
                assertEquals(Utils.mkList("two", "two+1", "two+2"), toList(store.fetch(2, startTime + 4L - windowSize, startTime + 4L)));
                assertEquals(Utils.mkList("two", "two+1", "two+2", "two+3"), toList(store.fetch(2, startTime + 5L - windowSize, startTime + 5L)));
                assertEquals(Utils.mkList("two+1", "two+2", "two+3", "two+4"), toList(store.fetch(2, startTime + 6L - windowSize, startTime + 6L)));
                assertEquals(Utils.mkList("two+2", "two+3", "two+4", "two+5"), toList(store.fetch(2, startTime + 7L - windowSize, startTime + 7L)));
                assertEquals(Utils.mkList("two+3", "two+4", "two+5", "two+6"), toList(store.fetch(2, startTime + 8L - windowSize, startTime + 8L)));
                assertEquals(Utils.mkList("two+4", "two+5", "two+6"), toList(store.fetch(2, startTime + 9L - windowSize, startTime + 9L)));
                assertEquals(Utils.mkList("two+5", "two+6"), toList(store.fetch(2, startTime + 10L - windowSize, startTime + 10L)));
                assertEquals(Utils.mkList("two+6"), toList(store.fetch(2, startTime + 11L - windowSize, startTime + 11L)));
                assertEquals(Utils.mkList(), toList(store.fetch(2, startTime + 12L - windowSize, startTime + 12L)));
                assertEquals(Utils.mkList(), toList(store.fetch(2, startTime + 13L - windowSize, startTime + 13L)));

                // Flush the store and verify all current entries were properly flushed ...
                store.flush();

                Map<Integer, Set<String>> entriesByKey = entriesByKey(changeLog, startTime);

                assertEquals(Utils.mkSet("zero@0"), entriesByKey.get(0));
                assertEquals(Utils.mkSet("one@1"), entriesByKey.get(1));
                assertEquals(Utils.mkSet("two@2", "two+1@3", "two+2@4", "two+3@5", "two+4@6", "two+5@7", "two+6@8"), entriesByKey.get(2));
                assertNull(entriesByKey.get(3));
                assertEquals(Utils.mkSet("four@4"), entriesByKey.get(4));
                assertEquals(Utils.mkSet("five@5"), entriesByKey.get(5));
                assertNull(entriesByKey.get(6));

            } finally {
                store.close();
            }

        } finally {
            Utils.delete(baseDir);
        }
    }

    private void putSecondBatch(final WindowStore<Integer, String> store, final long startTime, MockProcessorContext context) {
        context.setRecordContext(createRecordContext(startTime + 3L));
        store.put(2, "two+1");
        context.setRecordContext(createRecordContext(startTime + 4L));
        store.put(2, "two+2");
        context.setRecordContext(createRecordContext(startTime + 5L));
        store.put(2, "two+3");
        context.setRecordContext(createRecordContext(startTime + 6L));
        store.put(2, "two+4");
        context.setRecordContext(createRecordContext(startTime + 7L));
        store.put(2, "two+5");
        context.setRecordContext(createRecordContext(startTime + 8L));
        store.put(2, "two+6");
    }

    @Test
    public void testPutAndFetchAfter() throws IOException {
        File baseDir = Files.createTempDirectory("test").toFile();
        try {
            final List<KeyValue<byte[], byte[]>> changeLog = new ArrayList<>();
            Producer<byte[], byte[]> producer = new MockProducer<>(true, byteArraySerde.serializer(), byteArraySerde.serializer());
            RecordCollector recordCollector = new RecordCollector(producer, "RocksDBWindowStoreTest-TestPutAndFetchAfter") {
                @Override
                public <K1, V1> void send(ProducerRecord<K1, V1> record, Serializer<K1> keySerializer, Serializer<V1> valueSerializer) {
                    changeLog.add(new KeyValue<>(
                                    keySerializer.serialize(record.topic(), record.key()),
                                    valueSerializer.serialize(record.topic(), record.value()))
                    );
                }
            };

            MockProcessorContext context = new MockProcessorContext(
                    null, baseDir,
                    byteArraySerde, byteArraySerde,
                    recordCollector, new ThreadCache(DEFAULT_CACHE_SIZE_BYTES));

            WindowStore<Integer, String> store = createWindowStore(context, false);
            try {
                long startTime = segmentSize - 4L;

                putFirstBatch(store, startTime, context);

                assertEquals(Utils.mkList("zero"), toList(store.fetch(0, startTime + 0L, startTime + 0L + windowSize)));
                assertEquals(Utils.mkList("one"), toList(store.fetch(1, startTime + 1L, startTime + 1L + windowSize)));
                assertEquals(Utils.mkList("two"), toList(store.fetch(2, startTime + 2L, startTime + 2L + windowSize)));
                assertEquals(Utils.mkList(), toList(store.fetch(3, startTime + 3L, startTime + 3L + windowSize)));
                assertEquals(Utils.mkList("four"), toList(store.fetch(4, startTime + 4L, startTime + 4L + windowSize)));
                assertEquals(Utils.mkList("five"), toList(store.fetch(5, startTime + 5L, startTime + 5L + windowSize)));

                putSecondBatch(store, startTime, context);

                assertEquals(Utils.mkList(), toList(store.fetch(2, startTime - 2L, startTime - 2L + windowSize)));
                assertEquals(Utils.mkList("two"), toList(store.fetch(2, startTime - 1L, startTime - 1L + windowSize)));
                assertEquals(Utils.mkList("two", "two+1"), toList(store.fetch(2, startTime, startTime + windowSize)));
                assertEquals(Utils.mkList("two", "two+1", "two+2"), toList(store.fetch(2, startTime + 1L, startTime + 1L + windowSize)));
                assertEquals(Utils.mkList("two", "two+1", "two+2", "two+3"), toList(store.fetch(2, startTime + 2L, startTime + 2L + windowSize)));
                assertEquals(Utils.mkList("two+1", "two+2", "two+3", "two+4"), toList(store.fetch(2, startTime + 3L, startTime + 3L + windowSize)));
                assertEquals(Utils.mkList("two+2", "two+3", "two+4", "two+5"), toList(store.fetch(2, startTime + 4L, startTime + 4L + windowSize)));
                assertEquals(Utils.mkList("two+3", "two+4", "two+5", "two+6"), toList(store.fetch(2, startTime + 5L, startTime + 5L + windowSize)));
                assertEquals(Utils.mkList("two+4", "two+5", "two+6"), toList(store.fetch(2, startTime + 6L, startTime + 6L + windowSize)));
                assertEquals(Utils.mkList("two+5", "two+6"), toList(store.fetch(2, startTime + 7L, startTime + 7L + windowSize)));
                assertEquals(Utils.mkList("two+6"), toList(store.fetch(2, startTime + 8L, startTime + 8L + windowSize)));
                assertEquals(Utils.mkList(), toList(store.fetch(2, startTime + 9L, startTime + 9L + windowSize)));
                assertEquals(Utils.mkList(), toList(store.fetch(2, startTime + 10L, startTime + 10L + windowSize)));
                assertEquals(Utils.mkList(), toList(store.fetch(2, startTime + 11L, startTime + 11L + windowSize)));
                assertEquals(Utils.mkList(), toList(store.fetch(2, startTime + 12L, startTime + 12L + windowSize)));

                // Flush the store and verify all current entries were properly flushed ...
                store.flush();

                Map<Integer, Set<String>> entriesByKey = entriesByKey(changeLog, startTime);

                assertEquals(Utils.mkSet("zero@0"), entriesByKey.get(0));
                assertEquals(Utils.mkSet("one@1"), entriesByKey.get(1));
                assertEquals(Utils.mkSet("two@2", "two+1@3", "two+2@4", "two+3@5", "two+4@6", "two+5@7", "two+6@8"), entriesByKey.get(2));
                assertNull(entriesByKey.get(3));
                assertEquals(Utils.mkSet("four@4"), entriesByKey.get(4));
                assertEquals(Utils.mkSet("five@5"), entriesByKey.get(5));
                assertNull(entriesByKey.get(6));

            } finally {
                store.close();
            }

        } finally {
            Utils.delete(baseDir);
        }
    }

    private void putFirstBatch(final WindowStore<Integer, String> store, final long startTime, final MockProcessorContext context) {
        context.setRecordContext(createRecordContext(startTime));
        store.put(0, "zero");
        context.setRecordContext(createRecordContext(startTime + 1L));
        store.put(1, "one");
        context.setRecordContext(createRecordContext(startTime + 2L));
        store.put(2, "two");
        context.setRecordContext(createRecordContext(startTime + 4L));
        store.put(4, "four");
        context.setRecordContext(createRecordContext(startTime + 5L));
        store.put(5, "five");
    }

    @Test
    public void testPutSameKeyTimestamp() throws IOException {
        File baseDir = Files.createTempDirectory("test").toFile();
        try {
            final List<KeyValue<byte[], byte[]>> changeLog = new ArrayList<>();
            Producer<byte[], byte[]> producer = new MockProducer<>(true, byteArraySerde.serializer(), byteArraySerde.serializer());
            RecordCollector recordCollector = new RecordCollector(producer, "RocksDBWindowStoreTest-TestPutSameKeyTimestamp") {
                @Override
                public <K1, V1> void send(ProducerRecord<K1, V1> record, Serializer<K1> keySerializer, Serializer<V1> valueSerializer) {
                    changeLog.add(new KeyValue<>(
                                    keySerializer.serialize(record.topic(), record.key()),
                                    valueSerializer.serialize(record.topic(), record.value()))
                    );
                }
            };

            MockProcessorContext context = new MockProcessorContext(
                    null, baseDir,
                    byteArraySerde, byteArraySerde,
                    recordCollector, new ThreadCache(DEFAULT_CACHE_SIZE_BYTES));

            WindowStore<Integer, String> store = createWindowStore(context, false);
            try {
                long startTime = segmentSize - 4L;

                context.setRecordContext(createRecordContext(startTime));
                store.put(0, "zero");

                assertEquals(Utils.mkList("zero"), toList(store.fetch(0, startTime - windowSize, startTime + windowSize)));

                store.put(0, "zero");
                store.put(0, "zero+");
                store.put(0, "zero++");

                assertEquals(Utils.mkList("zero", "zero", "zero+", "zero++"), toList(store.fetch(0, startTime - windowSize, startTime + windowSize)));
                assertEquals(Utils.mkList("zero", "zero", "zero+", "zero++"), toList(store.fetch(0, startTime + 1L - windowSize, startTime + 1L + windowSize)));
                assertEquals(Utils.mkList("zero", "zero", "zero+", "zero++"), toList(store.fetch(0, startTime + 2L - windowSize, startTime + 2L + windowSize)));
                assertEquals(Utils.mkList("zero", "zero", "zero+", "zero++"), toList(store.fetch(0, startTime + 3L - windowSize, startTime + 3L + windowSize)));
                assertEquals(Utils.mkList(), toList(store.fetch(0, startTime + 4L - windowSize, startTime + 4L + windowSize)));

                // Flush the store and verify all current entries were properly flushed ...
                store.flush();

                Map<Integer, Set<String>> entriesByKey = entriesByKey(changeLog, startTime);

                assertEquals(Utils.mkSet("zero@0", "zero@0", "zero+@0", "zero++@0"), entriesByKey.get(0));

            } finally {
                store.close();
            }

        } finally {
            Utils.delete(baseDir);
        }
    }

    @Test
    public void testCachingEnabled() throws IOException {
        File baseDir = Files.createTempDirectory("test").toFile();
        try {
            final List<KeyValue<byte[], byte[]>> changeLog = new ArrayList<>();
            Producer<byte[], byte[]> producer = new MockProducer<>(true, byteArraySerde.serializer(), byteArraySerde.serializer());
            RecordCollector recordCollector = new RecordCollector(producer, "anyTaskID") {
                @Override
                public <K1, V1> void send(ProducerRecord<K1, V1> record, Serializer<K1> keySerializer, Serializer<V1> valueSerializer) {
                    changeLog.add(new KeyValue<>(
                        keySerializer.serialize(record.topic(), record.key()),
                        valueSerializer.serialize(record.topic(), record.value()))
                    );
                }
            };

            MockProcessorContext context = new MockProcessorContext(
                null, baseDir,
                byteArraySerde, byteArraySerde,
                recordCollector, new ThreadCache(DEFAULT_CACHE_SIZE_BYTES));

            WindowStore<Integer, String> store = createWindowStore(context, true);
            RocksDBWindowStore<Integer, String> inner =
                (RocksDBWindowStore<Integer, String>) ((MeteredWindowStore<Integer, String>) store).inner();

            assertEquals(inner.isCachingEnabled(), true);
        } finally {
            Utils.delete(baseDir);
        }
    }

    @Test
    public void testRolling() throws IOException {
        File baseDir = Files.createTempDirectory("test").toFile();
        try {
            final List<KeyValue<byte[], byte[]>> changeLog = new ArrayList<>();
            Producer<byte[], byte[]> producer = new MockProducer<>(true, byteArraySerde.serializer(), byteArraySerde.serializer());
            RecordCollector recordCollector = new RecordCollector(producer, "RocksDBWindowStoreTest-TestRolling") {
                @Override
                public <K1, V1> void send(ProducerRecord<K1, V1> record, Serializer<K1> keySerializer, Serializer<V1> valueSerializer) {
                    changeLog.add(new KeyValue<>(
                                    keySerializer.serialize(record.topic(), record.key()),
                                    valueSerializer.serialize(record.topic(), record.value()))
                    );
                }
            };

            MockProcessorContext context = new MockProcessorContext(
                    null, baseDir,
                    byteArraySerde, byteArraySerde,
                    recordCollector, new ThreadCache(DEFAULT_CACHE_SIZE_BYTES));

            WindowStore<Integer, String> store = createWindowStore(context, false);
            RocksDBWindowStore<Integer, String> inner =
                    (RocksDBWindowStore<Integer, String>) ((MeteredWindowStore<Integer, String>) store).inner();
            try {
                long startTime = segmentSize * 2;
                long incr = segmentSize / 2;
                context.setRecordContext(createRecordContext(startTime));
                store.put(0, "zero");
                assertEquals(Utils.mkSet(2L), inner.segmentIds());

                context.setRecordContext(createRecordContext(startTime + incr));
                store.put(1, "one");
                assertEquals(Utils.mkSet(2L), inner.segmentIds());

                context.setRecordContext(createRecordContext(startTime + incr * 2));
                store.put(2, "two");
                assertEquals(Utils.mkSet(2L, 3L), inner.segmentIds());

                // (3, "three") is not put
                assertEquals(Utils.mkSet(2L, 3L), inner.segmentIds());

                context.setRecordContext(createRecordContext(startTime + incr * 4));
                store.put(4, "four");
                assertEquals(Utils.mkSet(2L, 3L, 4L), inner.segmentIds());

                context.setRecordContext(createRecordContext(startTime + incr * 5));
                store.put(5, "five");
                assertEquals(Utils.mkSet(2L, 3L, 4L), inner.segmentIds());

                assertEquals(Utils.mkList("zero"), toList(store.fetch(0, startTime - windowSize, startTime + windowSize)));
                assertEquals(Utils.mkList("one"), toList(store.fetch(1, startTime + incr - windowSize, startTime + incr + windowSize)));
                assertEquals(Utils.mkList("two"), toList(store.fetch(2, startTime + incr * 2 - windowSize, startTime + incr * 2 + windowSize)));
                assertEquals(Utils.mkList(), toList(store.fetch(3, startTime + incr * 3 - windowSize, startTime + incr * 3 + windowSize)));
                assertEquals(Utils.mkList("four"), toList(store.fetch(4, startTime + incr * 4 - windowSize, startTime + incr * 4 + windowSize)));
                assertEquals(Utils.mkList("five"), toList(store.fetch(5, startTime + incr * 5 - windowSize, startTime + incr * 5 + windowSize)));

                context.setRecordContext(createRecordContext(startTime + incr * 6));
                store.put(6, "six");
                assertEquals(Utils.mkSet(3L, 4L, 5L), inner.segmentIds());

                assertEquals(Utils.mkList(), toList(store.fetch(0, startTime - windowSize, startTime + windowSize)));
                assertEquals(Utils.mkList(), toList(store.fetch(1, startTime + incr - windowSize, startTime + incr + windowSize)));
                assertEquals(Utils.mkList("two"), toList(store.fetch(2, startTime + incr * 2 - windowSize, startTime + incr * 2 + windowSize)));
                assertEquals(Utils.mkList(), toList(store.fetch(3, startTime + incr * 3 - windowSize, startTime + incr * 3 + windowSize)));
                assertEquals(Utils.mkList("four"), toList(store.fetch(4, startTime + incr * 4 - windowSize, startTime + incr * 4 + windowSize)));
                assertEquals(Utils.mkList("five"), toList(store.fetch(5, startTime + incr * 5 - windowSize, startTime + incr * 5 + windowSize)));
                assertEquals(Utils.mkList("six"), toList(store.fetch(6, startTime + incr * 6 - windowSize, startTime + incr * 6 + windowSize)));


                context.setRecordContext(createRecordContext(startTime + incr * 7));
                store.put(7, "seven");
                assertEquals(Utils.mkSet(3L, 4L, 5L), inner.segmentIds());

                assertEquals(Utils.mkList(), toList(store.fetch(0, startTime - windowSize, startTime + windowSize)));
                assertEquals(Utils.mkList(), toList(store.fetch(1, startTime + incr - windowSize, startTime + incr + windowSize)));
                assertEquals(Utils.mkList("two"), toList(store.fetch(2, startTime + incr * 2 - windowSize, startTime + incr * 2 + windowSize)));
                assertEquals(Utils.mkList(), toList(store.fetch(3, startTime + incr * 3 - windowSize, startTime + incr * 3 + windowSize)));
                assertEquals(Utils.mkList("four"), toList(store.fetch(4, startTime + incr * 4 - windowSize, startTime + incr * 4 + windowSize)));
                assertEquals(Utils.mkList("five"), toList(store.fetch(5, startTime + incr * 5 - windowSize, startTime + incr * 5 + windowSize)));
                assertEquals(Utils.mkList("six"), toList(store.fetch(6, startTime + incr * 6 - windowSize, startTime + incr * 6 + windowSize)));
                assertEquals(Utils.mkList("seven"), toList(store.fetch(7, startTime + incr * 7 - windowSize, startTime + incr * 7 + windowSize)));

                context.setRecordContext(createRecordContext(startTime + incr * 8));
                store.put(8, "eight");
                assertEquals(Utils.mkSet(4L, 5L, 6L), inner.segmentIds());

                assertEquals(Utils.mkList(), toList(store.fetch(0, startTime - windowSize, startTime + windowSize)));
                assertEquals(Utils.mkList(), toList(store.fetch(1, startTime + incr - windowSize, startTime + incr + windowSize)));
                assertEquals(Utils.mkList(), toList(store.fetch(2, startTime + incr * 2 - windowSize, startTime + incr * 2 + windowSize)));
                assertEquals(Utils.mkList(), toList(store.fetch(3, startTime + incr * 3 - windowSize, startTime + incr * 3 + windowSize)));
                assertEquals(Utils.mkList("four"), toList(store.fetch(4, startTime + incr * 4 - windowSize, startTime + incr * 4 + windowSize)));
                assertEquals(Utils.mkList("five"), toList(store.fetch(5, startTime + incr * 5 - windowSize, startTime + incr * 5 + windowSize)));
                assertEquals(Utils.mkList("six"), toList(store.fetch(6, startTime + incr * 6 - windowSize, startTime + incr * 6 + windowSize)));
                assertEquals(Utils.mkList("seven"), toList(store.fetch(7, startTime + incr * 7 - windowSize, startTime + incr * 7 + windowSize)));
                assertEquals(Utils.mkList("eight"), toList(store.fetch(8, startTime + incr * 8 - windowSize, startTime + incr * 8 + windowSize)));

                // check segment directories
                store.flush();
                assertEquals(
                        Utils.mkSet(inner.segmentName(4L), inner.segmentName(5L), inner.segmentName(6L)),
                        segmentDirs(baseDir)
                );
            } finally {
                store.close();
            }

        } finally {
            Utils.delete(baseDir);
        }
    }

    @Test
    public void testRestore() throws IOException {
        final List<KeyValue<byte[], byte[]>> changeLog = new ArrayList<>();
        long startTime = segmentSize * 2;
        long incr = segmentSize / 2;

        File baseDir = Files.createTempDirectory("test").toFile();
        try {
            Producer<byte[], byte[]> producer = new MockProducer<>(true, byteArraySerde.serializer(), byteArraySerde.serializer());
            RecordCollector recordCollector = new RecordCollector(producer, "RocksDBWindowStoreTest-TestRestore") {
                @Override
                public <K1, V1> void send(ProducerRecord<K1, V1> record, Serializer<K1> keySerializer, Serializer<V1> valueSerializer) {
                    changeLog.add(new KeyValue<>(
                                    keySerializer.serialize(record.topic(), record.key()),
                                    valueSerializer.serialize(record.topic(), record.value()))
                    );
                }
            };

            MockProcessorContext context = new MockProcessorContext(
                    null, baseDir,
                    byteArraySerde, byteArraySerde,
                    recordCollector, new ThreadCache(DEFAULT_CACHE_SIZE_BYTES));

            WindowStore<Integer, String> store = createWindowStore(context, false);
            try {
                context.setRecordContext(createRecordContext(startTime));
                store.put(0, "zero");
                context.setRecordContext(createRecordContext(startTime + incr));
                store.put(1, "one");
                context.setRecordContext(createRecordContext(startTime + incr * 2));
                store.put(2, "two");
                context.setRecordContext(createRecordContext(startTime + incr * 3));
                store.put(3, "three");
                context.setRecordContext(createRecordContext(startTime + incr * 4));
                store.put(4, "four");
                context.setRecordContext(createRecordContext(startTime + incr * 5));
                store.put(5, "five");
                context.setRecordContext(createRecordContext(startTime + incr * 6));
                store.put(6, "six");
                context.setRecordContext(createRecordContext(startTime + incr * 7));
                store.put(7, "seven");
                context.setRecordContext(createRecordContext(startTime + incr * 8));
                store.put(8, "eight");
                store.flush();

            } finally {
                store.close();
            }


        } finally {
            Utils.delete(baseDir);
        }

        File baseDir2 = Files.createTempDirectory("test").toFile();
        try {
            Producer<byte[], byte[]> producer = new MockProducer<>(true, byteArraySerde.serializer(), byteArraySerde.serializer());
            RecordCollector recordCollector = new RecordCollector(producer, "RocksDBWindowStoreTest-TestRestoreII") {
                @Override
                public <K1, V1> void send(ProducerRecord<K1, V1> record, Serializer<K1> keySerializer, Serializer<V1> valueSerializer) {
                    changeLog.add(new KeyValue<>(
                                    keySerializer.serialize(record.topic(), record.key()),
                                    valueSerializer.serialize(record.topic(), record.value()))
                    );
                }
            };

            MockProcessorContext context = new MockProcessorContext(
                    null, baseDir,
                    byteArraySerde, byteArraySerde,
                    recordCollector, new ThreadCache(DEFAULT_CACHE_SIZE_BYTES));

            WindowStore<Integer, String> store = createWindowStore(context, false);
            RocksDBWindowStore<Integer, String> inner =
                    (RocksDBWindowStore<Integer, String>) ((MeteredWindowStore<Integer, String>) store).inner();

            try {
                context.restore(windowName, changeLog);

                assertEquals(Utils.mkSet(4L, 5L, 6L), inner.segmentIds());

                assertEquals(Utils.mkList(), toList(store.fetch(0, startTime - windowSize, startTime + windowSize)));
                assertEquals(Utils.mkList(), toList(store.fetch(1, startTime + incr - windowSize, startTime + incr + windowSize)));
                assertEquals(Utils.mkList(), toList(store.fetch(2, startTime + incr * 2 - windowSize, startTime + incr * 2 + windowSize)));
                assertEquals(Utils.mkList(), toList(store.fetch(3, startTime + incr * 3 - windowSize, startTime + incr * 3 + windowSize)));
                assertEquals(Utils.mkList("four"), toList(store.fetch(4, startTime + incr * 4 - windowSize, startTime + incr * 4 + windowSize)));
                assertEquals(Utils.mkList("five"), toList(store.fetch(5, startTime + incr * 5 - windowSize, startTime + incr * 5 + windowSize)));
                assertEquals(Utils.mkList("six"), toList(store.fetch(6, startTime + incr * 6 - windowSize, startTime + incr * 6 + windowSize)));
                assertEquals(Utils.mkList("seven"), toList(store.fetch(7, startTime + incr * 7 - windowSize, startTime + incr * 7 + windowSize)));
                assertEquals(Utils.mkList("eight"), toList(store.fetch(8, startTime + incr * 8 - windowSize, startTime + incr * 8 + windowSize)));

                // check segment directories
                store.flush();
                assertEquals(
                        Utils.mkSet(inner.segmentName(4L), inner.segmentName(5L), inner.segmentName(6L)),
                        segmentDirs(baseDir)
                );
            } finally {
                store.close();
            }


        } finally {
            Utils.delete(baseDir2);
        }
    }

    @Test
    public void testSegmentMaintenance() throws IOException {
        File baseDir = Files.createTempDirectory("test").toFile();
        try {
            Producer<byte[], byte[]> producer = new MockProducer<>(true, byteArraySerde.serializer(), byteArraySerde.serializer());
            RecordCollector recordCollector = new RecordCollector(producer, "RocksDBWindowStoreTest-TestSegmentMaintenance") {
                @Override
                public <K1, V1> void send(ProducerRecord<K1, V1> record, Serializer<K1> keySerializer, Serializer<V1> valueSerializer) {
                    // do nothing
                }
            };

            MockProcessorContext context = new MockProcessorContext(
                    null, baseDir,
                    byteArraySerde, byteArraySerde,
                    recordCollector, new ThreadCache(DEFAULT_CACHE_SIZE_BYTES));

            WindowStore<Integer, String> store = createWindowStore(context, false);
            RocksDBWindowStore<Integer, String> inner =
                    (RocksDBWindowStore<Integer, String>) ((MeteredWindowStore<Integer, String>) store).inner();

            try {

                context.setTime(0L);
                context.setRecordContext(createRecordContext(0));
                store.put(0, "v");
                assertEquals(
                        Utils.mkSet(inner.segmentName(0L)),
                        segmentDirs(baseDir)
                );

                context.setRecordContext(createRecordContext(59999));
                store.put(0, "v");
                store.put(0, "v");
                assertEquals(
                        Utils.mkSet(inner.segmentName(0L)),
                        segmentDirs(baseDir)
                );

                context.setRecordContext(createRecordContext(60000));
                store.put(0, "v");
                assertEquals(
                        Utils.mkSet(inner.segmentName(0L), inner.segmentName(1L)),
                        segmentDirs(baseDir)
                );

                WindowStoreIterator iter;
                int fetchedCount;

                iter = store.fetch(0, 0L, 240000L);
                fetchedCount = 0;
                while (iter.hasNext()) {
                    iter.next();
                    fetchedCount++;
                }
                assertEquals(4, fetchedCount);

                assertEquals(
                        Utils.mkSet(inner.segmentName(0L), inner.segmentName(1L)),
                        segmentDirs(baseDir)
                );

                context.setRecordContext(createRecordContext(180000));
                store.put(0, "v");

                iter = store.fetch(0, 0L, 240000L);
                fetchedCount = 0;
                while (iter.hasNext()) {
                    iter.next();
                    fetchedCount++;
                }
                assertEquals(2, fetchedCount);

                assertEquals(
                        Utils.mkSet(inner.segmentName(1L), inner.segmentName(3L)),
                        segmentDirs(baseDir)
                );

                context.setRecordContext(createRecordContext(300000));
                store.put(0, "v");

                iter = store.fetch(0, 240000L, 1000000L);
                fetchedCount = 0;
                while (iter.hasNext()) {
                    iter.next();
                    fetchedCount++;
                }
                assertEquals(1, fetchedCount);

                assertEquals(
                        Utils.mkSet(inner.segmentName(3L), inner.segmentName(5L)),
                        segmentDirs(baseDir)
                );

            } finally {
                store.close();
            }

        } finally {
            Utils.delete(baseDir);
        }
    }

    @Test
    public void testInitialLoading() throws IOException {
        File baseDir = Files.createTempDirectory("test").toFile();
        try {
            Producer<byte[], byte[]> producer = new MockProducer<>(true, byteArraySerde.serializer(), byteArraySerde.serializer());
            RecordCollector recordCollector = new RecordCollector(producer, "RocksDBWindowStoreTest-TestInitialLoading") {
                @Override
                public <K1, V1> void send(ProducerRecord<K1, V1> record, Serializer<K1> keySerializer, Serializer<V1> valueSerializer) {
                    // do nothing
                }
            };

            MockProcessorContext context = new MockProcessorContext(
                    null, baseDir,
                    byteArraySerde, byteArraySerde,
                    recordCollector, new ThreadCache(DEFAULT_CACHE_SIZE_BYTES));

            File storeDir = new File(baseDir, windowName);

            WindowStore<Integer, String> store = createWindowStore(context, false);
            RocksDBWindowStore<Integer, String> inner =
                    (RocksDBWindowStore<Integer, String>) ((MeteredWindowStore<Integer, String>) store).inner();

            try {
                new File(storeDir, inner.segmentName(0L)).mkdir();
                new File(storeDir, inner.segmentName(1L)).mkdir();
                new File(storeDir, inner.segmentName(2L)).mkdir();
                new File(storeDir, inner.segmentName(3L)).mkdir();
                new File(storeDir, inner.segmentName(4L)).mkdir();
                new File(storeDir, inner.segmentName(5L)).mkdir();
                new File(storeDir, inner.segmentName(6L)).mkdir();
            } finally {
                store.close();
            }

            store = createWindowStore(context, false);
            inner = (RocksDBWindowStore<Integer, String>) ((MeteredWindowStore<Integer, String>) store).inner();

            try {
                assertEquals(
                        Utils.mkSet(inner.segmentName(4L), inner.segmentName(5L), inner.segmentName(6L)),
                        segmentDirs(baseDir)
                );

                try (WindowStoreIterator iter = store.fetch(0, 0L, 1000000L)) {
                    while (iter.hasNext()) {
                        iter.next();
                    }
                }

                assertEquals(
                        Utils.mkSet(inner.segmentName(4L), inner.segmentName(5L), inner.segmentName(6L)),
                        segmentDirs(baseDir)
                );

            } finally {
                store.close();
            }

        } finally {
            Utils.delete(baseDir);
        }
    }

    private <E> List<E> toList(WindowStoreIterator<E> iterator) {
        ArrayList<E> list = new ArrayList<>();
        while (iterator.hasNext()) {
            list.add(iterator.next().value);
        }
        return list;
    }

    private Set<String> segmentDirs(File baseDir) {
        File windowDir = new File(baseDir, windowName);

        return new HashSet<>(Arrays.asList(windowDir.list()));
    }

    private Map<Integer, Set<String>> entriesByKey(List<KeyValue<byte[], byte[]>> changeLog, long startTime) {
        HashMap<Integer, Set<String>> entriesByKey = new HashMap<>();

        for (KeyValue<byte[], byte[]> entry : changeLog) {
            long timestamp = WindowStoreUtils.timestampFromBinaryKey(entry.key);
            Integer key = WindowStoreUtils.keyFromBinaryKey(entry.key, serdes);
            String value = entry.value == null ? null : serdes.valueFrom(entry.value);

            Set<String> entries = entriesByKey.get(key);
            if (entries == null) {
                entries = new HashSet<>();
                entriesByKey.put(key, entries);
            }
            entries.add(value + "@" + (timestamp - startTime));
        }

        return entriesByKey;
    }
}<|MERGE_RESOLUTION|>--- conflicted
+++ resolved
@@ -69,10 +69,9 @@
     private static final long DEFAULT_CACHE_SIZE_BYTES = 1 * 1024 * 1024L;
 
     @SuppressWarnings("unchecked")
-<<<<<<< HEAD
     protected <K, V> WindowStore<K, V> createWindowStore(ProcessorContext context, final boolean enableCaching) {
 
-        RocksDBWindowStoreSupplier supplier = new RocksDBWindowStoreSupplier<>(windowName, retentionPeriod, numSegments, true, intSerde, stringSerde, windowSize);
+        RocksDBWindowStoreSupplier supplier = new RocksDBWindowStoreSupplier<>(windowName, retentionPeriod, numSegments, true, intSerde, stringSerde, windowSize, true, Collections.<String, String>emptyMap());
         WindowStore<K, V> store;
         if (enableCaching) {
             store = (WindowStore<K, V>) supplier.get(new CacheFlushListener() {
@@ -84,18 +83,6 @@
         } else {
             store = (WindowStore<K, V>) supplier.get();
         }
-=======
-    protected <K, V> WindowStore<K, V> createWindowStore(ProcessorContext context) {
-        StateStoreSupplier supplier = new RocksDBWindowStoreSupplier<>(windowName,
-                                                                       retentionPeriod,
-                                                                       numSegments,
-                                                                       true,
-                                                                       intSerde,
-                                                                       stringSerde,
-                                                                       true,
-                                                                       Collections.<String, String>emptyMap());
->>>>>>> 3759d7f7
-
         store.init(context, store);
         return store;
     }
