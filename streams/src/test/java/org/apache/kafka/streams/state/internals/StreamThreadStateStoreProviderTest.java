/*
 * Licensed to the Apache Software Foundation (ASF) under one or more
 * contributor license agreements. See the NOTICE file distributed with
 * this work for additional information regarding copyright ownership.
 * The ASF licenses this file to You under the Apache License, Version 2.0
 * (the "License"); you may not use this file except in compliance with
 * the License. You may obtain a copy of the License at
 *
 *    http://www.apache.org/licenses/LICENSE-2.0
 *
 * Unless required by applicable law or agreed to in writing, software
 * distributed under the License is distributed on an "AS IS" BASIS,
 * WITHOUT WARRANTIES OR CONDITIONS OF ANY KIND, either express or implied.
 * See the License for the specific language governing permissions and
 * limitations under the License.
 */
package org.apache.kafka.streams.state.internals;

import org.apache.kafka.clients.consumer.ConsumerConfig;
import org.apache.kafka.common.PartitionInfo;
import org.apache.kafka.common.TopicPartition;
import org.apache.kafka.common.metrics.Metrics;
import org.apache.kafka.common.utils.MockTime;
import org.apache.kafka.common.utils.Time;
import org.apache.kafka.common.utils.Utils;
import org.apache.kafka.streams.StreamsConfig;
import org.apache.kafka.streams.errors.InvalidStateStoreException;
import org.apache.kafka.streams.processor.TaskId;
import org.apache.kafka.streams.processor.TopologyBuilder;
import org.apache.kafka.streams.processor.internals.MockStreamsMetrics;
import org.apache.kafka.streams.processor.internals.ProcessorTopology;
import org.apache.kafka.streams.processor.internals.StateDirectory;
import org.apache.kafka.streams.processor.internals.StoreChangelogReader;
import org.apache.kafka.streams.processor.internals.StreamTask;
import org.apache.kafka.streams.processor.internals.StreamThread;
import org.apache.kafka.streams.processor.internals.StreamsMetadataState;
import org.apache.kafka.streams.state.QueryableStoreTypes;
import org.apache.kafka.streams.state.ReadOnlyKeyValueStore;
import org.apache.kafka.streams.state.ReadOnlyWindowStore;
import org.apache.kafka.streams.state.Stores;
import org.apache.kafka.test.MockClientSupplier;
import org.apache.kafka.test.MockProcessorSupplier;
import org.apache.kafka.test.TestUtils;
import org.junit.After;
import org.junit.Before;
import org.junit.Test;

import java.io.File;
import java.io.IOException;
import java.util.Arrays;
import java.util.Collections;
import java.util.HashMap;
import java.util.List;
import java.util.Map;
import java.util.Properties;
import java.util.UUID;

import static org.apache.kafka.streams.state.QueryableStoreTypes.windowStore;
import static org.junit.Assert.assertEquals;

public class StreamThreadStateStoreProviderTest {

    private StreamTask taskOne;
    private StreamTask taskTwo;
    private StreamThreadStateStoreProvider provider;
    private StateDirectory stateDirectory;
    private File stateDir;
    private boolean storesAvailable;
    private final String topicName = "topic";

    @Before
    public void before() throws IOException {
        final TopologyBuilder builder = new TopologyBuilder();
        builder.addSource("the-source", topicName);
        builder.addProcessor("the-processor", new MockProcessorSupplier(), "the-source");
        builder.addStateStore(Stores.create("kv-store")
                                  .withStringKeys()
                                  .withStringValues().inMemory().build(), "the-processor");

        builder.addStateStore(Stores.create("window-store")
                                  .withStringKeys()
                                  .withStringValues()
                                  .persistent()
                                  .windowed(10, 10, 2, false).build(), "the-processor");

        final Properties properties = new Properties();
        final String applicationId = "applicationId";
        properties.put(StreamsConfig.APPLICATION_ID_CONFIG, applicationId);
        properties.put(ConsumerConfig.BOOTSTRAP_SERVERS_CONFIG, "localhost:9092");
        stateDir = TestUtils.tempDirectory();
        final String stateConfigDir = stateDir.getPath();
        properties.put(StreamsConfig.STATE_DIR_CONFIG,
                stateConfigDir);

        final StreamsConfig streamsConfig = new StreamsConfig(properties);
        final MockClientSupplier clientSupplier = new MockClientSupplier();
        configureRestoreConsumer(clientSupplier, "applicationId-kv-store-changelog");
        configureRestoreConsumer(clientSupplier, "applicationId-window-store-changelog");

        builder.setApplicationId(applicationId);
        final ProcessorTopology topology = builder.build(null);
        final Map<TaskId, StreamTask> tasks = new HashMap<>();
        stateDirectory = new StateDirectory(applicationId, stateConfigDir, new MockTime());
        taskOne = createStreamsTask(applicationId, streamsConfig, clientSupplier, topology,
                                    new TaskId(0, 0));
        tasks.put(new TaskId(0, 0),
                  taskOne);
        taskTwo = createStreamsTask(applicationId, streamsConfig, clientSupplier, topology,
                                    new TaskId(0, 1));
        tasks.put(new TaskId(0, 1),
                  taskTwo);

        storesAvailable = true;
        provider = new StreamThreadStateStoreProvider(
            new StreamThread(
<<<<<<< HEAD
                    builder,
                    streamsConfig,
                    clientSupplier,
                    applicationId,
                    "clientId",
                    UUID.randomUUID(),
                    new Metrics(),
                    Time.SYSTEM,
                    new StreamsMetadataState(builder, StreamsMetadataState.UNKNOWN_HOST),
                    0, stateDirectory) {
=======
                builder.internalTopologyBuilder,
                streamsConfig,
                clientSupplier,
                applicationId,
                "clientId",
                UUID.randomUUID(),
                new Metrics(),
                Time.SYSTEM,
                new StreamsMetadataState(builder.internalTopologyBuilder, StreamsMetadataState.UNKNOWN_HOST),
                0) {
>>>>>>> 5d798511

                @Override
                public Map<TaskId, StreamTask> tasks() {
                    return tasks;
                }

                @Override
                public boolean isInitialized() {
                    return storesAvailable;
                }
            });
    }

    @After
    public void cleanUp() throws IOException {
        Utils.delete(stateDir);
    }
    
    @Test
    public void shouldFindKeyValueStores() throws Exception {
        final List<ReadOnlyKeyValueStore<String, String>> kvStores =
            provider.stores("kv-store", QueryableStoreTypes.<String, String>keyValueStore());
        assertEquals(2, kvStores.size());
    }

    @Test
    public void shouldFindWindowStores() throws Exception {
        final List<ReadOnlyWindowStore<Object, Object>>
            windowStores =
            provider.stores("window-store", windowStore());
        assertEquals(2, windowStores.size());
    }

    @Test(expected = InvalidStateStoreException.class)
    public void shouldThrowInvalidStoreExceptionIfWindowStoreClosed() throws Exception {
        taskOne.getStore("window-store").close();
        provider.stores("window-store", QueryableStoreTypes.windowStore());
    }

    @Test(expected = InvalidStateStoreException.class)
    public void shouldThrowInvalidStoreExceptionIfKVStoreClosed() throws Exception {
        taskOne.getStore("kv-store").close();
        provider.stores("kv-store", QueryableStoreTypes.keyValueStore());
    }

    @Test
    public void shouldReturnEmptyListIfNoStoresFoundWithName() throws Exception {
        assertEquals(Collections.emptyList(), provider.stores("not-a-store", QueryableStoreTypes
            .keyValueStore()));
    }


    @Test
    public void shouldReturnEmptyListIfStoreExistsButIsNotOfTypeValueStore() throws Exception {
        assertEquals(Collections.emptyList(), provider.stores("window-store",
                                                              QueryableStoreTypes.keyValueStore()));
    }

    @Test(expected = InvalidStateStoreException.class)
    public void shouldThrowInvalidStoreExceptionIfNotAllStoresAvailable() throws Exception {
        storesAvailable = false;
        provider.stores("kv-store", QueryableStoreTypes.keyValueStore());
    }

    private StreamTask createStreamsTask(final String applicationId,
                                         final StreamsConfig streamsConfig,
                                         final MockClientSupplier clientSupplier,
                                         final ProcessorTopology topology,
                                         final TaskId taskId) {
        return new StreamTask(
            taskId,
            applicationId,
            Collections.singletonList(new TopicPartition(topicName, taskId.partition)),
            topology,
            clientSupplier.consumer,
            new StoreChangelogReader(clientSupplier.restoreConsumer, Time.SYSTEM, 5000),
            streamsConfig,
            new MockStreamsMetrics(new Metrics()),
            stateDirectory,
            null,
            new MockTime(),
            clientSupplier.getProducer(new HashMap<String, Object>())) {

            @Override
            protected void updateOffsetLimits() {}
        };
    }

    private void configureRestoreConsumer(final MockClientSupplier clientSupplier,
                                          final String topic) {
        clientSupplier.restoreConsumer
            .updatePartitions(topic,
                              Arrays.asList(
                                  new PartitionInfo(topic, 0, null,
                                                    null, null),
                                  new PartitionInfo(topic, 1, null,
                                                    null, null)));
        final TopicPartition tp1 = new TopicPartition(topic, 0);
        final TopicPartition tp2 = new TopicPartition(topic, 1);

        clientSupplier.restoreConsumer
            .assign(Arrays.asList(
                tp1,
                tp2));

        final Map<TopicPartition, Long> offsets = new HashMap<>();
        offsets.put(tp1, 0L);
        offsets.put(tp2, 0L);

        clientSupplier.restoreConsumer
            .updateBeginningOffsets(offsets);
        clientSupplier.restoreConsumer
            .updateEndOffsets(offsets);
    }
}<|MERGE_RESOLUTION|>--- conflicted
+++ resolved
@@ -113,8 +113,7 @@
         storesAvailable = true;
         provider = new StreamThreadStateStoreProvider(
             new StreamThread(
-<<<<<<< HEAD
-                    builder,
+                    builder.internalTopologyBuilder,
                     streamsConfig,
                     clientSupplier,
                     applicationId,
@@ -122,20 +121,8 @@
                     UUID.randomUUID(),
                     new Metrics(),
                     Time.SYSTEM,
-                    new StreamsMetadataState(builder, StreamsMetadataState.UNKNOWN_HOST),
+                    new StreamsMetadataState(builder.internalTopologyBuilder, StreamsMetadataState.UNKNOWN_HOST),
                     0, stateDirectory) {
-=======
-                builder.internalTopologyBuilder,
-                streamsConfig,
-                clientSupplier,
-                applicationId,
-                "clientId",
-                UUID.randomUUID(),
-                new Metrics(),
-                Time.SYSTEM,
-                new StreamsMetadataState(builder.internalTopologyBuilder, StreamsMetadataState.UNKNOWN_HOST),
-                0) {
->>>>>>> 5d798511
 
                 @Override
                 public Map<TaskId, StreamTask> tasks() {
