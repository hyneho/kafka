--- conflicted
+++ resolved
@@ -300,11 +300,7 @@
         }
     }
 
-<<<<<<< HEAD
-    @Test(expected = InvalidStateStoreException.class)
-=======
-    @Test
->>>>>>> 62e88657
+    @Test
     public void shouldThrowInvalidStoreExceptionIfKVStoreClosed() {
         mockThread(true);
         taskOne.getStore("kv-store").close();
@@ -342,13 +338,6 @@
         taskOne.getStore("session-store").close();
         assertThrows(InvalidStateStoreException.class, () -> provider.stores(StoreQueryParameters.fromNameAndType("session-store",
                 QueryableStoreTypes.sessionStore())));
-    }
-
-    @Test(expected = InvalidStateStoreException.class)
-    public void shouldThrowInvalidStoreExceptionIfSessionStoreClosed() {
-        mockThread(true);
-        taskOne.getStore("session-store").close();
-        provider.stores(StoreQueryParameters.fromNameAndType("session-store", QueryableStoreTypes.sessionStore()));
     }
 
     @Test
