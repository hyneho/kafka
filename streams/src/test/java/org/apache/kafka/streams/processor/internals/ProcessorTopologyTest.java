/*
 * Licensed to the Apache Software Foundation (ASF) under one or more
 * contributor license agreements. See the NOTICE file distributed with
 * this work for additional information regarding copyright ownership.
 * The ASF licenses this file to You under the Apache License, Version 2.0
 * (the "License"); you may not use this file except in compliance with
 * the License. You may obtain a copy of the License at
 *
 *    http://www.apache.org/licenses/LICENSE-2.0
 *
 * Unless required by applicable law or agreed to in writing, software
 * distributed under the License is distributed on an "AS IS" BASIS,
 * WITHOUT WARRANTIES OR CONDITIONS OF ANY KIND, either express or implied.
 * See the License for the specific language governing permissions and
 * limitations under the License.
 */
package org.apache.kafka.streams.processor.internals;

import org.apache.kafka.clients.consumer.ConsumerRecord;
import org.apache.kafka.clients.producer.ProducerRecord;
import org.apache.kafka.common.serialization.Deserializer;
import org.apache.kafka.common.serialization.Serdes;
import org.apache.kafka.common.serialization.Serializer;
import org.apache.kafka.common.serialization.StringDeserializer;
import org.apache.kafka.common.serialization.StringSerializer;
import org.apache.kafka.streams.StreamsConfig;
<<<<<<< HEAD
import org.apache.kafka.streams.Topology;
import org.apache.kafka.streams.TopologyTestDriver;
=======
import org.apache.kafka.streams.TopologyTestDriverWrapper;
>>>>>>> 0b1a118f
import org.apache.kafka.streams.TopologyWrapper;
import org.apache.kafka.streams.processor.AbstractProcessor;
import org.apache.kafka.streams.processor.Processor;
import org.apache.kafka.streams.processor.ProcessorContext;
import org.apache.kafka.streams.processor.ProcessorSupplier;
import org.apache.kafka.streams.processor.StreamPartitioner;
import org.apache.kafka.streams.processor.TimestampExtractor;
import org.apache.kafka.streams.processor.To;
import org.apache.kafka.streams.state.KeyValueStore;
import org.apache.kafka.streams.state.Stores;
import org.apache.kafka.streams.test.ConsumerRecordFactory;
import org.apache.kafka.test.MockProcessorSupplier;
import org.apache.kafka.test.TestUtils;
import org.junit.After;
import org.junit.Before;
import org.junit.Test;

import java.io.File;
import java.util.Properties;

import static org.hamcrest.CoreMatchers.containsString;
import static org.hamcrest.CoreMatchers.equalTo;
import static org.hamcrest.MatcherAssert.assertThat;
import static org.junit.Assert.assertEquals;
import static org.junit.Assert.assertNotNull;
import static org.junit.Assert.assertNull;

public class ProcessorTopologyTest {

    private static final Serializer<String> STRING_SERIALIZER = new StringSerializer();
    private static final Deserializer<String> STRING_DESERIALIZER = new StringDeserializer();

    private static final String INPUT_TOPIC_1 = "input-topic-1";
    private static final String INPUT_TOPIC_2 = "input-topic-2";
    private static final String OUTPUT_TOPIC_1 = "output-topic-1";
    private static final String OUTPUT_TOPIC_2 = "output-topic-2";
    private static final String THROUGH_TOPIC_1 = "through-topic-1";

    private final TopologyWrapper topology = new TopologyWrapper();
    private final MockProcessorSupplier mockProcessorSupplier = new MockProcessorSupplier();
    private final ConsumerRecordFactory<String, String> recordFactory = new ConsumerRecordFactory<>(STRING_SERIALIZER, STRING_SERIALIZER, 0L);

    private TopologyTestDriver driver;
    private final Properties props = new Properties();

    @Before
    public void setup() {
        // Create a new directory in which we'll put all of the state for this test, enabling running tests in parallel ...
        final File localState = TestUtils.tempDirectory();
        props.setProperty(StreamsConfig.APPLICATION_ID_CONFIG, "processor-topology-test");
        props.setProperty(StreamsConfig.BOOTSTRAP_SERVERS_CONFIG, "localhost:9091");
        props.setProperty(StreamsConfig.STATE_DIR_CONFIG, localState.getAbsolutePath());
        props.setProperty(StreamsConfig.DEFAULT_KEY_SERDE_CLASS_CONFIG, Serdes.String().getClass().getName());
        props.setProperty(StreamsConfig.DEFAULT_VALUE_SERDE_CLASS_CONFIG, Serdes.String().getClass().getName());
        props.setProperty(StreamsConfig.DEFAULT_TIMESTAMP_EXTRACTOR_CLASS_CONFIG, CustomTimestampExtractor.class.getName());
    }

    @After
    public void cleanup() {
        props.clear();
        if (driver != null) {
            driver.close();
        }
        driver = null;
    }

    @Test
    public void testTopologyMetadata() {
        topology.setApplicationId("X");

        topology.addSource("source-1", "topic-1");
        topology.addSource("source-2", "topic-2", "topic-3");
        topology.addProcessor("processor-1", new MockProcessorSupplier<>(), "source-1");
        topology.addProcessor("processor-2", new MockProcessorSupplier<>(), "source-1", "source-2");
        topology.addSink("sink-1", "topic-3", "processor-1");
        topology.addSink("sink-2", "topic-4", "processor-1", "processor-2");

        final ProcessorTopology processorTopology = topology.getInternalBuilder().build();

        assertEquals(6, processorTopology.processors().size());

        assertEquals(2, processorTopology.sources().size());

        assertEquals(3, processorTopology.sourceTopics().size());

        assertNotNull(processorTopology.source("topic-1"));

        assertNotNull(processorTopology.source("topic-2"));

        assertNotNull(processorTopology.source("topic-3"));

        assertEquals(processorTopology.source("topic-2"), processorTopology.source("topic-3"));
    }

    @Test
    public void testDrivingSimpleTopology() {
        int partition = 10;
<<<<<<< HEAD
        driver = new TopologyTestDriver(createSimpleTopology(partition), props);
=======
        driver = new TopologyTestDriverWrapper(createSimpleTopology(partition), props);
>>>>>>> 0b1a118f
        driver.pipeInput(recordFactory.create(INPUT_TOPIC_1, "key1", "value1"));
        assertNextOutputRecord(OUTPUT_TOPIC_1, "key1", "value1", partition);
        assertNoOutputRecord(OUTPUT_TOPIC_2);

        driver.pipeInput(recordFactory.create(INPUT_TOPIC_1, "key2", "value2"));
        assertNextOutputRecord(OUTPUT_TOPIC_1, "key2", "value2", partition);
        assertNoOutputRecord(OUTPUT_TOPIC_2);

        driver.pipeInput(recordFactory.create(INPUT_TOPIC_1, "key3", "value3"));
        driver.pipeInput(recordFactory.create(INPUT_TOPIC_1, "key4", "value4"));
        driver.pipeInput(recordFactory.create(INPUT_TOPIC_1, "key5", "value5"));
        assertNoOutputRecord(OUTPUT_TOPIC_2);
        assertNextOutputRecord(OUTPUT_TOPIC_1, "key3", "value3", partition);
        assertNextOutputRecord(OUTPUT_TOPIC_1, "key4", "value4", partition);
        assertNextOutputRecord(OUTPUT_TOPIC_1, "key5", "value5", partition);
    }


    @Test
    public void testDrivingMultiplexingTopology() {
<<<<<<< HEAD
        driver = new TopologyTestDriver(createMultiplexingTopology(), props);
=======
        driver = new TopologyTestDriverWrapper(createMultiplexingTopology(), props);
>>>>>>> 0b1a118f
        driver.pipeInput(recordFactory.create(INPUT_TOPIC_1, "key1", "value1"));
        assertNextOutputRecord(OUTPUT_TOPIC_1, "key1", "value1(1)");
        assertNextOutputRecord(OUTPUT_TOPIC_2, "key1", "value1(2)");

        driver.pipeInput(recordFactory.create(INPUT_TOPIC_1, "key2", "value2"));
        assertNextOutputRecord(OUTPUT_TOPIC_1, "key2", "value2(1)");
        assertNextOutputRecord(OUTPUT_TOPIC_2, "key2", "value2(2)");

        driver.pipeInput(recordFactory.create(INPUT_TOPIC_1, "key3", "value3"));
        driver.pipeInput(recordFactory.create(INPUT_TOPIC_1, "key4", "value4"));
        driver.pipeInput(recordFactory.create(INPUT_TOPIC_1, "key5", "value5"));
        assertNextOutputRecord(OUTPUT_TOPIC_1, "key3", "value3(1)");
        assertNextOutputRecord(OUTPUT_TOPIC_1, "key4", "value4(1)");
        assertNextOutputRecord(OUTPUT_TOPIC_1, "key5", "value5(1)");
        assertNextOutputRecord(OUTPUT_TOPIC_2, "key3", "value3(2)");
        assertNextOutputRecord(OUTPUT_TOPIC_2, "key4", "value4(2)");
        assertNextOutputRecord(OUTPUT_TOPIC_2, "key5", "value5(2)");
    }

    @Test
    public void testDrivingMultiplexByNameTopology() {
<<<<<<< HEAD
        driver = new TopologyTestDriver(createMultiplexByNameTopology(), props);
=======
        driver = new TopologyTestDriverWrapper(createMultiplexByNameTopology(), props);
>>>>>>> 0b1a118f
        driver.pipeInput(recordFactory.create(INPUT_TOPIC_1, "key1", "value1"));
        assertNextOutputRecord(OUTPUT_TOPIC_1, "key1", "value1(1)");
        assertNextOutputRecord(OUTPUT_TOPIC_2, "key1", "value1(2)");

        driver.pipeInput(recordFactory.create(INPUT_TOPIC_1, "key2", "value2"));
        assertNextOutputRecord(OUTPUT_TOPIC_1, "key2", "value2(1)");
        assertNextOutputRecord(OUTPUT_TOPIC_2, "key2", "value2(2)");

        driver.pipeInput(recordFactory.create(INPUT_TOPIC_1, "key3", "value3"));
        driver.pipeInput(recordFactory.create(INPUT_TOPIC_1, "key4", "value4"));
        driver.pipeInput(recordFactory.create(INPUT_TOPIC_1, "key5", "value5"));
        assertNextOutputRecord(OUTPUT_TOPIC_1, "key3", "value3(1)");
        assertNextOutputRecord(OUTPUT_TOPIC_1, "key4", "value4(1)");
        assertNextOutputRecord(OUTPUT_TOPIC_1, "key5", "value5(1)");
        assertNextOutputRecord(OUTPUT_TOPIC_2, "key3", "value3(2)");
        assertNextOutputRecord(OUTPUT_TOPIC_2, "key4", "value4(2)");
        assertNextOutputRecord(OUTPUT_TOPIC_2, "key5", "value5(2)");
    }

    @Test
    public void testDrivingStatefulTopology() {
        String storeName = "entries";
<<<<<<< HEAD
        driver = new TopologyTestDriver(createStatefulTopology(storeName), props);
=======
        driver = new TopologyTestDriverWrapper(createStatefulTopology(storeName), props);
>>>>>>> 0b1a118f
        driver.pipeInput(recordFactory.create(INPUT_TOPIC_1, "key1", "value1"));
        driver.pipeInput(recordFactory.create(INPUT_TOPIC_1, "key2", "value2"));
        driver.pipeInput(recordFactory.create(INPUT_TOPIC_1, "key3", "value3"));
        driver.pipeInput(recordFactory.create(INPUT_TOPIC_1, "key1", "value4"));
        assertNoOutputRecord(OUTPUT_TOPIC_1);

        final KeyValueStore<String, String> store = driver.getKeyValueStore(storeName);
        assertEquals("value4", store.get("key1"));
        assertEquals("value2", store.get("key2"));
        assertEquals("value3", store.get("key3"));
        assertNull(store.get("key4"));
    }

    @Test
    public void shouldDriveGlobalStore() {
        final String storeName = "my-store";
        final String global = "global";
        final String topic = "topic";

        topology.addGlobalStore(Stores.keyValueStoreBuilder(Stores.inMemoryKeyValueStore(storeName), Serdes.String(), Serdes.String()).withLoggingDisabled(),
                global, STRING_DESERIALIZER, STRING_DESERIALIZER, topic, "processor", define(new StatefulProcessor(storeName)));

<<<<<<< HEAD
        driver = new TopologyTestDriver(topology, props);
=======
        driver = new TopologyTestDriverWrapper(topology.getInternalBuilder(), props);
>>>>>>> 0b1a118f
        final KeyValueStore<String, String> globalStore = driver.getKeyValueStore(storeName);
        driver.pipeInput(recordFactory.create(topic, "key1", "value1"));
        driver.pipeInput(recordFactory.create(topic, "key2", "value2"));
        assertEquals("value1", globalStore.get("key1"));
        assertEquals("value2", globalStore.get("key2"));
    }

    @Test
    public void testDrivingSimpleMultiSourceTopology() {
        final int partition = 10;
<<<<<<< HEAD
        driver = new TopologyTestDriver(createSimpleMultiSourceTopology(partition), props);
=======
        driver = new TopologyTestDriverWrapper(createSimpleMultiSourceTopology(partition), props);
>>>>>>> 0b1a118f

        driver.pipeInput(recordFactory.create(INPUT_TOPIC_1, "key1", "value1"));
        assertNextOutputRecord(OUTPUT_TOPIC_1, "key1", "value1", partition);
        assertNoOutputRecord(OUTPUT_TOPIC_2);

        driver.pipeInput(recordFactory.create(INPUT_TOPIC_2, "key2", "value2"));
        assertNextOutputRecord(OUTPUT_TOPIC_2, "key2", "value2", partition);
        assertNoOutputRecord(OUTPUT_TOPIC_1);
    }

    @Test
    public void testDrivingForwardToSourceTopology() {
<<<<<<< HEAD
        driver = new TopologyTestDriver(createForwardToSourceTopology(), props);
=======
        driver = new TopologyTestDriverWrapper(createForwardToSourceTopology(), props);
>>>>>>> 0b1a118f
        driver.pipeInput(recordFactory.create(INPUT_TOPIC_1, "key1", "value1"));
        driver.pipeInput(recordFactory.create(INPUT_TOPIC_1, "key2", "value2"));
        driver.pipeInput(recordFactory.create(INPUT_TOPIC_1, "key3", "value3"));
        assertNextOutputRecord(OUTPUT_TOPIC_2, "key1", "value1");
        assertNextOutputRecord(OUTPUT_TOPIC_2, "key2", "value2");
        assertNextOutputRecord(OUTPUT_TOPIC_2, "key3", "value3");
    }

    @Test
    public void testDrivingInternalRepartitioningTopology() {
<<<<<<< HEAD
        driver = new TopologyTestDriver(createInternalRepartitioningTopology(), props);
=======
        driver = new TopologyTestDriverWrapper(createInternalRepartitioningTopology(), props);
>>>>>>> 0b1a118f
        driver.pipeInput(recordFactory.create(INPUT_TOPIC_1, "key1", "value1"));
        driver.pipeInput(recordFactory.create(INPUT_TOPIC_1, "key2", "value2"));
        driver.pipeInput(recordFactory.create(INPUT_TOPIC_1, "key3", "value3"));
        assertNextOutputRecord(OUTPUT_TOPIC_1, "key1", "value1");
        assertNextOutputRecord(OUTPUT_TOPIC_1, "key2", "value2");
        assertNextOutputRecord(OUTPUT_TOPIC_1, "key3", "value3");
    }

    @Test
    public void testDrivingInternalRepartitioningForwardingTimestampTopology() {
<<<<<<< HEAD
        driver = new TopologyTestDriver(createInternalRepartitioningWithValueTimestampTopology(), props);
=======
        driver = new TopologyTestDriverWrapper(createInternalRepartitioningWithValueTimestampTopology(), props);
>>>>>>> 0b1a118f
        driver.pipeInput(recordFactory.create(INPUT_TOPIC_1, "key1", "value1@1000"));
        driver.pipeInput(recordFactory.create(INPUT_TOPIC_1, "key2", "value2@2000"));
        driver.pipeInput(recordFactory.create(INPUT_TOPIC_1, "key3", "value3@3000"));
        assertThat(driver.readOutput(OUTPUT_TOPIC_1, STRING_DESERIALIZER, STRING_DESERIALIZER),
                equalTo(new ProducerRecord<>(OUTPUT_TOPIC_1, null, 1000L, "key1", "value1")));
        assertThat(driver.readOutput(OUTPUT_TOPIC_1, STRING_DESERIALIZER, STRING_DESERIALIZER),
                equalTo(new ProducerRecord<>(OUTPUT_TOPIC_1, null, 2000L, "key2", "value2")));
        assertThat(driver.readOutput(OUTPUT_TOPIC_1, STRING_DESERIALIZER, STRING_DESERIALIZER),
                equalTo(new ProducerRecord<>(OUTPUT_TOPIC_1, null, 3000L, "key3", "value3")));
    }

    @Test
    public void shouldCreateStringWithSourceAndTopics() {
        topology.addSource("source", "topic1", "topic2");
        final ProcessorTopology processorTopology = topology.getInternalBuilder().build();
        final String result = processorTopology.toString();
        assertThat(result, containsString("source:\n\t\ttopics:\t\t[topic1, topic2]\n"));
    }

    @Test
    public void shouldCreateStringWithMultipleSourcesAndTopics() {
        topology.addSource("source", "topic1", "topic2");
        topology.addSource("source2", "t", "t1", "t2");
        final ProcessorTopology processorTopology = topology.getInternalBuilder().build();
        final String result = processorTopology.toString();
        assertThat(result, containsString("source:\n\t\ttopics:\t\t[topic1, topic2]\n"));
        assertThat(result, containsString("source2:\n\t\ttopics:\t\t[t, t1, t2]\n"));
    }

    @Test
    public void shouldCreateStringWithProcessors() {
        topology.addSource("source", "t")
                .addProcessor("processor", mockProcessorSupplier, "source")
                .addProcessor("other", mockProcessorSupplier, "source");
        final ProcessorTopology processorTopology = topology.getInternalBuilder().build();
        final String result = processorTopology.toString();
        assertThat(result, containsString("\t\tchildren:\t[processor, other]"));
        assertThat(result, containsString("processor:\n"));
        assertThat(result, containsString("other:\n"));
    }

    @Test
    public void shouldRecursivelyPrintChildren() {
        topology.addSource("source", "t")
                .addProcessor("processor", mockProcessorSupplier, "source")
                .addProcessor("child-one", mockProcessorSupplier, "processor")
                .addProcessor("child-one-one", mockProcessorSupplier, "child-one")
                .addProcessor("child-two", mockProcessorSupplier, "processor")
                .addProcessor("child-two-one", mockProcessorSupplier, "child-two");

        final String result = topology.getInternalBuilder().build().toString();
        assertThat(result, containsString("child-one:\n\t\tchildren:\t[child-one-one]"));
        assertThat(result, containsString("child-two:\n\t\tchildren:\t[child-two-one]"));
    }

    @Test
    public void shouldConsiderTimeStamps() {
        final int partition = 10;
<<<<<<< HEAD
        driver = new TopologyTestDriver(createSimpleTopology(partition), props);
=======
        driver = new TopologyTestDriverWrapper(createSimpleTopology(partition), props);
>>>>>>> 0b1a118f
        driver.pipeInput(recordFactory.create(INPUT_TOPIC_1, "key1", "value1", 10L));
        driver.pipeInput(recordFactory.create(INPUT_TOPIC_1, "key2", "value2", 20L));
        driver.pipeInput(recordFactory.create(INPUT_TOPIC_1, "key3", "value3", 30L));
        assertNextOutputRecord(OUTPUT_TOPIC_1, "key1", "value1", partition, 10L);
        assertNextOutputRecord(OUTPUT_TOPIC_1, "key2", "value2", partition, 20L);
        assertNextOutputRecord(OUTPUT_TOPIC_1, "key3", "value3", partition, 30L);
    }

    @Test
    public void shouldConsiderModifiedTimeStamps() {
        final int partition = 10;
<<<<<<< HEAD
        driver = new TopologyTestDriver(createTimestampTopology(partition), props);
=======
        driver = new TopologyTestDriverWrapper(createTimestampTopology(partition), props);
>>>>>>> 0b1a118f
        driver.pipeInput(recordFactory.create(INPUT_TOPIC_1, "key1", "value1", 10L));
        driver.pipeInput(recordFactory.create(INPUT_TOPIC_1, "key2", "value2", 20L));
        driver.pipeInput(recordFactory.create(INPUT_TOPIC_1, "key3", "value3", 30L));
        assertNextOutputRecord(OUTPUT_TOPIC_1, "key1", "value1", partition, 20L);
        assertNextOutputRecord(OUTPUT_TOPIC_1, "key2", "value2", partition, 30L);
        assertNextOutputRecord(OUTPUT_TOPIC_1, "key3", "value3", partition, 40L);
    }

    private void assertNextOutputRecord(final String topic,
                                        final String key,
                                        final String value) {
        assertNextOutputRecord(topic, key, value, null, 0L);
    }

    private void assertNextOutputRecord(final String topic,
                                        final String key,
                                        final String value,
                                        final Integer partition) {
        assertNextOutputRecord(topic, key, value, partition, 0L);
    }

    private void assertNextOutputRecord(final String topic,
                                        final String key,
                                        final String value,
                                        final Integer partition,
                                        final Long timestamp) {
        final ProducerRecord<String, String> record = driver.readOutput(topic, STRING_DESERIALIZER, STRING_DESERIALIZER);
        assertEquals(topic, record.topic());
        assertEquals(key, record.key());
        assertEquals(value, record.value());
        assertEquals(partition, record.partition());
        assertEquals(timestamp, record.timestamp());
    }

    private void assertNoOutputRecord(final String topic) {
        assertNull(driver.readOutput(topic));
    }

    private StreamPartitioner<Object, Object> constantPartitioner(final Integer partition) {
        return new StreamPartitioner<Object, Object>() {
            @Override
            public Integer partition(final Object key, final Object value, final int numPartitions) {
                return partition;
            }
        };
    }

<<<<<<< HEAD
    private Topology createSimpleTopology(final int partition) {
        return topology
=======
    private InternalTopologyBuilder createSimpleTopology(final int partition) {
        return ((TopologyWrapper) topology
>>>>>>> 0b1a118f
            .addSource("source", STRING_DESERIALIZER, STRING_DESERIALIZER, INPUT_TOPIC_1)
            .addProcessor("processor", define(new ForwardingProcessor()), "source")
            .addSink("sink", OUTPUT_TOPIC_1, constantPartitioner(partition), "processor"))
            .getInternalBuilder();
    }

<<<<<<< HEAD
    private Topology createTimestampTopology(final int partition) {
        return topology
=======
    private InternalTopologyBuilder createTimestampTopology(final int partition) {
        return ((TopologyWrapper) topology
>>>>>>> 0b1a118f
            .addSource("source", STRING_DESERIALIZER, STRING_DESERIALIZER, INPUT_TOPIC_1)
            .addProcessor("processor", define(new TimestampProcessor()), "source")
            .addSink("sink", OUTPUT_TOPIC_1, constantPartitioner(partition), "processor"))
            .getInternalBuilder();
    }

<<<<<<< HEAD
    private Topology createMultiplexingTopology() {
        return topology
=======
    private InternalTopologyBuilder createMultiplexingTopology() {
        return ((TopologyWrapper) topology
>>>>>>> 0b1a118f
            .addSource("source", STRING_DESERIALIZER, STRING_DESERIALIZER, INPUT_TOPIC_1)
            .addProcessor("processor", define(new MultiplexingProcessor(2)), "source")
            .addSink("sink1", OUTPUT_TOPIC_1, "processor")
            .addSink("sink2", OUTPUT_TOPIC_2, "processor"))
            .getInternalBuilder();
    }

<<<<<<< HEAD
    private Topology createMultiplexByNameTopology() {
        return topology
=======
    private InternalTopologyBuilder createMultiplexByNameTopology() {
        return ((TopologyWrapper) topology
>>>>>>> 0b1a118f
            .addSource("source", STRING_DESERIALIZER, STRING_DESERIALIZER, INPUT_TOPIC_1)
            .addProcessor("processor", define(new MultiplexByNameProcessor(2)), "source")
            .addSink("sink0", OUTPUT_TOPIC_1, "processor")
            .addSink("sink1", OUTPUT_TOPIC_2, "processor"))
                .getInternalBuilder();
    }

<<<<<<< HEAD
    private Topology createStatefulTopology(final String storeName) {
        return topology
            .addSource("source", STRING_DESERIALIZER, STRING_DESERIALIZER, INPUT_TOPIC_1)
            .addProcessor("processor", define(new StatefulProcessor(storeName)), "source")
            .addStateStore(Stores.keyValueStoreBuilder(Stores.inMemoryKeyValueStore(storeName), Serdes.String(), Serdes.String()), "processor")
            .addSink("counts", OUTPUT_TOPIC_1, "processor");
    }

    private Topology createInternalRepartitioningTopology() {
        topology.addSource("source", INPUT_TOPIC_1)
            .addSink("sink0", THROUGH_TOPIC_1, "source")
            .addSource("source1", THROUGH_TOPIC_1)
            .addSink("sink1", OUTPUT_TOPIC_1, "source1");

        // use wrapper to get the internal topology builder to add internal topic
        final InternalTopologyBuilder internalTopologyBuilder = TopologyWrapper.getInternalTopologyBuilder(topology);
        internalTopologyBuilder.addInternalTopic(THROUGH_TOPIC_1);

        return topology;
    }

    private Topology createInternalRepartitioningWithValueTimestampTopology() {
        topology.addSource("source", INPUT_TOPIC_1)
                .addProcessor("processor", define(new ValueTimestampProcessor()), "source")
                .addSink("sink0", THROUGH_TOPIC_1, "processor")
                .addSource("source1", THROUGH_TOPIC_1)
                .addSink("sink1", OUTPUT_TOPIC_1, "source1");

        // use wrapper to get the internal topology builder to add internal topic
        final InternalTopologyBuilder internalTopologyBuilder = TopologyWrapper.getInternalTopologyBuilder(topology);
        internalTopologyBuilder.addInternalTopic(THROUGH_TOPIC_1);

        return topology;
    }

    private Topology createForwardToSourceTopology() {
        return topology.addSource("source-1", INPUT_TOPIC_1)
=======
    private InternalTopologyBuilder createStatefulTopology(final String storeName) {
        return ((TopologyWrapper) topology
            .addSource("source", STRING_DESERIALIZER, STRING_DESERIALIZER, INPUT_TOPIC_1)
            .addProcessor("processor", define(new StatefulProcessor(storeName)), "source")
            .addStateStore(Stores.keyValueStoreBuilder(Stores.inMemoryKeyValueStore(storeName), Serdes.String(), Serdes.String()), "processor")
            .addSink("counts", OUTPUT_TOPIC_1, "processor"))
            .getInternalBuilder();
    }

    private InternalTopologyBuilder createInternalRepartitioningTopology() {
        final InternalTopologyBuilder internalTopologyBuilder = ((TopologyWrapper) topology
            .addSource("source", INPUT_TOPIC_1)
            .addSink("sink0", THROUGH_TOPIC_1, "source")
            .addSource("source1", THROUGH_TOPIC_1)
            .addSink("sink1", OUTPUT_TOPIC_1, "source1"))
            .getInternalBuilder();

        internalTopologyBuilder.addInternalTopic(THROUGH_TOPIC_1);

        return internalTopologyBuilder;
    }

    private InternalTopologyBuilder createInternalRepartitioningWithValueTimestampTopology() {
        final InternalTopologyBuilder internalTopologyBuilder = ((TopologyWrapper) topology
            .addSource("source", INPUT_TOPIC_1)
            .addProcessor("processor", define(new ValueTimestampProcessor()), "source")
            .addSink("sink0", THROUGH_TOPIC_1, "processor")
            .addSource("source1", THROUGH_TOPIC_1)
            .addSink("sink1", OUTPUT_TOPIC_1, "source1"))
            .getInternalBuilder();

        internalTopologyBuilder.addInternalTopic(THROUGH_TOPIC_1);

        return internalTopologyBuilder;
    }

    private InternalTopologyBuilder createForwardToSourceTopology() {
        return ((TopologyWrapper) topology.addSource("source-1", INPUT_TOPIC_1)
>>>>>>> 0b1a118f
                .addSink("sink-1", OUTPUT_TOPIC_1, "source-1")
                .addSource("source-2", OUTPUT_TOPIC_1)
                .addSink("sink-2", OUTPUT_TOPIC_2, "source-2"))
                .getInternalBuilder();
    }

<<<<<<< HEAD
    private Topology createSimpleMultiSourceTopology(int partition) {
        return topology.addSource("source-1", STRING_DESERIALIZER, STRING_DESERIALIZER, INPUT_TOPIC_1)
=======
    private InternalTopologyBuilder createSimpleMultiSourceTopology(int partition) {
        return ((TopologyWrapper) topology.addSource("source-1", STRING_DESERIALIZER, STRING_DESERIALIZER, INPUT_TOPIC_1)
>>>>>>> 0b1a118f
                .addProcessor("processor-1", define(new ForwardingProcessor()), "source-1")
                .addSink("sink-1", OUTPUT_TOPIC_1, constantPartitioner(partition), "processor-1")
                .addSource("source-2", STRING_DESERIALIZER, STRING_DESERIALIZER, INPUT_TOPIC_2)
                .addProcessor("processor-2", define(new ForwardingProcessor()), "source-2")
                .addSink("sink-2", OUTPUT_TOPIC_2, constantPartitioner(partition), "processor-2"))
                .getInternalBuilder();
    }


    /**
     * A processor that simply forwards all messages to all children.
     */
    protected static class ForwardingProcessor extends AbstractProcessor<String, String> {
        @Override
        public void process(final String key, final String value) {
            context().forward(key, value);
        }
    }

    /**
     * A processor that simply forwards all messages to all children with advanced timestamps.
     */
    protected static class TimestampProcessor extends AbstractProcessor<String, String> {
        @Override
        public void process(final String key, final String value) {
            context().forward(key, value, To.all().withTimestamp(context().timestamp() + 10));
        }
    }

    /**
     * A processor that removes custom timestamp information from messages and forwards modified messages to each child.
     * A message contains custom timestamp information if the value is in ".*@[0-9]+" format.
     */
    protected static class ValueTimestampProcessor extends AbstractProcessor<String, String> {
        @Override
        public void process(final String key, final String value) {
            context().forward(key, value.split("@")[0]);
        }
    }

    /**
     * A processor that forwards slightly-modified messages to each child.
     */
    protected static class MultiplexingProcessor extends AbstractProcessor<String, String> {
        private final int numChildren;

        MultiplexingProcessor(final int numChildren) {
            this.numChildren = numChildren;
        }

        @SuppressWarnings("deprecation")
        @Override
        public void process(final String key, final String value) {
            for (int i = 0; i != numChildren; ++i) {
                context().forward(key, value + "(" + (i + 1) + ")", i);
            }
        }
    }

    /**
     * A processor that forwards slightly-modified messages to each named child.
     * Note: the children are assumed to be named "sink{child number}", e.g., sink1, or sink2, etc.
     */
    protected static class MultiplexByNameProcessor extends AbstractProcessor<String, String> {
        private final int numChildren;

        MultiplexByNameProcessor(final int numChildren) {
            this.numChildren = numChildren;
        }

        @SuppressWarnings("deprecation")
        @Override
        public void process(final String key, final String value) {
            for (int i = 0; i != numChildren; ++i) {
                context().forward(key, value + "(" + (i + 1) + ")",  "sink" + i);
            }
        }
    }

    /**
     * A processor that stores each key-value pair in an in-memory key-value store registered with the context.
     */
    protected static class StatefulProcessor extends AbstractProcessor<String, String> {
        private KeyValueStore<String, String> store;
        private final String storeName;

        StatefulProcessor(final String storeName) {
            this.storeName = storeName;
        }

        @Override
        @SuppressWarnings("unchecked")
        public void init(final ProcessorContext context) {
            super.init(context);
            store = (KeyValueStore<String, String>) context.getStateStore(storeName);
        }

        @Override
        public void process(final String key, final String value) {
            store.put(key, value);
        }

        @Override
        public void close() {
            store.close();
        }
    }

    private <K, V> ProcessorSupplier<K, V> define(final Processor<K, V> processor) {
        return new ProcessorSupplier<K, V>() {
            @Override
            public Processor<K, V> get() {
                return processor;
            }
        };
    }

    /**
     * A custom timestamp extractor that extracts the timestamp from the record's value if the value is in ".*@[0-9]+"
     * format. Otherwise, it returns the record's timestamp or the default timestamp if the record's timestamp is negative.
    */
    public static class CustomTimestampExtractor implements TimestampExtractor {
        private static final long DEFAULT_TIMESTAMP = 1000L;

        @Override
        public long extract(final ConsumerRecord<Object, Object> record, final long previousTimestamp) {
            if (record.value().toString().matches(".*@[0-9]+"))
                return Long.parseLong(record.value().toString().split("@")[1]);

            if (record.timestamp() >= 0L)
                return record.timestamp();

            return DEFAULT_TIMESTAMP;
        }
    }
}<|MERGE_RESOLUTION|>--- conflicted
+++ resolved
@@ -24,12 +24,8 @@
 import org.apache.kafka.common.serialization.StringDeserializer;
 import org.apache.kafka.common.serialization.StringSerializer;
 import org.apache.kafka.streams.StreamsConfig;
-<<<<<<< HEAD
 import org.apache.kafka.streams.Topology;
 import org.apache.kafka.streams.TopologyTestDriver;
-=======
-import org.apache.kafka.streams.TopologyTestDriverWrapper;
->>>>>>> 0b1a118f
 import org.apache.kafka.streams.TopologyWrapper;
 import org.apache.kafka.streams.processor.AbstractProcessor;
 import org.apache.kafka.streams.processor.Processor;
@@ -127,11 +123,7 @@
     @Test
     public void testDrivingSimpleTopology() {
         int partition = 10;
-<<<<<<< HEAD
         driver = new TopologyTestDriver(createSimpleTopology(partition), props);
-=======
-        driver = new TopologyTestDriverWrapper(createSimpleTopology(partition), props);
->>>>>>> 0b1a118f
         driver.pipeInput(recordFactory.create(INPUT_TOPIC_1, "key1", "value1"));
         assertNextOutputRecord(OUTPUT_TOPIC_1, "key1", "value1", partition);
         assertNoOutputRecord(OUTPUT_TOPIC_2);
@@ -152,11 +144,7 @@
 
     @Test
     public void testDrivingMultiplexingTopology() {
-<<<<<<< HEAD
         driver = new TopologyTestDriver(createMultiplexingTopology(), props);
-=======
-        driver = new TopologyTestDriverWrapper(createMultiplexingTopology(), props);
->>>>>>> 0b1a118f
         driver.pipeInput(recordFactory.create(INPUT_TOPIC_1, "key1", "value1"));
         assertNextOutputRecord(OUTPUT_TOPIC_1, "key1", "value1(1)");
         assertNextOutputRecord(OUTPUT_TOPIC_2, "key1", "value1(2)");
@@ -178,11 +166,7 @@
 
     @Test
     public void testDrivingMultiplexByNameTopology() {
-<<<<<<< HEAD
         driver = new TopologyTestDriver(createMultiplexByNameTopology(), props);
-=======
-        driver = new TopologyTestDriverWrapper(createMultiplexByNameTopology(), props);
->>>>>>> 0b1a118f
         driver.pipeInput(recordFactory.create(INPUT_TOPIC_1, "key1", "value1"));
         assertNextOutputRecord(OUTPUT_TOPIC_1, "key1", "value1(1)");
         assertNextOutputRecord(OUTPUT_TOPIC_2, "key1", "value1(2)");
@@ -205,11 +189,7 @@
     @Test
     public void testDrivingStatefulTopology() {
         String storeName = "entries";
-<<<<<<< HEAD
         driver = new TopologyTestDriver(createStatefulTopology(storeName), props);
-=======
-        driver = new TopologyTestDriverWrapper(createStatefulTopology(storeName), props);
->>>>>>> 0b1a118f
         driver.pipeInput(recordFactory.create(INPUT_TOPIC_1, "key1", "value1"));
         driver.pipeInput(recordFactory.create(INPUT_TOPIC_1, "key2", "value2"));
         driver.pipeInput(recordFactory.create(INPUT_TOPIC_1, "key3", "value3"));
@@ -232,11 +212,7 @@
         topology.addGlobalStore(Stores.keyValueStoreBuilder(Stores.inMemoryKeyValueStore(storeName), Serdes.String(), Serdes.String()).withLoggingDisabled(),
                 global, STRING_DESERIALIZER, STRING_DESERIALIZER, topic, "processor", define(new StatefulProcessor(storeName)));
 
-<<<<<<< HEAD
         driver = new TopologyTestDriver(topology, props);
-=======
-        driver = new TopologyTestDriverWrapper(topology.getInternalBuilder(), props);
->>>>>>> 0b1a118f
         final KeyValueStore<String, String> globalStore = driver.getKeyValueStore(storeName);
         driver.pipeInput(recordFactory.create(topic, "key1", "value1"));
         driver.pipeInput(recordFactory.create(topic, "key2", "value2"));
@@ -247,11 +223,7 @@
     @Test
     public void testDrivingSimpleMultiSourceTopology() {
         final int partition = 10;
-<<<<<<< HEAD
         driver = new TopologyTestDriver(createSimpleMultiSourceTopology(partition), props);
-=======
-        driver = new TopologyTestDriverWrapper(createSimpleMultiSourceTopology(partition), props);
->>>>>>> 0b1a118f
 
         driver.pipeInput(recordFactory.create(INPUT_TOPIC_1, "key1", "value1"));
         assertNextOutputRecord(OUTPUT_TOPIC_1, "key1", "value1", partition);
@@ -264,11 +236,7 @@
 
     @Test
     public void testDrivingForwardToSourceTopology() {
-<<<<<<< HEAD
         driver = new TopologyTestDriver(createForwardToSourceTopology(), props);
-=======
-        driver = new TopologyTestDriverWrapper(createForwardToSourceTopology(), props);
->>>>>>> 0b1a118f
         driver.pipeInput(recordFactory.create(INPUT_TOPIC_1, "key1", "value1"));
         driver.pipeInput(recordFactory.create(INPUT_TOPIC_1, "key2", "value2"));
         driver.pipeInput(recordFactory.create(INPUT_TOPIC_1, "key3", "value3"));
@@ -279,11 +247,7 @@
 
     @Test
     public void testDrivingInternalRepartitioningTopology() {
-<<<<<<< HEAD
         driver = new TopologyTestDriver(createInternalRepartitioningTopology(), props);
-=======
-        driver = new TopologyTestDriverWrapper(createInternalRepartitioningTopology(), props);
->>>>>>> 0b1a118f
         driver.pipeInput(recordFactory.create(INPUT_TOPIC_1, "key1", "value1"));
         driver.pipeInput(recordFactory.create(INPUT_TOPIC_1, "key2", "value2"));
         driver.pipeInput(recordFactory.create(INPUT_TOPIC_1, "key3", "value3"));
@@ -294,11 +258,7 @@
 
     @Test
     public void testDrivingInternalRepartitioningForwardingTimestampTopology() {
-<<<<<<< HEAD
         driver = new TopologyTestDriver(createInternalRepartitioningWithValueTimestampTopology(), props);
-=======
-        driver = new TopologyTestDriverWrapper(createInternalRepartitioningWithValueTimestampTopology(), props);
->>>>>>> 0b1a118f
         driver.pipeInput(recordFactory.create(INPUT_TOPIC_1, "key1", "value1@1000"));
         driver.pipeInput(recordFactory.create(INPUT_TOPIC_1, "key2", "value2@2000"));
         driver.pipeInput(recordFactory.create(INPUT_TOPIC_1, "key3", "value3@3000"));
@@ -357,11 +317,7 @@
     @Test
     public void shouldConsiderTimeStamps() {
         final int partition = 10;
-<<<<<<< HEAD
         driver = new TopologyTestDriver(createSimpleTopology(partition), props);
-=======
-        driver = new TopologyTestDriverWrapper(createSimpleTopology(partition), props);
->>>>>>> 0b1a118f
         driver.pipeInput(recordFactory.create(INPUT_TOPIC_1, "key1", "value1", 10L));
         driver.pipeInput(recordFactory.create(INPUT_TOPIC_1, "key2", "value2", 20L));
         driver.pipeInput(recordFactory.create(INPUT_TOPIC_1, "key3", "value3", 30L));
@@ -373,11 +329,7 @@
     @Test
     public void shouldConsiderModifiedTimeStamps() {
         final int partition = 10;
-<<<<<<< HEAD
         driver = new TopologyTestDriver(createTimestampTopology(partition), props);
-=======
-        driver = new TopologyTestDriverWrapper(createTimestampTopology(partition), props);
->>>>>>> 0b1a118f
         driver.pipeInput(recordFactory.create(INPUT_TOPIC_1, "key1", "value1", 10L));
         driver.pipeInput(recordFactory.create(INPUT_TOPIC_1, "key2", "value2", 20L));
         driver.pipeInput(recordFactory.create(INPUT_TOPIC_1, "key3", "value3", 30L));
@@ -425,61 +377,36 @@
         };
     }
 
-<<<<<<< HEAD
     private Topology createSimpleTopology(final int partition) {
         return topology
-=======
-    private InternalTopologyBuilder createSimpleTopology(final int partition) {
-        return ((TopologyWrapper) topology
->>>>>>> 0b1a118f
             .addSource("source", STRING_DESERIALIZER, STRING_DESERIALIZER, INPUT_TOPIC_1)
             .addProcessor("processor", define(new ForwardingProcessor()), "source")
-            .addSink("sink", OUTPUT_TOPIC_1, constantPartitioner(partition), "processor"))
-            .getInternalBuilder();
-    }
-
-<<<<<<< HEAD
+            .addSink("sink", OUTPUT_TOPIC_1, constantPartitioner(partition), "processor");
+    }
+
     private Topology createTimestampTopology(final int partition) {
         return topology
-=======
-    private InternalTopologyBuilder createTimestampTopology(final int partition) {
-        return ((TopologyWrapper) topology
->>>>>>> 0b1a118f
             .addSource("source", STRING_DESERIALIZER, STRING_DESERIALIZER, INPUT_TOPIC_1)
             .addProcessor("processor", define(new TimestampProcessor()), "source")
-            .addSink("sink", OUTPUT_TOPIC_1, constantPartitioner(partition), "processor"))
-            .getInternalBuilder();
-    }
-
-<<<<<<< HEAD
+            .addSink("sink", OUTPUT_TOPIC_1, constantPartitioner(partition), "processor");
+    }
+
     private Topology createMultiplexingTopology() {
         return topology
-=======
-    private InternalTopologyBuilder createMultiplexingTopology() {
-        return ((TopologyWrapper) topology
->>>>>>> 0b1a118f
             .addSource("source", STRING_DESERIALIZER, STRING_DESERIALIZER, INPUT_TOPIC_1)
             .addProcessor("processor", define(new MultiplexingProcessor(2)), "source")
             .addSink("sink1", OUTPUT_TOPIC_1, "processor")
-            .addSink("sink2", OUTPUT_TOPIC_2, "processor"))
-            .getInternalBuilder();
-    }
-
-<<<<<<< HEAD
+            .addSink("sink2", OUTPUT_TOPIC_2, "processor");
+    }
+
     private Topology createMultiplexByNameTopology() {
         return topology
-=======
-    private InternalTopologyBuilder createMultiplexByNameTopology() {
-        return ((TopologyWrapper) topology
->>>>>>> 0b1a118f
             .addSource("source", STRING_DESERIALIZER, STRING_DESERIALIZER, INPUT_TOPIC_1)
             .addProcessor("processor", define(new MultiplexByNameProcessor(2)), "source")
             .addSink("sink0", OUTPUT_TOPIC_1, "processor")
-            .addSink("sink1", OUTPUT_TOPIC_2, "processor"))
-                .getInternalBuilder();
-    }
-
-<<<<<<< HEAD
+            .addSink("sink1", OUTPUT_TOPIC_2, "processor");
+    }
+
     private Topology createStatefulTopology(final String storeName) {
         return topology
             .addSource("source", STRING_DESERIALIZER, STRING_DESERIALIZER, INPUT_TOPIC_1)
@@ -517,67 +444,19 @@
 
     private Topology createForwardToSourceTopology() {
         return topology.addSource("source-1", INPUT_TOPIC_1)
-=======
-    private InternalTopologyBuilder createStatefulTopology(final String storeName) {
-        return ((TopologyWrapper) topology
-            .addSource("source", STRING_DESERIALIZER, STRING_DESERIALIZER, INPUT_TOPIC_1)
-            .addProcessor("processor", define(new StatefulProcessor(storeName)), "source")
-            .addStateStore(Stores.keyValueStoreBuilder(Stores.inMemoryKeyValueStore(storeName), Serdes.String(), Serdes.String()), "processor")
-            .addSink("counts", OUTPUT_TOPIC_1, "processor"))
-            .getInternalBuilder();
-    }
-
-    private InternalTopologyBuilder createInternalRepartitioningTopology() {
-        final InternalTopologyBuilder internalTopologyBuilder = ((TopologyWrapper) topology
-            .addSource("source", INPUT_TOPIC_1)
-            .addSink("sink0", THROUGH_TOPIC_1, "source")
-            .addSource("source1", THROUGH_TOPIC_1)
-            .addSink("sink1", OUTPUT_TOPIC_1, "source1"))
-            .getInternalBuilder();
-
-        internalTopologyBuilder.addInternalTopic(THROUGH_TOPIC_1);
-
-        return internalTopologyBuilder;
-    }
-
-    private InternalTopologyBuilder createInternalRepartitioningWithValueTimestampTopology() {
-        final InternalTopologyBuilder internalTopologyBuilder = ((TopologyWrapper) topology
-            .addSource("source", INPUT_TOPIC_1)
-            .addProcessor("processor", define(new ValueTimestampProcessor()), "source")
-            .addSink("sink0", THROUGH_TOPIC_1, "processor")
-            .addSource("source1", THROUGH_TOPIC_1)
-            .addSink("sink1", OUTPUT_TOPIC_1, "source1"))
-            .getInternalBuilder();
-
-        internalTopologyBuilder.addInternalTopic(THROUGH_TOPIC_1);
-
-        return internalTopologyBuilder;
-    }
-
-    private InternalTopologyBuilder createForwardToSourceTopology() {
-        return ((TopologyWrapper) topology.addSource("source-1", INPUT_TOPIC_1)
->>>>>>> 0b1a118f
                 .addSink("sink-1", OUTPUT_TOPIC_1, "source-1")
                 .addSource("source-2", OUTPUT_TOPIC_1)
-                .addSink("sink-2", OUTPUT_TOPIC_2, "source-2"))
-                .getInternalBuilder();
-    }
-
-<<<<<<< HEAD
+                .addSink("sink-2", OUTPUT_TOPIC_2, "source-2");
+    }
+
     private Topology createSimpleMultiSourceTopology(int partition) {
         return topology.addSource("source-1", STRING_DESERIALIZER, STRING_DESERIALIZER, INPUT_TOPIC_1)
-=======
-    private InternalTopologyBuilder createSimpleMultiSourceTopology(int partition) {
-        return ((TopologyWrapper) topology.addSource("source-1", STRING_DESERIALIZER, STRING_DESERIALIZER, INPUT_TOPIC_1)
->>>>>>> 0b1a118f
                 .addProcessor("processor-1", define(new ForwardingProcessor()), "source-1")
                 .addSink("sink-1", OUTPUT_TOPIC_1, constantPartitioner(partition), "processor-1")
                 .addSource("source-2", STRING_DESERIALIZER, STRING_DESERIALIZER, INPUT_TOPIC_2)
                 .addProcessor("processor-2", define(new ForwardingProcessor()), "source-2")
-                .addSink("sink-2", OUTPUT_TOPIC_2, constantPartitioner(partition), "processor-2"))
-                .getInternalBuilder();
-    }
-
+                .addSink("sink-2", OUTPUT_TOPIC_2, constantPartitioner(partition), "processor-2");
+    }
 
     /**
      * A processor that simply forwards all messages to all children.
