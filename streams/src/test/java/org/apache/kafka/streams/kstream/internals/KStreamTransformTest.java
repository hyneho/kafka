/*
 * Licensed to the Apache Software Foundation (ASF) under one or more
 * contributor license agreements. See the NOTICE file distributed with
 * this work for additional information regarding copyright ownership.
 * The ASF licenses this file to You under the Apache License, Version 2.0
 * (the "License"); you may not use this file except in compliance with
 * the License. You may obtain a copy of the License at
 *
 *    http://www.apache.org/licenses/LICENSE-2.0
 *
 * Unless required by applicable law or agreed to in writing, software
 * distributed under the License is distributed on an "AS IS" BASIS,
 * WITHOUT WARRANTIES OR CONDITIONS OF ANY KIND, either express or implied.
 * See the License for the specific language governing permissions and
 * limitations under the License.
 */
package org.apache.kafka.streams.kstream.internals;

import org.apache.kafka.common.serialization.IntegerSerializer;
import org.apache.kafka.common.serialization.Serde;
import org.apache.kafka.common.serialization.Serdes;
import org.apache.kafka.streams.Consumed;
import org.apache.kafka.streams.KeyValue;
import org.apache.kafka.streams.StreamsBuilder;
import org.apache.kafka.streams.StreamsConfig;
import org.apache.kafka.streams.TopologyTestDriver;
import org.apache.kafka.streams.kstream.KStream;
import org.apache.kafka.streams.kstream.Transformer;
import org.apache.kafka.streams.kstream.TransformerSupplier;
import org.apache.kafka.streams.processor.ProcessorContext;
import org.apache.kafka.streams.processor.PunctuationType;
import org.apache.kafka.streams.processor.Punctuator;
import org.apache.kafka.streams.test.ConsumerRecordFactory;
import org.apache.kafka.test.KStreamTestDriver;
import org.apache.kafka.test.MockProcessorSupplier;
import org.apache.kafka.test.TestUtils;
import org.junit.After;
import org.junit.Before;
import org.junit.Rule;
import org.junit.Test;

import java.util.Properties;

import static org.junit.Assert.assertEquals;

public class KStreamTransformTest {

    private String topicName = "topic";

    final private Serde<Integer> intSerde = Serdes.Integer();
<<<<<<< HEAD
=======
    private final ConsumerRecordFactory<Integer, Integer> recordFactory = new ConsumerRecordFactory<>(new IntegerSerializer(), new IntegerSerializer());
    private TopologyTestDriver driver;
    private final Properties props = new Properties();
>>>>>>> 8725e360

    @Rule
    public final KStreamTestDriver kstreamDriver = new KStreamTestDriver();

    @Before
    public void setup() {
        props.setProperty(StreamsConfig.APPLICATION_ID_CONFIG, "kstream-transform-test");
        props.setProperty(StreamsConfig.BOOTSTRAP_SERVERS_CONFIG, "localhost:9091");
        props.setProperty(StreamsConfig.STATE_DIR_CONFIG, TestUtils.tempDirectory().getAbsolutePath());
        props.setProperty(StreamsConfig.DEFAULT_KEY_SERDE_CLASS_CONFIG, Serdes.Integer().getClass().getName());
        props.setProperty(StreamsConfig.DEFAULT_VALUE_SERDE_CLASS_CONFIG, Serdes.Integer().getClass().getName());
    }

    @After
    public void cleanup() {
        props.clear();
        if (driver != null) {
            driver.close();
        }
        driver = null;
    }

    @Test
    public void testTransform() {
        StreamsBuilder builder = new StreamsBuilder();

        TransformerSupplier<Number, Number, KeyValue<Integer, Integer>> transformerSupplier =
            new TransformerSupplier<Number, Number, KeyValue<Integer, Integer>>() {
                public Transformer<Number, Number, KeyValue<Integer, Integer>> get() {
                    return new Transformer<Number, Number, KeyValue<Integer, Integer>>() {

                        private int total = 0;

                        @Override
                        public void init(ProcessorContext context) {
                        }

                        @Override
                        public KeyValue<Integer, Integer> transform(Number key, Number value) {
                            total += value.intValue();
                            return KeyValue.pair(key.intValue() * 2, total);
                        }

                        @Override
                        public void close() {
                        }
                    };
                }
            };

        final int[] expectedKeys = {1, 10, 100, 1000};

        MockProcessorSupplier<Integer, Integer> supplier = new MockProcessorSupplier<>();
        KStream<Integer, Integer> stream = builder.stream(topicName, Consumed.with(intSerde, intSerde));
        stream.transform(transformerSupplier).process(supplier);

        kstreamDriver.setUp(builder);
        for (int expectedKey : expectedKeys) {
            kstreamDriver.process(topicName, expectedKey, expectedKey * 10);
        }

        kstreamDriver.punctuate(2);
        kstreamDriver.punctuate(3);

        assertEquals(6, processor.processed.size());

        String[] expected = {"2:10", "20:110", "200:1110", "2000:11110", "-1:2", "-1:3"};

        for (int i = 0; i < expected.length; i++) {
            assertEquals(expected[i], processor.processed.get(i));
        }
    }

    @Test
    public void testTransformWithNewDriverAndPunctuator() {
        StreamsBuilder builder = new StreamsBuilder();

        TransformerSupplier<Number, Number, KeyValue<Integer, Integer>> transformerSupplier =
            new TransformerSupplier<Number, Number, KeyValue<Integer, Integer>>() {
                public Transformer<Number, Number, KeyValue<Integer, Integer>> get() {
                    return new Transformer<Number, Number, KeyValue<Integer, Integer>>() {

                        private int total = 0;

                        @Override
                        public void init(final ProcessorContext context) {
                            context.schedule(1, PunctuationType.WALL_CLOCK_TIME, new Punctuator() {
                                @Override
                                public void punctuate(long timestamp) {
                                    context.forward(-1, (int) timestamp);
                                }
                            });
                        }

                        @Override
                        public KeyValue<Integer, Integer> transform(Number key, Number value) {
                            total += value.intValue();
                            return KeyValue.pair(key.intValue() * 2, total);
                        }

                        @Override
                        public KeyValue<Integer, Integer> punctuate(long timestamp) {
                            return null;
                        }

                        @Override
                        public void close() {
                        }
                    };
                }
            };

        final int[] expectedKeys = {1, 10, 100, 1000};

        MockProcessorSupplier<Integer, Integer> processor = new MockProcessorSupplier<>();
        KStream<Integer, Integer> stream = builder.stream(topicName, Consumed.with(intSerde, intSerde));
        stream.transform(transformerSupplier).process(processor);

        driver = new TopologyTestDriver(builder.build(), props, 0L);
        for (int expectedKey : expectedKeys) {
            driver.pipeInput(recordFactory.create(topicName, expectedKey, expectedKey * 10, 0L));
        }

<<<<<<< HEAD
        // TODO: un-comment after replaced with TopologyTestDriver
        //driver.punctuate(2);
        //driver.punctuate(3);

        //assertEquals(6, supplier.getTheProcessor().processed.size());

        //String[] expected = {"2:10", "20:110", "200:1110", "2000:11110", "-1:2", "-1:3"};
=======
        // This tick will yield yields the "-1:2" result
        driver.advanceWallClockTime(2);
        // This tick further advances the clock to 3, which leads to the "-1:3" result
        driver.advanceWallClockTime(1);
>>>>>>> 8725e360

        assertEquals(4, supplier.getTheProcessor().processed.size());

        String[] expected = {"2:10", "20:110", "200:1110", "2000:11110"};

        for (int i = 0; i < expected.length; i++) {
            assertEquals(expected[i], supplier.getTheProcessor().processed.get(i));
        }
    }

}<|MERGE_RESOLUTION|>--- conflicted
+++ resolved
@@ -48,12 +48,10 @@
     private String topicName = "topic";
 
     final private Serde<Integer> intSerde = Serdes.Integer();
-<<<<<<< HEAD
-=======
+
     private final ConsumerRecordFactory<Integer, Integer> recordFactory = new ConsumerRecordFactory<>(new IntegerSerializer(), new IntegerSerializer());
     private TopologyTestDriver driver;
     private final Properties props = new Properties();
->>>>>>> 8725e360
 
     @Rule
     public final KStreamTestDriver kstreamDriver = new KStreamTestDriver();
@@ -81,49 +79,52 @@
         StreamsBuilder builder = new StreamsBuilder();
 
         TransformerSupplier<Number, Number, KeyValue<Integer, Integer>> transformerSupplier =
-            new TransformerSupplier<Number, Number, KeyValue<Integer, Integer>>() {
-                public Transformer<Number, Number, KeyValue<Integer, Integer>> get() {
-                    return new Transformer<Number, Number, KeyValue<Integer, Integer>>() {
+                new TransformerSupplier<Number, Number, KeyValue<Integer, Integer>>() {
+                    public Transformer<Number, Number, KeyValue<Integer, Integer>> get() {
+                        return new Transformer<Number, Number, KeyValue<Integer, Integer>>() {
 
-                        private int total = 0;
+                            private int total = 0;
 
-                        @Override
-                        public void init(ProcessorContext context) {
-                        }
+                            @Override
+                            public void init(ProcessorContext context) {
+                            }
 
-                        @Override
-                        public KeyValue<Integer, Integer> transform(Number key, Number value) {
-                            total += value.intValue();
-                            return KeyValue.pair(key.intValue() * 2, total);
-                        }
+                            @Override
+                            public KeyValue<Integer, Integer> transform(Number key, Number value) {
+                                total += value.intValue();
+                                return KeyValue.pair(key.intValue() * 2, total);
+                            }
 
-                        @Override
-                        public void close() {
-                        }
-                    };
-                }
-            };
+                            @Override
+                            public void close() {
+                            }
+                        };
+                    }
+                };
 
         final int[] expectedKeys = {1, 10, 100, 1000};
 
-        MockProcessorSupplier<Integer, Integer> supplier = new MockProcessorSupplier<>();
+        MockProcessorSupplier<Integer, Integer> processor = new MockProcessorSupplier<>();
         KStream<Integer, Integer> stream = builder.stream(topicName, Consumed.with(intSerde, intSerde));
-        stream.transform(transformerSupplier).process(supplier);
+        stream.transform(transformerSupplier).process(processor);
 
         kstreamDriver.setUp(builder);
         for (int expectedKey : expectedKeys) {
             kstreamDriver.process(topicName, expectedKey, expectedKey * 10);
         }
 
-        kstreamDriver.punctuate(2);
-        kstreamDriver.punctuate(3);
+        // TODO: un-comment after replaced with TopologyTestDriver
+        //kstreamDriver.punctuate(2);
+        //kstreamDriver.punctuate(3);
 
-        assertEquals(6, processor.processed.size());
+        //assertEquals(6, processor.getTheProcessor().processed.size());
 
-        String[] expected = {"2:10", "20:110", "200:1110", "2000:11110", "-1:2", "-1:3"};
+        //String[] expected = {"2:10", "20:110", "200:1110", "2000:11110", "-1:2", "-1:3"};
+
+        String[] expected = {"2:10", "20:110", "200:1110", "2000:11110"};
 
         for (int i = 0; i < expected.length; i++) {
-            assertEquals(expected[i], processor.processed.get(i));
+            assertEquals(expected[i], processor.getTheProcessor().processed.get(i));
         }
     }
 
@@ -132,39 +133,34 @@
         StreamsBuilder builder = new StreamsBuilder();
 
         TransformerSupplier<Number, Number, KeyValue<Integer, Integer>> transformerSupplier =
-            new TransformerSupplier<Number, Number, KeyValue<Integer, Integer>>() {
-                public Transformer<Number, Number, KeyValue<Integer, Integer>> get() {
-                    return new Transformer<Number, Number, KeyValue<Integer, Integer>>() {
+                new TransformerSupplier<Number, Number, KeyValue<Integer, Integer>>() {
+                    public Transformer<Number, Number, KeyValue<Integer, Integer>> get() {
+                        return new Transformer<Number, Number, KeyValue<Integer, Integer>>() {
 
-                        private int total = 0;
+                            private int total = 0;
 
-                        @Override
-                        public void init(final ProcessorContext context) {
-                            context.schedule(1, PunctuationType.WALL_CLOCK_TIME, new Punctuator() {
-                                @Override
-                                public void punctuate(long timestamp) {
-                                    context.forward(-1, (int) timestamp);
-                                }
-                            });
-                        }
+                            @Override
+                            public void init(final ProcessorContext context) {
+                                context.schedule(1, PunctuationType.WALL_CLOCK_TIME, new Punctuator() {
+                                    @Override
+                                    public void punctuate(long timestamp) {
+                                        context.forward(-1, (int) timestamp);
+                                    }
+                                });
+                            }
 
-                        @Override
-                        public KeyValue<Integer, Integer> transform(Number key, Number value) {
-                            total += value.intValue();
-                            return KeyValue.pair(key.intValue() * 2, total);
-                        }
+                            @Override
+                            public KeyValue<Integer, Integer> transform(Number key, Number value) {
+                                total += value.intValue();
+                                return KeyValue.pair(key.intValue() * 2, total);
+                            }
 
-                        @Override
-                        public KeyValue<Integer, Integer> punctuate(long timestamp) {
-                            return null;
-                        }
-
-                        @Override
-                        public void close() {
-                        }
-                    };
-                }
-            };
+                            @Override
+                            public void close() {
+                            }
+                        };
+                    }
+                };
 
         final int[] expectedKeys = {1, 10, 100, 1000};
 
@@ -177,27 +173,17 @@
             driver.pipeInput(recordFactory.create(topicName, expectedKey, expectedKey * 10, 0L));
         }
 
-<<<<<<< HEAD
-        // TODO: un-comment after replaced with TopologyTestDriver
-        //driver.punctuate(2);
-        //driver.punctuate(3);
-
-        //assertEquals(6, supplier.getTheProcessor().processed.size());
-
-        //String[] expected = {"2:10", "20:110", "200:1110", "2000:11110", "-1:2", "-1:3"};
-=======
         // This tick will yield yields the "-1:2" result
         driver.advanceWallClockTime(2);
         // This tick further advances the clock to 3, which leads to the "-1:3" result
         driver.advanceWallClockTime(1);
->>>>>>> 8725e360
 
-        assertEquals(4, supplier.getTheProcessor().processed.size());
+        assertEquals(6, processor.getTheProcessor().processed.size());
 
-        String[] expected = {"2:10", "20:110", "200:1110", "2000:11110"};
+        String[] expected = {"2:10", "20:110", "200:1110", "2000:11110", "-1:2", "-1:3"};
 
         for (int i = 0; i < expected.length; i++) {
-            assertEquals(expected[i], supplier.getTheProcessor().processed.get(i));
+            assertEquals(expected[i], processor.getTheProcessor().processed.get(i));
         }
     }
 
