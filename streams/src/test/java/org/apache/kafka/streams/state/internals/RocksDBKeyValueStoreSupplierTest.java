/*
 * Licensed to the Apache Software Foundation (ASF) under one or more
 * contributor license agreements. See the NOTICE file distributed with
 * this work for additional information regarding copyright ownership.
 * The ASF licenses this file to You under the Apache License, Version 2.0
 * (the "License"); you may not use this file except in compliance with
 * the License. You may obtain a copy of the License at
 *
 *    http://www.apache.org/licenses/LICENSE-2.0
 *
 * Unless required by applicable law or agreed to in writing, software
 * distributed under the License is distributed on an "AS IS" BASIS,
 * WITHOUT WARRANTIES OR CONDITIONS OF ANY KIND, either express or implied.
 * See the License for the specific language governing permissions and
 * limitations under the License.
 */
package org.apache.kafka.streams.state.internals;

import org.apache.kafka.clients.producer.ProducerRecord;
import org.apache.kafka.common.metrics.Metrics;
import org.apache.kafka.common.serialization.Serdes;
import org.apache.kafka.common.serialization.Serializer;
import org.apache.kafka.streams.StreamsMetrics;
import org.apache.kafka.streams.processor.internals.MockStreamsMetrics;
import org.apache.kafka.streams.state.KeyValueStore;
import org.apache.kafka.test.MockProcessorContext;
import org.apache.kafka.test.NoOpRecordCollector;
import org.apache.kafka.test.TestUtils;
import org.junit.After;
import org.junit.Test;

import java.util.ArrayList;
import java.util.Collections;
import java.util.List;

import static org.hamcrest.CoreMatchers.is;
import static org.hamcrest.MatcherAssert.assertThat;
import static org.hamcrest.core.IsInstanceOf.instanceOf;
import static org.junit.Assert.assertFalse;
import static org.junit.Assert.assertTrue;

public class RocksDBKeyValueStoreSupplierTest {

    private static final String STORE_NAME = "name";
    private final ThreadCache cache = new ThreadCache("test", 1024, new MockStreamsMetrics(new Metrics()));
    private final MockProcessorContext context = new MockProcessorContext(TestUtils.tempDirectory(),
                                                                          Serdes.String(),
                                                                          Serdes.String(),
                                                                          new NoOpRecordCollector(),
                                                                          cache);
    private KeyValueStore<String, String> store;

    @After
    public void close() {
        context.close();
        store.close();
    }

    @Test
    public void shouldCreateLoggingEnabledStoreWhenStoreLogged() {
        store = createStore(true, false);
        final List<ProducerRecord> logged = new ArrayList<>();
        final NoOpRecordCollector collector = new NoOpRecordCollector() {
            @Override
            public <K, V> void send(final String topic,
                                    K key,
                                    V value,
                                    Integer partition,
                                    Long timestamp,
                                    Serializer<K> keySerializer,
                                    Serializer<V> valueSerializer) {
                logged.add(new ProducerRecord<K, V>(topic, partition, timestamp, key, value));
            }
        };
        final MockProcessorContext context = new MockProcessorContext(TestUtils.tempDirectory(),
                                                                      Serdes.String(),
                                                                      Serdes.String(),
                                                                      collector,
                                                                      cache);
        context.setTime(1);
        store.init(context, store);
        store.put("a", "b");
        assertFalse(logged.isEmpty());
    }

    @Test
    public void shouldNotBeLoggingEnabledStoreWhenLoggingNotEnabled() {
        store = createStore(false, false);
        final List<ProducerRecord> logged = new ArrayList<>();
        final NoOpRecordCollector collector = new NoOpRecordCollector() {
            @Override
            public <K, V> void send(final String topic,
                                    K key,
                                    V value,
                                    Integer partition,
                                    Long timestamp,
                                    Serializer<K> keySerializer,
                                    Serializer<V> valueSerializer) {
                logged.add(new ProducerRecord<>(topic, partition, timestamp, key, value));
            }
        };
        final MockProcessorContext context = new MockProcessorContext(TestUtils.tempDirectory(),
                                                                      Serdes.String(),
                                                                      Serdes.String(),
                                                                      collector,
                                                                      cache);
        context.setTime(1);
        store.init(context, store);
        store.put("a", "b");
        assertTrue(logged.isEmpty());
    }

    @Test
<<<<<<< HEAD
    public void shouldReturnCachedKeyValueStoreWhenCachingEnabled() {
=======
    public void shouldHaveCachedKeyValueStoreWhenCachingEnabled() throws Exception {
>>>>>>> ae4100f8
        store = createStore(false, true);
        store.init(context, store);
        context.setTime(1);
        store.put("a", "b");
        store.put("b", "c");
        assertThat(((WrappedStateStore) store).wrappedStore(), is(instanceOf(CachingKeyValueStore.class)));
        assertThat(cache.size(), is(2L));
    }

    @Test
    public void shouldReturnMeteredStoreWhenCachingAndLoggingDisabled() {
        store = createStore(false, false);
        assertThat(store, is(instanceOf(MeteredKeyValueBytesStore.class)));
    }

    @Test
    public void shouldReturnMeteredStoreWhenCachingDisabled() {
        store = createStore(true, false);
        assertThat(store, is(instanceOf(MeteredKeyValueBytesStore.class)));
    }

    @Test
    public void shouldHaveMeteredStoreWhenCached() {
        store = createStore(false, true);
        store.init(context, store);
        final StreamsMetrics metrics = context.metrics();
        assertFalse(metrics.metrics().isEmpty());
    }

    @Test
    public void shouldHaveMeteredStoreWhenLogged() {
        store = createStore(true, false);
        store.init(context, store);
        final StreamsMetrics metrics = context.metrics();
        assertFalse(metrics.metrics().isEmpty());
    }

    @SuppressWarnings("unchecked")
    private KeyValueStore<String, String> createStore(final boolean logged, final boolean cached) {
        return new RocksDBKeyValueStoreSupplier<>(STORE_NAME,
                                                  Serdes.String(),
                                                  Serdes.String(),
                                                  logged,
                                                  Collections.EMPTY_MAP,
                                                  cached).get();
    }

}<|MERGE_RESOLUTION|>--- conflicted
+++ resolved
@@ -111,11 +111,7 @@
     }
 
     @Test
-<<<<<<< HEAD
-    public void shouldReturnCachedKeyValueStoreWhenCachingEnabled() {
-=======
-    public void shouldHaveCachedKeyValueStoreWhenCachingEnabled() throws Exception {
->>>>>>> ae4100f8
+    public void shouldHaveCachedKeyValueStoreWhenCachingEnabled() {
         store = createStore(false, true);
         store.init(context, store);
         context.setTime(1);
