/*
 * Licensed to the Apache Software Foundation (ASF) under one or more
 * contributor license agreements. See the NOTICE file distributed with
 * this work for additional information regarding copyright ownership.
 * The ASF licenses this file to You under the Apache License, Version 2.0
 * (the "License"); you may not use this file except in compliance with
 * the License. You may obtain a copy of the License at
 *
 *    http://www.apache.org/licenses/LICENSE-2.0
 *
 * Unless required by applicable law or agreed to in writing, software
 * distributed under the License is distributed on an "AS IS" BASIS,
 * WITHOUT WARRANTIES OR CONDITIONS OF ANY KIND, either express or implied.
 * See the License for the specific language governing permissions and
 * limitations under the License.
 */
package org.apache.kafka.streams.state.internals;


import org.apache.kafka.common.metrics.Metrics;
import org.apache.kafka.common.utils.Bytes;
import org.apache.kafka.common.utils.LogContext;
import org.apache.kafka.streams.KeyValue;
import org.apache.kafka.streams.processor.internals.MockStreamsMetrics;
import org.junit.Test;

import java.io.IOException;
import java.util.Arrays;
import java.util.ArrayList;
import java.util.Collections;
import java.util.List;
import java.util.NoSuchElementException;

import static org.junit.Assert.assertArrayEquals;
import static org.junit.Assert.assertEquals;
import static org.junit.Assert.assertFalse;
import static org.junit.Assert.assertNull;
import static org.junit.Assert.assertTrue;

public class ThreadCacheTest {
    final String namespace = "0.0-namespace";
    final String namespace1 = "0.1-namespace";
    final String namespace2 = "0.2-namespace";

    @Test
    public void basicPutGet() throws IOException {
        List<KeyValue<String, String>> toInsert = Arrays.asList(
                new KeyValue<>("K1", "V1"),
                new KeyValue<>("K2", "V2"),
                new KeyValue<>("K3", "V3"),
                new KeyValue<>("K4", "V4"),
                new KeyValue<>("K5", "V5"));
        final KeyValue<String, String> kv = toInsert.get(0);
        ThreadCache cache = new ThreadCache(new LogContext("testCache "),
                toInsert.size() * memoryCacheEntrySize(kv.key.getBytes(), kv.value.getBytes(), ""),
            new MockStreamsMetrics(new Metrics()));

        for (KeyValue<String, String> kvToInsert : toInsert) {
            Bytes key = Bytes.wrap(kvToInsert.key.getBytes());
            byte[] value = kvToInsert.value.getBytes();
            cache.put(namespace, key, new LRUCacheEntry(value, true, 1L, 1L, 1, ""));
        }

        for (KeyValue<String, String> kvToInsert : toInsert) {
            Bytes key = Bytes.wrap(kvToInsert.key.getBytes());
            LRUCacheEntry entry = cache.get(namespace, key);
            assertEquals(entry.isDirty(), true);
            assertEquals(new String(entry.value), kvToInsert.value);
        }
        assertEquals(cache.gets(), 5);
        assertEquals(cache.puts(), 5);
        assertEquals(cache.evicts(), 0);
        assertEquals(cache.flushes(), 0);
    }

    private void checkOverheads(double entryFactor, double systemFactor, long desiredCacheSize, int keySizeBytes,
                            int valueSizeBytes) {
        Runtime runtime = Runtime.getRuntime();
        long numElements = desiredCacheSize / memoryCacheEntrySize(new byte[keySizeBytes], new byte[valueSizeBytes], "");

        System.gc();
        long prevRuntimeMemory = runtime.totalMemory() - runtime.freeMemory();

        ThreadCache cache = new ThreadCache(new LogContext("testCache "), desiredCacheSize, new MockStreamsMetrics(new Metrics()));
        long size = cache.sizeBytes();
        assertEquals(size, 0);
        for (int i = 0; i < numElements; i++) {
            String keyStr = "K" + i;
            Bytes key = Bytes.wrap(keyStr.getBytes());
            byte[] value = new byte[valueSizeBytes];
            cache.put(namespace, key, new LRUCacheEntry(value, true, 1L, 1L, 1, ""));
        }


        System.gc();
        double ceiling = desiredCacheSize + desiredCacheSize * entryFactor;
        long usedRuntimeMemory = runtime.totalMemory() - runtime.freeMemory() - prevRuntimeMemory;
        assertTrue((double) cache.sizeBytes() <= ceiling);

        assertTrue("Used memory size " + usedRuntimeMemory + " greater than expected " + cache.sizeBytes() * systemFactor,
            cache.sizeBytes() * systemFactor >= usedRuntimeMemory);
    }

    @Test
    public void cacheOverheadsSmallValues() {
        Runtime runtime = Runtime.getRuntime();
        double factor = 0.05;
        double systemFactor = 3; // if I ask for a cache size of 10 MB, accept an overhead of 3x, i.e., 30 MBs might be allocated
        long desiredCacheSize = Math.min(100 * 1024 * 1024L, runtime.maxMemory());
        int keySizeBytes = 8;
        int valueSizeBytes = 100;

        checkOverheads(factor, systemFactor, desiredCacheSize, keySizeBytes, valueSizeBytes);
    }

    @Test
    public void cacheOverheadsLargeValues() {
        Runtime runtime = Runtime.getRuntime();
        double factor = 0.05;
        double systemFactor = 2; // if I ask for a cache size of 10 MB, accept an overhead of 2x, i.e., 20 MBs might be allocated
        long desiredCacheSize = Math.min(100 * 1024 * 1024L, runtime.maxMemory());
        int keySizeBytes = 8;
        int valueSizeBytes = 1000;

        checkOverheads(factor, systemFactor, desiredCacheSize, keySizeBytes, valueSizeBytes);
    }


    static int memoryCacheEntrySize(byte[] key, byte[] value, final String topic) {
        return key.length +
                value.length +
                1 + // isDirty
                8 + // timestamp
                8 + // offset
                4 +
                topic.length() +
                // LRU Node entries
                key.length +
                8 + // entry
                8 + // previous
                8; // next
    }

    @Test
    public void evict() throws IOException {
        final List<KeyValue<String, String>> received = new ArrayList<>();
        List<KeyValue<String, String>> expected = Collections.singletonList(
                new KeyValue<>("K1", "V1"));

        List<KeyValue<String, String>> toInsert = Arrays.asList(
                new KeyValue<>("K1", "V1"),
                new KeyValue<>("K2", "V2"),
                new KeyValue<>("K3", "V3"),
                new KeyValue<>("K4", "V4"),
                new KeyValue<>("K5", "V5"));
        final KeyValue<String, String> kv = toInsert.get(0);
        ThreadCache cache = new ThreadCache(new LogContext("testCache "),
                memoryCacheEntrySize(kv.key.getBytes(), kv.value.getBytes(), ""),
            new MockStreamsMetrics(new Metrics()));
        cache.addDirtyEntryFlushListener(namespace, new ThreadCache.DirtyEntryFlushListener() {
            @Override
            public void apply(final List<ThreadCache.DirtyEntry> dirty) {
                for (ThreadCache.DirtyEntry dirtyEntry : dirty) {
                    received.add(new KeyValue<>(dirtyEntry.key().toString(), new String(dirtyEntry.newValue())));
                }
            }

        });

        for (KeyValue<String, String> kvToInsert : toInsert) {
            final Bytes key = Bytes.wrap(kvToInsert.key.getBytes());
            final byte[] value = kvToInsert.value.getBytes();
            cache.put(namespace, key, new LRUCacheEntry(value, true, 1, 1, 1, ""));
        }

        for (int i = 0; i < expected.size(); i++) {
            KeyValue<String, String> expectedRecord = expected.get(i);
            KeyValue<String, String> actualRecord = received.get(i);
            assertEquals(expectedRecord, actualRecord);
        }
        assertEquals(cache.evicts(), 4);
    }

    @Test
<<<<<<< HEAD
    public void shouldDelete() throws Exception {
        final ThreadCache cache = new ThreadCache(new LogContext("testCache "), 10000L, new MockStreamsMetrics(new Metrics()));
=======
    public void shouldDelete() {
        final ThreadCache cache = new ThreadCache("testCache", 10000L, new MockStreamsMetrics(new Metrics()));
>>>>>>> 779714c0
        final Bytes key = Bytes.wrap(new byte[]{0});

        cache.put(namespace, key, dirtyEntry(key.get()));
        assertEquals(key.get(), cache.delete(namespace, key).value);
        assertNull(cache.get(namespace, key));
    }

    @Test
    public void shouldNotFlushAfterDelete() {
        final Bytes key = Bytes.wrap(new byte[]{0});
        final ThreadCache cache = new ThreadCache(new LogContext("testCache "), 10000L, new MockStreamsMetrics(new Metrics()));
        final List<ThreadCache.DirtyEntry> received = new ArrayList<>();
        cache.addDirtyEntryFlushListener(namespace, new ThreadCache.DirtyEntryFlushListener() {
            @Override
            public void apply(final List<ThreadCache.DirtyEntry> dirty) {
                received.addAll(dirty);
            }
        });
        cache.put(namespace, key, dirtyEntry(key.get()));
        assertEquals(key.get(), cache.delete(namespace, key).value);

        // flushing should have no further effect
        cache.flush(namespace);
        assertEquals(0, received.size());
        assertEquals(cache.flushes(), 1);
    }

    @Test
    public void shouldNotBlowUpOnNonExistentKeyWhenDeleting() {
        final Bytes key = Bytes.wrap(new byte[]{0});
        final ThreadCache cache = new ThreadCache(new LogContext("testCache "), 10000L, new MockStreamsMetrics(new Metrics()));

        cache.put(namespace, key, dirtyEntry(key.get()));
        assertNull(cache.delete(namespace, Bytes.wrap(new byte[]{1})));
    }

    @Test
<<<<<<< HEAD
    public void shouldNotBlowUpOnNonExistentNamespaceWhenDeleting() throws Exception {
        final ThreadCache cache = new ThreadCache(new LogContext("testCache "), 10000L, new MockStreamsMetrics(new Metrics()));
=======
    public void shouldNotBlowUpOnNonExistentNamespaceWhenDeleting() {
        final ThreadCache cache = new ThreadCache("testCache", 10000L, new MockStreamsMetrics(new Metrics()));
>>>>>>> 779714c0
        assertNull(cache.delete(namespace, Bytes.wrap(new byte[]{1})));
    }

    @Test
<<<<<<< HEAD
    public void shouldNotClashWithOverlappingNames() throws Exception {
        final ThreadCache cache = new ThreadCache(new LogContext("testCache "), 10000L, new MockStreamsMetrics(new Metrics()));
=======
    public void shouldNotClashWithOverlappingNames() {
        final ThreadCache cache = new ThreadCache("testCache", 10000L, new MockStreamsMetrics(new Metrics()));
>>>>>>> 779714c0
        final Bytes nameByte = Bytes.wrap(new byte[]{0});
        final Bytes name1Byte = Bytes.wrap(new byte[]{1});
        cache.put(namespace1, nameByte, dirtyEntry(nameByte.get()));
        cache.put(namespace2, nameByte, dirtyEntry(name1Byte.get()));

        assertArrayEquals(nameByte.get(), cache.get(namespace1, nameByte).value);
        assertArrayEquals(name1Byte.get(), cache.get(namespace2, nameByte).value);
    }

    @Test
<<<<<<< HEAD
    public void shouldPeekNextKey() throws Exception {
        final ThreadCache cache = new ThreadCache(new LogContext("testCache "), 10000L, new MockStreamsMetrics(new Metrics()));
=======
    public void shouldPeekNextKey() {
        final ThreadCache cache = new ThreadCache("testCache", 10000L, new MockStreamsMetrics(new Metrics()));
>>>>>>> 779714c0
        final Bytes theByte = Bytes.wrap(new byte[]{0});
        cache.put(namespace, theByte, dirtyEntry(theByte.get()));
        final ThreadCache.MemoryLRUCacheBytesIterator iterator = cache.range(namespace, theByte, Bytes.wrap(new byte[]{1}));
        assertEquals(theByte, iterator.peekNextKey());
        assertEquals(theByte, iterator.peekNextKey());
    }

    @Test
<<<<<<< HEAD
    public void shouldGetSameKeyAsPeekNext() throws Exception {
        final ThreadCache cache = new ThreadCache(new LogContext("testCache "), 10000L, new MockStreamsMetrics(new Metrics()));
=======
    public void shouldGetSameKeyAsPeekNext() {
        final ThreadCache cache = new ThreadCache("testCache", 10000L, new MockStreamsMetrics(new Metrics()));
>>>>>>> 779714c0
        final Bytes theByte = Bytes.wrap(new byte[]{0});
        cache.put(namespace, theByte, dirtyEntry(theByte.get()));
        final ThreadCache.MemoryLRUCacheBytesIterator iterator = cache.range(namespace, theByte, Bytes.wrap(new byte[]{1}));
        assertEquals(iterator.peekNextKey(), iterator.next().key);
    }

    @Test(expected = NoSuchElementException.class)
<<<<<<< HEAD
    public void shouldThrowIfNoPeekNextKey() throws Exception {
        final ThreadCache cache = new ThreadCache(new LogContext("testCache "), 10000L, new MockStreamsMetrics(new Metrics()));
=======
    public void shouldThrowIfNoPeekNextKey() {
        final ThreadCache cache = new ThreadCache("testCache", 10000L, new MockStreamsMetrics(new Metrics()));
>>>>>>> 779714c0
        final ThreadCache.MemoryLRUCacheBytesIterator iterator = cache.range(namespace, Bytes.wrap(new byte[]{0}), Bytes.wrap(new byte[]{1}));
        iterator.peekNextKey();
    }

    @Test
<<<<<<< HEAD
    public void shouldReturnFalseIfNoNextKey() throws Exception {
        final ThreadCache cache = new ThreadCache(new LogContext("testCache "), 10000L, new MockStreamsMetrics(new Metrics()));
=======
    public void shouldReturnFalseIfNoNextKey() {
        final ThreadCache cache = new ThreadCache("testCache", 10000L, new MockStreamsMetrics(new Metrics()));
>>>>>>> 779714c0
        final ThreadCache.MemoryLRUCacheBytesIterator iterator = cache.range(namespace, Bytes.wrap(new byte[]{0}), Bytes.wrap(new byte[]{1}));
        assertFalse(iterator.hasNext());
    }

    @Test
<<<<<<< HEAD
    public void shouldPeekAndIterateOverRange() throws Exception {
        final ThreadCache cache = new ThreadCache(new LogContext("testCache "), 10000L, new MockStreamsMetrics(new Metrics()));
=======
    public void shouldPeekAndIterateOverRange() {
        final ThreadCache cache = new ThreadCache("testCache", 10000L, new MockStreamsMetrics(new Metrics()));
>>>>>>> 779714c0
        final byte[][] bytes = {{0}, {1}, {2}, {3}, {4}, {5}, {6}, {7}, {8}, {9}, {10}};
        for (final byte[] aByte : bytes) {
            cache.put(namespace, Bytes.wrap(aByte), dirtyEntry(aByte));
        }
        final ThreadCache.MemoryLRUCacheBytesIterator iterator = cache.range(namespace, Bytes.wrap(new byte[]{1}), Bytes.wrap(new byte[]{4}));
        int bytesIndex = 1;
        while (iterator.hasNext()) {
            Bytes peekedKey = iterator.peekNextKey();
            final KeyValue<Bytes, LRUCacheEntry> next = iterator.next();
            assertArrayEquals(bytes[bytesIndex], peekedKey.get());
            assertArrayEquals(bytes[bytesIndex], next.key.get());
            bytesIndex++;
        }
        assertEquals(5, bytesIndex);
    }

    @Test
    public void shouldSkipEntriesWhereValueHasBeenEvictedFromCache() {
        final int entrySize = memoryCacheEntrySize(new byte[1], new byte[1], "");
        final ThreadCache cache = new ThreadCache(new LogContext("testCache "), entrySize * 5, new MockStreamsMetrics(new Metrics()));
        cache.addDirtyEntryFlushListener(namespace, new ThreadCache.DirtyEntryFlushListener() {
            @Override
            public void apply(final List<ThreadCache.DirtyEntry> dirty) {

            }
        });
        byte[][] bytes = {{0}, {1}, {2}, {3}, {4}, {5}, {6}, {7}, {8}, {9}};
        for (int i = 0; i < 5; i++) {
            cache.put(namespace, Bytes.wrap(bytes[i]), dirtyEntry(bytes[i]));
        }
        assertEquals(5, cache.size());

        final ThreadCache.MemoryLRUCacheBytesIterator range = cache.range(namespace, Bytes.wrap(new byte[]{0}), Bytes.wrap(new byte[]{5}));
        // should evict byte[] {0}
        cache.put(namespace, Bytes.wrap(new byte[]{6}), dirtyEntry(new byte[]{6}));

        assertEquals(Bytes.wrap(new byte[]{1}), range.peekNextKey());
    }

    @Test
<<<<<<< HEAD
    public void shouldFlushDirtyEntriesForNamespace() throws Exception {
        final ThreadCache cache = new ThreadCache(new LogContext("testCache "), 100000, new MockStreamsMetrics(new Metrics()));
=======
    public void shouldFlushDirtyEntriesForNamespace() {
        final ThreadCache cache = new ThreadCache("testCache", 100000, new MockStreamsMetrics(new Metrics()));
>>>>>>> 779714c0
        final List<byte[]> received = new ArrayList<>();
        cache.addDirtyEntryFlushListener(namespace1, new ThreadCache.DirtyEntryFlushListener() {
            @Override
            public void apply(final List<ThreadCache.DirtyEntry> dirty) {
                for (ThreadCache.DirtyEntry dirtyEntry : dirty) {
                    received.add(dirtyEntry.key().get());
                }
            }
        });
        final List<byte[]> expected = Arrays.asList(new byte[]{0}, new byte[]{1}, new byte[]{2});
        for (byte[] bytes : expected) {
            cache.put(namespace1, Bytes.wrap(bytes), dirtyEntry(bytes));
        }
        cache.put(namespace2, Bytes.wrap(new byte[]{4}), dirtyEntry(new byte[]{4}));

        cache.flush(namespace1);
        assertEquals(expected, received);
    }

    @Test
<<<<<<< HEAD
    public void shouldNotFlushCleanEntriesForNamespace() throws Exception {
        final ThreadCache cache = new ThreadCache(new LogContext("testCache "), 100000, new MockStreamsMetrics(new Metrics()));
=======
    public void shouldNotFlushCleanEntriesForNamespace() {
        final ThreadCache cache = new ThreadCache("testCache", 100000, new MockStreamsMetrics(new Metrics()));
>>>>>>> 779714c0
        final List<byte[]> received = new ArrayList<>();
        cache.addDirtyEntryFlushListener(namespace1, new ThreadCache.DirtyEntryFlushListener() {
            @Override
            public void apply(final List<ThreadCache.DirtyEntry> dirty) {
                for (ThreadCache.DirtyEntry dirtyEntry : dirty) {
                    received.add(dirtyEntry.key().get());
                }
            }
        });
        final List<byte[]> toInsert =  Arrays.asList(new byte[]{0}, new byte[]{1}, new byte[]{2});
        for (byte[] bytes : toInsert) {
            cache.put(namespace1, Bytes.wrap(bytes), cleanEntry(bytes));
        }
        cache.put(namespace2, Bytes.wrap(new byte[]{4}), cleanEntry(new byte[]{4}));

        cache.flush(namespace1);
        assertEquals(Collections.EMPTY_LIST, received);
    }


    private void shouldEvictImmediatelyIfCacheSizeIsZeroOrVerySmall(final ThreadCache cache) {
        final List<ThreadCache.DirtyEntry> received = new ArrayList<>();

        cache.addDirtyEntryFlushListener(namespace, new ThreadCache.DirtyEntryFlushListener() {
            @Override
            public void apply(final List<ThreadCache.DirtyEntry> dirty) {
                received.addAll(dirty);
            }
        });
        cache.put(namespace, Bytes.wrap(new byte[]{0}), dirtyEntry(new byte[]{0}));
        assertEquals(1, received.size());

        // flushing should have no further effect
        cache.flush(namespace);
        assertEquals(1, received.size());
    }

    @Test
<<<<<<< HEAD
    public void shouldEvictImmediatelyIfCacheSizeIsVerySmall() throws Exception {
        final ThreadCache cache = new ThreadCache(new LogContext("testCache "), 1, new MockStreamsMetrics(new Metrics()));
=======
    public void shouldEvictImmediatelyIfCacheSizeIsVerySmall() {
        final ThreadCache cache = new ThreadCache("testCache", 1, new MockStreamsMetrics(new Metrics()));
>>>>>>> 779714c0
        shouldEvictImmediatelyIfCacheSizeIsZeroOrVerySmall(cache);
    }

    @Test
<<<<<<< HEAD
    public void shouldEvictImmediatelyIfCacheSizeIsZero() throws Exception {
        final ThreadCache cache = new ThreadCache(new LogContext("testCache "), 0, new MockStreamsMetrics(new Metrics()));
=======
    public void shouldEvictImmediatelyIfCacheSizeIsZero() {
        final ThreadCache cache = new ThreadCache("testCache", 0, new MockStreamsMetrics(new Metrics()));
>>>>>>> 779714c0
        shouldEvictImmediatelyIfCacheSizeIsZeroOrVerySmall(cache);
    }

    @Test
    public void shouldEvictAfterPutAll() {
        final List<ThreadCache.DirtyEntry> received = new ArrayList<>();
        final ThreadCache cache = new ThreadCache(new LogContext("testCache "), 1, new MockStreamsMetrics(new Metrics()));
        cache.addDirtyEntryFlushListener(namespace, new ThreadCache.DirtyEntryFlushListener() {
            @Override
            public void apply(final List<ThreadCache.DirtyEntry> dirty) {
                received.addAll(dirty);
            }
        });

        cache.putAll(namespace, Arrays.asList(KeyValue.pair(Bytes.wrap(new byte[]{0}), dirtyEntry(new byte[]{5})),
                                              KeyValue.pair(Bytes.wrap(new byte[]{1}), dirtyEntry(new byte[]{6}))));

        assertEquals(cache.evicts(), 2);
        assertEquals(received.size(), 2);
    }

    @Test
<<<<<<< HEAD
    public void shouldPutAll() throws Exception {
        final ThreadCache cache = new ThreadCache(new LogContext("testCache "), 100000, new MockStreamsMetrics(new Metrics()));
=======
    public void shouldPutAll() {
        final ThreadCache cache = new ThreadCache("testCache", 100000, new MockStreamsMetrics(new Metrics()));
>>>>>>> 779714c0

        cache.putAll(namespace, Arrays.asList(KeyValue.pair(Bytes.wrap(new byte[]{0}), dirtyEntry(new byte[]{5})),
                                           KeyValue.pair(Bytes.wrap(new byte[]{1}), dirtyEntry(new byte[]{6}))));

        assertArrayEquals(new byte[]{5}, cache.get(namespace, Bytes.wrap(new byte[]{0})).value);
        assertArrayEquals(new byte[]{6}, cache.get(namespace, Bytes.wrap(new byte[]{1})).value);
    }

    @Test
<<<<<<< HEAD
    public void shouldNotForwardCleanEntryOnEviction() throws Exception {
        final ThreadCache cache = new ThreadCache(new LogContext("testCache "), 0, new MockStreamsMetrics(new Metrics()));
=======
    public void shouldNotForwardCleanEntryOnEviction() {
        final ThreadCache cache = new ThreadCache("testCache", 0, new MockStreamsMetrics(new Metrics()));
>>>>>>> 779714c0
        final List<ThreadCache.DirtyEntry> received = new ArrayList<>();
        cache.addDirtyEntryFlushListener(namespace, new ThreadCache.DirtyEntryFlushListener() {
            @Override
            public void apply(final List<ThreadCache.DirtyEntry> dirty) {
                received.addAll(dirty);
            }
        });
        cache.put(namespace, Bytes.wrap(new byte[]{1}), cleanEntry(new byte[]{0}));
        assertEquals(0, received.size());
    }
    @Test
<<<<<<< HEAD
    public void shouldPutIfAbsent() throws Exception {
        final ThreadCache cache = new ThreadCache(new LogContext("testCache "), 100000, new MockStreamsMetrics(new Metrics()));
=======
    public void shouldPutIfAbsent() {
        final ThreadCache cache = new ThreadCache("testCache", 100000, new MockStreamsMetrics(new Metrics()));
>>>>>>> 779714c0
        final Bytes key = Bytes.wrap(new byte[]{10});
        final byte[] value = {30};
        assertNull(cache.putIfAbsent(namespace, key, dirtyEntry(value)));
        assertArrayEquals(value, cache.putIfAbsent(namespace, key, dirtyEntry(new byte[]{8})).value);
        assertArrayEquals(value, cache.get(namespace, key).value);
    }

    @Test
    public void shouldEvictAfterPutIfAbsent() {
        final List<ThreadCache.DirtyEntry> received = new ArrayList<>();
        final ThreadCache cache = new ThreadCache(new LogContext("testCache "), 1, new MockStreamsMetrics(new Metrics()));
        cache.addDirtyEntryFlushListener(namespace, new ThreadCache.DirtyEntryFlushListener() {
            @Override
            public void apply(final List<ThreadCache.DirtyEntry> dirty) {
                received.addAll(dirty);
            }
        });

        cache.putIfAbsent(namespace, Bytes.wrap(new byte[]{0}), dirtyEntry(new byte[]{5}));
        cache.putIfAbsent(namespace, Bytes.wrap(new byte[]{1}), dirtyEntry(new byte[]{6}));
        cache.putIfAbsent(namespace, Bytes.wrap(new byte[]{1}), dirtyEntry(new byte[]{6}));

        assertEquals(cache.evicts(), 3);
        assertEquals(received.size(), 3);
    }

    @Test
    public void shouldNotLoopForEverWhenEvictingAndCurrentCacheIsEmpty() {
        final int maxCacheSizeInBytes = 100;
        final ThreadCache threadCache = new ThreadCache(new LogContext("testCache "), maxCacheSizeInBytes, new MockStreamsMetrics(new Metrics()));
        // trigger a put into another cache on eviction from "name"
        threadCache.addDirtyEntryFlushListener(namespace, new ThreadCache.DirtyEntryFlushListener() {
            @Override
            public void apply(final List<ThreadCache.DirtyEntry> dirty) {
                // put an item into an empty cache when the total cache size
                // is already > than maxCacheSizeBytes
                threadCache.put(namespace1, Bytes.wrap(new byte[]{0}), dirtyEntry(new byte[2]));
            }
        });
        threadCache.addDirtyEntryFlushListener(namespace1, new ThreadCache.DirtyEntryFlushListener() {
            @Override
            public void apply(final List<ThreadCache.DirtyEntry> dirty) {
               //
            }
        });
        threadCache.addDirtyEntryFlushListener(namespace2, new ThreadCache.DirtyEntryFlushListener() {
            @Override
            public void apply(final List<ThreadCache.DirtyEntry> dirty) {

            }
        });

        threadCache.put(namespace2, Bytes.wrap(new byte[]{1}), dirtyEntry(new byte[1]));
        threadCache.put(namespace, Bytes.wrap(new byte[]{1}), dirtyEntry(new byte[1]));
        // Put a large item such that when the eldest item is removed
        // cache sizeInBytes() > maxCacheSizeBytes
        int remaining = (int) (maxCacheSizeInBytes - threadCache.sizeBytes());
        threadCache.put(namespace, Bytes.wrap(new byte[]{2}), dirtyEntry(new byte[remaining + 100]));
    }

    @Test
<<<<<<< HEAD
    public void shouldCleanupNamedCacheOnClose() throws Exception {
        final ThreadCache cache = new ThreadCache(new LogContext("testCache "), 100000, new MockStreamsMetrics(new Metrics()));
=======
    public void shouldCleanupNamedCacheOnClose() {
        final ThreadCache cache = new ThreadCache("testCache", 100000, new MockStreamsMetrics(new Metrics()));
>>>>>>> 779714c0
        cache.put(namespace1, Bytes.wrap(new byte[]{1}), cleanEntry(new byte[] {1}));
        cache.put(namespace2, Bytes.wrap(new byte[]{1}), cleanEntry(new byte[] {1}));
        assertEquals(cache.size(), 2);
        cache.close(namespace2);
        assertEquals(cache.size(), 1);
        assertNull(cache.get(namespace2, Bytes.wrap(new byte[]{1})));
    }

    @Test
<<<<<<< HEAD
    public void shouldReturnNullIfKeyIsNull() throws Exception {
        final ThreadCache threadCache = new ThreadCache(new LogContext("testCache "), 10, new MockStreamsMetrics(new Metrics()));
=======
    public void shouldReturnNullIfKeyIsNull() {
        final ThreadCache threadCache = new ThreadCache("testCache", 10, new MockStreamsMetrics(new Metrics()));
>>>>>>> 779714c0
        threadCache.put(namespace, Bytes.wrap(new byte[]{1}), cleanEntry(new byte[] {1}));
        assertNull(threadCache.get(namespace, null));
    }

    private LRUCacheEntry dirtyEntry(final byte[] key) {
        return new LRUCacheEntry(key, true, -1, -1, -1, "");
    }

    private LRUCacheEntry cleanEntry(final byte[] key) {
        return new LRUCacheEntry(key);
    }


}<|MERGE_RESOLUTION|>--- conflicted
+++ resolved
@@ -182,13 +182,8 @@
     }
 
     @Test
-<<<<<<< HEAD
-    public void shouldDelete() throws Exception {
-        final ThreadCache cache = new ThreadCache(new LogContext("testCache "), 10000L, new MockStreamsMetrics(new Metrics()));
-=======
     public void shouldDelete() {
-        final ThreadCache cache = new ThreadCache("testCache", 10000L, new MockStreamsMetrics(new Metrics()));
->>>>>>> 779714c0
+        final ThreadCache cache = new ThreadCache(new LogContext("testCache "), 10000L, new MockStreamsMetrics(new Metrics()));
         final Bytes key = Bytes.wrap(new byte[]{0});
 
         cache.put(namespace, key, dirtyEntry(key.get()));
@@ -226,24 +221,14 @@
     }
 
     @Test
-<<<<<<< HEAD
-    public void shouldNotBlowUpOnNonExistentNamespaceWhenDeleting() throws Exception {
-        final ThreadCache cache = new ThreadCache(new LogContext("testCache "), 10000L, new MockStreamsMetrics(new Metrics()));
-=======
     public void shouldNotBlowUpOnNonExistentNamespaceWhenDeleting() {
-        final ThreadCache cache = new ThreadCache("testCache", 10000L, new MockStreamsMetrics(new Metrics()));
->>>>>>> 779714c0
+        final ThreadCache cache = new ThreadCache(new LogContext("testCache "), 10000L, new MockStreamsMetrics(new Metrics()));
         assertNull(cache.delete(namespace, Bytes.wrap(new byte[]{1})));
     }
 
     @Test
-<<<<<<< HEAD
-    public void shouldNotClashWithOverlappingNames() throws Exception {
-        final ThreadCache cache = new ThreadCache(new LogContext("testCache "), 10000L, new MockStreamsMetrics(new Metrics()));
-=======
     public void shouldNotClashWithOverlappingNames() {
-        final ThreadCache cache = new ThreadCache("testCache", 10000L, new MockStreamsMetrics(new Metrics()));
->>>>>>> 779714c0
+        final ThreadCache cache = new ThreadCache(new LogContext("testCache "), 10000L, new MockStreamsMetrics(new Metrics()));
         final Bytes nameByte = Bytes.wrap(new byte[]{0});
         final Bytes name1Byte = Bytes.wrap(new byte[]{1});
         cache.put(namespace1, nameByte, dirtyEntry(nameByte.get()));
@@ -254,13 +239,8 @@
     }
 
     @Test
-<<<<<<< HEAD
-    public void shouldPeekNextKey() throws Exception {
-        final ThreadCache cache = new ThreadCache(new LogContext("testCache "), 10000L, new MockStreamsMetrics(new Metrics()));
-=======
     public void shouldPeekNextKey() {
-        final ThreadCache cache = new ThreadCache("testCache", 10000L, new MockStreamsMetrics(new Metrics()));
->>>>>>> 779714c0
+        final ThreadCache cache = new ThreadCache(new LogContext("testCache "), 10000L, new MockStreamsMetrics(new Metrics()));
         final Bytes theByte = Bytes.wrap(new byte[]{0});
         cache.put(namespace, theByte, dirtyEntry(theByte.get()));
         final ThreadCache.MemoryLRUCacheBytesIterator iterator = cache.range(namespace, theByte, Bytes.wrap(new byte[]{1}));
@@ -269,13 +249,8 @@
     }
 
     @Test
-<<<<<<< HEAD
-    public void shouldGetSameKeyAsPeekNext() throws Exception {
-        final ThreadCache cache = new ThreadCache(new LogContext("testCache "), 10000L, new MockStreamsMetrics(new Metrics()));
-=======
     public void shouldGetSameKeyAsPeekNext() {
-        final ThreadCache cache = new ThreadCache("testCache", 10000L, new MockStreamsMetrics(new Metrics()));
->>>>>>> 779714c0
+        final ThreadCache cache = new ThreadCache(new LogContext("testCache "), 10000L, new MockStreamsMetrics(new Metrics()));
         final Bytes theByte = Bytes.wrap(new byte[]{0});
         cache.put(namespace, theByte, dirtyEntry(theByte.get()));
         final ThreadCache.MemoryLRUCacheBytesIterator iterator = cache.range(namespace, theByte, Bytes.wrap(new byte[]{1}));
@@ -283,37 +258,22 @@
     }
 
     @Test(expected = NoSuchElementException.class)
-<<<<<<< HEAD
-    public void shouldThrowIfNoPeekNextKey() throws Exception {
-        final ThreadCache cache = new ThreadCache(new LogContext("testCache "), 10000L, new MockStreamsMetrics(new Metrics()));
-=======
     public void shouldThrowIfNoPeekNextKey() {
-        final ThreadCache cache = new ThreadCache("testCache", 10000L, new MockStreamsMetrics(new Metrics()));
->>>>>>> 779714c0
+        final ThreadCache cache = new ThreadCache(new LogContext("testCache "), 10000L, new MockStreamsMetrics(new Metrics()));
         final ThreadCache.MemoryLRUCacheBytesIterator iterator = cache.range(namespace, Bytes.wrap(new byte[]{0}), Bytes.wrap(new byte[]{1}));
         iterator.peekNextKey();
     }
 
     @Test
-<<<<<<< HEAD
-    public void shouldReturnFalseIfNoNextKey() throws Exception {
-        final ThreadCache cache = new ThreadCache(new LogContext("testCache "), 10000L, new MockStreamsMetrics(new Metrics()));
-=======
     public void shouldReturnFalseIfNoNextKey() {
-        final ThreadCache cache = new ThreadCache("testCache", 10000L, new MockStreamsMetrics(new Metrics()));
->>>>>>> 779714c0
+        final ThreadCache cache = new ThreadCache(new LogContext("testCache "), 10000L, new MockStreamsMetrics(new Metrics()));
         final ThreadCache.MemoryLRUCacheBytesIterator iterator = cache.range(namespace, Bytes.wrap(new byte[]{0}), Bytes.wrap(new byte[]{1}));
         assertFalse(iterator.hasNext());
     }
 
     @Test
-<<<<<<< HEAD
-    public void shouldPeekAndIterateOverRange() throws Exception {
-        final ThreadCache cache = new ThreadCache(new LogContext("testCache "), 10000L, new MockStreamsMetrics(new Metrics()));
-=======
     public void shouldPeekAndIterateOverRange() {
-        final ThreadCache cache = new ThreadCache("testCache", 10000L, new MockStreamsMetrics(new Metrics()));
->>>>>>> 779714c0
+        final ThreadCache cache = new ThreadCache(new LogContext("testCache "), 10000L, new MockStreamsMetrics(new Metrics()));
         final byte[][] bytes = {{0}, {1}, {2}, {3}, {4}, {5}, {6}, {7}, {8}, {9}, {10}};
         for (final byte[] aByte : bytes) {
             cache.put(namespace, Bytes.wrap(aByte), dirtyEntry(aByte));
@@ -354,13 +314,8 @@
     }
 
     @Test
-<<<<<<< HEAD
-    public void shouldFlushDirtyEntriesForNamespace() throws Exception {
+    public void shouldFlushDirtyEntriesForNamespace() {
         final ThreadCache cache = new ThreadCache(new LogContext("testCache "), 100000, new MockStreamsMetrics(new Metrics()));
-=======
-    public void shouldFlushDirtyEntriesForNamespace() {
-        final ThreadCache cache = new ThreadCache("testCache", 100000, new MockStreamsMetrics(new Metrics()));
->>>>>>> 779714c0
         final List<byte[]> received = new ArrayList<>();
         cache.addDirtyEntryFlushListener(namespace1, new ThreadCache.DirtyEntryFlushListener() {
             @Override
@@ -381,13 +336,8 @@
     }
 
     @Test
-<<<<<<< HEAD
-    public void shouldNotFlushCleanEntriesForNamespace() throws Exception {
+    public void shouldNotFlushCleanEntriesForNamespace() {
         final ThreadCache cache = new ThreadCache(new LogContext("testCache "), 100000, new MockStreamsMetrics(new Metrics()));
-=======
-    public void shouldNotFlushCleanEntriesForNamespace() {
-        final ThreadCache cache = new ThreadCache("testCache", 100000, new MockStreamsMetrics(new Metrics()));
->>>>>>> 779714c0
         final List<byte[]> received = new ArrayList<>();
         cache.addDirtyEntryFlushListener(namespace1, new ThreadCache.DirtyEntryFlushListener() {
             @Override
@@ -426,24 +376,14 @@
     }
 
     @Test
-<<<<<<< HEAD
-    public void shouldEvictImmediatelyIfCacheSizeIsVerySmall() throws Exception {
+    public void shouldEvictImmediatelyIfCacheSizeIsVerySmall() {
         final ThreadCache cache = new ThreadCache(new LogContext("testCache "), 1, new MockStreamsMetrics(new Metrics()));
-=======
-    public void shouldEvictImmediatelyIfCacheSizeIsVerySmall() {
-        final ThreadCache cache = new ThreadCache("testCache", 1, new MockStreamsMetrics(new Metrics()));
->>>>>>> 779714c0
         shouldEvictImmediatelyIfCacheSizeIsZeroOrVerySmall(cache);
     }
 
     @Test
-<<<<<<< HEAD
-    public void shouldEvictImmediatelyIfCacheSizeIsZero() throws Exception {
+    public void shouldEvictImmediatelyIfCacheSizeIsZero() {
         final ThreadCache cache = new ThreadCache(new LogContext("testCache "), 0, new MockStreamsMetrics(new Metrics()));
-=======
-    public void shouldEvictImmediatelyIfCacheSizeIsZero() {
-        final ThreadCache cache = new ThreadCache("testCache", 0, new MockStreamsMetrics(new Metrics()));
->>>>>>> 779714c0
         shouldEvictImmediatelyIfCacheSizeIsZeroOrVerySmall(cache);
     }
 
@@ -466,13 +406,8 @@
     }
 
     @Test
-<<<<<<< HEAD
-    public void shouldPutAll() throws Exception {
+    public void shouldPutAll() {
         final ThreadCache cache = new ThreadCache(new LogContext("testCache "), 100000, new MockStreamsMetrics(new Metrics()));
-=======
-    public void shouldPutAll() {
-        final ThreadCache cache = new ThreadCache("testCache", 100000, new MockStreamsMetrics(new Metrics()));
->>>>>>> 779714c0
 
         cache.putAll(namespace, Arrays.asList(KeyValue.pair(Bytes.wrap(new byte[]{0}), dirtyEntry(new byte[]{5})),
                                            KeyValue.pair(Bytes.wrap(new byte[]{1}), dirtyEntry(new byte[]{6}))));
@@ -482,13 +417,8 @@
     }
 
     @Test
-<<<<<<< HEAD
-    public void shouldNotForwardCleanEntryOnEviction() throws Exception {
+    public void shouldNotForwardCleanEntryOnEviction() {
         final ThreadCache cache = new ThreadCache(new LogContext("testCache "), 0, new MockStreamsMetrics(new Metrics()));
-=======
-    public void shouldNotForwardCleanEntryOnEviction() {
-        final ThreadCache cache = new ThreadCache("testCache", 0, new MockStreamsMetrics(new Metrics()));
->>>>>>> 779714c0
         final List<ThreadCache.DirtyEntry> received = new ArrayList<>();
         cache.addDirtyEntryFlushListener(namespace, new ThreadCache.DirtyEntryFlushListener() {
             @Override
@@ -500,13 +430,8 @@
         assertEquals(0, received.size());
     }
     @Test
-<<<<<<< HEAD
-    public void shouldPutIfAbsent() throws Exception {
+    public void shouldPutIfAbsent() {
         final ThreadCache cache = new ThreadCache(new LogContext("testCache "), 100000, new MockStreamsMetrics(new Metrics()));
-=======
-    public void shouldPutIfAbsent() {
-        final ThreadCache cache = new ThreadCache("testCache", 100000, new MockStreamsMetrics(new Metrics()));
->>>>>>> 779714c0
         final Bytes key = Bytes.wrap(new byte[]{10});
         final byte[] value = {30};
         assertNull(cache.putIfAbsent(namespace, key, dirtyEntry(value)));
@@ -568,13 +493,8 @@
     }
 
     @Test
-<<<<<<< HEAD
-    public void shouldCleanupNamedCacheOnClose() throws Exception {
+    public void shouldCleanupNamedCacheOnClose() {
         final ThreadCache cache = new ThreadCache(new LogContext("testCache "), 100000, new MockStreamsMetrics(new Metrics()));
-=======
-    public void shouldCleanupNamedCacheOnClose() {
-        final ThreadCache cache = new ThreadCache("testCache", 100000, new MockStreamsMetrics(new Metrics()));
->>>>>>> 779714c0
         cache.put(namespace1, Bytes.wrap(new byte[]{1}), cleanEntry(new byte[] {1}));
         cache.put(namespace2, Bytes.wrap(new byte[]{1}), cleanEntry(new byte[] {1}));
         assertEquals(cache.size(), 2);
@@ -584,13 +504,8 @@
     }
 
     @Test
-<<<<<<< HEAD
-    public void shouldReturnNullIfKeyIsNull() throws Exception {
+    public void shouldReturnNullIfKeyIsNull() {
         final ThreadCache threadCache = new ThreadCache(new LogContext("testCache "), 10, new MockStreamsMetrics(new Metrics()));
-=======
-    public void shouldReturnNullIfKeyIsNull() {
-        final ThreadCache threadCache = new ThreadCache("testCache", 10, new MockStreamsMetrics(new Metrics()));
->>>>>>> 779714c0
         threadCache.put(namespace, Bytes.wrap(new byte[]{1}), cleanEntry(new byte[] {1}));
         assertNull(threadCache.get(namespace, null));
     }
