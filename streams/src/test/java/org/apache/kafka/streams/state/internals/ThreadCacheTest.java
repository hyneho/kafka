--- conflicted
+++ resolved
@@ -290,12 +290,7 @@
     }
 
     @Test
-<<<<<<< HEAD
     public void shouldSkipEntriesWhereValueHasBeenEvictedFromCache() {
-        final String namespace = "streams";
-=======
-    public void shouldSkipEntriesWhereValueHasBeenEvictedFromCache() throws Exception {
->>>>>>> ae4100f8
         final int entrySize = memoryCacheEntrySize(new byte[1], new byte[1], "");
         final ThreadCache cache = new ThreadCache("testCache", entrySize * 5, new MockStreamsMetrics(new Metrics()));
         cache.addDirtyEntryFlushListener(namespace, new ThreadCache.DirtyEntryFlushListener() {
