--- conflicted
+++ resolved
@@ -46,19 +46,15 @@
 public class CachingWindowStoreTest {
 
     private static final int MAX_CACHE_SIZE_BYTES = 150;
+    private static final long DEFAULT_TIMESTAMP = 10L;
     private static final Long WINDOW_SIZE = 10000L;
     private RocksDBSegmentedBytesStore underlying;
     private CachingWindowStore<String, String> cachingStore;
     private CachingKeyValueStoreTest.CacheFlushListenerStub<Windowed<String>> cacheListener;
     private ThreadCache cache;
     private String topic;
-    private static final long DEFAULT_TIMESTAMP = 10L;
-<<<<<<< HEAD
     private WindowKeySchema keySchema;
-=======
-    private WindowStoreKeySchema keySchema;
     private RocksDBWindowStore<Bytes, byte[]> windowStore;
->>>>>>> 1974e1b0
 
     @Before
     public void setUp() throws Exception {
