--- conflicted
+++ resolved
@@ -202,13 +202,8 @@
                 ), proc.processed);
     }
 
-<<<<<<< HEAD
     private void testCountHelper(final StreamsBuilder builder, final String input, final MockProcessorSupplier<String, Long> proc) {
-        driver = new KStreamTestDriver(builder, stateDir);
-=======
-    private void testCountHelper(final StreamsBuilder builder, final String input, final MockProcessorSupplier<String, Long> proc) throws IOException {
-        driver.setUp(builder, stateDir);
->>>>>>> edcefccf
+        driver.setUp(builder, stateDir);
 
         driver.process(input, "A", "green");
         driver.flushState();
