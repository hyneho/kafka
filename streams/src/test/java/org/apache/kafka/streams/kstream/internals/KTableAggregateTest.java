/**
 * Licensed to the Apache Software Foundation (ASF) under one or more
 * contributor license agreements.  See the NOTICE file distributed with
 * this work for additional information regarding copyright ownership.
 * The ASF licenses this file to You under the Apache License, Version 2.0
 * (the "License"); you may not use this file except in compliance with
 * the License.  You may obtain a copy of the License at
 *
 *    http://www.apache.org/licenses/LICENSE-2.0
 *
 * Unless required by applicable law or agreed to in writing, software
 * distributed under the License is distributed on an "AS IS" BASIS,
 * WITHOUT WARRANTIES OR CONDITIONS OF ANY KIND, either express or implied.
 * See the License for the specific language governing permissions and
 * limitations under the License.
 */

package org.apache.kafka.streams.kstream.internals;

import org.apache.kafka.common.serialization.Serde;
import org.apache.kafka.common.serialization.Serdes;
import org.apache.kafka.common.utils.Utils;
import org.apache.kafka.streams.kstream.KStreamBuilder;
import org.apache.kafka.streams.kstream.KTable;
import org.apache.kafka.test.KStreamTestDriver;
import org.apache.kafka.test.MockAggregator;
import org.apache.kafka.test.MockInitializer;
import org.apache.kafka.test.MockKeyValueMapper;
import org.apache.kafka.test.MockProcessorSupplier;
import org.junit.Test;

import java.io.File;
import java.nio.file.Files;

import static org.junit.Assert.assertEquals;

public class KTableAggregateTest {

    final private Serde<String> stringSerde = new Serdes.StringSerde();

    @Test
    public void testAggBasic() throws Exception {
        final File baseDir = Files.createTempDirectory("test").toFile();

        try {
            final KStreamBuilder builder = new KStreamBuilder();
            String topic1 = "topic1";

            KTable<String, String> table1 = builder.table(stringSerde, stringSerde, topic1);
<<<<<<< HEAD
            KTable<String, String> table2 = table1.aggregate(MockInitializer.STRING_INIT,
                    MockAggregator.STRING_ADDER,
                    MockAggregator.STRING_REMOVER,
                    MockKeyValueMapper.<String, String>NoOpKeyValueMapper(),
                    stringSerde,
                    stringSerde,
                    stringSerde,
                    "topic1-Canonized");
=======
            KTable<String, String> table2 = table1.groupBy(new NoOpKeyValueMapper<String, String>(),
                                                           stringSerde,
                                                           stringSerde
            ).aggregate(new StringInit(),
                        new StringAdd(),
                        new StringRemove(),
                        stringSerde,
                        "topic1-Canonized");
>>>>>>> 5c547475

            MockProcessorSupplier<String, String> proc2 = new MockProcessorSupplier<>();
            table2.toStream().process(proc2);

            KStreamTestDriver driver = new KStreamTestDriver(builder, baseDir);

            driver.process(topic1, "A", "1");
            driver.process(topic1, "B", "2");
            driver.process(topic1, "A", "3");
            driver.process(topic1, "B", "4");
            driver.process(topic1, "C", "5");
            driver.process(topic1, "D", "6");
            driver.process(topic1, "B", "7");
            driver.process(topic1, "C", "8");

            assertEquals(Utils.mkList(
                    "A:0+1",
                    "B:0+2",
                    "A:0+1+3", "A:0+1+3-1",
                    "B:0+2+4", "B:0+2+4-2",
                    "C:0+5",
                    "D:0+6",
                    "B:0+2+4-2+7", "B:0+2+4-2+7-4",
                    "C:0+5+8", "C:0+5+8-5"), proc2.processed);

        } finally {
            Utils.delete(baseDir);
        }
    }
}<|MERGE_RESOLUTION|>--- conflicted
+++ resolved
@@ -47,25 +47,14 @@
             String topic1 = "topic1";
 
             KTable<String, String> table1 = builder.table(stringSerde, stringSerde, topic1);
-<<<<<<< HEAD
-            KTable<String, String> table2 = table1.aggregate(MockInitializer.STRING_INIT,
-                    MockAggregator.STRING_ADDER,
-                    MockAggregator.STRING_REMOVER,
-                    MockKeyValueMapper.<String, String>NoOpKeyValueMapper(),
-                    stringSerde,
-                    stringSerde,
-                    stringSerde,
-                    "topic1-Canonized");
-=======
-            KTable<String, String> table2 = table1.groupBy(new NoOpKeyValueMapper<String, String>(),
+            KTable<String, String> table2 = table1.groupBy(MockKeyValueMapper.<String, String>NoOpKeyValueMapper(),
                                                            stringSerde,
                                                            stringSerde
-            ).aggregate(new StringInit(),
-                        new StringAdd(),
-                        new StringRemove(),
+            ).aggregate(MockInitializer.STRING_INIT,
+                        MockAggregator.STRING_ADDER,
+                        MockAggregator.STRING_REMOVER,
                         stringSerde,
                         "topic1-Canonized");
->>>>>>> 5c547475
 
             MockProcessorSupplier<String, String> proc2 = new MockProcessorSupplier<>();
             table2.toStream().process(proc2);
