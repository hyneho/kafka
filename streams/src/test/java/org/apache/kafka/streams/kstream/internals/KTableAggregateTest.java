--- conflicted
+++ resolved
@@ -76,21 +76,9 @@
 
             String topic1 = "topic1";
 
-<<<<<<< HEAD
             KTable<String, String> table1 = builder.table(String.class, String.class, topic1);
-            KTable<String, String> table2 = table1.aggregate(new StringCanonizer(),
+            KTable<String, String> table2 = table1.aggregate(new StringInit(), new StringAdd(), new StringRemove(),
                     new NoOpKeyValueMapper<String, String>() { }, // capture types by creating an anonymous subclass
-=======
-            KTable<String, String> table1 = builder.table(strSerializer, strSerializer, strDeserializer, strDeserializer, topic1);
-            KTable<String, String> table2 = table1.<String, String, String>aggregate(new StringInit(), new StringAdd(), new StringRemove(),
-                    new NoOpKeyValueMapper<String, String>(),
-                    strSerializer,
-                    strSerializer,
-                    strSerializer,
-                    strDeserializer,
-                    strDeserializer,
-                    strDeserializer,
->>>>>>> 95174337
                     "topic1-Canonized");
 
             MockProcessorSupplier<String, String> proc2 = new MockProcessorSupplier<>();
