/*
 * Licensed to the Apache Software Foundation (ASF) under one or more
 * contributor license agreements. See the NOTICE file distributed with
 * this work for additional information regarding copyright ownership.
 * The ASF licenses this file to You under the Apache License, Version 2.0
 * (the "License"); you may not use this file except in compliance with
 * the License. You may obtain a copy of the License at
 *
 *    http://www.apache.org/licenses/LICENSE-2.0
 *
 * Unless required by applicable law or agreed to in writing, software
 * distributed under the License is distributed on an "AS IS" BASIS,
 * WITHOUT WARRANTIES OR CONDITIONS OF ANY KIND, either express or implied.
 * See the License for the specific language governing permissions and
 * limitations under the License.
 */
package org.apache.kafka.streams.kstream.internals;

import org.apache.kafka.common.serialization.Serde;
import org.apache.kafka.common.serialization.Serdes;
import org.apache.kafka.common.utils.Utils;
import org.apache.kafka.streams.KeyValue;
import org.apache.kafka.streams.StreamsBuilder;
import org.apache.kafka.streams.integration.utils.EmbeddedKafkaCluster;
import org.apache.kafka.streams.kstream.Aggregator;
import org.apache.kafka.streams.kstream.ForeachAction;
import org.apache.kafka.streams.kstream.Initializer;
import org.apache.kafka.streams.kstream.KTable;
import org.apache.kafka.streams.kstream.KeyValueMapper;
import org.apache.kafka.streams.kstream.Reducer;
import org.apache.kafka.streams.kstream.Serialized;
import org.apache.kafka.streams.kstream.ValueJoiner;
import org.apache.kafka.streams.kstream.ValueMapper;
import org.apache.kafka.test.KStreamTestDriver;
import org.apache.kafka.test.MockAggregator;
import org.apache.kafka.test.MockInitializer;
import org.apache.kafka.test.MockKeyValueMapper;
import org.apache.kafka.test.MockProcessorSupplier;
import org.apache.kafka.test.TestUtils;
import org.junit.Before;
import org.junit.Rule;
import org.junit.Test;

import java.io.File;
import java.util.HashMap;
import java.util.Map;

import static org.junit.Assert.assertEquals;

public class KTableAggregateTest {

    final private Serde<String> stringSerde = Serdes.String();
    private final Serialized<String, String> stringSerialzied = Serialized.with(stringSerde, stringSerde);

    private File stateDir = null;

    @Rule
    public EmbeddedKafkaCluster cluster = null;
    @Rule
    public final KStreamTestDriver driver = new KStreamTestDriver();

    @Before
    public void setUp() {
        stateDir = TestUtils.tempDirectory("kafka-test");
    }

    @Test
    public void testAggBasic() {
<<<<<<< HEAD
        final KStreamBuilder builder = new KStreamBuilder();
=======
        final StreamsBuilder builder = new StreamsBuilder();
>>>>>>> ae4100f8
        final String topic1 = "topic1";
        final MockProcessorSupplier<String, String> proc = new MockProcessorSupplier<>();

        KTable<String, String> table1 = builder.table(stringSerde, stringSerde, topic1, "anyStoreName");
        KTable<String, String> table2 = table1.groupBy(MockKeyValueMapper.<String, String>NoOpKeyValueMapper(),
                                                       stringSerialzied
        ).aggregate(MockInitializer.STRING_INIT,
                MockAggregator.TOSTRING_ADDER,
                MockAggregator.TOSTRING_REMOVER,
                stringSerde,
                "topic1-Canonized");

        table2.toStream().process(proc);

        driver.setUp(builder, stateDir);

        driver.process(topic1, "A", "1");
        driver.flushState();
        driver.process(topic1, "B", "2");
        driver.flushState();
        driver.process(topic1, "A", "3");
        driver.flushState();
        driver.process(topic1, "B", "4");
        driver.flushState();
        driver.process(topic1, "C", "5");
        driver.flushState();
        driver.process(topic1, "D", "6");
        driver.flushState();
        driver.process(topic1, "B", "7");
        driver.flushState();
        driver.process(topic1, "C", "8");
        driver.flushState();

        assertEquals(Utils.mkList(
                "A:0+1",
                "B:0+2",
                "A:0+1-1+3",
                "B:0+2-2+4",
                "C:0+5",
                "D:0+6",
                "B:0+2-2+4-4+7",
                "C:0+5-5+8"), proc.processed);
    }


    @Test
    public void testAggCoalesced() {
<<<<<<< HEAD
        final KStreamBuilder builder = new KStreamBuilder();
=======
        final StreamsBuilder builder = new StreamsBuilder();
>>>>>>> ae4100f8
        final String topic1 = "topic1";
        final MockProcessorSupplier<String, String> proc = new MockProcessorSupplier<>();

        KTable<String, String> table1 = builder.table(stringSerde, stringSerde, topic1, "anyStoreName");
        KTable<String, String> table2 = table1.groupBy(MockKeyValueMapper.<String, String>NoOpKeyValueMapper(),
                                                       stringSerialzied
        ).aggregate(MockInitializer.STRING_INIT,
            MockAggregator.TOSTRING_ADDER,
            MockAggregator.TOSTRING_REMOVER,
            stringSerde,
            "topic1-Canonized");

        table2.toStream().process(proc);

        driver.setUp(builder, stateDir);

        driver.process(topic1, "A", "1");
        driver.process(topic1, "A", "3");
        driver.process(topic1, "A", "4");
        driver.flushState();
        assertEquals(Utils.mkList(
            "A:0+4"), proc.processed);
    }


    @Test
    public void testAggRepartition() {
<<<<<<< HEAD
        final KStreamBuilder builder = new KStreamBuilder();
=======
        final StreamsBuilder builder = new StreamsBuilder();
>>>>>>> ae4100f8
        final String topic1 = "topic1";
        final MockProcessorSupplier<String, String> proc = new MockProcessorSupplier<>();

        KTable<String, String> table1 = builder.table(stringSerde, stringSerde, topic1, "anyStoreName");
        KTable<String, String> table2 = table1.groupBy(new KeyValueMapper<String, String, KeyValue<String, String>>() {
            @Override
                public KeyValue<String, String> apply(String key, String value) {
                switch (key) {
                    case "null":
                        return KeyValue.pair(null, value);
                    case "NULL":
                        return null;
                    default:
                        return KeyValue.pair(value, value);
                }
                }
            },
                stringSerialzied
        )
                .aggregate(MockInitializer.STRING_INIT,
                MockAggregator.TOSTRING_ADDER,
                MockAggregator.TOSTRING_REMOVER,
                stringSerde,
                "topic1-Canonized");

        table2.toStream().process(proc);

        driver.setUp(builder, stateDir);

        driver.process(topic1, "A", "1");
        driver.flushState();
        driver.process(topic1, "A", null);
        driver.flushState();
        driver.process(topic1, "A", "1");
        driver.flushState();
        driver.process(topic1, "B", "2");
        driver.flushState();
        driver.process(topic1, "null", "3");
        driver.flushState();
        driver.process(topic1, "B", "4");
        driver.flushState();
        driver.process(topic1, "NULL", "5");
        driver.flushState();
        driver.process(topic1, "B", "7");
        driver.flushState();

        assertEquals(Utils.mkList(
                "1:0+1",
                "1:0+1-1",
                "1:0+1-1+1",
                "2:0+2", 
                  //noop
                "2:0+2-2", "4:0+4",
                  //noop
                "4:0+4-4", "7:0+7"
                ), proc.processed);
    }

    private void testCountHelper(final StreamsBuilder builder, final String input, final MockProcessorSupplier<String, Long> proc) {
        driver.setUp(builder, stateDir);

        driver.process(input, "A", "green");
        driver.flushState();
        driver.process(input, "B", "green");
        driver.flushState();
        driver.process(input, "A", "blue");
        driver.flushState();
        driver.process(input, "C", "yellow");
        driver.flushState();
        driver.process(input, "D", "green");
        driver.flushState();
        driver.flushState();


        assertEquals(Utils.mkList(
            "green:1",
            "green:2",
            "green:1", "blue:1",
            "yellow:1",
            "green:2"
        ), proc.processed);
    }

    @Test
    public void testCount() {
        final StreamsBuilder builder = new StreamsBuilder();
        final String input = "count-test-input";
        final MockProcessorSupplier<String, Long> proc = new MockProcessorSupplier<>();

        builder.table(Serdes.String(), Serdes.String(), input, "anyStoreName")
                .groupBy(MockKeyValueMapper.<String, String>SelectValueKeyValueMapper(), stringSerialzied)
                .count("count")
                .toStream()
                .process(proc);

        testCountHelper(builder, input, proc);
    }

    @Test
    public void testCountWithInternalStore() {
        final StreamsBuilder builder = new StreamsBuilder();
        final String input = "count-test-input";
        final MockProcessorSupplier<String, Long> proc = new MockProcessorSupplier<>();

        builder.table(Serdes.String(), Serdes.String(), input, "anyStoreName")
            .groupBy(MockKeyValueMapper.<String, String>SelectValueKeyValueMapper(), stringSerialzied)
            .count()
            .toStream()
            .process(proc);

        testCountHelper(builder, input, proc);
    }

    @Test
    public void testCountCoalesced() {
        final StreamsBuilder builder = new StreamsBuilder();
        final String input = "count-test-input";
        final MockProcessorSupplier<String, Long> proc = new MockProcessorSupplier<>();

        builder.table(Serdes.String(), Serdes.String(), input, "anyStoreName")
            .groupBy(MockKeyValueMapper.<String, String>SelectValueKeyValueMapper(), stringSerialzied)
            .count("count")
            .toStream()
            .process(proc);

        driver.setUp(builder, stateDir);

        driver.process(input, "A", "green");
        driver.process(input, "B", "green");
        driver.process(input, "A", "blue");
        driver.process(input, "C", "yellow");
        driver.process(input, "D", "green");
        driver.flushState();


        assertEquals(Utils.mkList(
            "blue:1",
            "yellow:1",
            "green:2"
            ), proc.processed);
    }
    
    @Test
    public void testRemoveOldBeforeAddNew() {
        final StreamsBuilder builder = new StreamsBuilder();
        final String input = "count-test-input";
        final MockProcessorSupplier<String, String> proc = new MockProcessorSupplier<>();

        builder.table(Serdes.String(), Serdes.String(), input, "anyStoreName")
                .groupBy(new KeyValueMapper<String, String, KeyValue<String, String>>() {

                    @Override
                    public KeyValue<String, String> apply(String key, String value) {
                        return KeyValue.pair(String.valueOf(key.charAt(0)), String.valueOf(key.charAt(1)));
                    }
                }, stringSerialzied)
                .aggregate(new Initializer<String>() {

                    @Override
                    public String apply() {
                        return "";
                    }
                }, new Aggregator<String, String, String>() {
                    
                    @Override
                    public String apply(String aggKey, String value, String aggregate) {
                        return aggregate + value;
                    } 
                }, new Aggregator<String, String, String>() {

                    @Override
                    public String apply(String key, String value, String aggregate) {
                        return aggregate.replaceAll(value, "");
                    }
                }, Serdes.String(), "someStore")
                .toStream()
                .process(proc);

        driver.setUp(builder, stateDir);

        driver.process(input, "11", "A");
        driver.flushState();
        driver.process(input, "12", "B");
        driver.flushState();
        driver.process(input, "11", null);
        driver.flushState();
        driver.process(input, "12", "C");
        driver.flushState();

        assertEquals(Utils.mkList(
                 "1:1",
                 "1:12",
                 "1:2",
                 "1:2"
                 ), proc.processed);
    }

    @Test
    public void shouldForwardToCorrectProcessorNodeWhenMultiCacheEvictions() {
        final String tableOne = "tableOne";
        final String tableTwo = "tableTwo";
        final StreamsBuilder builder = new StreamsBuilder();
        final String reduceTopic = "TestDriver-reducer-store-repartition";
        final Map<String, Long> reduceResults = new HashMap<>();

        final KTable<String, String> one = builder.table(Serdes.String(), Serdes.String(), tableOne, tableOne);
        final KTable<Long, String> two = builder.table(Serdes.Long(), Serdes.String(), tableTwo, tableTwo);


        final KTable<String, Long> reduce = two.groupBy(new KeyValueMapper<Long, String, KeyValue<String, Long>>() {
            @Override
            public KeyValue<String, Long> apply(final Long key, final String value) {
                return new KeyValue<>(value, key);
            }
        }, Serialized.with(Serdes.String(), Serdes.Long()))
                .reduce(new Reducer<Long>() {
                    @Override
                    public Long apply(final Long value1, final Long value2) {
                        return value1 + value2;
                    }
                }, new Reducer<Long>() {
                    @Override
                    public Long apply(final Long value1, final Long value2) {
                        return value1 - value2;
                    }
                }, "reducer-store");

        reduce.toStream().foreach(new ForeachAction<String, Long>() {
            @Override
            public void apply(final String key, final Long value) {
                reduceResults.put(key, value);
            }
        });

        one.leftJoin(reduce, new ValueJoiner<String, Long, String>() {
            @Override
            public String apply(final String value1, final Long value2) {
                return value1 + ":" + value2;
            }
        })
                .mapValues(new ValueMapper<String, String>() {
                    @Override
                    public String apply(final String value) {
                        return value;
                    }
                });

        driver.setUp(builder, stateDir, 111);
        driver.process(reduceTopic, "1", new Change<>(1L, null));
        driver.process("tableOne", "2", "2");
        // this should trigger eviction on the reducer-store topic
        driver.process(reduceTopic, "2", new Change<>(2L, null));
        // this wont as it is the same value
        driver.process(reduceTopic, "2", new Change<>(2L, null));
        assertEquals(Long.valueOf(2L), reduceResults.get("2"));

        // this will trigger eviction on the tableOne topic
        // that in turn will cause an eviction on reducer-topic. It will flush
        // key 2 as it is the only dirty entry in the cache
        driver.process("tableOne", "1", "5");
        assertEquals(Long.valueOf(4L), reduceResults.get("2"));
    }
}<|MERGE_RESOLUTION|>--- conflicted
+++ resolved
@@ -66,11 +66,7 @@
 
     @Test
     public void testAggBasic() {
-<<<<<<< HEAD
-        final KStreamBuilder builder = new KStreamBuilder();
-=======
-        final StreamsBuilder builder = new StreamsBuilder();
->>>>>>> ae4100f8
+        final StreamsBuilder builder = new StreamsBuilder();
         final String topic1 = "topic1";
         final MockProcessorSupplier<String, String> proc = new MockProcessorSupplier<>();
 
@@ -118,11 +114,7 @@
 
     @Test
     public void testAggCoalesced() {
-<<<<<<< HEAD
-        final KStreamBuilder builder = new KStreamBuilder();
-=======
-        final StreamsBuilder builder = new StreamsBuilder();
->>>>>>> ae4100f8
+        final StreamsBuilder builder = new StreamsBuilder();
         final String topic1 = "topic1";
         final MockProcessorSupplier<String, String> proc = new MockProcessorSupplier<>();
 
@@ -150,11 +142,7 @@
 
     @Test
     public void testAggRepartition() {
-<<<<<<< HEAD
-        final KStreamBuilder builder = new KStreamBuilder();
-=======
-        final StreamsBuilder builder = new StreamsBuilder();
->>>>>>> ae4100f8
+        final StreamsBuilder builder = new StreamsBuilder();
         final String topic1 = "topic1";
         final MockProcessorSupplier<String, String> proc = new MockProcessorSupplier<>();
 
