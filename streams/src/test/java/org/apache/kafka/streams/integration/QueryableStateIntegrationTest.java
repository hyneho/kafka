--- conflicted
+++ resolved
@@ -43,6 +43,8 @@
 import org.apache.kafka.test.MockKeyValueMapper;
 import org.apache.kafka.test.TestCondition;
 import org.apache.kafka.test.TestUtils;
+import static org.junit.Assert.fail;
+import static org.junit.Assert.assertTrue;
 import org.junit.After;
 import org.junit.Before;
 import org.junit.ClassRule;
@@ -68,31 +70,16 @@
 
 import static org.hamcrest.MatcherAssert.assertThat;
 import static org.hamcrest.core.IsEqual.equalTo;
-<<<<<<< HEAD
+
 
 @RunWith(Parameterized.class)
-=======
-import static org.junit.Assert.assertTrue;
-import static org.junit.Assert.fail;
-
->>>>>>> 2586226a
 public class QueryableStateIntegrationTest {
     private static final int NUM_BROKERS = 1;
     @ClassRule
-<<<<<<< HEAD
     public static final EmbeddedKafkaCluster CLUSTER =
         new EmbeddedKafkaCluster(NUM_BROKERS);
+    private final MockTime mockTime = CLUSTER.time;
     private static final int NUM_PARTITIONS = 2;
-=======
-    public static final EmbeddedKafkaCluster CLUSTER = new EmbeddedKafkaCluster(NUM_BROKERS);
-    private final MockTime mockTime = CLUSTER.time;
-    private static final String STREAM_ONE = "stream-one";
-    private static final String STREAM_CONCURRENT = "stream-concurrent";
-    private static final String OUTPUT_TOPIC = "output";
-    private static final String OUTPUT_TOPIC_CONCURRENT = "output-concurrent";
-    private static final String STREAM_TWO = "stream-two";
-    private static final int NUM_PARTITIONS = NUM_BROKERS;
->>>>>>> 2586226a
     private static final int NUM_REPLICAS = NUM_BROKERS;
     private static final long WINDOW_SIZE = 60000L;
     private String streamOne = "stream-one";
@@ -127,21 +114,10 @@
     @Parameter
     public long cacheSizeBytes;
 
-<<<<<<< HEAD
     //Single parameter, use Object[]
     @Parameters
     public static Object[] data() {
-        return new Object[] {0, 10 * 1024 * 1024L};
-=======
-    @BeforeClass
-    public static void createTopics() {
-        CLUSTER.createTopic(STREAM_ONE);
-        CLUSTER.createTopic(STREAM_CONCURRENT);
-        CLUSTER.createTopic(STREAM_TWO, NUM_PARTITIONS, NUM_REPLICAS);
-        CLUSTER.createTopic(OUTPUT_TOPIC);
-        CLUSTER.createTopic(OUTPUT_TOPIC_CONCURRENT);
-        CLUSTER.createTopic(OUTPUT_TOPIC_THREE);
->>>>>>> 2586226a
+        return new Object[]{0, 10 * 1024 * 1024L};
     }
 
     @Before
@@ -158,14 +134,11 @@
         streamsConfiguration.put(ConsumerConfig.AUTO_OFFSET_RESET_CONFIG, "earliest");
         streamsConfiguration.put(StreamsConfig.STATE_DIR_CONFIG, TestUtils.tempDirectory("qs-test").getPath());
         streamsConfiguration.put(StreamsConfig.KEY_SERDE_CLASS_CONFIG, Serdes.String().getClass());
-<<<<<<< HEAD
         streamsConfiguration
             .put(StreamsConfig.VALUE_SERDE_CLASS_CONFIG, Serdes.String().getClass());
         streamsConfiguration.put(StreamsConfig.COMMIT_INTERVAL_MS_CONFIG, 1);
         streamsConfiguration.put(StreamsConfig.CACHE_MAX_BYTES_BUFFERING_CONFIG, cacheSizeBytes);
-=======
-        streamsConfiguration.put(StreamsConfig.VALUE_SERDE_CLASS_CONFIG, Serdes.String().getClass());
->>>>>>> 2586226a
+
 
         stringComparator = new Comparator<KeyValue<String, String>>() {
 
@@ -339,21 +312,12 @@
         final int numIterations = 500000;
 
         // create concurrent producer
-<<<<<<< HEAD
-        ProducerRunnable producerRunnable = new ProducerRunnable(streamThree, inputValues, numIterations);
-        Thread producerThread = new Thread(producerRunnable);
+        final ProducerRunnable producerRunnable = new ProducerRunnable(streamThree, inputValues, numIterations);
+        final Thread producerThread = new Thread(producerRunnable);
 
         // create three stream threads
         for (int i = 0; i < numThreads; i++) {
             streamRunnables[i] = new StreamRunnable(streamThree, outputTopicThree, i);
-=======
-        final ProducerRunnable producerRunnable = new ProducerRunnable(STREAM_TWO, inputValues, numIterations);
-        final Thread producerThread = new Thread(producerRunnable);
-
-        // create three stream threads
-        for (int i = 0; i < numThreads; i++) {
-            streamRunnables[i] = new StreamRunnable(STREAM_TWO, OUTPUT_TOPIC_THREE, i);
->>>>>>> 2586226a
             streamThreads[i] = new Thread(streamRunnables[i]);
             streamThreads[i].start();
         }
@@ -364,15 +328,9 @@
 
             for (int i = 0; i < numThreads; i++) {
                 verifyAllKVKeys(streamRunnables, streamRunnables[i].getStream(), inputValuesKeys,
-<<<<<<< HEAD
                     "word-count-store-" + streamThree);
                 verifyAllWindowedKeys(streamRunnables, streamRunnables[i].getStream(), inputValuesKeys,
                                       "windowed-word-count-store-" + streamThree, 0L, WINDOW_SIZE);
-=======
-                    "word-count-store-" + STREAM_TWO);
-                verifyAllWindowedKeys(streamRunnables, streamRunnables[i].getStream(), inputValuesKeys,
-                    "windowed-word-count-store-" + STREAM_TWO, 0L, WINDOW_SIZE);
->>>>>>> 2586226a
             }
 
             // kill N-1 threads
@@ -384,15 +342,9 @@
 
             // query from the remaining thread
             verifyAllKVKeys(streamRunnables, streamRunnables[0].getStream(), inputValuesKeys,
-<<<<<<< HEAD
                 "word-count-store-" + streamThree);
             verifyAllWindowedKeys(streamRunnables, streamRunnables[0].getStream(), inputValuesKeys,
                                   "windowed-word-count-store-" + streamThree, 0L, WINDOW_SIZE);
-=======
-                "word-count-store-" + STREAM_TWO);
-            verifyAllWindowedKeys(streamRunnables, streamRunnables[0].getStream(), inputValuesKeys,
-                "windowed-word-count-store-" + STREAM_TWO, 0L, WINDOW_SIZE);
->>>>>>> 2586226a
         } finally {
             for (int i = 0; i < numThreads; i++) {
                 if (!streamRunnables[i].isClosed()) {
@@ -412,15 +364,10 @@
 
         final int numIterations = 500000;
 
-<<<<<<< HEAD
-        ProducerRunnable producerRunnable = new ProducerRunnable(streamConcurrent, inputValues, numIterations);
-        Thread producerThread = new Thread(producerRunnable);
+        final ProducerRunnable producerRunnable = new ProducerRunnable(streamConcurrent, inputValues, numIterations);
+        final Thread producerThread = new Thread(producerRunnable);
         kafkaStreams = createCountStream(streamConcurrent, outputTopicConcurrent, streamsConfiguration);
-=======
-        final ProducerRunnable producerRunnable = new ProducerRunnable(STREAM_CONCURRENT, inputValues, numIterations);
-        final Thread producerThread = new Thread(producerRunnable);
-        kafkaStreams = createCountStream(STREAM_CONCURRENT, OUTPUT_TOPIC_CONCURRENT, streamsConfiguration);
->>>>>>> 2586226a
+
         kafkaStreams.start();
         producerThread.start();
 
