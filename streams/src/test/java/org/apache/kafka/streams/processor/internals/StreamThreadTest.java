--- conflicted
+++ resolved
@@ -50,10 +50,6 @@
 import org.junit.Before;
 import org.junit.Test;
 
-<<<<<<< HEAD
-import java.io.File;
-=======
->>>>>>> ae4100f8
 import java.lang.reflect.Field;
 import java.util.ArrayList;
 import java.util.Arrays;
@@ -133,13 +129,8 @@
 
     @SuppressWarnings("unchecked")
     @Test
-<<<<<<< HEAD
     public void testPartitionAssignmentChangeForSingleGroup() {
-        builder.addSource("source1", "topic1");
-=======
-    public void testPartitionAssignmentChangeForSingleGroup() throws Exception {
         internalTopologyBuilder.addSource(null, "source1", null, null, null, "topic1");
->>>>>>> ae4100f8
 
         final StreamThread thread = getStreamThread();
 
@@ -232,19 +223,11 @@
 
     @SuppressWarnings("unchecked")
     @Test
-<<<<<<< HEAD
     public void testPartitionAssignmentChangeForMultipleGroups() {
-        builder.addSource("source1", "topic1");
-        builder.addSource("source2", "topic2");
-        builder.addSource("source3", "topic3");
-        builder.addProcessor("processor", new MockProcessorSupplier(), "source2", "source3");
-=======
-    public void testPartitionAssignmentChangeForMultipleGroups() throws Exception {
         internalTopologyBuilder.addSource(null, "source1", null, null, null, "topic1");
         internalTopologyBuilder.addSource(null, "source2", null, null, null, "topic2");
         internalTopologyBuilder.addSource(null, "source3", null, null, null, "topic3");
         internalTopologyBuilder.addProcessor("processor", new MockProcessorSupplier(), "source2", "source3");
->>>>>>> ae4100f8
 
         final StreamThread thread = getStreamThread();
 
@@ -531,149 +514,6 @@
 
     @SuppressWarnings({"unchecked", "ThrowableNotThrown"})
     @Test
-<<<<<<< HEAD
-    public void testMaybeClean() throws Exception {
-        final File baseDir = Files.createTempDirectory("test").toFile();
-        try {
-            final long cleanupDelay = 1000L;
-            final Properties props = configProps(false);
-            props.setProperty(StreamsConfig.STATE_CLEANUP_DELAY_MS_CONFIG, Long.toString(cleanupDelay));
-            props.setProperty(StreamsConfig.STATE_DIR_CONFIG, baseDir.getCanonicalPath());
-            final StreamsConfig config = new StreamsConfig(props);
-            final File applicationDir = new File(baseDir, applicationId);
-            applicationDir.mkdir();
-            final File stateDir1 = new File(applicationDir, task1.toString());
-            final File stateDir2 = new File(applicationDir, task2.toString());
-            final File stateDir3 = new File(applicationDir, task3.toString());
-            final File extraDir = new File(applicationDir, applicationId);
-            stateDir1.mkdir();
-            stateDir2.mkdir();
-            stateDir3.mkdir();
-            extraDir.mkdir();
-            builder.addSource("source1", "topic1");
-            final StreamThread thread = new StreamThread(
-                builder,
-                config,
-                clientSupplier,
-                applicationId,
-                clientId,
-                processId,
-                metrics,
-                mockTime,
-                new StreamsMetadataState(builder, StreamsMetadataState.UNKNOWN_HOST),
-                0) {
-                @Override
-                public void maybeClean(final long now) {
-                    super.maybeClean(now);
-                }
-                @Override
-                protected StreamTask createStreamTask(final TaskId id, final Collection<TopicPartition> partitionsForTask) {
-                    final ProcessorTopology topology = builder.build(id.topicGroupId);
-                    return new TestStreamTask(
-                        id,
-                        applicationId,
-                        partitionsForTask,
-                        topology,
-                        consumer,
-                        clientSupplier.getProducer(new HashMap<String, Object>()),
-                        restoreConsumer,
-                        config,
-                        new MockStreamsMetrics(new Metrics()),
-                        stateDirectory);
-                }
-            };
-
-            initPartitionGrouper(config, thread, clientSupplier);
-            assertTrue(thread.tasks().isEmpty());
-            mockTime.sleep(cleanupDelay);
-
-            // all directories exist since an assignment didn't happen
-            assertTrue(stateDir1.exists());
-            assertTrue(stateDir2.exists());
-            assertTrue(stateDir3.exists());
-            assertTrue(extraDir.exists());
-
-            List<TopicPartition> revokedPartitions;
-            List<TopicPartition> assignedPartitions;
-            Map<TaskId, StreamTask> prevTasks;
-
-            // Assign t1p1 and t1p2. This should create task1 & task2
-            final Map<TaskId, Set<TopicPartition>> activeTasks = new HashMap<>();
-            activeTasks.put(task1, Collections.singleton(t1p1));
-            activeTasks.put(task2, Collections.singleton(t1p2));
-            thread.setPartitionAssignor(new MockStreamsPartitionAssignor(activeTasks));
-
-            revokedPartitions = Collections.emptyList();
-            assignedPartitions = Arrays.asList(t1p1, t1p2);
-            prevTasks = new HashMap<>(thread.tasks());
-
-            final ConsumerRebalanceListener rebalanceListener = thread.rebalanceListener;
-            thread.setState(StreamThread.State.RUNNING);
-            rebalanceListener.onPartitionsRevoked(revokedPartitions);
-            rebalanceListener.onPartitionsAssigned(assignedPartitions);
-
-            // there shouldn't be any previous task
-            assertTrue(prevTasks.isEmpty());
-
-            // task 1 & 2 are created
-            assertEquals(2, thread.tasks().size());
-
-            // all directories should still exit before the cleanup delay time
-            mockTime.sleep(cleanupDelay - 10L);
-            thread.maybeClean(mockTime.milliseconds());
-            assertTrue(stateDir1.exists());
-            assertTrue(stateDir2.exists());
-            assertTrue(stateDir3.exists());
-            assertTrue(extraDir.exists());
-
-            // all state directories except for task task2 & task3 will be removed. the extra directory should still exists
-            mockTime.sleep(11L);
-            thread.maybeClean(mockTime.milliseconds());
-            assertTrue(stateDir1.exists());
-            assertTrue(stateDir2.exists());
-            assertFalse(stateDir3.exists());
-            assertTrue(extraDir.exists());
-
-            // Revoke t1p1 and t1p2. This should remove task1 & task2
-            activeTasks.clear();
-            revokedPartitions = assignedPartitions;
-            assignedPartitions = Collections.emptyList();
-            prevTasks = new HashMap<>(thread.tasks());
-
-            rebalanceListener.onPartitionsRevoked(revokedPartitions);
-            rebalanceListener.onPartitionsAssigned(assignedPartitions);
-
-            // previous tasks should be committed
-            assertEquals(2, prevTasks.size());
-            for (final StreamTask task : prevTasks.values()) {
-                assertTrue(((TestStreamTask) task).committed);
-                ((TestStreamTask) task).committed = false;
-            }
-
-            // no task
-            assertTrue(thread.tasks().isEmpty());
-
-            // all state directories for task task1 & task2 still exist before the cleanup delay time
-            mockTime.sleep(cleanupDelay - 10L);
-            thread.maybeClean(mockTime.milliseconds());
-            assertTrue(stateDir1.exists());
-            assertTrue(stateDir2.exists());
-            assertFalse(stateDir3.exists());
-            assertTrue(extraDir.exists());
-
-            // all state directories for task task1 & task2 are removed
-            mockTime.sleep(11L);
-            thread.maybeClean(mockTime.milliseconds());
-            assertFalse(stateDir1.exists());
-            assertFalse(stateDir2.exists());
-            assertFalse(stateDir3.exists());
-            assertTrue(extraDir.exists());
-        } finally {
-            // note that this call can throw a java.nio.file.NoSuchFileException
-            // since some of the subdirs might be deleted already during cleanup
-            Utils.delete(baseDir);
-        }
-=======
     public void shouldNotCommitBeforeTheCommitInterval() {
         final long commitInterval = 1000L;
         final Properties props = configProps(false);
@@ -702,78 +542,10 @@
         thread.maybeCommit(mockTime.milliseconds());
 
         EasyMock.verify(taskManager);
->>>>>>> ae4100f8
     }
 
     @SuppressWarnings({"unchecked", "ThrowableNotThrown"})
     @Test
-<<<<<<< HEAD
-    public void testMaybeCommit() throws Exception {
-        final File baseDir = Files.createTempDirectory("test").toFile();
-        try {
-            final long commitInterval = 1000L;
-            final Properties props = configProps(false);
-            props.setProperty(StreamsConfig.STATE_DIR_CONFIG, baseDir.getCanonicalPath());
-            props.setProperty(StreamsConfig.COMMIT_INTERVAL_MS_CONFIG, Long.toString(commitInterval));
-
-            final StreamsConfig config = new StreamsConfig(props);
-
-            builder.addSource("source1", "topic1");
-
-            final StreamThread thread = new StreamThread(
-                builder,
-                config,
-                clientSupplier,
-                applicationId,
-                clientId,
-                processId,
-                metrics,
-                mockTime,
-                new StreamsMetadataState(builder, StreamsMetadataState.UNKNOWN_HOST),
-                0) {
-
-                @Override
-                public void maybeCommit(final long now) {
-                    super.maybeCommit(now);
-                }
-
-                @Override
-                protected StreamTask createStreamTask(final TaskId id, final Collection<TopicPartition> partitionsForTask) {
-                    final ProcessorTopology topology = builder.build(id.topicGroupId);
-                    return new TestStreamTask(
-                        id,
-                        applicationId,
-                        partitionsForTask,
-                        topology,
-                        consumer,
-                        clientSupplier.getProducer(new HashMap<String, Object>()),
-                        restoreConsumer,
-                        config,
-                        new MockStreamsMetrics(new Metrics()),
-                        stateDirectory);
-                }
-            };
-
-            initPartitionGrouper(config, thread, clientSupplier);
-
-            final ConsumerRebalanceListener rebalanceListener = thread.rebalanceListener;
-
-            final List<TopicPartition> revokedPartitions;
-            final List<TopicPartition> assignedPartitions;
-
-            //
-            // Assign t1p1 and t1p2. This should create Task 1 & 2
-            //
-            revokedPartitions = Collections.emptyList();
-            assignedPartitions = Arrays.asList(t1p1, t1p2);
-
-            thread.setState(StreamThread.State.RUNNING);
-            thread.rebalanceListener.onPartitionsRevoked(Collections.<TopicPartition>emptyList());
-            rebalanceListener.onPartitionsRevoked(revokedPartitions);
-            rebalanceListener.onPartitionsAssigned(assignedPartitions);
-
-            assertEquals(2, thread.tasks().size());
-=======
     public void shouldNotCauseExceptionIfNothingCommited() {
         final long commitInterval = 1000L;
         final Properties props = configProps(false);
@@ -803,7 +575,6 @@
 
         EasyMock.verify(taskManager);
     }
->>>>>>> ae4100f8
 
 
     @SuppressWarnings("unchecked")
@@ -955,131 +726,8 @@
 
     @Test
     public void shouldNotNullPointerWhenStandbyTasksAssignedAndNoStateStoresForTopology() throws InterruptedException {
-<<<<<<< HEAD
-        builder.addSource("name", "topic").addSink("out", "output");
-
-        final StreamThread thread = new StreamThread(
-            builder,
-            config,
-            clientSupplier,
-            applicationId,
-            clientId,
-            processId,
-            metrics,
-            mockTime,
-            new StreamsMetadataState(builder, StreamsMetadataState.UNKNOWN_HOST),
-            0);
-
-        thread.setPartitionAssignor(new StreamPartitionAssignor() {
-            @Override
-            Map<TaskId, Set<TopicPartition>> standbyTasks() {
-                return Collections.singletonMap(new TaskId(0, 0), Utils.mkSet(new TopicPartition("topic", 0)));
-            }
-        });
-
-        thread.setState(StreamThread.State.RUNNING);
-        thread.rebalanceListener.onPartitionsRevoked(Collections.<TopicPartition>emptyList());
-        thread.rebalanceListener.onPartitionsAssigned(Collections.<TopicPartition>emptyList());
-    }
-
-    @Test
-    public void shouldNotCloseSuspendedTaskswice() {
-        builder.addSource("name", "topic").addSink("out", "output");
-
-        final TestStreamTask testStreamTask = new TestStreamTask(
-                new TaskId(0, 0),
-                applicationId,
-                Utils.mkSet(new TopicPartition("topic", 0)),
-                builder.build(0),
-                clientSupplier.consumer,
-                clientSupplier.getProducer(new HashMap<String, Object>()),
-                clientSupplier.restoreConsumer,
-                config,
-                new MockStreamsMetrics(new Metrics()),
-                new StateDirectory(applicationId, config.getString(StreamsConfig.STATE_DIR_CONFIG), mockTime));
-
-        final StreamThread thread = new StreamThread(
-                builder,
-                config,
-                clientSupplier,
-                applicationId,
-                clientId,
-                processId,
-                metrics,
-                mockTime,
-                new StreamsMetadataState(builder, StreamsMetadataState.UNKNOWN_HOST),
-                0) {
-
-            @Override
-            protected StreamTask createStreamTask(final TaskId id, final Collection<TopicPartition> partitionsForTask) {
-                return testStreamTask;
-            }
-        };
-
-        final Set<TopicPartition> activeTasks = new HashSet<>();
-        activeTasks.add(new TopicPartition("topic", 0));
-
-        thread.setPartitionAssignor(new StreamPartitionAssignor() {
-            @Override
-            Map<TaskId, Set<TopicPartition>> activeTasks() {
-                return new HashMap<TaskId, Set<TopicPartition>>() {
-                    {
-                        put(new TaskId(0, 0), activeTasks);
-                    }
-                };
-            }
-        });
-        thread.setState(StreamThread.State.RUNNING);
-        thread.setState(StreamThread.State.PARTITIONS_REVOKED);
-        thread.rebalanceListener.onPartitionsAssigned(activeTasks);
-        thread.rebalanceListener.onPartitionsRevoked(activeTasks);
-
-        assertTrue(testStreamTask.suspended);
-        assertFalse(testStreamTask.closed);
-
-        activeTasks.clear();
-        // this should succeed without exception
-        thread.rebalanceListener.onPartitionsAssigned(Collections.<TopicPartition>emptyList());
-
-        assertTrue(testStreamTask.closed);
-    }
-
-    @Test
-    public void shouldInitializeRestoreConsumerWithOffsetsFromStandbyTasks()  {
-        final KStreamBuilder builder = new KStreamBuilder();
-        builder.setApplicationId(applicationId);
-        builder.stream("t1").groupByKey().count("count-one");
-        builder.stream("t2").groupByKey().count("count-two");
-
-        final StreamThread thread = new StreamThread(
-                builder,
-                config,
-                clientSupplier,
-                applicationId,
-                clientId,
-                processId,
-                metrics,
-                mockTime,
-                new StreamsMetadataState(builder, StreamsMetadataState.UNKNOWN_HOST),
-                0);
-
-        final MockConsumer<byte[], byte[]> restoreConsumer = clientSupplier.restoreConsumer;
-        restoreConsumer.updatePartitions("stream-thread-test-count-one-changelog",
-                Collections.singletonList(new PartitionInfo("stream-thread-test-count-one-changelog",
-                        0,
-                        null,
-                        new Node[0],
-                        new Node[0])));
-        restoreConsumer.updatePartitions("stream-thread-test-count-two-changelog",
-                Collections.singletonList(new PartitionInfo("stream-thread-test-count-two-changelog",
-                        0,
-                        null,
-                        new Node[0],
-                        new Node[0])));
-=======
         internalTopologyBuilder.addSource(null, "name", null, null, null, "topic");
         internalTopologyBuilder.addSink("out", "output", null, null, null);
->>>>>>> ae4100f8
 
         final StreamThread thread = createStreamThread(clientId, config, false);
 
@@ -1096,31 +744,11 @@
     }
 
     @Test
-<<<<<<< HEAD
     public void shouldCloseSuspendedTasksThatAreNoLongerAssignedToThisStreamThreadBeforeCreatingNewTasks() {
-        final KStreamBuilder builder = new KStreamBuilder();
-        builder.setApplicationId(applicationId);
-        builder.stream("t1").groupByKey().count("count-one");
-        builder.stream("t2").groupByKey().count("count-two");
-
-        final StreamThread thread = new StreamThread(
-            builder,
-            config,
-            clientSupplier,
-            applicationId,
-            clientId,
-            processId,
-            metrics,
-            mockTime,
-            new StreamsMetadataState(builder, StreamsMetadataState.UNKNOWN_HOST),
-            0);
-=======
-    public void shouldCloseSuspendedTasksThatAreNoLongerAssignedToThisStreamThreadBeforeCreatingNewTasks() throws Exception {
         internalStreamsBuilder.stream(Collections.singleton("t1"), consumed).groupByKey().count("count-one");
         internalStreamsBuilder.stream(Collections.singleton("t2"), consumed).groupByKey().count("count-two");
 
         final StreamThread thread = createStreamThread(clientId, config, false);
->>>>>>> ae4100f8
         final MockConsumer<byte[], byte[]> restoreConsumer = clientSupplier.restoreConsumer;
         restoreConsumer.updatePartitions("stream-thread-test-count-one-changelog",
                                          Collections.singletonList(new PartitionInfo("stream-thread-test-count-one-changelog",
@@ -1182,112 +810,11 @@
     }
 
     @Test
-<<<<<<< HEAD
-    public void shouldCloseActiveTasksThatAreAssignedToThisStreamThreadButAssignmentHasChangedBeforeCreatingNewTasks() throws Exception {
-        final KStreamBuilder builder = new KStreamBuilder();
-        builder.setApplicationId(applicationId);
-        builder.stream(Pattern.compile("t.*")).to("out");
-
-        final Map<Collection<TopicPartition>, TestStreamTask> createdTasks = new HashMap<>();
-
-        final StreamThread thread = new StreamThread(
-            builder,
-            config,
-            clientSupplier,
-            applicationId,
-            clientId,
-            processId,
-            metrics,
-            mockTime,
-            new StreamsMetadataState(builder, StreamsMetadataState.UNKNOWN_HOST),
-            0) {
-
-            @Override
-            protected StreamTask createStreamTask(final TaskId id, final Collection<TopicPartition> partitions) {
-                final ProcessorTopology topology = builder.build(id.topicGroupId);
-                final TestStreamTask task = new TestStreamTask(
-                    id,
-                    applicationId,
-                    partitions,
-                    topology,
-                    consumer,
-                    clientSupplier.getProducer(new HashMap<String, Object>()),
-                    restoreConsumer,
-                    config,
-                    new MockStreamsMetrics(new Metrics()),
-                    stateDirectory);
-                createdTasks.put(partitions, task);
-                return task;
-            }
-        };
-
-        final Map<TaskId, Set<TopicPartition>> activeTasks = new HashMap<>();
-        final TopicPartition t1 = new TopicPartition("t1", 0);
-        final Set<TopicPartition> task00Partitions = new HashSet<>();
-        task00Partitions.add(t1);
-        final TaskId taskId = new TaskId(0, 0);
-        activeTasks.put(taskId, task00Partitions);
-
-        thread.setPartitionAssignor(new StreamPartitionAssignor() {
-            @Override
-            Map<TaskId, Set<TopicPartition>> activeTasks() {
-                return activeTasks;
-            }
-        });
-
-        final StreamPartitionAssignor.SubscriptionUpdates subscriptionUpdates = new StreamPartitionAssignor.SubscriptionUpdates();
-        final Field updatedTopicsField  = subscriptionUpdates.getClass().getDeclaredField("updatedTopicSubscriptions");
-        updatedTopicsField.setAccessible(true);
-        final Set<String> updatedTopics = (Set<String>) updatedTopicsField.get(subscriptionUpdates);
-        updatedTopics.add(t1.topic());
-        builder.updateSubscriptions(subscriptionUpdates, null);
-
-        // should create task for id 0_0 with a single partition
-        thread.setState(StreamThread.State.RUNNING);
-
-        thread.rebalanceListener.onPartitionsRevoked(Collections.<TopicPartition>emptyList());
-        thread.rebalanceListener.onPartitionsAssigned(task00Partitions);
-
-        final TestStreamTask firstTask = createdTasks.get(task00Partitions);
-        assertThat(firstTask.id(), is(taskId));
-
-        // update assignment for the task 0_0 so it now has 2 partitions
-        task00Partitions.add(new TopicPartition("t2", 0));
-        updatedTopics.add("t2");
-
-        thread.rebalanceListener.onPartitionsRevoked(Collections.<TopicPartition>emptyList());
-        thread.rebalanceListener.onPartitionsAssigned(task00Partitions);
-
-        // should close the first task as the assignment has changed
-        assertTrue("task should have been closed as assignment has changed", firstTask.closed);
-        assertTrue("tasks state manager should have been closed as assignment has changed", firstTask.closedStateManager);
-        // should have created a new task for 00
-        assertThat(createdTasks.get(task00Partitions).id(), is(taskId));
-    }
-
-    @Test
     public void shouldCloseTaskAsZombieAndRemoveFromActiveTasksIfProducerWasFencedWhileProcessing() throws InterruptedException {
-        builder.addSource("source", TOPIC).addSink("sink", "dummyTopic", "source");
-
-        final MockClientSupplier clientSupplier = new MockClientSupplier(applicationId);
-        final StreamThread thread = new StreamThread(
-            builder,
-            new StreamsConfig(configProps(true)),
-            clientSupplier,
-            applicationId,
-            clientId,
-            processId,
-            metrics,
-            mockTime,
-            new StreamsMetadataState(builder, StreamsMetadataState.UNKNOWN_HOST),
-            0);
-=======
-    public void shouldCloseTaskAsZombieAndRemoveFromActiveTasksIfProducerWasFencedWhileProcessing() throws Exception {
         internalTopologyBuilder.addSource(null, "source", null, null, null, TOPIC);
         internalTopologyBuilder.addSink("sink", "dummyTopic", null, null, null, "source");
 
         final StreamThread thread = createStreamThread(clientId, new StreamsConfig(configProps(true)), true);
->>>>>>> ae4100f8
 
         final MockConsumer consumer = clientSupplier.consumer;
         consumer.updatePartitions(TOPIC, Collections.singletonList(new PartitionInfo(TOPIC, 0, null, null, null)));
@@ -1344,29 +871,11 @@
     }
 
     @Test
-<<<<<<< HEAD
     public void shouldCloseTaskAsZombieAndRemoveFromActiveTasksIfProducerGotFencedAtBeginTransactionWhenTaskIsResumed() {
-        builder.addSource("name", "topic").addSink("out", "output");
-
-        final MockClientSupplier clientSupplier = new MockClientSupplier(applicationId);
-        final StreamThread thread = new StreamThread(
-            builder,
-            new StreamsConfig(configProps(true)),
-            clientSupplier,
-            applicationId,
-            clientId,
-            processId,
-            new Metrics(),
-            new MockTime(),
-            new StreamsMetadataState(builder, StreamsMetadataState.UNKNOWN_HOST),
-            0);
-=======
-    public void shouldCloseTaskAsZombieAndRemoveFromActiveTasksIfProducerGotFencedAtBeginTransactionWhenTaskIsResumed() throws Exception {
         internalTopologyBuilder.addSource(null, "name", null, null, null, "topic");
         internalTopologyBuilder.addSink("out", "output", null, null, null);
 
         final StreamThread thread = createStreamThread(clientId, new StreamsConfig(configProps(true)), true);
->>>>>>> ae4100f8
 
         final Map<TaskId, Set<TopicPartition>> activeTasks = new HashMap<>();
         activeTasks.put(task1, task0Assignment);
@@ -1389,253 +898,6 @@
     }
 
     @Test
-<<<<<<< HEAD
-    public void shouldNotViolateAtLeastOnceWhenAnExceptionOccursOnTaskCloseDuringShutdown() throws InterruptedException {
-        final KStreamBuilder builder = new KStreamBuilder();
-        builder.setApplicationId(applicationId);
-        builder.stream("t1").groupByKey();
-
-        final TestStreamTask testStreamTask = new TestStreamTask(
-            new TaskId(0, 0),
-            applicationId,
-            Utils.mkSet(new TopicPartition("t1", 0)),
-            builder.build(0),
-            clientSupplier.consumer,
-            clientSupplier.getProducer(new HashMap<String, Object>()),
-            clientSupplier.restoreConsumer,
-            config,
-            new MockStreamsMetrics(new Metrics()),
-            new StateDirectory(applicationId, config.getString(StreamsConfig.STATE_DIR_CONFIG), mockTime)) {
-
-            @Override
-            public void close(final boolean clean) {
-                throw new RuntimeException("KABOOM!");
-            }
-        };
-
-        final StreamThread thread = new StreamThread(
-            builder,
-            config,
-            clientSupplier,
-            applicationId,
-            clientId,
-            processId,
-            metrics,
-            mockTime,
-            new StreamsMetadataState(builder, StreamsMetadataState.UNKNOWN_HOST),
-            0) {
-
-            @Override
-            protected StreamTask createStreamTask(final TaskId id, final Collection<TopicPartition> partitions) {
-                return testStreamTask;
-            }
-        };
-
-        final Map<TaskId, Set<TopicPartition>> activeTasks = new HashMap<>();
-        activeTasks.put(testStreamTask.id(), testStreamTask.partitions);
-
-        thread.setPartitionAssignor(new MockStreamsPartitionAssignor(activeTasks));
-
-        thread.setState(StreamThread.State.RUNNING);
-        thread.rebalanceListener.onPartitionsRevoked(Collections.<TopicPartition>emptyList());
-        thread.rebalanceListener.onPartitionsAssigned(testStreamTask.partitions);
-
-        thread.close();
-        thread.join();
-        assertFalse("task shouldn't have been committed as there was an exception during shutdown", testStreamTask.committed);
-    }
-
-    @Test
-    public void shouldNotViolateAtLeastOnceWhenAnExceptionOccursOnTaskFlushDuringShutdown() throws InterruptedException {
-        final MockStateStoreSupplier.MockStateStore stateStore = new MockStateStoreSupplier.MockStateStore("foo", false);
-        builder.stream("t1").groupByKey().count(new MockStateStoreSupplier(stateStore));
-        final TestStreamTask testStreamTask = new TestStreamTask(
-            new TaskId(0, 0),
-            applicationId,
-            Utils.mkSet(new TopicPartition("t1", 0)),
-            builder.build(0),
-            clientSupplier.consumer,
-            clientSupplier.getProducer(new HashMap<String, Object>()),
-            clientSupplier.restoreConsumer,
-            config,
-            new MockStreamsMetrics(metrics),
-            new StateDirectory(applicationId, config.getString(StreamsConfig.STATE_DIR_CONFIG), mockTime)) {
-
-            @Override
-            public void flushState() {
-                throw new RuntimeException("KABOOM!");
-            }
-        };
-
-        final StreamThread thread = new StreamThread(
-            builder,
-            config,
-            clientSupplier,
-            applicationId,
-            clientId,
-            processId,
-            metrics,
-            mockTime,
-            new StreamsMetadataState(builder, StreamsMetadataState.UNKNOWN_HOST),
-            0) {
-
-            @Override
-            protected StreamTask createStreamTask(final TaskId id, final Collection<TopicPartition> partitions) {
-                return testStreamTask;
-            }
-        };
-
-
-        final Map<TaskId, Set<TopicPartition>> activeTasks = new HashMap<>();
-        activeTasks.put(testStreamTask.id(), testStreamTask.partitions);
-
-
-        thread.setPartitionAssignor(new MockStreamsPartitionAssignor(activeTasks));
-
-        thread.start();
-        TestUtils.waitForCondition(new TestCondition() {
-            @Override
-            public boolean conditionMet() {
-                return thread.state() == StreamThread.State.RUNNING;
-            }
-        }, 10 * 1000, "Thread never started.");
-        thread.rebalanceListener.onPartitionsRevoked(Collections.<TopicPartition>emptyList());
-        thread.rebalanceListener.onPartitionsAssigned(testStreamTask.partitions);
-        // store should have been opened
-        assertTrue(stateStore.isOpen());
-
-        thread.close();
-        thread.join();
-        assertFalse("task shouldn't have been committed as there was an exception during shutdown", testStreamTask.committed);
-        // store should be closed even if we had an exception
-        assertFalse(stateStore.isOpen());
-    }
-
-    @Test
-    public void shouldNotViolateAtLeastOnceWhenExceptionOccursDuringTaskSuspension() {
-        final KStreamBuilder builder = new KStreamBuilder();
-        builder.setApplicationId(applicationId);
-        builder.stream("t1").groupByKey();
-
-        final TestStreamTask testStreamTask = new TestStreamTask(
-            new TaskId(0, 0),
-            applicationId,
-            Utils.mkSet(new TopicPartition("t1", 0)),
-            builder.build(0),
-            clientSupplier.consumer,
-            clientSupplier.getProducer(new HashMap<String, Object>()),
-            clientSupplier.restoreConsumer,
-            config,
-            new MockStreamsMetrics(new Metrics()),
-            new StateDirectory(applicationId, config.getString(StreamsConfig.STATE_DIR_CONFIG), mockTime)) {
-
-            @Override
-            public void suspend() {
-                throw new RuntimeException("KABOOM!");
-            }
-        };
-
-        final StreamThread thread = new StreamThread(
-            builder,
-            config,
-            clientSupplier,
-            applicationId,
-            clientId,
-            processId,
-            metrics,
-            mockTime,
-            new StreamsMetadataState(builder, StreamsMetadataState.UNKNOWN_HOST),
-            0) {
-
-            @Override
-            protected StreamTask createStreamTask(final TaskId id, final Collection<TopicPartition> partitions) {
-                return testStreamTask;
-            }
-        };
-
-
-        final Map<TaskId, Set<TopicPartition>> activeTasks = new HashMap<>();
-        activeTasks.put(testStreamTask.id(), testStreamTask.partitions);
-
-
-        thread.setPartitionAssignor(new MockStreamsPartitionAssignor(activeTasks));
-
-        thread.setState(StreamThread.State.RUNNING);
-        thread.rebalanceListener.onPartitionsRevoked(Collections.<TopicPartition>emptyList());
-        thread.rebalanceListener.onPartitionsAssigned(testStreamTask.partitions);
-        try {
-            thread.rebalanceListener.onPartitionsRevoked(Collections.<TopicPartition>emptyList());
-            fail("should have thrown exception");
-        } catch (final Exception e) {
-            // expected
-        }
-        assertFalse(testStreamTask.committed);
-    }
-
-    @Test
-    public void shouldNotViolateAtLeastOnceWhenExceptionOccursDuringFlushStateWhileSuspendingState() {
-        final KStreamBuilder builder = new KStreamBuilder();
-        builder.setApplicationId(applicationId);
-        builder.stream("t1").groupByKey();
-
-        final TestStreamTask testStreamTask = new TestStreamTask(
-            new TaskId(0, 0),
-            applicationId,
-            Utils.mkSet(new TopicPartition("t1", 0)),
-            builder.build(0),
-            clientSupplier.consumer,
-            clientSupplier.getProducer(new HashMap<String, Object>()),
-            clientSupplier.restoreConsumer,
-            config,
-            new MockStreamsMetrics(new Metrics()),
-            new StateDirectory(applicationId, config.getString(StreamsConfig.STATE_DIR_CONFIG), mockTime)) {
-
-            @Override
-            protected void flushState() {
-                throw new RuntimeException("KABOOM!");
-            }
-        };
-
-        final StreamThread thread = new StreamThread(
-            builder,
-            config,
-            clientSupplier,
-            applicationId,
-            clientId,
-            processId,
-            metrics,
-            mockTime,
-            new StreamsMetadataState(builder, StreamsMetadataState.UNKNOWN_HOST), 0) {
-
-            @Override
-            protected StreamTask createStreamTask(final TaskId id, final Collection<TopicPartition> partitions) {
-                return testStreamTask;
-            }
-        };
-
-
-        final Map<TaskId, Set<TopicPartition>> activeTasks = new HashMap<>();
-        activeTasks.put(testStreamTask.id(), testStreamTask.partitions);
-
-
-        thread.setPartitionAssignor(new MockStreamsPartitionAssignor(activeTasks));
-
-        thread.setState(StreamThread.State.RUNNING);
-        thread.rebalanceListener.onPartitionsRevoked(Collections.<TopicPartition>emptyList());
-        thread.rebalanceListener.onPartitionsAssigned(testStreamTask.partitions);
-        try {
-            thread.rebalanceListener.onPartitionsRevoked(Collections.<TopicPartition>emptyList());
-            fail("should have thrown exception");
-        } catch (final Exception e) {
-            // expected
-        }
-        assertFalse(testStreamTask.committed);
-    }
-
-
-    @Test
-=======
->>>>>>> ae4100f8
     @SuppressWarnings("unchecked")
     public void shouldAlwaysUpdateWithLatestTopicsFromStreamPartitionAssignor() throws Exception {
         internalTopologyBuilder.addSource(null, "source", null, null, null, Pattern.compile("t.*"));
