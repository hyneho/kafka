--- conflicted
+++ resolved
@@ -57,34 +57,16 @@
 import org.junit.Assert;
 import org.junit.Test;
 
-<<<<<<< HEAD
-=======
-import java.io.File;
-import java.nio.ByteBuffer;
-import java.nio.file.Files;
-import java.util.Arrays;
-import java.util.Collection;
-import java.util.Collections;
-import java.util.HashMap;
-import java.util.HashSet;
-import java.util.List;
-import java.util.Map;
-import java.util.Properties;
-import java.util.Set;
-import java.util.UUID;
 import java.util.regex.Pattern;
 
 import static org.hamcrest.CoreMatchers.equalTo;
 import static org.hamcrest.CoreMatchers.is;
->>>>>>> 3930dd7e
 import static org.junit.Assert.assertEquals;
 import static org.junit.Assert.assertFalse;
 import static org.junit.Assert.assertNotNull;
 import static org.junit.Assert.assertSame;
 import static org.junit.Assert.assertTrue;
 
-
-import static org.hamcrest.CoreMatchers.equalTo;
 import static org.junit.Assert.assertThat;
 
 public class StreamThreadTest {
@@ -862,7 +844,8 @@
             @Override
             protected StreamTask createStreamTask(final TaskId id, final Collection<TopicPartition> partitions) {
                 final ProcessorTopology topology = builder.build(id.topicGroupId);
-                final TestStreamTask task = new TestStreamTask(id, "appId", partitions, topology, consumer, producer, restoreConsumer, config, stateDirectory);
+                final TestStreamTask task = new TestStreamTask(id, "appId", partitions, topology, consumer,
+                    producer, restoreConsumer, config, new MockStreamsMetrics(new Metrics()), stateDirectory);
                 createdTasks.put(partitions, task);
                 return task;
             }
