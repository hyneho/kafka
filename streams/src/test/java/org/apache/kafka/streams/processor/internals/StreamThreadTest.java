/*
 * Licensed to the Apache Software Foundation (ASF) under one or more
 * contributor license agreements. See the NOTICE file distributed with
 * this work for additional information regarding copyright ownership.
 * The ASF licenses this file to You under the Apache License, Version 2.0
 * (the "License"); you may not use this file except in compliance with
 * the License. You may obtain a copy of the License at
 *
 *    http://www.apache.org/licenses/LICENSE-2.0
 *
 * Unless required by applicable law or agreed to in writing, software
 * distributed under the License is distributed on an "AS IS" BASIS,
 * WITHOUT WARRANTIES OR CONDITIONS OF ANY KIND, either express or implied.
 * See the License for the specific language governing permissions and
 * limitations under the License.
 */
package org.apache.kafka.streams.processor.internals;

import org.apache.kafka.clients.admin.MockAdminClient;
import org.apache.kafka.clients.consumer.Consumer;
import org.apache.kafka.clients.consumer.ConsumerRebalanceListener;
import org.apache.kafka.clients.consumer.ConsumerRecord;
import org.apache.kafka.clients.consumer.ConsumerRecords;
import org.apache.kafka.clients.consumer.InvalidOffsetException;
import org.apache.kafka.clients.consumer.MockConsumer;
import org.apache.kafka.clients.consumer.OffsetResetStrategy;
import org.apache.kafka.clients.consumer.internals.MockRebalanceListener;
import org.apache.kafka.clients.producer.MockProducer;
import org.apache.kafka.clients.producer.Producer;
import org.apache.kafka.common.Cluster;
import org.apache.kafka.common.KafkaException;
import org.apache.kafka.common.Metric;
import org.apache.kafka.common.MetricName;
import org.apache.kafka.common.Node;
import org.apache.kafka.common.PartitionInfo;
import org.apache.kafka.common.TopicPartition;
import org.apache.kafka.common.errors.ProducerFencedException;
import org.apache.kafka.common.metrics.JmxReporter;
import org.apache.kafka.common.metrics.KafkaMetric;
import org.apache.kafka.common.metrics.KafkaMetricsContext;
import org.apache.kafka.common.metrics.Measurable;
import org.apache.kafka.common.metrics.Metrics;
import org.apache.kafka.common.metrics.MetricsContext;
import org.apache.kafka.common.record.TimestampType;
import org.apache.kafka.common.serialization.Serdes;
import org.apache.kafka.common.utils.Bytes;
import org.apache.kafka.common.utils.LogContext;
import org.apache.kafka.common.utils.MockTime;
import org.apache.kafka.common.utils.Utils;
import org.apache.kafka.streams.StreamsConfig;
import org.apache.kafka.streams.errors.LogAndContinueExceptionHandler;
import org.apache.kafka.streams.errors.StreamsException;
import org.apache.kafka.streams.errors.TaskCorruptedException;
import org.apache.kafka.streams.errors.TaskMigratedException;
import org.apache.kafka.streams.kstream.Materialized;
import org.apache.kafka.streams.kstream.internals.ConsumedInternal;
import org.apache.kafka.streams.kstream.internals.InternalStreamsBuilder;
import org.apache.kafka.streams.kstream.internals.MaterializedInternal;
import org.apache.kafka.streams.processor.LogAndSkipOnInvalidTimestamp;
import org.apache.kafka.streams.processor.PunctuationType;
import org.apache.kafka.streams.processor.TaskId;
import org.apache.kafka.streams.processor.TaskMetadata;
import org.apache.kafka.streams.processor.ThreadMetadata;
import org.apache.kafka.streams.processor.api.Processor;
import org.apache.kafka.streams.processor.api.ProcessorSupplier;
import org.apache.kafka.streams.processor.api.Record;
import org.apache.kafka.streams.processor.internals.assignment.ReferenceContainer;
import org.apache.kafka.streams.processor.internals.metrics.StreamsMetricsImpl;
import org.apache.kafka.streams.processor.internals.testutil.LogCaptureAppender;
import org.apache.kafka.streams.state.KeyValueStore;
import org.apache.kafka.streams.state.StoreBuilder;
import org.apache.kafka.streams.state.Stores;
import org.apache.kafka.streams.state.internals.OffsetCheckpoint;
import org.apache.kafka.test.MockApiProcessor;
import org.apache.kafka.test.MockClientSupplier;
import org.apache.kafka.test.MockKeyValueStoreBuilder;
import org.apache.kafka.test.MockStateRestoreListener;
import org.apache.kafka.test.MockTimestampExtractor;
import org.apache.kafka.test.StreamsTestUtils;
import org.apache.kafka.test.TestUtils;
import org.easymock.EasyMock;
import org.junit.Assert;
import org.junit.Before;
import org.junit.Test;
import org.slf4j.Logger;

import java.io.File;
import java.time.Duration;
import java.util.ArrayList;
import java.util.Arrays;
import java.util.Collection;
import java.util.Collections;
import java.util.HashMap;
import java.util.HashSet;
import java.util.LinkedList;
import java.util.List;
import java.util.Map;
import java.util.Properties;
import java.util.Set;
import java.util.UUID;
import java.util.concurrent.atomic.AtomicBoolean;
import java.util.concurrent.atomic.AtomicInteger;
import java.util.concurrent.atomic.AtomicLong;
import java.util.stream.Stream;

import static java.util.Collections.emptyMap;
import static java.util.Collections.emptySet;
import static java.util.Collections.singleton;
import static java.util.Collections.singletonMap;
import static org.apache.kafka.common.utils.Utils.mkEntry;
import static org.apache.kafka.common.utils.Utils.mkMap;
import static org.apache.kafka.common.utils.Utils.mkProperties;
import static org.apache.kafka.common.utils.Utils.mkSet;
import static org.apache.kafka.streams.processor.internals.ClientUtils.getSharedAdminClientId;
import static org.apache.kafka.streams.processor.internals.StateManagerUtil.CHECKPOINT_FILE_NAME;
import static org.easymock.EasyMock.anyObject;
import static org.easymock.EasyMock.expect;
import static org.easymock.EasyMock.expectLastCall;
import static org.easymock.EasyMock.mock;
import static org.easymock.EasyMock.verify;
import static org.hamcrest.CoreMatchers.equalTo;
import static org.hamcrest.CoreMatchers.not;
import static org.hamcrest.CoreMatchers.startsWith;
import static org.hamcrest.MatcherAssert.assertThat;
import static org.hamcrest.Matchers.empty;
import static org.hamcrest.Matchers.is;
import static org.junit.Assert.assertEquals;
import static org.junit.Assert.assertFalse;
import static org.junit.Assert.assertNotEquals;
import static org.junit.Assert.assertNotNull;
import static org.junit.Assert.assertNull;
import static org.junit.Assert.assertSame;
import static org.junit.Assert.assertThrows;
import static org.junit.Assert.assertTrue;
import static org.junit.Assert.fail;

public class StreamThreadTest {

    private final static String APPLICATION_ID = "stream-thread-test";
    private final static UUID PROCESS_ID = UUID.fromString("87bf53a8-54f2-485f-a4b6-acdbec0a8b3d");
    private final static String CLIENT_ID = APPLICATION_ID + "-" + PROCESS_ID;

    private final int threadIdx = 1;
    private final Metrics metrics = new Metrics();
    private final MockTime mockTime = new MockTime();
    private final String stateDir = TestUtils.tempDirectory().getPath();
    private final MockClientSupplier clientSupplier = new MockClientSupplier();
    private final StreamsConfig config = new StreamsConfig(configProps(false));
    private final ConsumedInternal<Object, Object> consumed = new ConsumedInternal<>();
    private final ChangelogReader changelogReader = new MockChangelogReader();
    private final StateDirectory stateDirectory = new StateDirectory(config, mockTime, true);
    private final InternalTopologyBuilder internalTopologyBuilder = new InternalTopologyBuilder();
    private final InternalStreamsBuilder internalStreamsBuilder = new InternalStreamsBuilder(internalTopologyBuilder);

    private StreamsMetadataState streamsMetadataState;
    private final static java.util.function.Consumer<Throwable> HANDLER = e -> {
        if (e instanceof RuntimeException) {
            throw (RuntimeException) e;
        } else if (e instanceof Error) {
            throw (Error) e;
        } else {
            throw new RuntimeException("Unexpected checked exception caught in the uncaught exception handler", e);
        }
    };

    @Before
    public void setUp() {
        Thread.currentThread().setName(CLIENT_ID + "-StreamThread-" + threadIdx);
        internalTopologyBuilder.setApplicationId(APPLICATION_ID);
        streamsMetadataState = new StreamsMetadataState(internalTopologyBuilder, StreamsMetadataState.UNKNOWN_HOST);
    }

    private final String topic1 = "topic1";
    private final String topic2 = "topic2";

    private final TopicPartition t1p1 = new TopicPartition(topic1, 1);
    private final TopicPartition t1p2 = new TopicPartition(topic1, 2);
    private final TopicPartition t2p1 = new TopicPartition(topic2, 1);

    // task0 is unused
    private final TaskId task1 = new TaskId(0, 1);
    private final TaskId task2 = new TaskId(0, 2);
    private final TaskId task3 = new TaskId(1, 1);

    private Properties configProps(final boolean enableEoS) {
        return mkProperties(mkMap(
            mkEntry(StreamsConfig.APPLICATION_ID_CONFIG, APPLICATION_ID),
            mkEntry(StreamsConfig.BOOTSTRAP_SERVERS_CONFIG, "localhost:2171"),
            mkEntry(StreamsConfig.BUFFERED_RECORDS_PER_PARTITION_CONFIG, "3"),
            mkEntry(StreamsConfig.DEFAULT_TIMESTAMP_EXTRACTOR_CLASS_CONFIG, MockTimestampExtractor.class.getName()),
            mkEntry(StreamsConfig.STATE_DIR_CONFIG, TestUtils.tempDirectory().getAbsolutePath()),
            mkEntry(StreamsConfig.PROCESSING_GUARANTEE_CONFIG, enableEoS ? StreamsConfig.EXACTLY_ONCE : StreamsConfig.AT_LEAST_ONCE)
        ));
    }

    private Cluster createCluster() {
        final Node node = new Node(-1, "localhost", 8121);
        return new Cluster(
            "mockClusterId",
            Collections.singletonList(node),
            Collections.emptySet(),
            Collections.emptySet(),
            Collections.emptySet(),
            node
        );
    }

    private StreamThread createStreamThread(@SuppressWarnings("SameParameterValue") final String clientId,
                                            final StreamsConfig config,
                                            final boolean eosEnabled) {
        if (eosEnabled) {
            clientSupplier.setApplicationIdForProducer(APPLICATION_ID);
        }

        clientSupplier.setCluster(createCluster());

        final StreamsMetricsImpl streamsMetrics = new StreamsMetricsImpl(
            metrics,
            APPLICATION_ID,
            config.getString(StreamsConfig.BUILT_IN_METRICS_VERSION_CONFIG),
            mockTime
        );

        internalTopologyBuilder.buildTopology();

        return StreamThread.create(
            internalTopologyBuilder,
            config,
            clientSupplier,
            clientSupplier.getAdmin(config.getAdminConfigs(clientId)),
            PROCESS_ID,
            clientId,
            streamsMetrics,
            mockTime,
            streamsMetadataState,
            0,
            stateDirectory,
            new MockStateRestoreListener(),
            threadIdx,
            null,
            HANDLER
        );
    }

    private static class StateListenerStub implements StreamThread.StateListener {
        int numChanges = 0;
        ThreadStateTransitionValidator oldState = null;
        ThreadStateTransitionValidator newState = null;

        @Override
        public void onChange(final Thread thread,
                             final ThreadStateTransitionValidator newState,
                             final ThreadStateTransitionValidator oldState) {
            ++numChanges;
            if (this.newState != null) {
                if (this.newState != oldState) {
                    throw new RuntimeException("State mismatch " + oldState + " different from " + this.newState);
                }
            }
            this.oldState = oldState;
            this.newState = newState;
        }
    }

    @Test
    public void shouldChangeStateInRebalanceListener() {
        final StreamThread thread = createStreamThread(CLIENT_ID, config, false);

        final StateListenerStub stateListener = new StateListenerStub();
        thread.setStateListener(stateListener);
        assertEquals(thread.state(), StreamThread.State.CREATED);

        final ConsumerRebalanceListener rebalanceListener = thread.rebalanceListener();

        final List<TopicPartition> revokedPartitions;
        final List<TopicPartition> assignedPartitions;

        // revoke nothing
        thread.setState(StreamThread.State.STARTING);
        revokedPartitions = Collections.emptyList();
        rebalanceListener.onPartitionsRevoked(revokedPartitions);

        assertEquals(thread.state(), StreamThread.State.PARTITIONS_REVOKED);

        // assign single partition
        assignedPartitions = Collections.singletonList(t1p1);

        final MockConsumer<byte[], byte[]> mockConsumer = (MockConsumer<byte[], byte[]>) thread.mainConsumer();
        mockConsumer.assign(assignedPartitions);
        mockConsumer.updateBeginningOffsets(Collections.singletonMap(t1p1, 0L));
        rebalanceListener.onPartitionsAssigned(assignedPartitions);
        thread.runOnce();
        assertEquals(thread.state(), StreamThread.State.RUNNING);
        Assert.assertEquals(4, stateListener.numChanges);
        Assert.assertEquals(StreamThread.State.PARTITIONS_ASSIGNED, stateListener.oldState);

        thread.shutdown();
        assertSame(StreamThread.State.PENDING_SHUTDOWN, thread.state());
    }

    @Test
    public void shouldChangeStateAtStartClose() throws Exception {
        final StreamThread thread = createStreamThread(CLIENT_ID, config, false);

        final StateListenerStub stateListener = new StateListenerStub();
        thread.setStateListener(stateListener);

        thread.start();
        TestUtils.waitForCondition(
            () -> thread.state() == StreamThread.State.STARTING,
            10 * 1000,
            "Thread never started.");

        thread.shutdown();
        TestUtils.waitForCondition(
            () -> thread.state() == StreamThread.State.DEAD,
            10 * 1000,
            "Thread never shut down.");

        thread.shutdown();
        assertEquals(thread.state(), StreamThread.State.DEAD);
    }

    @Test
    public void shouldCreateMetricsAtStartupWithBuiltInMetricsVersionLatest() {
        shouldCreateMetricsAtStartup(StreamsConfig.METRICS_LATEST);
    }

    @Test
    public void shouldCreateMetricsAtStartupWithBuiltInMetricsVersion0100To24() {
        shouldCreateMetricsAtStartup(StreamsConfig.METRICS_0100_TO_24);
    }

    private void shouldCreateMetricsAtStartup(final String builtInMetricsVersion) {
        final Properties props = configProps(false);
        props.setProperty(StreamsConfig.BUILT_IN_METRICS_VERSION_CONFIG, builtInMetricsVersion);
        final StreamsConfig config = new StreamsConfig(props);
        final StreamThread thread = createStreamThread(CLIENT_ID, config, false);
        final String defaultGroupName = getGroupName(builtInMetricsVersion);
        final Map<String, String> defaultTags = Collections.singletonMap(
            getThreadTagKey(builtInMetricsVersion),
            thread.getName()
        );
        final String descriptionIsNotVerified = "";

        assertNotNull(metrics.metrics().get(metrics.metricName(
            "commit-latency-avg", defaultGroupName, descriptionIsNotVerified, defaultTags)));
        assertNotNull(metrics.metrics().get(metrics.metricName(
            "commit-latency-max", defaultGroupName, descriptionIsNotVerified, defaultTags)));
        assertNotNull(metrics.metrics().get(metrics.metricName(
            "commit-rate", defaultGroupName, descriptionIsNotVerified, defaultTags)));
        assertNotNull(metrics.metrics().get(metrics.metricName(
            "commit-total", defaultGroupName, descriptionIsNotVerified, defaultTags)));
        assertNotNull(metrics.metrics().get(metrics.metricName(
            "commit-ratio", defaultGroupName, descriptionIsNotVerified, defaultTags)));
        assertNotNull(metrics.metrics().get(metrics.metricName(
            "poll-latency-avg", defaultGroupName, descriptionIsNotVerified, defaultTags)));
        assertNotNull(metrics.metrics().get(metrics.metricName(
            "poll-latency-max", defaultGroupName, descriptionIsNotVerified, defaultTags)));
        assertNotNull(metrics.metrics().get(metrics.metricName(
            "poll-rate", defaultGroupName, descriptionIsNotVerified, defaultTags)));
        assertNotNull(metrics.metrics().get(metrics.metricName(
            "poll-total", defaultGroupName, descriptionIsNotVerified, defaultTags)));
        assertNotNull(metrics.metrics().get(metrics.metricName(
            "poll-ratio", defaultGroupName, descriptionIsNotVerified, defaultTags)));
        assertNotNull(metrics.metrics().get(metrics.metricName(
            "poll-records-avg", defaultGroupName, descriptionIsNotVerified, defaultTags)));
        assertNotNull(metrics.metrics().get(metrics.metricName(
            "poll-records-max", defaultGroupName, descriptionIsNotVerified, defaultTags)));
        assertNotNull(metrics.metrics().get(metrics.metricName(
            "process-latency-avg", defaultGroupName, descriptionIsNotVerified, defaultTags)));
        assertNotNull(metrics.metrics().get(metrics.metricName(
            "process-latency-max", defaultGroupName, descriptionIsNotVerified, defaultTags)));
        assertNotNull(metrics.metrics().get(metrics.metricName(
            "process-rate", defaultGroupName, descriptionIsNotVerified, defaultTags)));
        assertNotNull(metrics.metrics().get(metrics.metricName(
            "process-total", defaultGroupName, descriptionIsNotVerified, defaultTags)));
        assertNotNull(metrics.metrics().get(metrics.metricName(
            "process-ratio", defaultGroupName, descriptionIsNotVerified, defaultTags)));
        assertNotNull(metrics.metrics().get(metrics.metricName(
            "process-records-avg", defaultGroupName, descriptionIsNotVerified, defaultTags)));
        assertNotNull(metrics.metrics().get(metrics.metricName(
            "process-records-max", defaultGroupName, descriptionIsNotVerified, defaultTags)));
        assertNotNull(metrics.metrics().get(metrics.metricName(
            "punctuate-latency-avg", defaultGroupName, descriptionIsNotVerified, defaultTags)));
        assertNotNull(metrics.metrics().get(metrics.metricName(
            "punctuate-latency-max", defaultGroupName, descriptionIsNotVerified, defaultTags)));
        assertNotNull(metrics.metrics().get(metrics.metricName(
            "punctuate-rate", defaultGroupName, descriptionIsNotVerified, defaultTags)));
        assertNotNull(metrics.metrics().get(metrics.metricName(
            "punctuate-total", defaultGroupName, descriptionIsNotVerified, defaultTags)));
        assertNotNull(metrics.metrics().get(metrics.metricName(
            "punctuate-ratio", defaultGroupName, descriptionIsNotVerified, defaultTags)));
        assertNotNull(metrics.metrics().get(metrics.metricName(
            "task-created-rate", defaultGroupName, descriptionIsNotVerified, defaultTags)));
        assertNotNull(metrics.metrics().get(metrics.metricName(
            "task-created-total", defaultGroupName, descriptionIsNotVerified, defaultTags)));
        assertNotNull(metrics.metrics().get(metrics.metricName(
            "task-closed-rate", defaultGroupName, descriptionIsNotVerified, defaultTags)));
        assertNotNull(metrics.metrics().get(metrics.metricName(
            "task-closed-total", defaultGroupName, descriptionIsNotVerified, defaultTags)));

        if (builtInMetricsVersion.equals(StreamsConfig.METRICS_0100_TO_24)) {
            assertNotNull(metrics.metrics().get(metrics.metricName(
                "skipped-records-rate", defaultGroupName, descriptionIsNotVerified, defaultTags)));
            assertNotNull(metrics.metrics().get(metrics.metricName(
                "skipped-records-total", defaultGroupName, descriptionIsNotVerified, defaultTags)));
        } else {
            assertNull(metrics.metrics().get(metrics.metricName(
                "skipped-records-rate", defaultGroupName, descriptionIsNotVerified, defaultTags)));
            assertNull(metrics.metrics().get(metrics.metricName(
                "skipped-records-total", defaultGroupName, descriptionIsNotVerified, defaultTags)));
        }

        final String taskGroupName = "stream-task-metrics";
        final Map<String, String> taskTags =
            mkMap(mkEntry("task-id", "all"), mkEntry(getThreadTagKey(builtInMetricsVersion), thread.getName()));
        if (builtInMetricsVersion.equals(StreamsConfig.METRICS_0100_TO_24)) {
            assertNotNull(metrics.metrics().get(metrics.metricName(
                "commit-rate", taskGroupName, descriptionIsNotVerified, taskTags)));
        } else {
            assertNull(metrics.metrics().get(metrics.metricName(
                "commit-latency-avg", taskGroupName, descriptionIsNotVerified, taskTags)));
            assertNull(metrics.metrics().get(metrics.metricName(
                "commit-latency-max", taskGroupName, descriptionIsNotVerified, taskTags)));
            assertNull(metrics.metrics().get(metrics.metricName(
                "commit-rate", taskGroupName, descriptionIsNotVerified, taskTags)));
        }

        final JmxReporter reporter = new JmxReporter();
        final MetricsContext metricsContext = new KafkaMetricsContext("kafka.streams");
        reporter.contextChange(metricsContext);

        metrics.addReporter(reporter);
        assertEquals(CLIENT_ID + "-StreamThread-1", thread.getName());
        assertTrue(reporter.containsMbean(String.format("kafka.streams:type=%s,%s=%s",
                                                        defaultGroupName,
                                                        getThreadTagKey(builtInMetricsVersion),
                                                        thread.getName())
        ));
        if (builtInMetricsVersion.equals(StreamsConfig.METRICS_0100_TO_24)) {
            assertTrue(reporter.containsMbean(String.format(
                "kafka.streams:type=stream-task-metrics,%s=%s,task-id=all",
                getThreadTagKey(builtInMetricsVersion),
                thread.getName())));
        } else {
            assertFalse(reporter.containsMbean(String.format(
                "kafka.streams:type=stream-task-metrics,%s=%s,task-id=all",
                getThreadTagKey(builtInMetricsVersion),
                thread.getName())));
        }
    }

    private String getGroupName(final String builtInMetricsVersion) {
        return builtInMetricsVersion.equals(StreamsConfig.METRICS_0100_TO_24) ? "stream-metrics"
            : "stream-thread-metrics";
    }

    private String getThreadTagKey(final String builtInMetricsVersion) {
        return builtInMetricsVersion.equals(StreamsConfig.METRICS_0100_TO_24) ? "client-id" : "thread-id";
    }

    @Test
    public void shouldNotCommitBeforeTheCommitInterval() {
        final long commitInterval = 1000L;
        final Properties props = configProps(false);
        props.setProperty(StreamsConfig.STATE_DIR_CONFIG, stateDir);
        props.setProperty(StreamsConfig.COMMIT_INTERVAL_MS_CONFIG, Long.toString(commitInterval));

        final StreamsConfig config = new StreamsConfig(props);
        final Consumer<byte[], byte[]> consumer = EasyMock.createNiceMock(Consumer.class);
        final TaskManager taskManager = mockTaskManagerCommit(consumer, 1, 1);

        final StreamsMetricsImpl streamsMetrics =
            new StreamsMetricsImpl(metrics, CLIENT_ID, StreamsConfig.METRICS_LATEST, mockTime);
        final StreamThread thread = new StreamThread(
            mockTime,
            config,
            null,
            consumer,
            consumer,
            null,
            null,
            taskManager,
            streamsMetrics,
            internalTopologyBuilder,
            CLIENT_ID,
            new LogContext(""),
            new AtomicInteger(),
            new AtomicLong(Long.MAX_VALUE),
            null,
            HANDLER,
            null
        );
        thread.setNow(mockTime.milliseconds());
        thread.maybeCommit();
        mockTime.sleep(commitInterval - 10L);
        thread.setNow(mockTime.milliseconds());
        thread.maybeCommit();

        verify(taskManager);
    }

    @Test
    public void shouldEnforceRebalanceAfterNextScheduledProbingRebalanceTime() throws InterruptedException {
        final StreamsConfig config = new StreamsConfig(configProps(false));
        internalTopologyBuilder.buildTopology();
        final StreamsMetricsImpl streamsMetrics = new StreamsMetricsImpl(
            metrics,
            APPLICATION_ID,
            config.getString(StreamsConfig.BUILT_IN_METRICS_VERSION_CONFIG),
            mockTime
        );
        
        final Consumer<byte[], byte[]> mockConsumer = EasyMock.createNiceMock(Consumer.class);
        expect(mockConsumer.poll(anyObject())).andStubReturn(ConsumerRecords.empty());
        final EasyMockConsumerClientSupplier mockClientSupplier = new EasyMockConsumerClientSupplier(mockConsumer);

        mockClientSupplier.setCluster(createCluster());
        final StreamThread thread = StreamThread.create(
            internalTopologyBuilder,
            config,
            mockClientSupplier,
            mockClientSupplier.getAdmin(config.getAdminConfigs(CLIENT_ID)),
            PROCESS_ID,
            CLIENT_ID,
            streamsMetrics,
            mockTime,
            streamsMetadataState,
            0,
            stateDirectory,
            new MockStateRestoreListener(),
            threadIdx,
            null,
            null
        );

        mockConsumer.enforceRebalance();
        EasyMock.replay(mockConsumer);
        mockClientSupplier.nextRebalanceMs().set(mockTime.milliseconds() - 1L);

        thread.start();
        TestUtils.waitForCondition(
            () -> thread.state() == StreamThread.State.STARTING,
            10 * 1000,
            "Thread never started.");

        TestUtils.retryOnExceptionWithTimeout(
            () -> verify(mockConsumer)
        );

        thread.shutdown();
        TestUtils.waitForCondition(
            () -> thread.state() == StreamThread.State.DEAD,
            10 * 1000,
            "Thread never shut down.");

    }

    private static class EasyMockConsumerClientSupplier extends MockClientSupplier {
        final Consumer<byte[], byte[]> mockConsumer;
        final Map<String, Object> consumerConfigs = new HashMap<>();

        EasyMockConsumerClientSupplier(final Consumer<byte[], byte[]> mockConsumer) {
            this.mockConsumer = mockConsumer;
        }

        @Override
        public Consumer<byte[], byte[]> getConsumer(final Map<String, Object> config) {
            consumerConfigs.putAll(config);
            return mockConsumer;
        }

        AtomicLong nextRebalanceMs() {
            return ((ReferenceContainer) consumerConfigs.get(
                    StreamsConfig.InternalConfig.REFERENCE_CONTAINER_PARTITION_ASSIGNOR)
                ).nextScheduledRebalanceMs;
        }
    }

    @Test
    public void shouldRespectNumIterationsInMainLoop() {
        final List<MockApiProcessor<byte[], byte[], Object, Object>> mockProcessors = new LinkedList<>();
        internalTopologyBuilder.addSource(null, "source1", null, null, null, topic1);
        internalTopologyBuilder.addProcessor(
            "processor1",
            (ProcessorSupplier<byte[], byte[], ?, ?>) () -> {
                final MockApiProcessor<byte[], byte[], Object, Object> processor = new MockApiProcessor<>(PunctuationType.WALL_CLOCK_TIME, 10L);
                mockProcessors.add(processor);
                return processor;
            },
            "source1"
        );
        internalTopologyBuilder.addProcessor(
            "processor2",
            (ProcessorSupplier<byte[], byte[], ?, ?>) () -> new MockApiProcessor<>(PunctuationType.STREAM_TIME, 10L),
            "source1"
        );

        final Properties properties = new Properties();
        properties.put(StreamsConfig.COMMIT_INTERVAL_MS_CONFIG, 100L);
        final StreamsConfig config = new StreamsConfig(StreamsTestUtils.getStreamsConfig(APPLICATION_ID,
                                                                                         "localhost:2171",
                                                                                         Serdes.ByteArraySerde.class.getName(),
                                                                                         Serdes.ByteArraySerde.class.getName(),
                                                                                         properties));
        final StreamThread thread = createStreamThread(CLIENT_ID, config, false);

        thread.setState(StreamThread.State.STARTING);
        thread.setState(StreamThread.State.PARTITIONS_REVOKED);

        final TaskId task1 = new TaskId(0, t1p1.partition());
        final Set<TopicPartition> assignedPartitions = Collections.singleton(t1p1);

        thread.taskManager().handleAssignment(Collections.singletonMap(task1, assignedPartitions), emptyMap());

        final MockConsumer<byte[], byte[]> mockConsumer = (MockConsumer<byte[], byte[]>) thread.mainConsumer();
        mockConsumer.assign(Collections.singleton(t1p1));
        mockConsumer.updateBeginningOffsets(Collections.singletonMap(t1p1, 0L));
        thread.rebalanceListener().onPartitionsAssigned(assignedPartitions);
        thread.runOnce();

        // processed one record, punctuated after the first record, and hence num.iterations is still 1
        long offset = -1;
        addRecord(mockConsumer, ++offset, 0L);
        thread.runOnce();

        assertThat(thread.currentNumIterations(), equalTo(1));

        // processed one more record without punctuation, and bump num.iterations to 2
        addRecord(mockConsumer, ++offset, 1L);
        thread.runOnce();

        assertThat(thread.currentNumIterations(), equalTo(2));

        // processed zero records, early exit and iterations stays as 2
        thread.runOnce();
        assertThat(thread.currentNumIterations(), equalTo(2));

        // system time based punctutation without processing any record, iteration stays as 2
        mockTime.sleep(11L);

        thread.runOnce();
        assertThat(thread.currentNumIterations(), equalTo(2));

        // system time based punctutation after processing a record, half iteration to 1
        mockTime.sleep(11L);
        addRecord(mockConsumer, ++offset, 5L);

        thread.runOnce();
        assertThat(thread.currentNumIterations(), equalTo(1));

        // processed two records, bumping up iterations to 3 (1 + 2)
        addRecord(mockConsumer, ++offset, 5L);
        addRecord(mockConsumer, ++offset, 6L);
        thread.runOnce();

        assertThat(thread.currentNumIterations(), equalTo(3));

        // stream time based punctutation halves to 1
        addRecord(mockConsumer, ++offset, 11L);
        thread.runOnce();

        assertThat(thread.currentNumIterations(), equalTo(1));

        // processed three records, bumping up iterations to 3 (1 + 2)
        addRecord(mockConsumer, ++offset, 12L);
        addRecord(mockConsumer, ++offset, 13L);
        addRecord(mockConsumer, ++offset, 14L);
        thread.runOnce();

        assertThat(thread.currentNumIterations(), equalTo(3));

        mockProcessors.forEach(MockApiProcessor::requestCommit);
        addRecord(mockConsumer, ++offset, 15L);
        thread.runOnce();

        // user requested commit should half iteration to 1
        assertThat(thread.currentNumIterations(), equalTo(1));

        // processed three records, bumping up iterations to 3 (1 + 2)
        addRecord(mockConsumer, ++offset, 15L);
        addRecord(mockConsumer, ++offset, 16L);
        addRecord(mockConsumer, ++offset, 17L);
        thread.runOnce();

        assertThat(thread.currentNumIterations(), equalTo(3));

        // time based commit without processing, should keep the iteration as 3
        mockTime.sleep(90L);
        thread.runOnce();

        assertThat(thread.currentNumIterations(), equalTo(3));

        // time based commit without processing, should half the iteration to 1
        mockTime.sleep(90L);
        addRecord(mockConsumer, ++offset, 18L);
        thread.runOnce();

        assertThat(thread.currentNumIterations(), equalTo(1));
    }

    @Test
    public void shouldNotCauseExceptionIfNothingCommitted() {
        final long commitInterval = 1000L;
        final Properties props = configProps(false);
        props.setProperty(StreamsConfig.STATE_DIR_CONFIG, stateDir);
        props.setProperty(StreamsConfig.COMMIT_INTERVAL_MS_CONFIG, Long.toString(commitInterval));

        final StreamsConfig config = new StreamsConfig(props);
        final Consumer<byte[], byte[]> consumer = EasyMock.createNiceMock(Consumer.class);
        final TaskManager taskManager = mockTaskManagerCommit(consumer, 1, 0);

        final StreamsMetricsImpl streamsMetrics =
            new StreamsMetricsImpl(metrics, CLIENT_ID, StreamsConfig.METRICS_LATEST, mockTime);
        final StreamThread thread = new StreamThread(
            mockTime,
            config,
            null,
            consumer,
            consumer,
            null,
            null,
            taskManager,
            streamsMetrics,
            internalTopologyBuilder,
            CLIENT_ID,
            new LogContext(""),
            new AtomicInteger(),
            new AtomicLong(Long.MAX_VALUE),
            null,
            HANDLER,
            null
        );
        thread.setNow(mockTime.milliseconds());
        thread.maybeCommit();
        mockTime.sleep(commitInterval - 10L);
        thread.setNow(mockTime.milliseconds());
        thread.maybeCommit();

        verify(taskManager);
    }

    @Test
    public void shouldCommitAfterCommitInterval() {
        final long commitInterval = 100L;
        final long commitLatency = 10L;

        final Properties props = configProps(false);
        props.setProperty(StreamsConfig.STATE_DIR_CONFIG, stateDir);
        props.setProperty(StreamsConfig.COMMIT_INTERVAL_MS_CONFIG, Long.toString(commitInterval));

        final StreamsConfig config = new StreamsConfig(props);
        final Consumer<byte[], byte[]> consumer = EasyMock.createNiceMock(Consumer.class);

        final StreamsMetricsImpl streamsMetrics =
            new StreamsMetricsImpl(metrics, CLIENT_ID, StreamsConfig.METRICS_LATEST, mockTime);

        final AtomicBoolean committed = new AtomicBoolean(false);
        final TaskManager taskManager = new TaskManager(
            null,
            null,
            null,
            null,
            null,
            null,
            null,
            null,
            null,
            null
        ) {
            @Override
            int commit(final Collection<Task> tasksToCommit) {
                committed.set(true);
                // we advance time to make sure the commit delay is considered when computing the next commit timestamp
                mockTime.sleep(commitLatency);
                return 1;
            }
        };

        final StreamThread thread = new StreamThread(
            mockTime,
            config,
            null,
            consumer,
            consumer,
            changelogReader,
            null,
            taskManager,
            streamsMetrics,
            internalTopologyBuilder,
            CLIENT_ID,
            new LogContext(""),
            new AtomicInteger(),
            new AtomicLong(Long.MAX_VALUE),
            null,
            HANDLER,
            null
        );

        thread.setNow(mockTime.milliseconds());
        thread.maybeCommit();
        assertTrue(committed.get());

        mockTime.sleep(commitInterval);

        committed.set(false);
        thread.setNow(mockTime.milliseconds());
        thread.maybeCommit();
        assertFalse(committed.get());

        mockTime.sleep(1);

        committed.set(false);
        thread.setNow(mockTime.milliseconds());
        thread.maybeCommit();
        assertTrue(committed.get());
    }

    @Test
    public void shouldInjectSharedProducerForAllTasksUsingClientSupplierOnCreateIfEosDisabled() {
        internalTopologyBuilder.addSource(null, "source1", null, null, null, topic1);
        internalStreamsBuilder.buildAndOptimizeTopology();

        final StreamThread thread = createStreamThread(CLIENT_ID, config, false);

        thread.setState(StreamThread.State.STARTING);
        thread.rebalanceListener().onPartitionsRevoked(Collections.emptyList());

        final Map<TaskId, Set<TopicPartition>> activeTasks = new HashMap<>();
        final List<TopicPartition> assignedPartitions = new ArrayList<>();

        // assign single partition
        assignedPartitions.add(t1p1);
        assignedPartitions.add(t1p2);
        activeTasks.put(task1, Collections.singleton(t1p1));
        activeTasks.put(task2, Collections.singleton(t1p2));

        thread.taskManager().handleAssignment(activeTasks, emptyMap());

        final MockConsumer<byte[], byte[]> mockConsumer = (MockConsumer<byte[], byte[]>) thread.mainConsumer();
        mockConsumer.assign(assignedPartitions);
        final Map<TopicPartition, Long> beginOffsets = new HashMap<>();
        beginOffsets.put(t1p1, 0L);
        beginOffsets.put(t1p2, 0L);
        mockConsumer.updateBeginningOffsets(beginOffsets);
        thread.rebalanceListener().onPartitionsAssigned(new HashSet<>(assignedPartitions));

        assertEquals(1, clientSupplier.producers.size());
        final Producer<byte[], byte[]> globalProducer = clientSupplier.producers.get(0);
        for (final Task task : thread.activeTasks()) {
            assertSame(globalProducer, ((RecordCollectorImpl) ((StreamTask) task).recordCollector()).producer());
        }
        assertSame(clientSupplier.consumer, thread.mainConsumer());
        assertSame(clientSupplier.restoreConsumer, thread.restoreConsumer());
    }

    @Test
    public void shouldInjectProducerPerTaskUsingClientSupplierOnCreateIfEosEnable() {
        internalTopologyBuilder.addSource(null, "source1", null, null, null, topic1);

        final StreamThread thread = createStreamThread(CLIENT_ID, new StreamsConfig(configProps(true)), true);

        thread.setState(StreamThread.State.STARTING);
        thread.rebalanceListener().onPartitionsRevoked(Collections.emptyList());

        final Map<TaskId, Set<TopicPartition>> activeTasks = new HashMap<>();
        final List<TopicPartition> assignedPartitions = new ArrayList<>();

        // assign single partition
        assignedPartitions.add(t1p1);
        assignedPartitions.add(t1p2);
        activeTasks.put(task1, Collections.singleton(t1p1));
        activeTasks.put(task2, Collections.singleton(t1p2));

        thread.taskManager().handleAssignment(activeTasks, emptyMap());

        final MockConsumer<byte[], byte[]> mockConsumer = (MockConsumer<byte[], byte[]>) thread.mainConsumer();
        mockConsumer.assign(assignedPartitions);
        final Map<TopicPartition, Long> beginOffsets = new HashMap<>();
        beginOffsets.put(t1p1, 0L);
        beginOffsets.put(t1p2, 0L);
        mockConsumer.updateBeginningOffsets(beginOffsets);
        thread.rebalanceListener().onPartitionsAssigned(new HashSet<>(assignedPartitions));

        thread.runOnce();

        assertEquals(thread.activeTasks().size(), clientSupplier.producers.size());
        assertSame(clientSupplier.consumer, thread.mainConsumer());
        assertSame(clientSupplier.restoreConsumer, thread.restoreConsumer());
    }

    @Test
    public void shouldOnlyCompleteShutdownAfterRebalanceNotInProgress() throws InterruptedException {
        internalTopologyBuilder.addSource(null, "source1", null, null, null, topic1);

        final StreamThread thread = createStreamThread(CLIENT_ID, new StreamsConfig(configProps(true)), true);

        thread.start();
        TestUtils.waitForCondition(
            () -> thread.state() == StreamThread.State.STARTING,
            10 * 1000,
            "Thread never started.");

        thread.rebalanceListener().onPartitionsRevoked(Collections.emptyList());
        thread.taskManager().handleRebalanceStart(Collections.singleton(topic1));

        final Map<TaskId, Set<TopicPartition>> activeTasks = new HashMap<>();
        final List<TopicPartition> assignedPartitions = new ArrayList<>();

        // assign single partition
        assignedPartitions.add(t1p1);
        assignedPartitions.add(t1p2);
        activeTasks.put(task1, Collections.singleton(t1p1));
        activeTasks.put(task2, Collections.singleton(t1p2));

        thread.taskManager().handleAssignment(activeTasks, emptyMap());

        thread.shutdown();

        // even if thread is no longer running, it should still be polling
        // as long as the rebalance is still ongoing
        assertFalse(thread.isRunning());

        Thread.sleep(1000);
        assertEquals(Utils.mkSet(task1, task2), thread.taskManager().activeTaskIds());
        assertEquals(StreamThread.State.PENDING_SHUTDOWN, thread.state());

        thread.rebalanceListener().onPartitionsAssigned(assignedPartitions);

        TestUtils.waitForCondition(
            () -> thread.state() == StreamThread.State.DEAD,
            10 * 1000,
            "Thread never shut down.");
        assertEquals(Collections.emptySet(), thread.taskManager().activeTaskIds());
    }

    @Test
    public void shouldCloseAllTaskProducersOnCloseIfEosEnabled() throws InterruptedException {
        internalTopologyBuilder.addSource(null, "source1", null, null, null, topic1);

        final StreamThread thread = createStreamThread(CLIENT_ID, new StreamsConfig(configProps(true)), true);

        thread.start();
        TestUtils.waitForCondition(
            () -> thread.state() == StreamThread.State.STARTING,
            10 * 1000,
            "Thread never started.");

        thread.rebalanceListener().onPartitionsRevoked(Collections.emptyList());

        final Map<TaskId, Set<TopicPartition>> activeTasks = new HashMap<>();
        final List<TopicPartition> assignedPartitions = new ArrayList<>();

        // assign single partition
        assignedPartitions.add(t1p1);
        assignedPartitions.add(t1p2);
        activeTasks.put(task1, Collections.singleton(t1p1));
        activeTasks.put(task2, Collections.singleton(t1p2));

        thread.taskManager().handleAssignment(activeTasks, emptyMap());
        thread.rebalanceListener().onPartitionsAssigned(assignedPartitions);

        thread.shutdown();
        TestUtils.waitForCondition(
            () -> thread.state() == StreamThread.State.DEAD,
            10 * 1000,
            "Thread never shut down.");

        for (final Task task : thread.activeTasks()) {
            assertTrue(((MockProducer<byte[], byte[]>) ((RecordCollectorImpl) ((StreamTask) task).recordCollector()).producer()).closed());
        }
    }

    @Test
    public void shouldShutdownTaskManagerOnClose() {
        final Consumer<byte[], byte[]> consumer = EasyMock.createNiceMock(Consumer.class);
        final TaskManager taskManager = EasyMock.createNiceMock(TaskManager.class);
        taskManager.shutdown(true);
        EasyMock.expectLastCall();
        EasyMock.replay(taskManager, consumer);

        final StreamsMetricsImpl streamsMetrics =
            new StreamsMetricsImpl(metrics, CLIENT_ID, StreamsConfig.METRICS_LATEST, mockTime);
        final StreamThread thread = new StreamThread(
            mockTime,
            config,
            null,
            consumer,
            consumer,
            null,
            null,
            taskManager,
            streamsMetrics,
            internalTopologyBuilder,
            CLIENT_ID,
            new LogContext(""),
            new AtomicInteger(),
            new AtomicLong(Long.MAX_VALUE),
            null,
            HANDLER,
            null
        ).updateThreadMetadata(getSharedAdminClientId(CLIENT_ID));
        thread.setStateListener(
            (t, newState, oldState) -> {
                if (oldState == StreamThread.State.CREATED && newState == StreamThread.State.STARTING) {
                    thread.shutdown();
                }
            });
        thread.run();
        verify(taskManager);
    }

    @Test
    public void shouldNotReturnDataAfterTaskMigrated() {
        final TaskManager taskManager = EasyMock.createNiceMock(TaskManager.class);

        final InternalTopologyBuilder internalTopologyBuilder = EasyMock.createNiceMock(InternalTopologyBuilder.class);

        expect(internalTopologyBuilder.sourceTopicCollection()).andReturn(Collections.singletonList(topic1)).times(2);

        final MockConsumer<byte[], byte[]> consumer = new MockConsumer<>(OffsetResetStrategy.LATEST);

        consumer.subscribe(Collections.singletonList(topic1), new MockRebalanceListener());
        consumer.rebalance(Collections.singletonList(t1p1));
        consumer.updateEndOffsets(Collections.singletonMap(t1p1, 10L));
        consumer.seekToEnd(Collections.singletonList(t1p1));

        final ChangelogReader changelogReader = new MockChangelogReader() {
            @Override
            public void restore(final Map<TaskId, Task> tasks) {
                consumer.addRecord(new ConsumerRecord<>(topic1, 1, 11, new byte[0], new byte[0]));
                consumer.addRecord(new ConsumerRecord<>(topic1, 1, 12, new byte[1], new byte[0]));

                throw new TaskMigratedException(
                    "Changelog restore found task migrated", new RuntimeException("restore task migrated"));
            }
        };

        taskManager.handleLostAll();

        EasyMock.replay(taskManager, internalTopologyBuilder);

        final StreamsMetricsImpl streamsMetrics =
            new StreamsMetricsImpl(metrics, CLIENT_ID, StreamsConfig.METRICS_LATEST, mockTime);

        final StreamThread thread = new StreamThread(
            mockTime,
            config,
            null,
            consumer,
            consumer,
            changelogReader,
            null,
            taskManager,
            streamsMetrics,
            internalTopologyBuilder,
            CLIENT_ID,
            new LogContext(""),
            new AtomicInteger(),
            new AtomicLong(Long.MAX_VALUE),
            null,
            HANDLER,
            null
        ).updateThreadMetadata(getSharedAdminClientId(CLIENT_ID));

        final IllegalStateException thrown = assertThrows(
            IllegalStateException.class, thread::run);

        verify(taskManager);

        // The Mock consumer shall throw as the assignment has been wiped out, but records are assigned.
        assertEquals("No current assignment for partition topic1-1", thrown.getMessage());
        assertFalse(consumer.shouldRebalance());
    }

    @Test
    public void shouldShutdownTaskManagerOnCloseWithoutStart() {
        final Consumer<byte[], byte[]> consumer = EasyMock.createNiceMock(Consumer.class);
        final TaskManager taskManager = EasyMock.createNiceMock(TaskManager.class);
        taskManager.shutdown(true);
        EasyMock.expectLastCall();
        EasyMock.replay(taskManager, consumer);

        final StreamsMetricsImpl streamsMetrics =
            new StreamsMetricsImpl(metrics, CLIENT_ID, StreamsConfig.METRICS_LATEST, mockTime);
        final StreamThread thread = new StreamThread(
            mockTime,
            config,
            null,
            consumer,
            consumer,
            null,
            null,
            taskManager,
            streamsMetrics,
            internalTopologyBuilder,
            CLIENT_ID,
            new LogContext(""),
            new AtomicInteger(),
            new AtomicLong(Long.MAX_VALUE),
            null,
            HANDLER,
            null
        ).updateThreadMetadata(getSharedAdminClientId(CLIENT_ID));
        thread.shutdown();
        verify(taskManager);
    }

    @Test
    public void shouldOnlyShutdownOnce() {
        final Consumer<byte[], byte[]> consumer = EasyMock.createNiceMock(Consumer.class);
        final TaskManager taskManager = EasyMock.createNiceMock(TaskManager.class);
        taskManager.shutdown(true);
        EasyMock.expectLastCall();
        EasyMock.replay(taskManager, consumer);

        final StreamsMetricsImpl streamsMetrics =
            new StreamsMetricsImpl(metrics, CLIENT_ID, StreamsConfig.METRICS_LATEST, mockTime);
        final StreamThread thread = new StreamThread(
            mockTime,
            config,
            null,
            consumer,
            consumer,
            null,
            null,
            taskManager,
            streamsMetrics,
            internalTopologyBuilder,
            CLIENT_ID,
            new LogContext(""),
            new AtomicInteger(),
            new AtomicLong(Long.MAX_VALUE),
            null,
            HANDLER,
            null
        ).updateThreadMetadata(getSharedAdminClientId(CLIENT_ID));
        thread.shutdown();
        // Execute the run method. Verification of the mock will check that shutdown was only done once
        thread.run();
        verify(taskManager);
    }

    @Test
    public void shouldNotThrowWhenStandbyTasksAssignedAndNoStateStoresForTopology() {
        internalTopologyBuilder.addSource(null, "name", null, null, null, "topic");
        internalTopologyBuilder.addSink("out", "output", null, null, null, "name");

        final StreamThread thread = createStreamThread(CLIENT_ID, config, false);

        thread.setState(StreamThread.State.STARTING);
        thread.rebalanceListener().onPartitionsRevoked(Collections.emptyList());

        final Map<TaskId, Set<TopicPartition>> standbyTasks = new HashMap<>();

        // assign single partition
        standbyTasks.put(task1, Collections.singleton(t1p1));

        thread.taskManager().handleAssignment(emptyMap(), standbyTasks);

        thread.rebalanceListener().onPartitionsAssigned(Collections.emptyList());
    }

    @Test
    public void shouldNotCloseTaskAndRemoveFromTaskManagerIfProducerWasFencedWhileProcessing() throws Exception {
        internalTopologyBuilder.addSource(null, "source", null, null, null, topic1);
        internalTopologyBuilder.addSink("sink", "dummyTopic", null, null, null, "source");

        final StreamThread thread = createStreamThread(CLIENT_ID, new StreamsConfig(configProps(true)), true);

        final MockConsumer<byte[], byte[]> consumer = clientSupplier.consumer;

        consumer.updatePartitions(topic1, Collections.singletonList(new PartitionInfo(topic1, 1, null, null, null)));

        thread.setState(StreamThread.State.STARTING);
        thread.rebalanceListener().onPartitionsRevoked(Collections.emptySet());

        final Map<TaskId, Set<TopicPartition>> activeTasks = new HashMap<>();
        final List<TopicPartition> assignedPartitions = new ArrayList<>();

        // assign single partition
        assignedPartitions.add(t1p1);
        activeTasks.put(task1, Collections.singleton(t1p1));

        thread.taskManager().handleAssignment(activeTasks, emptyMap());

        final MockConsumer<byte[], byte[]> mockConsumer = (MockConsumer<byte[], byte[]>) thread.mainConsumer();
        mockConsumer.assign(assignedPartitions);
        mockConsumer.updateBeginningOffsets(Collections.singletonMap(t1p1, 0L));
        thread.rebalanceListener().onPartitionsAssigned(assignedPartitions);

        thread.runOnce();
        assertThat(thread.activeTasks().size(), equalTo(1));
        final MockProducer<byte[], byte[]> producer = clientSupplier.producers.get(0);

        // change consumer subscription from "pattern" to "manual" to be able to call .addRecords()
        consumer.updateBeginningOffsets(Collections.singletonMap(assignedPartitions.iterator().next(), 0L));
        consumer.unsubscribe();
        consumer.assign(new HashSet<>(assignedPartitions));

        consumer.addRecord(new ConsumerRecord<>(topic1, 1, 0, new byte[0], new byte[0]));
        mockTime.sleep(config.getLong(StreamsConfig.COMMIT_INTERVAL_MS_CONFIG) + 1);
        thread.runOnce();
        assertThat(producer.history().size(), equalTo(1));

        mockTime.sleep(config.getLong(StreamsConfig.COMMIT_INTERVAL_MS_CONFIG) + 1L);
        TestUtils.waitForCondition(
            () -> producer.commitCount() == 1,
            "StreamsThread did not commit transaction.");

        producer.fenceProducer();
        mockTime.sleep(config.getLong(StreamsConfig.COMMIT_INTERVAL_MS_CONFIG) + 1L);
        consumer.addRecord(new ConsumerRecord<>(topic1, 1, 1, new byte[0], new byte[0]));
        try {
            thread.runOnce();
            fail("Should have thrown TaskMigratedException");
        } catch (final KafkaException expected) {
            assertTrue(expected instanceof TaskMigratedException);
            assertTrue("StreamsThread removed the fenced zombie task already, should wait for rebalance to close all zombies together.",
                thread.activeTasks().stream().anyMatch(task -> task.id().equals(task1)));
        }

        assertThat(producer.commitCount(), equalTo(1L));
    }

    @Test
    public void shouldNotCloseTaskAndRemoveFromTaskManagerIfProducerGotFencedInCommitTransactionWhenSuspendingTasks() {
        final StreamThread thread = createStreamThread(CLIENT_ID, new StreamsConfig(configProps(true)), true);

        internalTopologyBuilder.addSource(null, "name", null, null, null, topic1);
        internalTopologyBuilder.addSink("out", "output", null, null, null, "name");

        thread.setState(StreamThread.State.STARTING);
        thread.rebalanceListener().onPartitionsRevoked(Collections.emptySet());

        final Map<TaskId, Set<TopicPartition>> activeTasks = new HashMap<>();
        final List<TopicPartition> assignedPartitions = new ArrayList<>();

        // assign single partition
        assignedPartitions.add(t1p1);
        activeTasks.put(task1, Collections.singleton(t1p1));

        thread.taskManager().handleAssignment(activeTasks, emptyMap());

        final MockConsumer<byte[], byte[]> mockConsumer = (MockConsumer<byte[], byte[]>) thread.mainConsumer();
        mockConsumer.assign(assignedPartitions);
        mockConsumer.updateBeginningOffsets(Collections.singletonMap(t1p1, 0L));
        thread.rebalanceListener().onPartitionsAssigned(assignedPartitions);

        thread.runOnce();

        assertThat(thread.activeTasks().size(), equalTo(1));

        // need to process a record to enable committing
        addRecord(mockConsumer, 0L);
        thread.runOnce();

        clientSupplier.producers.get(0).commitTransactionException = new ProducerFencedException("Producer is fenced");
        assertThrows(TaskMigratedException.class, () -> thread.rebalanceListener().onPartitionsRevoked(assignedPartitions));
        assertFalse(clientSupplier.producers.get(0).transactionCommitted());
        assertFalse(clientSupplier.producers.get(0).closed());
        assertEquals(1, thread.activeTasks().size());
    }

    @Test
    public void shouldReinitializeRevivedTasksInAnyState() {
        final StreamThread thread = createStreamThread(CLIENT_ID, new StreamsConfig(configProps(false)), false);

        final String storeName = "store";
        final String storeChangelog = "stream-thread-test-store-changelog";
        final TopicPartition storeChangelogTopicPartition = new TopicPartition(storeChangelog, 1);

        internalTopologyBuilder.addSource(null, "name", null, null, null, topic1);
        final AtomicBoolean shouldThrow = new AtomicBoolean(false);
        final AtomicBoolean processed = new AtomicBoolean(false);
        internalTopologyBuilder.addProcessor(
            "proc",
            () -> new Processor<Object, Object, Object, Object>() {
                @Override
                public void process(final Record<Object, Object> record) {
                    if (shouldThrow.get()) {
                        throw new TaskCorruptedException(singletonMap(task1, new HashSet<>(singleton(storeChangelogTopicPartition))));
                    } else {
                        processed.set(true);
                    }
                }
            },
            "name");
        internalTopologyBuilder.addStateStore(
                Stores.keyValueStoreBuilder(
                        Stores.persistentKeyValueStore(storeName),
                        Serdes.String(),
                        Serdes.String()
                ),
                "proc"
        );

        thread.setState(StreamThread.State.STARTING);
        thread.rebalanceListener().onPartitionsRevoked(Collections.emptySet());

        final Map<TaskId, Set<TopicPartition>> activeTasks = new HashMap<>();
        final List<TopicPartition> assignedPartitions = new ArrayList<>();

        // assign single partition
        assignedPartitions.add(t1p1);
        activeTasks.put(task1, Collections.singleton(t1p1));

        thread.taskManager().handleAssignment(activeTasks, emptyMap());

        final MockConsumer<byte[], byte[]> mockConsumer = (MockConsumer<byte[], byte[]>) thread.mainConsumer();
        mockConsumer.assign(assignedPartitions);
        mockConsumer.updateBeginningOffsets(mkMap(
                mkEntry(t1p1, 0L)
        ));

        final MockConsumer<byte[], byte[]> restoreConsumer = (MockConsumer<byte[], byte[]>) thread.restoreConsumer();
        restoreConsumer.updateBeginningOffsets(mkMap(
                mkEntry(storeChangelogTopicPartition, 0L)
        ));
        final MockAdminClient admin = (MockAdminClient) thread.adminClient();
        admin.updateEndOffsets(singletonMap(storeChangelogTopicPartition, 0L));

        thread.rebalanceListener().onPartitionsAssigned(assignedPartitions);


        // the first iteration completes the restoration
        thread.runOnce();
        assertThat(thread.activeTasks().size(), equalTo(1));

        // the second transits to running and unpause the input
        thread.runOnce();

        // the third actually polls, processes the record, and throws the corruption exception
        addRecord(mockConsumer, 0L);
        shouldThrow.set(true);
        final TaskCorruptedException taskCorruptedException = assertThrows(TaskCorruptedException.class, thread::runOnce);

        // Now, we can handle the corruption
        thread.taskManager().handleCorruption(taskCorruptedException.corruptedTaskWithChangelogs());

        // again, complete the restoration
        thread.runOnce();
        // transit to running and unpause
        thread.runOnce();
        // process the record
        addRecord(mockConsumer, 0L);
        shouldThrow.set(false);
        assertThat(processed.get(), is(false));
        thread.runOnce();
        assertThat(processed.get(), is(true));
    }

    @Test
    public void shouldNotCloseTaskAndRemoveFromTaskManagerIfProducerGotFencedInCommitTransactionWhenCommitting() {
        // only have source but no sink so that we would not get fenced in producer.send
        internalTopologyBuilder.addSource(null, "source", null, null, null, topic1);

        final StreamThread thread = createStreamThread(CLIENT_ID, new StreamsConfig(configProps(true)), true);

        final MockConsumer<byte[], byte[]> consumer = clientSupplier.consumer;

        consumer.updatePartitions(topic1, Collections.singletonList(new PartitionInfo(topic1, 1, null, null, null)));

        thread.setState(StreamThread.State.STARTING);
        thread.rebalanceListener().onPartitionsRevoked(Collections.emptySet());

        final Map<TaskId, Set<TopicPartition>> activeTasks = new HashMap<>();
        final List<TopicPartition> assignedPartitions = new ArrayList<>();

        // assign single partition
        assignedPartitions.add(t1p1);
        activeTasks.put(task1, Collections.singleton(t1p1));

        thread.taskManager().handleAssignment(activeTasks, emptyMap());

        final MockConsumer<byte[], byte[]> mockConsumer = (MockConsumer<byte[], byte[]>) thread.mainConsumer();
        mockConsumer.assign(assignedPartitions);
        mockConsumer.updateBeginningOffsets(Collections.singletonMap(t1p1, 0L));
        thread.rebalanceListener().onPartitionsAssigned(assignedPartitions);

        thread.runOnce();
        assertThat(thread.activeTasks().size(), equalTo(1));
        final MockProducer<byte[], byte[]> producer = clientSupplier.producers.get(0);

        producer.commitTransactionException = new ProducerFencedException("Producer is fenced");
        mockTime.sleep(config.getLong(StreamsConfig.COMMIT_INTERVAL_MS_CONFIG) + 1L);
        consumer.addRecord(new ConsumerRecord<>(topic1, 1, 1, new byte[0], new byte[0]));
        try {
            thread.runOnce();
            fail("Should have thrown TaskMigratedException");
        } catch (final KafkaException expected) {
            assertTrue(expected instanceof TaskMigratedException);
            assertTrue("StreamsThread removed the fenced zombie task already, should wait for rebalance to close all zombies together.",
                thread.activeTasks().stream().anyMatch(task -> task.id().equals(task1)));
        }

        assertThat(producer.commitCount(), equalTo(0L));

        assertTrue(clientSupplier.producers.get(0).transactionInFlight());
        assertFalse(clientSupplier.producers.get(0).transactionCommitted());
        assertFalse(clientSupplier.producers.get(0).closed());
        assertEquals(1, thread.activeTasks().size());
    }

    @Test
    public void shouldNotCloseTaskProducerWhenSuspending() {
        final StreamThread thread = createStreamThread(CLIENT_ID, new StreamsConfig(configProps(true)), true);

        internalTopologyBuilder.addSource(null, "name", null, null, null, topic1);
        internalTopologyBuilder.addSink("out", "output", null, null, null, "name");

        thread.setState(StreamThread.State.STARTING);
        thread.rebalanceListener().onPartitionsRevoked(Collections.emptySet());

        final Map<TaskId, Set<TopicPartition>> activeTasks = new HashMap<>();
        final List<TopicPartition> assignedPartitions = new ArrayList<>();

        // assign single partition
        assignedPartitions.add(t1p1);
        activeTasks.put(task1, Collections.singleton(t1p1));

        thread.taskManager().handleAssignment(activeTasks, emptyMap());

        final MockConsumer<byte[], byte[]> mockConsumer = (MockConsumer<byte[], byte[]>) thread.mainConsumer();
        mockConsumer.assign(assignedPartitions);
        mockConsumer.updateBeginningOffsets(Collections.singletonMap(t1p1, 0L));
        thread.rebalanceListener().onPartitionsAssigned(assignedPartitions);

        thread.runOnce();

        assertThat(thread.activeTasks().size(), equalTo(1));

        // need to process a record to enable committing
        addRecord(mockConsumer, 0L);
        thread.runOnce();

        thread.rebalanceListener().onPartitionsRevoked(assignedPartitions);
        assertTrue(clientSupplier.producers.get(0).transactionCommitted());
        assertFalse(clientSupplier.producers.get(0).closed());
        assertEquals(1, thread.activeTasks().size());
    }

    @Test
    public void shouldReturnActiveTaskMetadataWhileRunningState() {
        internalTopologyBuilder.addSource(null, "source", null, null, null, topic1);

        clientSupplier.setCluster(createCluster());

        final StreamsMetricsImpl streamsMetrics = new StreamsMetricsImpl(
            metrics,
            APPLICATION_ID,
            config.getString(StreamsConfig.BUILT_IN_METRICS_VERSION_CONFIG),
            mockTime
        );

        internalTopologyBuilder.buildTopology();

        final StreamThread thread = StreamThread.create(
            internalTopologyBuilder,
            config,
            clientSupplier,
            clientSupplier.getAdmin(config.getAdminConfigs(CLIENT_ID)),
            PROCESS_ID,
            CLIENT_ID,
            streamsMetrics,
            mockTime,
            streamsMetadataState,
            0,
            stateDirectory,
            new MockStateRestoreListener(),
            threadIdx,
            null,
            HANDLER
        );

        thread.setState(StreamThread.State.STARTING);
        thread.rebalanceListener().onPartitionsRevoked(Collections.emptySet());

        final Map<TaskId, Set<TopicPartition>> activeTasks = new HashMap<>();
        final List<TopicPartition> assignedPartitions = new ArrayList<>();

        // assign single partition
        assignedPartitions.add(t1p1);
        activeTasks.put(task1, Collections.singleton(t1p1));

        thread.taskManager().handleAssignment(activeTasks, emptyMap());

        final MockConsumer<byte[], byte[]> mockConsumer = (MockConsumer<byte[], byte[]>) thread.mainConsumer();
        mockConsumer.assign(assignedPartitions);
        mockConsumer.updateBeginningOffsets(Collections.singletonMap(t1p1, 0L));
        thread.rebalanceListener().onPartitionsAssigned(assignedPartitions);

        thread.runOnce();

        final ThreadMetadata metadata = thread.threadMetadata();
        assertEquals(StreamThread.State.RUNNING.name(), metadata.threadState());
        assertTrue(metadata.activeTasks().contains(new TaskMetadata(task1.toString(), Utils.mkSet(t1p1))));
        assertTrue(metadata.standbyTasks().isEmpty());

        assertTrue("#threadState() was: " + metadata.threadState() + "; expected either RUNNING, STARTING, PARTITIONS_REVOKED, PARTITIONS_ASSIGNED, or CREATED",
                   Arrays.asList("RUNNING", "STARTING", "PARTITIONS_REVOKED", "PARTITIONS_ASSIGNED", "CREATED").contains(metadata.threadState()));
        final String threadName = metadata.threadName();
        assertThat(threadName, startsWith(CLIENT_ID + "-StreamThread-" + threadIdx));
        assertEquals(threadName + "-consumer", metadata.consumerClientId());
        assertEquals(threadName + "-restore-consumer", metadata.restoreConsumerClientId());
        assertEquals(Collections.singleton(threadName + "-producer"), metadata.producerClientIds());
        assertEquals(CLIENT_ID + "-admin", metadata.adminClientId());
    }

    @Test
    public void shouldReturnStandbyTaskMetadataWhileRunningState() {
        internalStreamsBuilder.stream(Collections.singleton(topic1), consumed)
                              .groupByKey().count(Materialized.as("count-one"));

        internalStreamsBuilder.buildAndOptimizeTopology();
        final StreamThread thread = createStreamThread(CLIENT_ID, config, false);
        final MockConsumer<byte[], byte[]> restoreConsumer = clientSupplier.restoreConsumer;
        restoreConsumer.updatePartitions(
            "stream-thread-test-count-one-changelog",
            Collections.singletonList(
                new PartitionInfo("stream-thread-test-count-one-changelog",
                                  0,
                                  null,
                                  new Node[0],
                                  new Node[0])
            )
        );

        final HashMap<TopicPartition, Long> offsets = new HashMap<>();
        offsets.put(new TopicPartition("stream-thread-test-count-one-changelog", 1), 0L);
        restoreConsumer.updateEndOffsets(offsets);
        restoreConsumer.updateBeginningOffsets(offsets);

        thread.setState(StreamThread.State.STARTING);
        thread.rebalanceListener().onPartitionsRevoked(Collections.emptySet());

        final Map<TaskId, Set<TopicPartition>> standbyTasks = new HashMap<>();

        // assign single partition
        standbyTasks.put(task1, Collections.singleton(t1p1));

        thread.taskManager().handleAssignment(emptyMap(), standbyTasks);

        thread.rebalanceListener().onPartitionsAssigned(Collections.emptyList());

        thread.runOnce();

        final ThreadMetadata threadMetadata = thread.threadMetadata();
        assertEquals(StreamThread.State.RUNNING.name(), threadMetadata.threadState());
        assertTrue(threadMetadata.standbyTasks().contains(new TaskMetadata(task1.toString(), Utils.mkSet(t1p1))));
        assertTrue(threadMetadata.activeTasks().isEmpty());
    }

    @SuppressWarnings("unchecked")
    @Test
    public void shouldUpdateStandbyTask() throws Exception {
        final String storeName1 = "count-one";
        final String storeName2 = "table-two";
        final String changelogName1 = APPLICATION_ID + "-" + storeName1 + "-changelog";
        final String changelogName2 = APPLICATION_ID + "-" + storeName2 + "-changelog";
        final TopicPartition partition1 = new TopicPartition(changelogName1, 1);
        final TopicPartition partition2 = new TopicPartition(changelogName2, 1);
        internalStreamsBuilder
            .stream(Collections.singleton(topic1), consumed)
            .groupByKey()
            .count(Materialized.as(storeName1));
        final MaterializedInternal<Object, Object, KeyValueStore<Bytes, byte[]>> materialized
            = new MaterializedInternal<>(Materialized.as(storeName2), internalStreamsBuilder, "");
        internalStreamsBuilder.table(topic2, new ConsumedInternal<>(), materialized);

        internalStreamsBuilder.buildAndOptimizeTopology();
        final StreamThread thread = createStreamThread(CLIENT_ID, config, false);
        final MockConsumer<byte[], byte[]> restoreConsumer = clientSupplier.restoreConsumer;
        restoreConsumer.updatePartitions(changelogName1,
            Collections.singletonList(new PartitionInfo(changelogName1, 1, null, new Node[0], new Node[0]))
        );

        restoreConsumer.updateEndOffsets(Collections.singletonMap(partition1, 10L));
        restoreConsumer.updateBeginningOffsets(Collections.singletonMap(partition1, 0L));
        restoreConsumer.updateEndOffsets(Collections.singletonMap(partition2, 10L));
        restoreConsumer.updateBeginningOffsets(Collections.singletonMap(partition2, 0L));
        final OffsetCheckpoint checkpoint
            = new OffsetCheckpoint(new File(stateDirectory.directoryForTask(task3), CHECKPOINT_FILE_NAME));
        checkpoint.write(Collections.singletonMap(partition2, 5L));

        thread.setState(StreamThread.State.STARTING);
        thread.rebalanceListener().onPartitionsRevoked(Collections.emptySet());

        final Map<TaskId, Set<TopicPartition>> standbyTasks = new HashMap<>();

        // assign single partition
        standbyTasks.put(task1, Collections.singleton(t1p1));
        standbyTasks.put(task3, Collections.singleton(t2p1));

        thread.taskManager().handleAssignment(emptyMap(), standbyTasks);
        thread.taskManager().tryToCompleteRestoration(mockTime.milliseconds());

        thread.rebalanceListener().onPartitionsAssigned(Collections.emptyList());

        thread.runOnce();

        final StandbyTask standbyTask1 = standbyTask(thread.taskManager(), t1p1);
        final StandbyTask standbyTask2 = standbyTask(thread.taskManager(), t2p1);
        assertEquals(task1, standbyTask1.id());
        assertEquals(task3, standbyTask2.id());

        final KeyValueStore<Object, Long> store1 = (KeyValueStore<Object, Long>) standbyTask1.getStore(storeName1);
        final KeyValueStore<Object, Long> store2 = (KeyValueStore<Object, Long>) standbyTask2.getStore(storeName2);
        assertEquals(0L, store1.approximateNumEntries());
        assertEquals(0L, store2.approximateNumEntries());

        // let the store1 be restored from 0 to 10; store2 be restored from 5 (checkpointed) to 10
        for (long i = 0L; i < 10L; i++) {
            restoreConsumer.addRecord(new ConsumerRecord<>(
                changelogName1,
                1,
                i,
                ("K" + i).getBytes(),
                ("V" + i).getBytes()));
            restoreConsumer.addRecord(new ConsumerRecord<>(
                changelogName2,
                1,
                i,
                ("K" + i).getBytes(),
                ("V" + i).getBytes()));
        }

        thread.runOnce();

        assertEquals(10L, store1.approximateNumEntries());
        assertEquals(4L, store2.approximateNumEntries());
    }

    @Test
    public void shouldCreateStandbyTask() {
        setupInternalTopologyWithoutState();
        internalTopologyBuilder.addStateStore(new MockKeyValueStoreBuilder("myStore", true), "processor1");

        assertThat(createStandbyTask(), not(empty()));
    }

    @Test
    public void shouldNotCreateStandbyTaskWithoutStateStores() {
        setupInternalTopologyWithoutState();

        assertThat(createStandbyTask(), empty());
    }

    @Test
    public void shouldNotCreateStandbyTaskIfStateStoresHaveLoggingDisabled() {
        setupInternalTopologyWithoutState();
        final StoreBuilder<KeyValueStore<Object, Object>> storeBuilder =
            new MockKeyValueStoreBuilder("myStore", true);
        storeBuilder.withLoggingDisabled();
        internalTopologyBuilder.addStateStore(storeBuilder, "processor1");

        assertThat(createStandbyTask(), empty());
    }

    @Test
    public void shouldPunctuateActiveTask() {
        final List<Long> punctuatedStreamTime = new ArrayList<>();
        final List<Long> punctuatedWallClockTime = new ArrayList<>();
        final org.apache.kafka.streams.processor.ProcessorSupplier<Object, Object> punctuateProcessor =
            () -> new org.apache.kafka.streams.processor.Processor<Object, Object>() {
                @Override
                public void init(final org.apache.kafka.streams.processor.ProcessorContext context) {
                    context.schedule(Duration.ofMillis(100L), PunctuationType.STREAM_TIME, punctuatedStreamTime::add);
                    context.schedule(Duration.ofMillis(100L), PunctuationType.WALL_CLOCK_TIME, punctuatedWallClockTime::add);
                }

                @Override
                public void process(final Object key, final Object value) {}

                @Override
                public void close() {}
            };

        internalStreamsBuilder.stream(Collections.singleton(topic1), consumed).process(punctuateProcessor);
        internalStreamsBuilder.buildAndOptimizeTopology();

        final StreamThread thread = createStreamThread(CLIENT_ID, config, false);

        thread.setState(StreamThread.State.STARTING);
        thread.rebalanceListener().onPartitionsRevoked(Collections.emptySet());
        final List<TopicPartition> assignedPartitions = new ArrayList<>();

        final Map<TaskId, Set<TopicPartition>> activeTasks = new HashMap<>();

        // assign single partition
        assignedPartitions.add(t1p1);
        activeTasks.put(task1, Collections.singleton(t1p1));

        thread.taskManager().handleAssignment(activeTasks, emptyMap());

        clientSupplier.consumer.assign(assignedPartitions);
        clientSupplier.consumer.updateBeginningOffsets(Collections.singletonMap(t1p1, 0L));
        thread.rebalanceListener().onPartitionsAssigned(assignedPartitions);

        thread.runOnce();

        assertEquals(0, punctuatedStreamTime.size());
        assertEquals(0, punctuatedWallClockTime.size());

        mockTime.sleep(100L);
        for (long i = 0L; i < 10L; i++) {
            clientSupplier.consumer.addRecord(new ConsumerRecord<>(
                topic1,
                1,
                i,
                i * 100L,
                TimestampType.CREATE_TIME,
                ConsumerRecord.NULL_CHECKSUM,
                ("K" + i).getBytes().length,
                ("V" + i).getBytes().length,
                ("K" + i).getBytes(),
                ("V" + i).getBytes()));
        }

        thread.runOnce();

        assertEquals(1, punctuatedStreamTime.size());
        assertEquals(1, punctuatedWallClockTime.size());

        mockTime.sleep(100L);

        thread.runOnce();

        // we should skip stream time punctuation, only trigger wall-clock time punctuation
        assertEquals(1, punctuatedStreamTime.size());
        assertEquals(2, punctuatedWallClockTime.size());
    }

    @Test
    public void shouldAlwaysUpdateTasksMetadataAfterChangingState() {
        final StreamThread thread = createStreamThread(CLIENT_ID, config, false);
        ThreadMetadata metadata = thread.threadMetadata();
        assertEquals(StreamThread.State.CREATED.name(), metadata.threadState());

        thread.setState(StreamThread.State.STARTING);
        thread.setState(StreamThread.State.PARTITIONS_REVOKED);
        thread.setState(StreamThread.State.PARTITIONS_ASSIGNED);
        thread.setState(StreamThread.State.RUNNING);
        metadata = thread.threadMetadata();
        assertEquals(StreamThread.State.RUNNING.name(), metadata.threadState());
    }

    @Test
    public void shouldAlwaysReturnEmptyTasksMetadataWhileRebalancingStateAndTasksNotRunning() {
        internalStreamsBuilder.stream(Collections.singleton(topic1), consumed)
                              .groupByKey().count(Materialized.as("count-one"));
        internalStreamsBuilder.buildAndOptimizeTopology();

        final StreamThread thread = createStreamThread(CLIENT_ID, config, false);
        final MockConsumer<byte[], byte[]> restoreConsumer = clientSupplier.restoreConsumer;
        restoreConsumer.updatePartitions("stream-thread-test-count-one-changelog",
                                         Arrays.asList(
                                             new PartitionInfo("stream-thread-test-count-one-changelog",
                                                               0,
                                                               null,
                                                               new Node[0],
                                                               new Node[0]),
                                             new PartitionInfo("stream-thread-test-count-one-changelog",
                                                               1,
                                                               null,
                                                               new Node[0],
                                                               new Node[0])
                                         ));
        final HashMap<TopicPartition, Long> offsets = new HashMap<>();
        offsets.put(new TopicPartition("stream-thread-test-count-one-changelog", 0), 0L);
        offsets.put(new TopicPartition("stream-thread-test-count-one-changelog", 1), 0L);
        restoreConsumer.updateEndOffsets(offsets);
        restoreConsumer.updateBeginningOffsets(offsets);

        clientSupplier.consumer.updateBeginningOffsets(Collections.singletonMap(t1p1, 0L));

        final List<TopicPartition> assignedPartitions = new ArrayList<>();

        thread.setState(StreamThread.State.STARTING);
        thread.rebalanceListener().onPartitionsRevoked(assignedPartitions);
        assertThreadMetadataHasEmptyTasksWithState(thread.threadMetadata(), StreamThread.State.PARTITIONS_REVOKED);

        final Map<TaskId, Set<TopicPartition>> activeTasks = new HashMap<>();
        final Map<TaskId, Set<TopicPartition>> standbyTasks = new HashMap<>();

        // assign single partition
        assignedPartitions.add(t1p1);
        activeTasks.put(task1, Collections.singleton(t1p1));
        standbyTasks.put(task2, Collections.singleton(t1p2));

        thread.taskManager().handleAssignment(activeTasks, standbyTasks);

        thread.rebalanceListener().onPartitionsAssigned(assignedPartitions);

        assertThreadMetadataHasEmptyTasksWithState(thread.threadMetadata(), StreamThread.State.PARTITIONS_ASSIGNED);
    }

    private void assertThreadMetadataHasEmptyTasksWithState(final ThreadMetadata metadata, final StreamThread.State state) {
        assertEquals(state.name(), metadata.threadState());
        assertTrue(metadata.activeTasks().isEmpty());
        assertTrue(metadata.standbyTasks().isEmpty());
    }

    @Test
    public void shouldRecoverFromInvalidOffsetExceptionOnRestoreAndFinishRestore() throws Exception {
        internalStreamsBuilder.stream(Collections.singleton("topic"), consumed)
            .groupByKey()
            .count(Materialized.as("count"));
        internalStreamsBuilder.buildAndOptimizeTopology();

        final StreamThread thread = createStreamThread("clientId", config, false);
        final MockConsumer<byte[], byte[]> mockConsumer = (MockConsumer<byte[], byte[]>) thread.mainConsumer();
        final MockConsumer<byte[], byte[]> mockRestoreConsumer = (MockConsumer<byte[], byte[]>) thread.restoreConsumer();
        final MockAdminClient mockAdminClient = (MockAdminClient) thread.adminClient();

        final TopicPartition topicPartition = new TopicPartition("topic", 0);
        final Set<TopicPartition> topicPartitionSet = Collections.singleton(topicPartition);

        final Map<TaskId, Set<TopicPartition>> activeTasks = new HashMap<>();
        final TaskId task0 = new TaskId(0, 0);
        activeTasks.put(task0, topicPartitionSet);

        thread.taskManager().handleAssignment(activeTasks, emptyMap());

        mockConsumer.updatePartitions(
            "topic",
            Collections.singletonList(
                new PartitionInfo(
                    "topic",
                    0,
                    null,
                    new Node[0],
                    new Node[0]
                )
            )
        );
        mockConsumer.updateBeginningOffsets(Collections.singletonMap(topicPartition, 0L));

        mockRestoreConsumer.updatePartitions(
            "stream-thread-test-count-changelog",
            Collections.singletonList(
                new PartitionInfo(
                    "stream-thread-test-count-changelog",
                    0,
                    null,
                    new Node[0],
                    new Node[0]
                )
            )
        );

        final TopicPartition changelogPartition = new TopicPartition("stream-thread-test-count-changelog", 0);
        final Set<TopicPartition> changelogPartitionSet = Collections.singleton(changelogPartition);
        mockRestoreConsumer.updateBeginningOffsets(Collections.singletonMap(changelogPartition, 0L));
        mockAdminClient.updateEndOffsets(Collections.singletonMap(changelogPartition, 2L));

        mockConsumer.schedulePollTask(() -> {
            thread.setState(StreamThread.State.PARTITIONS_REVOKED);
            thread.rebalanceListener().onPartitionsAssigned(topicPartitionSet);
        });

        try {
            thread.start();

            TestUtils.waitForCondition(
                () -> mockRestoreConsumer.assignment().size() == 1,
                "Never get the assignment");

            mockRestoreConsumer.addRecord(new ConsumerRecord<>(
                "stream-thread-test-count-changelog",
                0,
                0L,
                "K1".getBytes(),
                "V1".getBytes()));

            TestUtils.waitForCondition(
                () -> mockRestoreConsumer.position(changelogPartition) == 1L,
                "Never restore first record");

            mockRestoreConsumer.setPollException(new InvalidOffsetException("Try Again!") {
                @Override
                public Set<TopicPartition> partitions() {
                    return changelogPartitionSet;
                }
            });

            // after handling the exception and reviving the task, the position
            // should be reset to the beginning.
            TestUtils.waitForCondition(
                () -> mockRestoreConsumer.position(changelogPartition) == 0L,
                "Never restore first record");

            mockRestoreConsumer.addRecord(new ConsumerRecord<>(
                "stream-thread-test-count-changelog",
                0,
                0L,
                "K1".getBytes(),
                "V1".getBytes()));
            mockRestoreConsumer.addRecord(new ConsumerRecord<>(
                "stream-thread-test-count-changelog",
                0,
                1L,
                "K2".getBytes(),
                "V2".getBytes()));

            TestUtils.waitForCondition(
                () -> {
                    mockRestoreConsumer.assign(changelogPartitionSet);
                    return mockRestoreConsumer.position(changelogPartition) == 2L;
                },
                "Never finished restore");
        } finally {
            thread.shutdown();
            thread.join(10000);
        }
    }

    @Test
    public void shouldLogAndNotRecordSkippedMetricForDeserializationExceptionWithBuiltInMetricsVersionLatest() {
        shouldLogAndRecordSkippedMetricForDeserializationException(StreamsConfig.METRICS_LATEST);
    }

    @Test
    public void shouldLogAndRecordSkippedMetricForDeserializationExceptionWithBuiltInMetricsVersion0100To24() {
        shouldLogAndRecordSkippedMetricForDeserializationException(StreamsConfig.METRICS_0100_TO_24);
    }

    private void shouldLogAndRecordSkippedMetricForDeserializationException(final String builtInMetricsVersion) {
        internalTopologyBuilder.addSource(null, "source1", null, null, null, topic1);

        final Properties config = configProps(false);
        config.setProperty(
            StreamsConfig.DEFAULT_DESERIALIZATION_EXCEPTION_HANDLER_CLASS_CONFIG,
            LogAndContinueExceptionHandler.class.getName()
        );
        config.setProperty(
            StreamsConfig.BUILT_IN_METRICS_VERSION_CONFIG,
            builtInMetricsVersion
        );
        config.setProperty(StreamsConfig.DEFAULT_VALUE_SERDE_CLASS_CONFIG, Serdes.Integer().getClass().getName());
        final StreamThread thread = createStreamThread(CLIENT_ID, new StreamsConfig(config), false);

        thread.setState(StreamThread.State.STARTING);
        thread.setState(StreamThread.State.PARTITIONS_REVOKED);

        final TaskId task1 = new TaskId(0, t1p1.partition());
        final Set<TopicPartition> assignedPartitions = Collections.singleton(t1p1);
        thread.taskManager().handleAssignment(
            Collections.singletonMap(task1, assignedPartitions),
            emptyMap());

        final MockConsumer<byte[], byte[]> mockConsumer = (MockConsumer<byte[], byte[]>) thread.mainConsumer();
        mockConsumer.assign(Collections.singleton(t1p1));
        mockConsumer.updateBeginningOffsets(Collections.singletonMap(t1p1, 0L));
        thread.rebalanceListener().onPartitionsAssigned(assignedPartitions);
        thread.runOnce();

        if (StreamsConfig.METRICS_0100_TO_24.equals(builtInMetricsVersion)) {
            final MetricName skippedTotalMetric = metrics.metricName(
                "skipped-records-total",
                "stream-metrics",
                Collections.singletonMap("client-id", thread.getName())
            );
            final MetricName skippedRateMetric = metrics.metricName(
                "skipped-records-rate",
                "stream-metrics",
                Collections.singletonMap("client-id", thread.getName())
            );
            assertEquals(0.0, metrics.metric(skippedTotalMetric).metricValue());
            assertEquals(0.0, metrics.metric(skippedRateMetric).metricValue());
        }

        long offset = -1;
        mockConsumer.addRecord(new ConsumerRecord<>(
            t1p1.topic(),
            t1p1.partition(),
            ++offset,
            -1,
            TimestampType.CREATE_TIME,
            ConsumerRecord.NULL_CHECKSUM,
            -1,
            -1,
            new byte[0],
            "I am not an integer.".getBytes()));
        mockConsumer.addRecord(new ConsumerRecord<>(
            t1p1.topic(),
            t1p1.partition(),
            ++offset,
            -1,
            TimestampType.CREATE_TIME,
            ConsumerRecord.NULL_CHECKSUM,
            -1,
            -1,
            new byte[0],
            "I am not an integer.".getBytes()));

        try (final LogCaptureAppender appender = LogCaptureAppender.createAndRegister(RecordDeserializer.class)) {
            thread.runOnce();

            final List<String> strings = appender.getMessages();
            assertTrue(strings.contains("stream-thread [" + Thread.currentThread().getName() + "] task [0_1]" +
                " Skipping record due to deserialization error. topic=[topic1] partition=[1] offset=[0]"));
            assertTrue(strings.contains("stream-thread [" + Thread.currentThread().getName() + "] task [0_1]" +
                " Skipping record due to deserialization error. topic=[topic1] partition=[1] offset=[1]"));
        }
    }

    @Test
    public void shouldThrowTaskMigratedExceptionHandlingTaskLost() {
        final Set<TopicPartition> assignedPartitions = Collections.singleton(t1p1);

        final TaskManager taskManager = EasyMock.createNiceMock(TaskManager.class);
        final MockConsumer<byte[], byte[]> consumer = new MockConsumer<>(OffsetResetStrategy.LATEST);
        consumer.assign(assignedPartitions);
        consumer.updateBeginningOffsets(Collections.singletonMap(t1p1, 0L));
        consumer.updateEndOffsets(Collections.singletonMap(t1p1, 10L));

        taskManager.handleLostAll();
        EasyMock.expectLastCall()
            .andThrow(new TaskMigratedException("Task lost exception", new RuntimeException()));

        EasyMock.replay(taskManager);

        final StreamsMetricsImpl streamsMetrics =
            new StreamsMetricsImpl(metrics, CLIENT_ID, StreamsConfig.METRICS_LATEST, mockTime);
        final StreamThread thread = new StreamThread(
            mockTime,
            config,
            null,
            consumer,
            consumer,
            null,
            null,
            taskManager,
            streamsMetrics,
            internalTopologyBuilder,
            CLIENT_ID,
            new LogContext(""),
            new AtomicInteger(),
            new AtomicLong(Long.MAX_VALUE),
            null,
            HANDLER,
            null
        ).updateThreadMetadata(getSharedAdminClientId(CLIENT_ID));

        consumer.schedulePollTask(() -> {
            thread.setState(StreamThread.State.PARTITIONS_REVOKED);
            thread.rebalanceListener().onPartitionsLost(assignedPartitions);
        });

        thread.setState(StreamThread.State.STARTING);
        assertThrows(TaskMigratedException.class, thread::runOnce);
    }

    @Test
    public void shouldThrowTaskMigratedExceptionHandlingRevocation() {
        final Set<TopicPartition> assignedPartitions = Collections.singleton(t1p1);

        final TaskManager taskManager = EasyMock.createNiceMock(TaskManager.class);
        final MockConsumer<byte[], byte[]> consumer = new MockConsumer<>(OffsetResetStrategy.LATEST);
        consumer.assign(assignedPartitions);
        consumer.updateBeginningOffsets(Collections.singletonMap(t1p1, 0L));
        consumer.updateEndOffsets(Collections.singletonMap(t1p1, 10L));

        taskManager.handleRevocation(assignedPartitions);
        EasyMock.expectLastCall()
            .andThrow(new TaskMigratedException("Revocation non fatal exception", new RuntimeException()));

        EasyMock.replay(taskManager);

        final StreamsMetricsImpl streamsMetrics =
            new StreamsMetricsImpl(metrics, CLIENT_ID, StreamsConfig.METRICS_LATEST, mockTime);
        final StreamThread thread = new StreamThread(
            mockTime,
            config,
            null,
            consumer,
            consumer,
            null,
            null,
            taskManager,
            streamsMetrics,
            internalTopologyBuilder,
            CLIENT_ID,
            new LogContext(""),
            new AtomicInteger(),
            new AtomicLong(Long.MAX_VALUE),
            null,
            HANDLER,
            null
        ).updateThreadMetadata(getSharedAdminClientId(CLIENT_ID));

        consumer.schedulePollTask(() -> {
            thread.setState(StreamThread.State.PARTITIONS_REVOKED);
            thread.rebalanceListener().onPartitionsRevoked(assignedPartitions);
        });

        thread.setState(StreamThread.State.STARTING);
        assertThrows(TaskMigratedException.class, thread::runOnce);
    }

    @Test
    public void shouldCatchHandleCorruptionOnTaskCorruptedExceptionPath() {
        final TaskManager taskManager = EasyMock.createNiceMock(TaskManager.class);
        final Consumer<byte[], byte[]> consumer = mock(Consumer.class);
        final Task task1 = mock(Task.class);
        final Task task2 = mock(Task.class);
        final TaskId taskId1 = new TaskId(0, 0);
        final TaskId taskId2 = new TaskId(0, 2);

        final Map<TaskId, Collection<TopicPartition>> corruptedTasksWithChangelogs = mkMap(
            mkEntry(taskId1, emptySet())
        );

        expect(task1.state()).andReturn(Task.State.RUNNING).anyTimes();
        expect(task1.id()).andReturn(taskId1).anyTimes();
        expect(task2.state()).andReturn(Task.State.RUNNING).anyTimes();
        expect(task2.id()).andReturn(taskId2).anyTimes();

        taskManager.handleCorruption(corruptedTasksWithChangelogs);

        EasyMock.replay(task1, task2, taskManager);

        final StreamsMetricsImpl streamsMetrics =
            new StreamsMetricsImpl(metrics, CLIENT_ID, StreamsConfig.METRICS_LATEST, mockTime);
        final StreamThread thread = new StreamThread(
            mockTime,
            config,
            null,
            consumer,
            consumer,
            null,
            null,
            taskManager,
            streamsMetrics,
            internalTopologyBuilder,
            CLIENT_ID,
            new LogContext(""),
            new AtomicInteger(),
            new AtomicLong(Long.MAX_VALUE),
            null,
            HANDLER,
            null
        ) {
            @Override
            void runOnce() {
                setState(State.PENDING_SHUTDOWN);
                throw new TaskCorruptedException(corruptedTasksWithChangelogs);
            }
        }.updateThreadMetadata(getSharedAdminClientId(CLIENT_ID));

        thread.setState(StreamThread.State.STARTING);
        thread.runLoop();

        verify(taskManager);
    }

    @Test
    public void shouldCatchTaskMigratedExceptionOnOnTaskCorruptedExceptionPath() {
        final TaskManager taskManager = EasyMock.createNiceMock(TaskManager.class);
        final Consumer<byte[], byte[]> consumer = mock(Consumer.class);
        final Task task1 = mock(Task.class);
        final Task task2 = mock(Task.class);
        final TaskId taskId1 = new TaskId(0, 0);
        final TaskId taskId2 = new TaskId(0, 2);

        final Map<TaskId, Collection<TopicPartition>> corruptedTasksWithChangelogs = mkMap(
            mkEntry(taskId1, emptySet())
        );

        expect(task1.state()).andReturn(Task.State.RUNNING).anyTimes();
        expect(task1.id()).andReturn(taskId1).anyTimes();
        expect(task2.state()).andReturn(Task.State.RUNNING).anyTimes();
        expect(task2.id()).andReturn(taskId2).anyTimes();

        taskManager.handleCorruption(corruptedTasksWithChangelogs);
        expectLastCall().andThrow(new TaskMigratedException("Task migrated",
                                                            new RuntimeException("non-corrupted task migrated")));

        taskManager.handleLostAll();
        expectLastCall();

        EasyMock.replay(task1, task2, taskManager);

        final StreamsMetricsImpl streamsMetrics =
            new StreamsMetricsImpl(metrics, CLIENT_ID, StreamsConfig.METRICS_LATEST, mockTime);
        final StreamThread thread = new StreamThread(
            mockTime,
            config,
            null,
            consumer,
            consumer,
            null,
            null,
            taskManager,
            streamsMetrics,
            internalTopologyBuilder,
            CLIENT_ID,
            new LogContext(""),
            new AtomicInteger(),
            new AtomicLong(Long.MAX_VALUE),
            null,
            HANDLER,
            null
        ) {
            @Override
            void runOnce() {
                setState(State.PENDING_SHUTDOWN);
                throw new TaskCorruptedException(corruptedTasksWithChangelogs);
            }
        }.updateThreadMetadata(getSharedAdminClientId(CLIENT_ID));

        thread.setState(StreamThread.State.STARTING);
        thread.runLoop();

        verify(taskManager);
    }

    @Test
    public void shouldNotCommitNonRunningNonRestoringTasks() {
        final TaskManager taskManager = EasyMock.createNiceMock(TaskManager.class);
        final Consumer<byte[], byte[]> consumer = mock(Consumer.class);
        final Task task1 = mock(Task.class);
        final Task task2 = mock(Task.class);
        final Task task3 = mock(Task.class);

        final TaskId taskId1 = new TaskId(0, 1);
        final TaskId taskId2 = new TaskId(0, 2);
        final TaskId taskId3 = new TaskId(0, 3);

        expect(task1.state()).andReturn(Task.State.RUNNING).anyTimes();
        expect(task1.id()).andReturn(taskId1).anyTimes();
        expect(task2.state()).andReturn(Task.State.RESTORING).anyTimes();
        expect(task2.id()).andReturn(taskId2).anyTimes();
        expect(task3.state()).andReturn(Task.State.CREATED).anyTimes();
        expect(task3.id()).andReturn(taskId3).anyTimes();

        expect(taskManager.tasks()).andReturn(mkMap(
            mkEntry(taskId1, task1),
            mkEntry(taskId2, task2),
            mkEntry(taskId3, task3)
        )).anyTimes();

        // expect not to try and commit task3, because it's not running.
        expect(taskManager.commit(mkSet(task1, task2))).andReturn(2).times(1);

        final StreamsMetricsImpl streamsMetrics =
            new StreamsMetricsImpl(metrics, CLIENT_ID, StreamsConfig.METRICS_LATEST, mockTime);
        final StreamThread thread = new StreamThread(
            mockTime,
            config,
            null,
            consumer,
            consumer,
            null,
            null,
            taskManager,
            streamsMetrics,
            internalTopologyBuilder,
            CLIENT_ID,
            new LogContext(""),
            new AtomicInteger(),
            new AtomicLong(Long.MAX_VALUE),
            null,
            HANDLER,
            null
        );

        EasyMock.replay(task1, task2, task3, taskManager);

        thread.setNow(mockTime.milliseconds());
        thread.maybeCommit();

        verify(taskManager);
    }

    @Test
    public void shouldLogAndRecordSkippedRecordsForInvalidTimestampsWithBuiltInMetricsVersion0100To24() {
        shouldLogAndRecordSkippedRecordsForInvalidTimestamps(StreamsConfig.METRICS_0100_TO_24);
    }

    @Test
    public void shouldLogAndNotRecordSkippedRecordsForInvalidTimestampsWithBuiltInMetricsVersionLatest() {
        shouldLogAndRecordSkippedRecordsForInvalidTimestamps(StreamsConfig.METRICS_LATEST);
    }

    private void shouldLogAndRecordSkippedRecordsForInvalidTimestamps(final String builtInMetricsVersion) {
        internalTopologyBuilder.addSource(null, "source1", null, null, null, topic1);

        final Properties config = configProps(false);
        config.setProperty(
            StreamsConfig.DEFAULT_TIMESTAMP_EXTRACTOR_CLASS_CONFIG,
            LogAndSkipOnInvalidTimestamp.class.getName()
        );
        config.setProperty(StreamsConfig.BUILT_IN_METRICS_VERSION_CONFIG, builtInMetricsVersion);
        final StreamThread thread = createStreamThread(CLIENT_ID, new StreamsConfig(config), false);

        thread.setState(StreamThread.State.STARTING);
        thread.setState(StreamThread.State.PARTITIONS_REVOKED);

        final TaskId task1 = new TaskId(0, t1p1.partition());
        final Set<TopicPartition> assignedPartitions = Collections.singleton(t1p1);
        thread.taskManager().handleAssignment(
            Collections.singletonMap(
                task1,
                assignedPartitions),
            emptyMap());

        final MockConsumer<byte[], byte[]> mockConsumer = (MockConsumer<byte[], byte[]>) thread.mainConsumer();
        mockConsumer.assign(Collections.singleton(t1p1));
        mockConsumer.updateBeginningOffsets(Collections.singletonMap(t1p1, 0L));
        thread.rebalanceListener().onPartitionsAssigned(assignedPartitions);
        thread.runOnce();

        final MetricName skippedTotalMetric = metrics.metricName(
            "skipped-records-total",
            "stream-metrics",
            Collections.singletonMap("client-id", thread.getName())
        );
        final MetricName skippedRateMetric = metrics.metricName(
            "skipped-records-rate",
            "stream-metrics",
            Collections.singletonMap("client-id", thread.getName())
        );

        if (StreamsConfig.METRICS_0100_TO_24.equals(builtInMetricsVersion)) {
            assertEquals(0.0, metrics.metric(skippedTotalMetric).metricValue());
            assertEquals(0.0, metrics.metric(skippedRateMetric).metricValue());
        }

        try (final LogCaptureAppender appender = LogCaptureAppender.createAndRegister(RecordQueue.class)) {
            long offset = -1;
            addRecord(mockConsumer, ++offset);
            addRecord(mockConsumer, ++offset);
            thread.runOnce();

            if (StreamsConfig.METRICS_0100_TO_24.equals(builtInMetricsVersion)) {
                assertEquals(2.0, metrics.metric(skippedTotalMetric).metricValue());
                assertNotEquals(0.0, metrics.metric(skippedRateMetric).metricValue());
            }

            addRecord(mockConsumer, ++offset);
            addRecord(mockConsumer, ++offset);
            addRecord(mockConsumer, ++offset);
            addRecord(mockConsumer, ++offset);
            thread.runOnce();

            if (StreamsConfig.METRICS_0100_TO_24.equals(builtInMetricsVersion)) {
                assertEquals(6.0, metrics.metric(skippedTotalMetric).metricValue());
                assertNotEquals(0.0, metrics.metric(skippedRateMetric).metricValue());
            }

            addRecord(mockConsumer, ++offset, 1L);
            addRecord(mockConsumer, ++offset, 1L);
            thread.runOnce();

            final List<String> strings = appender.getMessages();

            final String threadTaskPrefix = "stream-thread [" + Thread.currentThread().getName() + "] task [0_1] ";
            assertTrue(strings.contains(
                threadTaskPrefix + "Skipping record due to negative extracted timestamp. " +
                    "topic=[topic1] partition=[1] offset=[0] extractedTimestamp=[-1] " +
                    "extractor=[org.apache.kafka.streams.processor.LogAndSkipOnInvalidTimestamp]"
            ));
            assertTrue(strings.contains(
                threadTaskPrefix + "Skipping record due to negative extracted timestamp. " +
                    "topic=[topic1] partition=[1] offset=[1] extractedTimestamp=[-1] " +
                    "extractor=[org.apache.kafka.streams.processor.LogAndSkipOnInvalidTimestamp]"
            ));
            assertTrue(strings.contains(
                threadTaskPrefix + "Skipping record due to negative extracted timestamp. " +
                    "topic=[topic1] partition=[1] offset=[2] extractedTimestamp=[-1] " +
                    "extractor=[org.apache.kafka.streams.processor.LogAndSkipOnInvalidTimestamp]"
            ));
            assertTrue(strings.contains(
                threadTaskPrefix + "Skipping record due to negative extracted timestamp. " +
                    "topic=[topic1] partition=[1] offset=[3] extractedTimestamp=[-1] " +
                    "extractor=[org.apache.kafka.streams.processor.LogAndSkipOnInvalidTimestamp]"
            ));
            assertTrue(strings.contains(
                threadTaskPrefix + "Skipping record due to negative extracted timestamp. " +
                    "topic=[topic1] partition=[1] offset=[4] extractedTimestamp=[-1] " +
                    "extractor=[org.apache.kafka.streams.processor.LogAndSkipOnInvalidTimestamp]"
            ));
            assertTrue(strings.contains(
                threadTaskPrefix + "Skipping record due to negative extracted timestamp. " +
                    "topic=[topic1] partition=[1] offset=[5] extractedTimestamp=[-1] " +
                    "extractor=[org.apache.kafka.streams.processor.LogAndSkipOnInvalidTimestamp]"
            ));
        }

        if (StreamsConfig.METRICS_0100_TO_24.equals(builtInMetricsVersion)) {
            assertEquals(6.0, metrics.metric(skippedTotalMetric).metricValue());
            assertNotEquals(0.0, metrics.metric(skippedRateMetric).metricValue());
        }
    }

    @Test
    public void shouldTransmitTaskManagerMetrics() {
        final Consumer<byte[], byte[]> consumer = EasyMock.createNiceMock(Consumer.class);

        final TaskManager taskManager = EasyMock.createNiceMock(TaskManager.class);

        final MetricName testMetricName = new MetricName("test_metric", "", "", new HashMap<>());
        final Metric testMetric = new KafkaMetric(
            new Object(),
            testMetricName,
            (Measurable) (config, now) -> 0,
            null,
            new MockTime());
        final Map<MetricName, Metric> dummyProducerMetrics = singletonMap(testMetricName, testMetric);

        expect(taskManager.producerMetrics()).andReturn(dummyProducerMetrics);
        EasyMock.replay(taskManager, consumer);

        final StreamsMetricsImpl streamsMetrics =
            new StreamsMetricsImpl(metrics, CLIENT_ID, StreamsConfig.METRICS_LATEST, mockTime);
        final StreamThread thread = new StreamThread(
            mockTime,
            new StreamsConfig(configProps(true)),
            null,
            consumer,
            consumer,
            null,
            null,
            taskManager,
            streamsMetrics,
            internalTopologyBuilder,
            CLIENT_ID,
            new LogContext(""),
            new AtomicInteger(),
            new AtomicLong(Long.MAX_VALUE),
            null,
            HANDLER,
            null
        );

        assertThat(dummyProducerMetrics, is(thread.producerMetrics()));
    }

    @Test
    public void shouldConstructAdminMetrics() {
        final Node broker1 = new Node(0, "dummyHost-1", 1234);
        final Node broker2 = new Node(1, "dummyHost-2", 1234);
        final List<Node> cluster = Arrays.asList(broker1, broker2);

        final MockAdminClient adminClient = new MockAdminClient.Builder().
            brokers(cluster).clusterId(null).build();

        final Consumer<byte[], byte[]> consumer = EasyMock.createNiceMock(Consumer.class);
        final TaskManager taskManager = EasyMock.createNiceMock(TaskManager.class);

        final StreamsMetricsImpl streamsMetrics =
            new StreamsMetricsImpl(metrics, CLIENT_ID, StreamsConfig.METRICS_LATEST, mockTime);
        final StreamThread thread = new StreamThread(
            mockTime,
            config,
            adminClient,
            consumer,
            consumer,
            null,
            null,
            taskManager,
            streamsMetrics,
            internalTopologyBuilder,
            CLIENT_ID,
            new LogContext(""),
            new AtomicInteger(),
            new AtomicLong(Long.MAX_VALUE),
            null,
            HANDLER,
            null
        );
        final MetricName testMetricName = new MetricName("test_metric", "", "", new HashMap<>());
        final Metric testMetric = new KafkaMetric(
            new Object(),
            testMetricName,
            (Measurable) (config, now) -> 0,
            null,
            new MockTime());

        EasyMock.replay(taskManager, consumer);

        adminClient.setMockMetrics(testMetricName, testMetric);
        final Map<MetricName, Metric> adminClientMetrics = thread.adminClientMetrics();
        assertEquals(testMetricName, adminClientMetrics.get(testMetricName).metricName());
    }

    @Test
    public void shouldNotRecordFailedStreamThread() {
        runAndVerifyFailedStreamThreadRecording(false);
    }

    @Test
    public void shouldRecordFailedStreamThread() {
        runAndVerifyFailedStreamThreadRecording(true);
    }

    public void runAndVerifyFailedStreamThreadRecording(final boolean shouldFail) {
        final Consumer<byte[], byte[]> consumer = EasyMock.createNiceMock(Consumer.class);
        final TaskManager taskManager = EasyMock.createNiceMock(TaskManager.class);
        final StreamsMetricsImpl streamsMetrics =
            new StreamsMetricsImpl(metrics, CLIENT_ID, StreamsConfig.METRICS_LATEST, mockTime);
        final StreamThread thread = new StreamThread(
            mockTime,
            config,
            null,
            consumer,
            consumer,
            null,
            null,
            taskManager,
            streamsMetrics,
            internalTopologyBuilder,
            CLIENT_ID,
            new LogContext(""),
            new AtomicInteger(),
            new AtomicLong(Long.MAX_VALUE),
            null,
            e -> { },
<<<<<<< HEAD
            l -> { }
=======
            null
>>>>>>> b8ebcc2a
        ) {
            @Override
            void runOnce() {
                setState(StreamThread.State.PENDING_SHUTDOWN);
                if (shouldFail) {
                    throw new StreamsException(Thread.currentThread().getName());
                }
            }
        };
        EasyMock.replay(taskManager);
        thread.updateThreadMetadata("metadata");
        thread.setState(StreamThread.State.STARTING);

        thread.runLoop();

        final Metric failedThreads = StreamsTestUtils.getMetricByName(metrics.metrics(), "failed-stream-threads", "stream-metrics");
        assertThat(failedThreads.metricValue(), is(shouldFail ? 1.0 : 0.0));
    }

    private TaskManager mockTaskManagerCommit(final Consumer<byte[], byte[]> consumer,
                                              final int numberOfCommits,
                                              final int commits) {
        final TaskManager taskManager = EasyMock.createNiceMock(TaskManager.class);
        final Task runningTask = mock(Task.class);
        final TaskId taskId = new TaskId(0, 0);

        expect(runningTask.state()).andReturn(Task.State.RUNNING).anyTimes();
        expect(runningTask.id()).andReturn(taskId).anyTimes();
        expect(taskManager.tasks())
            .andReturn(Collections.singletonMap(taskId, runningTask)).times(numberOfCommits);
        expect(taskManager.commit(Collections.singleton(runningTask))).andReturn(commits).times(numberOfCommits);
        EasyMock.replay(taskManager, consumer, runningTask);
        return taskManager;
    }

    private void setupInternalTopologyWithoutState() {
        internalTopologyBuilder.addSource(null, "source1", null, null, null, topic1);
        internalTopologyBuilder.addProcessor(
            "processor1",
            (ProcessorSupplier<byte[], byte[], ?, ?>) () -> new MockApiProcessor<>(),
            "source1"
        );
    }

    private Collection<Task> createStandbyTask() {
        final LogContext logContext = new LogContext("test");
        final Logger log = logContext.logger(StreamThreadTest.class);
        final StreamsMetricsImpl streamsMetrics =
            new StreamsMetricsImpl(metrics, CLIENT_ID, StreamsConfig.METRICS_LATEST, mockTime);
        final StandbyTaskCreator standbyTaskCreator = new StandbyTaskCreator(
            internalTopologyBuilder,
            config,
            streamsMetrics,
            stateDirectory,
            new MockChangelogReader(),
            CLIENT_ID,
            log);
        return standbyTaskCreator.createTasks(singletonMap(new TaskId(1, 2), emptySet()));
    }

    private void addRecord(final MockConsumer<byte[], byte[]> mockConsumer,
                           final long offset) {
        addRecord(mockConsumer, offset, -1L);
    }

    private void addRecord(final MockConsumer<byte[], byte[]> mockConsumer,
                           final long offset,
                           final long timestamp) {
        mockConsumer.addRecord(new ConsumerRecord<>(
            t1p1.topic(),
            t1p1.partition(),
            offset,
            timestamp,
            TimestampType.CREATE_TIME,
            ConsumerRecord.NULL_CHECKSUM,
            -1,
            -1,
            new byte[0],
            new byte[0]));
    }

    StandbyTask standbyTask(final TaskManager taskManager, final TopicPartition partition) {
        final Stream<Task> standbys = taskManager.tasks().values().stream().filter(t -> !t.isActive());
        for (final Task task : (Iterable<Task>) standbys::iterator) {
            if (task.inputPartitions().contains(partition)) {
                return (StandbyTask) task;
            }
        }
        return null;
    }
}<|MERGE_RESOLUTION|>--- conflicted
+++ resolved
@@ -2519,11 +2519,7 @@
             new AtomicLong(Long.MAX_VALUE),
             null,
             e -> { },
-<<<<<<< HEAD
-            l -> { }
-=======
             null
->>>>>>> b8ebcc2a
         ) {
             @Override
             void runOnce() {
