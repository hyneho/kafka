--- conflicted
+++ resolved
@@ -347,14 +347,8 @@
         final MockClientSupplier mockClientSupplier = new MockClientSupplier();
         mockClientSupplier.consumer.assign(Arrays.asList(new TopicPartition(TOPIC, 0), new TopicPartition(TOPIC, 1)));
 
-<<<<<<< HEAD
         final StreamThread thread1 = new StreamThread(builder, config, mockClientSupplier, applicationId, clientId + 1, processId, new Metrics(), Time.SYSTEM, new StreamsMetadataState(builder, StreamsMetadataState.UNKNOWN_HOST), 0);
         final StreamThread thread2 = new StreamThread(builder, config, mockClientSupplier, applicationId, clientId + 2, processId, new Metrics(), Time.SYSTEM, new StreamsMetadataState(builder, StreamsMetadataState.UNKNOWN_HOST), 0);
-        thread1.partitionAssignor(new MockStreamsPartitionAssignor());
-        thread2.partitionAssignor(new MockStreamsPartitionAssignor());
-=======
-        final StreamThread thread1 = new StreamThread(builder, config, mockClientSupplier, applicationId, clientId + 1, processId, new Metrics(), Time.SYSTEM, new StreamsMetadataState(builder));
-        final StreamThread thread2 = new StreamThread(builder, config, mockClientSupplier, applicationId, clientId + 2, processId, new Metrics(), Time.SYSTEM, new StreamsMetadataState(builder));
 
         final Map<TaskId, Set<TopicPartition>> task0 = Collections.singletonMap(new TaskId(0, 0), task0Assignment);
         final Map<TaskId, Set<TopicPartition>> task1 = Collections.singletonMap(new TaskId(0, 1), task1Assignment);
@@ -364,7 +358,6 @@
 
         thread1.partitionAssignor(new MockStreamsPartitionAssignor(thread1Assignment));
         thread2.partitionAssignor(new MockStreamsPartitionAssignor(thread2Assignment));
->>>>>>> 2e1bcf66
 
         // revoke (to get threads in correct state)
         thread1.rebalanceListener.onPartitionsRevoked(Collections.EMPTY_SET);
@@ -673,11 +666,7 @@
 
         final StreamsConfig config = new StreamsConfig(configProps());
         final StreamThread thread = new StreamThread(builder, config, new MockClientSupplier(), applicationId,
-<<<<<<< HEAD
                                                clientId, processId, new Metrics(), new MockTime(), new StreamsMetadataState(builder, StreamsMetadataState.UNKNOWN_HOST), 0);
-=======
-                                                     clientId, processId, new Metrics(), new MockTime(), new StreamsMetadataState(builder));
->>>>>>> 2e1bcf66
 
         thread.partitionAssignor(new StreamPartitionAssignor() {
             @Override
@@ -751,7 +740,7 @@
         final MockClientSupplier clientSupplier = new MockClientSupplier();
 
         final StreamThread thread = new StreamThread(builder, config, clientSupplier, applicationId,
-                                                     clientId, processId, new Metrics(), new MockTime(), new StreamsMetadataState(builder));
+                                                     clientId, processId, new Metrics(), new MockTime(), new StreamsMetadataState(builder, StreamsMetadataState.UNKNOWN_HOST), 0);
         final MockConsumer<byte[], byte[]> restoreConsumer = clientSupplier.restoreConsumer;
         restoreConsumer.updatePartitions("stream-thread-test-count-one-changelog",
                                          Collections.singletonList(new PartitionInfo("stream-thread-test-count-one-changelog",
@@ -817,7 +806,7 @@
         final Map<Collection<TopicPartition>, TestStreamTask> createdTasks = new HashMap<>();
 
         final StreamThread thread = new StreamThread(builder, config, clientSupplier, applicationId,
-                                                     clientId, processId, new Metrics(), new MockTime(), new StreamsMetadataState(builder)) {
+                                                     clientId, processId, new Metrics(), new MockTime(), new StreamsMetadataState(builder, StreamsMetadataState.UNKNOWN_HOST), 0) {
             @Override
             protected StreamTask createStreamTask(final TaskId id, final Collection<TopicPartition> partitions) {
                 final ProcessorTopology topology = builder.build(id.topicGroupId);
@@ -884,7 +873,8 @@
         final StreamsConfig config1 = new StreamsConfig(configProps());
 
         final StreamThread thread = new StreamThread(builder, config1, clientSupplier, applicationId,
-                                                     clientId, processId, new Metrics(), new MockTime(), new StreamsMetadataState(builder)) {
+                                                     clientId, processId, new Metrics(), new MockTime(),
+                                                     new StreamsMetadataState(builder, StreamsMetadataState.UNKNOWN_HOST), 0) {
             @Override
             protected StreamTask createStreamTask(final TaskId id, final Collection<TopicPartition> partitions) {
                 return testStreamTask;
@@ -933,7 +923,8 @@
         };
 
         final StreamThread thread = new StreamThread(builder, config, clientSupplier, applicationId,
-                                                     clientId, processId, new Metrics(), new MockTime(), new StreamsMetadataState(builder)) {
+                                                     clientId, processId, new Metrics(), new MockTime(),
+                                                     new StreamsMetadataState(builder, StreamsMetadataState.UNKNOWN_HOST), 0) {
             @Override
             protected StreamTask createStreamTask(final TaskId id, final Collection<TopicPartition> partitions) {
                 return testStreamTask;
@@ -984,7 +975,8 @@
         final StreamsConfig config1 = new StreamsConfig(configProps());
 
         final StreamThread thread = new StreamThread(builder, config1, clientSupplier, applicationId,
-                                                     clientId, processId, new Metrics(), new MockTime(), new StreamsMetadataState(builder)) {
+                                                     clientId, processId, new Metrics(), new MockTime(),
+                                                     new StreamsMetadataState(builder, StreamsMetadataState.UNKNOWN_HOST), 0) {
             @Override
             protected StreamTask createStreamTask(final TaskId id, final Collection<TopicPartition> partitions) {
                 return testStreamTask;
@@ -1033,7 +1025,8 @@
         final StreamsConfig config1 = new StreamsConfig(configProps());
 
         final StreamThread thread = new StreamThread(builder, config1, clientSupplier, applicationId,
-                                                     clientId, processId, new Metrics(), new MockTime(), new StreamsMetadataState(builder)) {
+                                                     clientId, processId, new Metrics(), new MockTime(),
+                                                     new StreamsMetadataState(builder, StreamsMetadataState.UNKNOWN_HOST), 0) {
             @Override
             protected StreamTask createStreamTask(final TaskId id, final Collection<TopicPartition> partitions) {
                 return testStreamTask;
