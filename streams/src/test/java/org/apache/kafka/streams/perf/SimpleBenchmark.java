--- conflicted
+++ resolved
@@ -109,15 +109,13 @@
         final File rocksdbDir = new File(stateDir, "rocksdb-test");
         rocksdbDir.mkdir();
 
-<<<<<<< HEAD
+        // Note: this output is needed for automated tests and must not be removed
         System.out.println("SimpleBenchmark instance started");
         System.out.println("kafka=" + kafka);
         System.out.println("zookeeper=" + zookeeper);
         System.out.println("stateDir=" + stateDir);
         System.out.println("numRecords=" + numRecords);
 
-=======
->>>>>>> ae237be1
         SimpleBenchmark benchmark = new SimpleBenchmark(stateDir, kafka, zookeeper);
 
         // producer performance
@@ -406,16 +404,11 @@
                 if (endKey.equals(key))
                     break;
             } else {
-<<<<<<< HEAD
                 for (ConsumerRecord<Integer, byte[]> record : records) {
-                    key = record.key();
-=======
-                for (ConsumerRecord<Long, byte[]> record : records) {
-                    Long recKey = record.key();
+                    Integer recKey = record.key();
 
                     if (key == null || key < recKey)
                         key = recKey;
->>>>>>> ae237be1
                 }
             }
         }
