--- conflicted
+++ resolved
@@ -231,11 +231,7 @@
 
     public void setStreamProperties(final String applicationId) {
         props.put(StreamsConfig.APPLICATION_ID_CONFIG, applicationId);
-<<<<<<< HEAD
         props.put(StreamsConfig.CLIENT_ID_CONFIG, "simple-benchmark");
-        props.put(StreamsConfig.STATE_DIR_CONFIG, stateDir.toString());
-=======
->>>>>>> aefe35e4
         props.put(StreamsConfig.BOOTSTRAP_SERVERS_CONFIG, kafka);
         props.put(StreamsConfig.NUM_STREAM_THREADS_CONFIG, numThreads);
         props.put(ConsumerConfig.AUTO_OFFSET_RESET_CONFIG, "earliest");
