/**
 * Licensed to the Apache Software Foundation (ASF) under one
 * or more contributor license agreements.  See the NOTICE file
 * distributed with this work for additional information
 * regarding copyright ownership.  The ASF licenses this file
 * to you under the Apache License, Version 2.0 (the
 * "License"); you may not use this file except in compliance
 * with the License.  You may obtain a copy of the License at
 * <p>
 * http://www.apache.org/licenses/LICENSE-2.0
 * <p>
 * Unless required by applicable law or agreed to in writing,
 * software distributed under the License is distributed on an
 * "AS IS" BASIS, WITHOUT WARRANTIES OR CONDITIONS OF ANY
 * KIND, either express or implied.  See the License for the
 * specific language governing permissions and limitations
 * under the License.
 */

package org.apache.kafka.streams.kstream;

import org.apache.kafka.streams.kstream.internals.TimeWindow;
import org.junit.Test;

import java.util.Map;

import static org.junit.Assert.assertEquals;
import static org.junit.Assert.assertNotEquals;

public class TimeWindowsTest {

    private static long anySize = 123L;

    @Test
    public void shouldHaveSaneEqualsAndHashCode() {
        TimeWindows w1 = TimeWindows.of(anySize);
        TimeWindows w2 = TimeWindows.of(w1.size);

        // Reflexive
        assertEquals(w1, w1);
        assertEquals(w1.hashCode(), w1.hashCode());

        // Symmetric
        assertEquals(w1, w2);
        assertEquals(w2, w1);
        assertEquals(w1.hashCode(), w2.hashCode());

        // Transitive
<<<<<<< HEAD
        TimeWindows w3 = TimeWindows.of(w2.size);
        assertTrue(w2.equals(w3));
        assertTrue(w2.hashCode() == w3.hashCode());
        assertTrue(w1.equals(w3));
        assertTrue(w1.hashCode() == w3.hashCode());

        // Inequality scenarios
        assertFalse("must be false for null", w1.equals(null));
        assertFalse("must be false for different window types", w1.equals(UnlimitedWindows.of()));
        assertFalse("must be false for different types", w1.equals(new Object()));

        TimeWindows differentWindowSize = TimeWindows.of(w1.size + 1);
        assertFalse("must be false when window sizes are different", w1.equals(differentWindowSize));
=======
        TimeWindows w3 = TimeWindows.of("w3", w2.size);
        assertEquals(w2, w3);
        assertEquals(w1, w3);
        assertEquals(w1.hashCode(), w3.hashCode());

        // Inequality scenarios
        assertNotEquals("must be false for null", null, w1);
        assertNotEquals("must be false for different window types", UnlimitedWindows.of("irrelevant"), w1);
        assertNotEquals("must be false for different types", new Object(), w1);

        TimeWindows differentWindowSize = TimeWindows.of("differentWindowSize", w1.size + 1);
        assertNotEquals("must be false when window sizes are different", differentWindowSize, w1);
>>>>>>> 10abe858

        TimeWindows differentAdvanceInterval = w1.advanceBy(w1.advance - 1);
        assertNotEquals("must be false when advance intervals are different", differentAdvanceInterval, w1);
    }


    @Test(expected = IllegalArgumentException.class)
    public void windowSizeMustNotBeNegative() {
        TimeWindows.of(-1);
    }

    @Test(expected = IllegalArgumentException.class)
    public void windowSizeMustNotBeZero() {
        TimeWindows.of(0);
    }

    @Test(expected = IllegalArgumentException.class)
    public void advanceIntervalMustNotBeNegative() {
        TimeWindows.of(anySize).advanceBy(-1);
    }

    @Test(expected = IllegalArgumentException.class)
    public void advanceIntervalMustNotBeZero() {
        TimeWindows.of(anySize).advanceBy(0);
    }

    @Test(expected = IllegalArgumentException.class)
    public void advanceIntervalMustNotBeLargerThanWindowSize() {
        long size = anySize;
        TimeWindows.of(size).advanceBy(size + 1);
    }

    @Test
    public void windowsForHoppingWindows() {
        TimeWindows windows = TimeWindows.of(12L).advanceBy(5L);
        Map<Long, TimeWindow> matched = windows.windowsFor(21L);
        assertEquals(12L / 5L + 1, matched.size());
        assertEquals(new TimeWindow(10L, 22L), matched.get(10L));
        assertEquals(new TimeWindow(15L, 27L), matched.get(15L));
        assertEquals(new TimeWindow(20L, 32L), matched.get(20L));
    }

    @Test
    public void windowsForBarelyOverlappingHoppingWindows() {
        TimeWindows windows = TimeWindows.of(6L).advanceBy(5L);
        Map<Long, TimeWindow> matched = windows.windowsFor(7L);
        assertEquals(1, matched.size());
        assertEquals(new TimeWindow(5L, 11L), matched.get(5L));
    }

    @Test
    public void windowsForTumblingWindows() {
        TimeWindows windows = TimeWindows.of(12L);
        Map<Long, TimeWindow> matched = windows.windowsFor(21L);
        assertEquals(1, matched.size());
        assertEquals(new TimeWindow(12L, 24L), matched.get(12L));
    }

}<|MERGE_RESOLUTION|>--- conflicted
+++ resolved
@@ -46,34 +46,18 @@
         assertEquals(w1.hashCode(), w2.hashCode());
 
         // Transitive
-<<<<<<< HEAD
         TimeWindows w3 = TimeWindows.of(w2.size);
-        assertTrue(w2.equals(w3));
-        assertTrue(w2.hashCode() == w3.hashCode());
-        assertTrue(w1.equals(w3));
-        assertTrue(w1.hashCode() == w3.hashCode());
-
-        // Inequality scenarios
-        assertFalse("must be false for null", w1.equals(null));
-        assertFalse("must be false for different window types", w1.equals(UnlimitedWindows.of()));
-        assertFalse("must be false for different types", w1.equals(new Object()));
-
-        TimeWindows differentWindowSize = TimeWindows.of(w1.size + 1);
-        assertFalse("must be false when window sizes are different", w1.equals(differentWindowSize));
-=======
-        TimeWindows w3 = TimeWindows.of("w3", w2.size);
         assertEquals(w2, w3);
         assertEquals(w1, w3);
         assertEquals(w1.hashCode(), w3.hashCode());
 
         // Inequality scenarios
         assertNotEquals("must be false for null", null, w1);
-        assertNotEquals("must be false for different window types", UnlimitedWindows.of("irrelevant"), w1);
+        assertNotEquals("must be false for different window types", UnlimitedWindows.of(), w1);
         assertNotEquals("must be false for different types", new Object(), w1);
 
-        TimeWindows differentWindowSize = TimeWindows.of("differentWindowSize", w1.size + 1);
+        TimeWindows differentWindowSize = TimeWindows.of(w1.size + 1);
         assertNotEquals("must be false when window sizes are different", differentWindowSize, w1);
->>>>>>> 10abe858
 
         TimeWindows differentAdvanceInterval = w1.advanceBy(w1.advance - 1);
         assertNotEquals("must be false when advance intervals are different", differentAdvanceInterval, w1);
