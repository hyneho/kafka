--- conflicted
+++ resolved
@@ -352,15 +352,6 @@
         return accumData;
     }
 
-<<<<<<< HEAD
-    public static <K, V> List<KeyValue<K, V>> waitUntilExactKeyValueRecordsReceived(final Properties consumerConfig,
-                                                                                    final String topic,
-                                                                                    final List<KeyValue<K, V>> expectedRecords) throws InterruptedException {
-        return waitUntilExactKeyValueRecordsReceived(consumerConfig, topic, expectedRecords, DEFAULT_TIMEOUT);
-    }
-
-    public static <K, V> List<KeyValue<K, V>> waitUntilExactKeyValueRecordsReceived(final Properties consumerConfig,
-=======
     public static <K, V> List<KeyValue<K, V>> waitUntilFinalKeyValueRecordsReceived(final Properties consumerConfig,
                                                                                     final String topic,
                                                                                     final List<KeyValue<K, V>> expectedRecords) throws InterruptedException {
@@ -368,7 +359,6 @@
     }
 
     public static <K, V> List<KeyValue<K, V>> waitUntilFinalKeyValueRecordsReceived(final Properties consumerConfig,
->>>>>>> afe00eff
                                                                                     final String topic,
                                                                                     final List<KeyValue<K, V>> expectedRecords,
                                                                                     final long waitTime) throws InterruptedException {
@@ -380,9 +370,6 @@
                     final List<KeyValue<K, V>> readData =
                             readKeyValues(topic, consumer, waitTime, expectedRecords.size());
                     accumData.addAll(readData);
-<<<<<<< HEAD
-                    return accumData.containsAll(expectedRecords);
-=======
 
                     final Map<K, V> finalData = new HashMap<>();
 
@@ -396,7 +383,6 @@
                     }
 
                     return true;
->>>>>>> afe00eff
                 }
             };
             final String conditionDetails = "Did not receive all " + expectedRecords + " records from topic " + topic;
