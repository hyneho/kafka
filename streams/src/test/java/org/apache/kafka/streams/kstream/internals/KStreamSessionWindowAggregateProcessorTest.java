/*
 * Licensed to the Apache Software Foundation (ASF) under one or more
 * contributor license agreements. See the NOTICE file distributed with
 * this work for additional information regarding copyright ownership.
 * The ASF licenses this file to You under the Apache License, Version 2.0
 * (the "License"); you may not use this file except in compliance with
 * the License. You may obtain a copy of the License at
 *
 *    http://www.apache.org/licenses/LICENSE-2.0
 *
 * Unless required by applicable law or agreed to in writing, software
 * distributed under the License is distributed on an "AS IS" BASIS,
 * WITHOUT WARRANTIES OR CONDITIONS OF ANY KIND, either express or implied.
 * See the License for the specific language governing permissions and
 * limitations under the License.
 */
package org.apache.kafka.streams.kstream.internals;

import org.apache.kafka.common.MetricName;
import org.apache.kafka.common.metrics.Metrics;
import org.apache.kafka.common.serialization.Serdes;
import org.apache.kafka.common.utils.LogContext;
import org.apache.kafka.common.utils.MockTime;
import org.apache.kafka.common.utils.Time;
import org.apache.kafka.streams.KeyValue;
import org.apache.kafka.streams.KeyValueTimestamp;
import org.apache.kafka.streams.StreamsConfig;
import org.apache.kafka.streams.kstream.Aggregator;
import org.apache.kafka.streams.kstream.Initializer;
import org.apache.kafka.streams.kstream.Merger;
import org.apache.kafka.streams.kstream.SessionWindows;
import org.apache.kafka.streams.kstream.Windowed;
import org.apache.kafka.streams.processor.StateStoreContext;
import org.apache.kafka.streams.processor.internals.metrics.TaskMetrics;
import org.apache.kafka.streams.processor.Processor;
import org.apache.kafka.streams.processor.To;
import org.apache.kafka.streams.processor.internals.ProcessorRecordContext;
import org.apache.kafka.streams.processor.internals.metrics.StreamsMetricsImpl;
import org.apache.kafka.streams.processor.internals.ToInternal;
import org.apache.kafka.streams.processor.internals.testutil.LogCaptureAppender;
import org.apache.kafka.streams.state.KeyValueIterator;
import org.apache.kafka.streams.state.SessionStore;
import org.apache.kafka.streams.state.StoreBuilder;
import org.apache.kafka.streams.state.Stores;
import org.apache.kafka.streams.state.internals.ThreadCache;
import org.apache.kafka.test.InternalMockProcessorContext;
import org.apache.kafka.test.MockRecordCollector;
import org.apache.kafka.test.StreamsTestUtils;
import org.apache.kafka.test.TestUtils;
import org.junit.After;
import org.junit.Before;
import org.junit.Test;

import java.util.ArrayList;
import java.util.Arrays;
import java.util.List;

import static java.time.Duration.ofMillis;
import static org.apache.kafka.common.utils.Utils.mkEntry;
import static org.apache.kafka.common.utils.Utils.mkMap;
import static org.apache.kafka.test.StreamsTestUtils.getMetricByName;
import static org.hamcrest.CoreMatchers.hasItem;
import static org.hamcrest.CoreMatchers.is;
import static org.hamcrest.MatcherAssert.assertThat;
import static org.hamcrest.Matchers.greaterThan;
import static org.junit.Assert.assertEquals;
import static org.junit.Assert.assertFalse;
import static org.junit.Assert.assertTrue;

public class KStreamSessionWindowAggregateProcessorTest {

    private static final long GAP_MS = 5 * 60 * 1000L;
    private static final String STORE_NAME = "session-store";

    private final String threadId = Thread.currentThread().getName();
    private final ToInternal toInternal = new ToInternal();
    private final Initializer<Long> initializer = () -> 0L;
    private final Aggregator<String, String, Long> aggregator = (aggKey, value, aggregate) -> aggregate + 1;
    private final Merger<String, Long> sessionMerger = (aggKey, aggOne, aggTwo) -> aggOne + aggTwo;
    private final KStreamSessionWindowAggregate<String, String, Long> sessionAggregator =
        new KStreamSessionWindowAggregate<>(
            SessionWindows.with(ofMillis(GAP_MS)),
            STORE_NAME,
            initializer,
            aggregator,
            sessionMerger);

    private final List<KeyValueTimestamp<Windowed<String>, Change<Long>>> results = new ArrayList<>();
    private final Processor<String, String> processor = sessionAggregator.get();
    private SessionStore<String, Long> sessionStore;
    private InternalMockProcessorContext context;
    private final Metrics metrics = new Metrics();

    @Before
    public void setup() {
        setup(StreamsConfig.METRICS_LATEST, true);
    }

    private void setup(final String builtInMetricsVersion, final boolean enableCache) {
        final StreamsMetricsImpl streamsMetrics = new StreamsMetricsImpl(metrics, "test", builtInMetricsVersion, new MockTime());
        context = new InternalMockProcessorContext(
            TestUtils.tempDirectory(),
            Serdes.String(),
            Serdes.String(),
            streamsMetrics,
            new StreamsConfig(StreamsTestUtils.getStreamsConfig()),
            MockRecordCollector::new,
            new ThreadCache(new LogContext("testCache "), 100000, streamsMetrics),
            Time.SYSTEM
        ) {
            @SuppressWarnings("unchecked")
            @Override
            public void forward(final Object key, final Object value, final To to) {
                toInternal.update(to);
                results.add(new KeyValueTimestamp<>((Windowed<String>) key, (Change<Long>) value, toInternal.timestamp()));
            }
        };
        TaskMetrics.droppedRecordsSensorOrSkippedRecordsSensor(threadId, context.taskId().toString(), streamsMetrics);

        initStore(enableCache);
        processor.init(context);
    }

    private void initStore(final boolean enableCaching) {
        final StoreBuilder<SessionStore<String, Long>> storeBuilder =
            Stores.sessionStoreBuilder(
                Stores.persistentSessionStore(STORE_NAME, ofMillis(GAP_MS * 3)),
                Serdes.String(),
                Serdes.Long())
            .withLoggingDisabled();

        if (enableCaching) {
            storeBuilder.withCachingEnabled();
        }

        if (sessionStore != null) {
            sessionStore.close();
        }
        sessionStore = storeBuilder.build();
        sessionStore.init((StateStoreContext) context, sessionStore);
    }

    @After
    public void closeStore() {
        sessionStore.close();
    }

    @Test
    public void shouldCreateSingleSessionWhenWithinGap() {
        context.setTime(0);
        processor.process("john", "first");
        context.setTime(500);
        processor.process("john", "second");

        final KeyValueIterator<Windowed<String>, Long> values =
            sessionStore.findSessions("john", 0, 2000);
        assertTrue(values.hasNext());
        assertEquals(Long.valueOf(2), values.next().value);
    }

    @Test
    public void shouldMergeSessions() {
        context.setTime(0);
        final String sessionId = "mel";
        processor.process(sessionId, "first");
        assertTrue(sessionStore.findSessions(sessionId, 0, 0).hasNext());

        // move time beyond gap
        context.setTime(GAP_MS + 1);
        processor.process(sessionId, "second");
        assertTrue(sessionStore.findSessions(sessionId, GAP_MS + 1, GAP_MS + 1).hasNext());
        // should still exist as not within gap
        assertTrue(sessionStore.findSessions(sessionId, 0, 0).hasNext());
        // move time back
        context.setTime(GAP_MS / 2);
        processor.process(sessionId, "third");

        final KeyValueIterator<Windowed<String>, Long> iterator =
            sessionStore.findSessions(sessionId, 0, GAP_MS + 1);
        final KeyValue<Windowed<String>, Long> kv = iterator.next();

        assertEquals(Long.valueOf(3), kv.value);
        assertFalse(iterator.hasNext());
    }

    @Test
    public void shouldUpdateSessionIfTheSameTime() {
        context.setTime(0);
        processor.process("mel", "first");
        processor.process("mel", "second");
        final KeyValueIterator<Windowed<String>, Long> iterator =
            sessionStore.findSessions("mel", 0, 0);
        assertEquals(Long.valueOf(2L), iterator.next().value);
        assertFalse(iterator.hasNext());
    }

    @Test
    public void shouldHaveMultipleSessionsForSameIdWhenTimestampApartBySessionGap() {
        final String sessionId = "mel";
        long time = 0;
        context.setTime(time);
        processor.process(sessionId, "first");
        context.setTime(time += GAP_MS + 1);
        processor.process(sessionId, "second");
        processor.process(sessionId, "second");
        context.setTime(time += GAP_MS + 1);
        processor.process(sessionId, "third");
        processor.process(sessionId, "third");
        processor.process(sessionId, "third");

        sessionStore.flush();
        assertEquals(
            Arrays.asList(
                new KeyValueTimestamp<>(
                    new Windowed<>(sessionId, new SessionWindow(0, 0)),
                    new Change<>(1L, null),
                    0L),
                new KeyValueTimestamp<>(
                    new Windowed<>(sessionId, new SessionWindow(GAP_MS + 1, GAP_MS + 1)),
                    new Change<>(2L, null),
                    GAP_MS + 1),
                new KeyValueTimestamp<>(
                    new Windowed<>(sessionId, new SessionWindow(time, time)),
                    new Change<>(3L, null),
                    time)
            ),
            results
        );

    }

    @Test
    public void shouldRemoveMergedSessionsFromStateStore() {
        context.setTime(0);
        processor.process("a", "1");

        // first ensure it is in the store
        final KeyValueIterator<Windowed<String>, Long> a1 =
            sessionStore.findSessions("a", 0, 0);
        assertEquals(KeyValue.pair(new Windowed<>("a", new SessionWindow(0, 0)), 1L), a1.next());

        context.setTime(100);
        processor.process("a", "2");
        // a1 from above should have been removed
        // should have merged session in store
        final KeyValueIterator<Windowed<String>, Long> a2 =
            sessionStore.findSessions("a", 0, 100);
        assertEquals(KeyValue.pair(new Windowed<>("a", new SessionWindow(0, 100)), 2L), a2.next());
        assertFalse(a2.hasNext());
    }

    @Test
    public void shouldHandleMultipleSessionsAndMerging() {
        context.setTime(0);
        processor.process("a", "1");
        processor.process("b", "1");
        processor.process("c", "1");
        processor.process("d", "1");
        context.setTime(GAP_MS / 2);
        processor.process("d", "2");
        context.setTime(GAP_MS + 1);
        processor.process("a", "2");
        processor.process("b", "2");
        context.setTime(GAP_MS + 1 + GAP_MS / 2);
        processor.process("a", "3");
        processor.process("c", "3");

        sessionStore.flush();

        assertEquals(
            Arrays.asList(
                new KeyValueTimestamp<>(
                    new Windowed<>("a", new SessionWindow(0, 0)),
                    new Change<>(1L, null),
                    0L),
                new KeyValueTimestamp<>(
                    new Windowed<>("b", new SessionWindow(0, 0)),
                    new Change<>(1L, null),
                    0L),
                new KeyValueTimestamp<>(
                    new Windowed<>("c", new SessionWindow(0, 0)),
                    new Change<>(1L, null),
                    0L),
                new KeyValueTimestamp<>(
                    new Windowed<>("d", new SessionWindow(0, GAP_MS / 2)),
                    new Change<>(2L, null),
                    GAP_MS / 2),
                new KeyValueTimestamp<>(
                    new Windowed<>("b", new SessionWindow(GAP_MS + 1, GAP_MS + 1)),
                    new Change<>(1L, null),
                    GAP_MS + 1),
                new KeyValueTimestamp<>(
                    new Windowed<>("a", new SessionWindow(GAP_MS + 1, GAP_MS + 1 + GAP_MS / 2)),
                    new Change<>(2L, null),
                    GAP_MS + 1 + GAP_MS / 2),
                new KeyValueTimestamp<>(new Windowed<>(
                    "c",
                    new SessionWindow(GAP_MS + 1 + GAP_MS / 2, GAP_MS + 1 + GAP_MS / 2)), new Change<>(1L, null),
                    GAP_MS + 1 + GAP_MS / 2)
            ),
            results
        );
    }

    @Test
    public void shouldGetAggregatedValuesFromValueGetter() {
        final KTableValueGetter<Windowed<String>, Long> getter = sessionAggregator.view().get();
        getter.init(context);
        context.setTime(0);
        processor.process("a", "1");
        context.setTime(GAP_MS + 1);
        processor.process("a", "1");
        processor.process("a", "2");
        final long t0 = getter.get(new Windowed<>("a", new SessionWindow(0, 0))).value();
        final long t1 = getter.get(new Windowed<>("a", new SessionWindow(GAP_MS + 1, GAP_MS + 1))).value();
        assertEquals(1L, t0);
        assertEquals(2L, t1);
    }

    @Test
    public void shouldImmediatelyForwardNewSessionWhenNonCachedStore() {
        initStore(false);
        processor.init(context);

        context.setTime(0);
        processor.process("a", "1");
        processor.process("b", "1");
        processor.process("c", "1");

        assertEquals(
            Arrays.asList(
                new KeyValueTimestamp<>(
                    new Windowed<>("a", new SessionWindow(0, 0)),
                    new Change<>(1L, null),
                    0L),
                new KeyValueTimestamp<>(
                    new Windowed<>("b", new SessionWindow(0, 0)),
                    new Change<>(1L, null),
                    0L),
                new KeyValueTimestamp<>(
                    new Windowed<>("c", new SessionWindow(0, 0)),
                    new Change<>(1L, null),
                    0L)
            ),
            results
        );
    }

    @Test
    public void shouldImmediatelyForwardRemovedSessionsWhenMerging() {
        initStore(false);
        processor.init(context);

        context.setTime(0);
        processor.process("a", "1");
        context.setTime(5);
        processor.process("a", "1");
        assertEquals(
            Arrays.asList(
                new KeyValueTimestamp<>(
                    new Windowed<>("a", new SessionWindow(0, 0)),
                    new Change<>(1L, null),
                    0L),
                new KeyValueTimestamp<>(
                    new Windowed<>("a", new SessionWindow(0, 0)),
                    new Change<>(null, null),
                    0L),
                new KeyValueTimestamp<>(
                    new Windowed<>("a", new SessionWindow(0, 5)),
                    new Change<>(2L, null),
                    5L)
            ),
            results
        );

    }

    @Test
    public void shouldLogAndMeterWhenSkippingNullKeyWithBuiltInMetricsVersion0100To24() {
        shouldLogAndMeterWhenSkippingNullKeyWithBuiltInMetrics(StreamsConfig.METRICS_0100_TO_24);
    }

    @Test
    public void shouldLogAndMeterWhenSkippingNullKeyWithBuiltInMetricsVersionLatest() {
        shouldLogAndMeterWhenSkippingNullKeyWithBuiltInMetrics(StreamsConfig.METRICS_LATEST);
    }

    private void shouldLogAndMeterWhenSkippingNullKeyWithBuiltInMetrics(final String builtInMetricsVersion) {
        setup(builtInMetricsVersion, false);
        context.setRecordContext(
            new ProcessorRecordContext(-1, -2, -3, "topic", null)
        );

        try (final LogCaptureAppender appender =
                 LogCaptureAppender.createAndRegister(KStreamSessionWindowAggregate.class)) {

            processor.process(null, "1");

            assertThat(
                appender.getMessages(),
                hasItem("Skipping record due to null key. value=[1] topic=[topic] partition=[-3] offset=[-2]")
            );
        }

        if (StreamsConfig.METRICS_0100_TO_24.equals(builtInMetricsVersion)) {
            assertEquals(
                1.0,
                getMetricByName(context.metrics().metrics(), "skipped-records-total", "stream-metrics").metricValue()
            );
        } else {
            assertEquals(
                1.0,
                getMetricByName(context.metrics().metrics(), "dropped-records-total", "stream-task-metrics").metricValue()
            );
        }
    }

    @Test
    public void shouldLogAndMeterWhenSkippingLateRecordWithZeroGraceWithBuiltInMetricsVersionLatest() {
        shouldLogAndMeterWhenSkippingLateRecordWithZeroGrace(StreamsConfig.METRICS_LATEST);
    }

    @Test
    public void shouldLogAndMeterWhenSkippingLateRecordWithZeroGraceWithBuiltInMetricsVersion0100To24() {
        shouldLogAndMeterWhenSkippingLateRecordWithZeroGrace(StreamsConfig.METRICS_0100_TO_24);
    }

    private void shouldLogAndMeterWhenSkippingLateRecordWithZeroGrace(final String builtInMetricsVersion) {
        setup(builtInMetricsVersion, false);
        final Processor<String, String> processor = new KStreamSessionWindowAggregate<>(
            SessionWindows.with(ofMillis(10L)).grace(ofMillis(0L)),
            STORE_NAME,
            initializer,
            aggregator,
            sessionMerger
        ).get();
        processor.init(context);

        // dummy record to establish stream time = 0
        context.setRecordContext(new ProcessorRecordContext(0, -2, -3, "topic", null));
        processor.process("dummy", "dummy");

        // record arrives on time, should not be skipped
        context.setRecordContext(new ProcessorRecordContext(0, -2, -3, "topic", null));
        processor.process("OnTime1", "1");

        // dummy record to advance stream time = 1
        context.setRecordContext(new ProcessorRecordContext(1, -2, -3, "topic", null));
        processor.process("dummy", "dummy");

        try (final LogCaptureAppender appender =
                 LogCaptureAppender.createAndRegister(KStreamSessionWindowAggregate.class)) {

            // record is late
            context.setRecordContext(new ProcessorRecordContext(0, -2, -3, "topic", null));
            processor.process("Late1", "1");

            assertThat(
                appender.getMessages(),
                hasItem("Skipping record for expired window." +
                    " key=[Late1] topic=[topic] partition=[-3] offset=[-2] timestamp=[0] window=[0,0] expiration=[1] streamTime=[1]")
            );
        }

        final MetricName dropTotal;
        final MetricName dropRate;
        if (StreamsConfig.METRICS_0100_TO_24.equals(builtInMetricsVersion)) {
            dropTotal = new MetricName(
                "late-record-drop-total",
                "stream-processor-node-metrics",
                "The total number of late records dropped",
                mkMap(
                    mkEntry("client-id", threadId),
                    mkEntry("task-id", "0_0"),
                    mkEntry("processor-node-id", "TESTING_NODE")
                )
            );
            dropRate = new MetricName(
                "late-record-drop-rate",
                "stream-processor-node-metrics",
                "The average number of late records dropped per second",
                mkMap(
                    mkEntry("client-id", threadId),
                    mkEntry("task-id", "0_0"),
                    mkEntry("processor-node-id", "TESTING_NODE")
                )
            );
        } else {
            dropTotal = new MetricName(
                "dropped-records-total",
                "stream-task-metrics",
                "The total number of dropped records",
                mkMap(
                    mkEntry("thread-id", threadId),
                    mkEntry("task-id", "0_0")
                )
            );
            dropRate = new MetricName(
                "dropped-records-rate",
                "stream-task-metrics",
                "The average number of dropped records per second",
                mkMap(
                    mkEntry("thread-id", threadId),
                    mkEntry("task-id", "0_0")
                )
            );
        }
        assertThat(metrics.metrics().get(dropTotal).metricValue(), is(1.0));
        assertThat(
            (Double) metrics.metrics().get(dropRate).metricValue(),
            greaterThan(0.0)
        );
    }

    @Test
    public void shouldLogAndMeterWhenSkippingLateRecordWithNonzeroGraceWithBuiltInMetricsVersionLatest() {
        shouldLogAndMeterWhenSkippingLateRecordWithNonzeroGrace(StreamsConfig.METRICS_LATEST);
    }

    @Test
    public void shouldLogAndMeterWhenSkippingLateRecordWithNonzeroGraceWithBuiltInMetricsVersion0100To24() {
        shouldLogAndMeterWhenSkippingLateRecordWithNonzeroGrace(StreamsConfig.METRICS_0100_TO_24);
    }

    private void shouldLogAndMeterWhenSkippingLateRecordWithNonzeroGrace(final String builtInMetricsVersion) {
        setup(builtInMetricsVersion, false);
        final Processor<String, String> processor = new KStreamSessionWindowAggregate<>(
            SessionWindows.with(ofMillis(10L)).grace(ofMillis(1L)),
            STORE_NAME,
            initializer,
            aggregator,
            sessionMerger
        ).get();
        processor.init(context);

        try (final LogCaptureAppender appender =
                 LogCaptureAppender.createAndRegister(KStreamSessionWindowAggregate.class)) {

            // dummy record to establish stream time = 0
            context.setRecordContext(new ProcessorRecordContext(0, -2, -3, "topic", null));
            processor.process("dummy", "dummy");

            // record arrives on time, should not be skipped
            context.setRecordContext(new ProcessorRecordContext(0, -2, -3, "topic", null));
            processor.process("OnTime1", "1");

            // dummy record to advance stream time = 1
            context.setRecordContext(new ProcessorRecordContext(1, -2, -3, "topic", null));
            processor.process("dummy", "dummy");

            // delayed record arrives on time, should not be skipped
            context.setRecordContext(new ProcessorRecordContext(0, -2, -3, "topic", null));
            processor.process("OnTime2", "1");

            // dummy record to advance stream time = 2
            context.setRecordContext(new ProcessorRecordContext(2, -2, -3, "topic", null));
            processor.process("dummy", "dummy");

            // delayed record arrives late
            context.setRecordContext(new ProcessorRecordContext(0, -2, -3, "topic", null));
            processor.process("Late1", "1");

            assertThat(
                appender.getMessages(),
                hasItem("Skipping record for expired window." +
                    " key=[Late1] topic=[topic] partition=[-3] offset=[-2] timestamp=[0] window=[0,0] expiration=[1] streamTime=[2]")
            );
        }

        final MetricName dropTotal;
        final MetricName dropRate;
        if (StreamsConfig.METRICS_0100_TO_24.equals(builtInMetricsVersion)) {
            dropTotal = new MetricName(
                "late-record-drop-total",
                "stream-processor-node-metrics",
                "The total number of late records dropped",
                mkMap(
                    mkEntry("client-id", threadId),
                    mkEntry("task-id", "0_0"),
                    mkEntry("processor-node-id", "TESTING_NODE")
                )
            );
            dropRate = new MetricName(
                "late-record-drop-rate",
                "stream-processor-node-metrics",
                "The average number of late records dropped per second",
                mkMap(
                    mkEntry("client-id", threadId),
                    mkEntry("task-id", "0_0"),
                    mkEntry("processor-node-id", "TESTING_NODE")
                )
            );
        } else {
            dropTotal = new MetricName(
                "dropped-records-total",
                "stream-task-metrics",
                "The total number of dropped records",
                mkMap(
                    mkEntry("thread-id", threadId),
                    mkEntry("task-id", "0_0")
                )
            );
            dropRate = new MetricName(
                "dropped-records-rate",
                "stream-task-metrics",
                "The average number of dropped records per second",
                mkMap(
                    mkEntry("thread-id", threadId),
                    mkEntry("task-id", "0_0")
                )
            );
        }

        assertThat(metrics.metrics().get(dropTotal).metricValue(), is(1.0));
        assertThat(
            (Double) metrics.metrics().get(dropRate).metricValue(),
            greaterThan(0.0));
    }
<<<<<<< HEAD

    private InternalMockProcessorContext createInternalMockProcessorContext(final String builtInMetricsVersion) {
        final StreamsMetricsImpl streamsMetrics = new StreamsMetricsImpl(metrics, "test", builtInMetricsVersion, new MockTime());
        final InternalMockProcessorContext context = new InternalMockProcessorContext(
            TestUtils.tempDirectory(),
            Serdes.String(),
            Serdes.String(),
            streamsMetrics,
            new StreamsConfig(StreamsTestUtils.getStreamsConfig()),
            MockRecordCollector::new,
            new ThreadCache(new LogContext("testCache "), 100000, streamsMetrics)
        ) {
            @SuppressWarnings("unchecked")
            @Override
            public void forward(final Object key, final Object value, final To to) {
                toInternal.update(to);
                results.add(new KeyValueTimestamp<>((Windowed<String>) key, (Change<Long>) value, toInternal.timestamp()));
            }
        };
        TaskMetrics.droppedRecordsSensorOrSkippedRecordsSensor(threadId, context.taskId().toString(), streamsMetrics);
        final StoreBuilder<SessionStore<String, Long>> storeBuilder =
            Stores.sessionStoreBuilder(
                Stores.persistentSessionStore(STORE_NAME, ofMillis(GAP_MS * 3)),
                Serdes.String(),
                Serdes.Long())
                .withLoggingDisabled();
        final SessionStore<String, Long> sessionStore = storeBuilder.build();
        sessionStore.init((StateStoreContext) context, sessionStore);
        return context;
    }
=======
>>>>>>> 62e88657
}<|MERGE_RESOLUTION|>--- conflicted
+++ resolved
@@ -616,37 +616,4 @@
             (Double) metrics.metrics().get(dropRate).metricValue(),
             greaterThan(0.0));
     }
-<<<<<<< HEAD
-
-    private InternalMockProcessorContext createInternalMockProcessorContext(final String builtInMetricsVersion) {
-        final StreamsMetricsImpl streamsMetrics = new StreamsMetricsImpl(metrics, "test", builtInMetricsVersion, new MockTime());
-        final InternalMockProcessorContext context = new InternalMockProcessorContext(
-            TestUtils.tempDirectory(),
-            Serdes.String(),
-            Serdes.String(),
-            streamsMetrics,
-            new StreamsConfig(StreamsTestUtils.getStreamsConfig()),
-            MockRecordCollector::new,
-            new ThreadCache(new LogContext("testCache "), 100000, streamsMetrics)
-        ) {
-            @SuppressWarnings("unchecked")
-            @Override
-            public void forward(final Object key, final Object value, final To to) {
-                toInternal.update(to);
-                results.add(new KeyValueTimestamp<>((Windowed<String>) key, (Change<Long>) value, toInternal.timestamp()));
-            }
-        };
-        TaskMetrics.droppedRecordsSensorOrSkippedRecordsSensor(threadId, context.taskId().toString(), streamsMetrics);
-        final StoreBuilder<SessionStore<String, Long>> storeBuilder =
-            Stores.sessionStoreBuilder(
-                Stores.persistentSessionStore(STORE_NAME, ofMillis(GAP_MS * 3)),
-                Serdes.String(),
-                Serdes.Long())
-                .withLoggingDisabled();
-        final SessionStore<String, Long> sessionStore = storeBuilder.build();
-        sessionStore.init((StateStoreContext) context, sessionStore);
-        return context;
-    }
-=======
->>>>>>> 62e88657
 }