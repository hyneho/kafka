/*
 * Licensed to the Apache Software Foundation (ASF) under one or more
 * contributor license agreements. See the NOTICE file distributed with
 * this work for additional information regarding copyright ownership.
 * The ASF licenses this file to You under the Apache License, Version 2.0
 * (the "License"); you may not use this file except in compliance with
 * the License. You may obtain a copy of the License at
 *
 *    http://www.apache.org/licenses/LICENSE-2.0
 *
 * Unless required by applicable law or agreed to in writing, software
 * distributed under the License is distributed on an "AS IS" BASIS,
 * WITHOUT WARRANTIES OR CONDITIONS OF ANY KIND, either express or implied.
 * See the License for the specific language governing permissions and
 * limitations under the License.
 */
package org.apache.kafka.streams.processor.internals;

import org.apache.kafka.clients.consumer.ConsumerRecord;
import org.apache.kafka.clients.consumer.MockConsumer;
import org.apache.kafka.clients.consumer.OffsetResetStrategy;
import org.apache.kafka.common.PartitionInfo;
import org.apache.kafka.common.TopicPartition;
import org.apache.kafka.common.errors.TimeoutException;
import org.apache.kafka.common.utils.Utils;
import org.apache.kafka.streams.KeyValue;
import org.apache.kafka.streams.processor.StateRestoreListener;
import org.apache.kafka.test.MockRestoreCallback;
import org.apache.kafka.test.MockStateRestoreListener;
import org.hamcrest.CoreMatchers;
import org.junit.Before;
import org.junit.Test;

import java.util.Collection;
import java.util.Collections;
import java.util.List;
import java.util.Map;
import java.util.concurrent.atomic.AtomicBoolean;

import static org.apache.kafka.test.MockStateRestoreListener.RESTORE_BATCH;
import static org.apache.kafka.test.MockStateRestoreListener.RESTORE_END;
import static org.apache.kafka.test.MockStateRestoreListener.RESTORE_START;
import static org.hamcrest.MatcherAssert.assertThat;
import static org.hamcrest.core.IsEqual.equalTo;
import static org.junit.Assert.assertTrue;
import static org.junit.Assert.fail;

public class StoreChangelogReaderTest {

    private final MockStateRestoreListener callback = new MockStateRestoreListener();
    private final CompositeRestoreListener restoreListener = new CompositeRestoreListener(callback);
    private final MockConsumer<byte[], byte[]> consumer = new MockConsumer<>(OffsetResetStrategy.EARLIEST);
    private final StateRestoreListener stateRestoreListener = new MockStateRestoreListener();
    private final StoreChangelogReader changelogReader = new StoreChangelogReader(consumer, stateRestoreListener);
    private final TopicPartition topicPartition = new TopicPartition("topic", 0);

<<<<<<< HEAD
    @SuppressWarnings("unchecked")
    @Test
    public void shouldThrowStreamsExceptionWhenTimeoutExceptionThrown() {
        final MockConsumer<byte[], byte[]> consumer = new MockConsumer(OffsetResetStrategy.EARLIEST) {
            @Override
            public Map<String, List<PartitionInfo>> listTopics() {
                throw new TimeoutException("KABOOM!");
            }
        };
        final StoreChangelogReader changelogReader = new StoreChangelogReader(consumer, new MockTime(), 0);
        try {
            changelogReader.validatePartitionExists(topicPartition, "store");
            fail("Should have thrown streams exception");
        } catch (final StreamsException e) {
            // pass
        }
    }

    @Test(expected = StreamsException.class)
    public void shouldThrowStreamsExceptionIfPartitionDoesntExistAfterMaxWait() {
        changelogReader.validatePartitionExists(topicPartition, "store");
=======
    @Before
    public void setUp() {
        restoreListener.setGlobalRestoreListener(stateRestoreListener);
>>>>>>> ae4100f8
    }

    @Test
<<<<<<< HEAD
    public void shouldFallbackToPartitionsForIfPartitionNotInAllPartitionsList() {
        final MockConsumer<byte[], byte[]> consumer = new MockConsumer(OffsetResetStrategy.EARLIEST) {
            @Override
            public List<PartitionInfo> partitionsFor(final String topic) {
                return Collections.singletonList(partitionInfo);
            }
        };

        final StoreChangelogReader changelogReader = new StoreChangelogReader(consumer, new MockTime(), 10);
        changelogReader.validatePartitionExists(topicPartition, "store");
    }

    @SuppressWarnings("unchecked")
    @Test
    public void shouldThrowStreamsExceptionIfTimeoutOccursDuringPartitionsFor() {
        final MockConsumer<byte[], byte[]> consumer = new MockConsumer(OffsetResetStrategy.EARLIEST) {
            @Override
            public List<PartitionInfo> partitionsFor(final String topic) {
                throw new TimeoutException("KABOOM!");
            }
        };
        final StoreChangelogReader changelogReader = new StoreChangelogReader(consumer, new MockTime(), 5);
        try {
            changelogReader.validatePartitionExists(topicPartition, "store");
            fail("Should have thrown streams exception");
        } catch (final StreamsException e) {
            // pass
        }
    }

    @Test
    public void shouldPassIfTopicPartitionExists() {
        consumer.updatePartitions(topicPartition.topic(), Collections.singletonList(partitionInfo));
        changelogReader.validatePartitionExists(topicPartition, "store");
    }

    @SuppressWarnings("unchecked")
    @Test
    public void shouldRequestPartitionInfoIfItDoesntExist() {
        final MockConsumer<byte[], byte[]> consumer = new MockConsumer(OffsetResetStrategy.EARLIEST) {
=======
    public void shouldRequestTopicsAndHandleTimeoutException() throws Exception {
        final AtomicBoolean functionCalled = new AtomicBoolean(false);
        final MockConsumer<byte[], byte[]> consumer = new MockConsumer<byte[], byte[]>(OffsetResetStrategy.EARLIEST) {
>>>>>>> ae4100f8
            @Override
            public Map<String, List<PartitionInfo>> listTopics() {
                functionCalled.set(true);
                throw new TimeoutException("KABOOM!");
            }
        };

        final StoreChangelogReader changelogReader = new StoreChangelogReader(consumer, stateRestoreListener);
        changelogReader.register(new StateRestorer(topicPartition, restoreListener, null, Long.MAX_VALUE, true,
                "storeName"));
        changelogReader.restore();
        assertTrue(functionCalled.get());
    }

    @Test
    public void shouldThrowExceptionIfConsumerHasCurrentSubscription() {
        consumer.subscribe(Collections.singleton("sometopic"));
        try {
            changelogReader.restore();
            fail("Should have thrown IllegalStateException");
        } catch (final IllegalStateException e) {
            // ok
        }
    }

    @Test
    public void shouldRestoreAllMessagesFromBeginningWhenCheckpointNull() {
        final int messages = 10;
        setupConsumer(messages, topicPartition);
        changelogReader.register(new StateRestorer(topicPartition, restoreListener, null, Long.MAX_VALUE, true,
                                                   "storeName"));
        changelogReader.restore();
        assertThat(callback.restored.size(), equalTo(messages));
    }

    @Test
    public void shouldRestoreMessagesFromCheckpoint() {
        final int messages = 10;
        setupConsumer(messages, topicPartition);
        changelogReader.register(new StateRestorer(topicPartition, restoreListener, 5L, Long.MAX_VALUE, true,
                                                   "storeName"));

        changelogReader.restore();
        assertThat(callback.restored.size(), equalTo(5));
    }

    @Test
    public void shouldClearAssignmentAtEndOfRestore() {
        final int messages = 1;
        setupConsumer(messages, topicPartition);
        changelogReader.register(new StateRestorer(topicPartition, restoreListener, null, Long.MAX_VALUE, true,
                                                   "storeName"));

        changelogReader.restore();
        assertThat(consumer.assignment(), equalTo(Collections.<TopicPartition>emptySet()));
    }

    @Test
    public void shouldRestoreToLimitWhenSupplied() {
        setupConsumer(10, topicPartition);
        final StateRestorer restorer = new StateRestorer(topicPartition, restoreListener, null, 3, true,
                                                         "storeName");
        changelogReader.register(restorer);
        changelogReader.restore();
        assertThat(callback.restored.size(), equalTo(3));
        assertThat(restorer.restoredOffset(), equalTo(3L));
    }

    @Test
    public void shouldRestoreMultipleStores() {
        final TopicPartition one = new TopicPartition("one", 0);
        final TopicPartition two = new TopicPartition("two", 0);
        final MockRestoreCallback callbackOne = new MockRestoreCallback();
        final MockRestoreCallback callbackTwo = new MockRestoreCallback();
        final CompositeRestoreListener restoreListener1 = new CompositeRestoreListener(callbackOne);
        final CompositeRestoreListener restoreListener2 = new CompositeRestoreListener(callbackTwo);
        setupConsumer(10, topicPartition);
        setupConsumer(5, one);
        setupConsumer(3, two);

        changelogReader
            .register(new StateRestorer(topicPartition, restoreListener, null, Long.MAX_VALUE, true, "storeName1"));
        changelogReader.register(new StateRestorer(one, restoreListener1, null, Long.MAX_VALUE, true, "storeName2"));
        changelogReader.register(new StateRestorer(two, restoreListener2, null, Long.MAX_VALUE, true, "storeName3"));

        changelogReader.restore();

        assertThat(callback.restored.size(), equalTo(10));
        assertThat(callbackOne.restored.size(), equalTo(5));
        assertThat(callbackTwo.restored.size(), equalTo(3));
    }

    @Test
    public void shouldRestoreAndNotifyMultipleStores() throws Exception {
        final TopicPartition one = new TopicPartition("one", 0);
        final TopicPartition two = new TopicPartition("two", 0);
        final MockStateRestoreListener callbackOne = new MockStateRestoreListener();
        final MockStateRestoreListener callbackTwo = new MockStateRestoreListener();
        final CompositeRestoreListener restoreListener1 = new CompositeRestoreListener(callbackOne);
        final CompositeRestoreListener restoreListener2 = new CompositeRestoreListener(callbackTwo);
        setupConsumer(10, topicPartition);
        setupConsumer(5, one);
        setupConsumer(3, two);

        changelogReader
            .register(new StateRestorer(topicPartition, restoreListener, null, Long.MAX_VALUE, true, "storeName1"));
        changelogReader.register(new StateRestorer(one, restoreListener1, null, Long.MAX_VALUE, true, "storeName2"));
        changelogReader.register(new StateRestorer(two, restoreListener2, null, Long.MAX_VALUE, true, "storeName3"));

        changelogReader.restore();

        assertThat(callback.restored.size(), equalTo(10));
        assertThat(callbackOne.restored.size(), equalTo(5));
        assertThat(callbackTwo.restored.size(), equalTo(3));

        assertAllCallbackStatesExecuted(callback, "storeName1");
        assertCorrectOffsetsReportedByListener(callback, 0L, 10L, 10L);

        assertAllCallbackStatesExecuted(callbackOne, "storeName2");
        assertCorrectOffsetsReportedByListener(callbackOne, 0L, 5L, 5L);

        assertAllCallbackStatesExecuted(callbackTwo, "storeName3");
        assertCorrectOffsetsReportedByListener(callbackTwo, 0L, 3L, 3L);
    }

    private void assertAllCallbackStatesExecuted(final MockStateRestoreListener restoreListener,
                                                 final String storeName) {
        assertThat(restoreListener.storeNameCalledStates.get(RESTORE_START), equalTo(storeName));
        assertThat(restoreListener.storeNameCalledStates.get(RESTORE_BATCH), equalTo(storeName));
        assertThat(restoreListener.storeNameCalledStates.get(RESTORE_END), equalTo(storeName));
    }


    private void assertCorrectOffsetsReportedByListener(final MockStateRestoreListener restoreListener,
                                                        long startOffset,
                                                        final long batchOffset, final long endOffset) {

        assertThat(restoreListener.restoreStartOffset, equalTo(startOffset));
        assertThat(restoreListener.restoredBatchOffset, equalTo(batchOffset));
        assertThat(restoreListener.restoreEndOffset, equalTo(endOffset));
    }

    @Test
<<<<<<< HEAD
    public void shouldNotRestoreAnythingWhenPartitionIsEmpty() {
        final StateRestorer restorer = new StateRestorer(topicPartition, callback, null, Long.MAX_VALUE, true);
=======
    public void shouldNotRestoreAnythingWhenPartitionIsEmpty() throws Exception {
        final StateRestorer
            restorer =
            new StateRestorer(topicPartition, restoreListener, null, Long.MAX_VALUE, true, "storeName");
>>>>>>> ae4100f8
        setupConsumer(0, topicPartition);
        changelogReader.register(restorer);

        changelogReader.restore();
        assertThat(callback.restored.size(), equalTo(0));
        assertThat(restorer.restoredOffset(), equalTo(0L));
    }

    @Test
    public void shouldNotRestoreAnythingWhenCheckpointAtEndOffset() {
        final Long endOffset = 10L;
        setupConsumer(endOffset, topicPartition);
        final StateRestorer
            restorer =
            new StateRestorer(topicPartition, restoreListener, endOffset, Long.MAX_VALUE, true, "storeName");

        changelogReader.register(restorer);

        changelogReader.restore();
        assertThat(callback.restored.size(), equalTo(0));
        assertThat(restorer.restoredOffset(), equalTo(endOffset));
    }

    @Test
    public void shouldReturnRestoredOffsetsForPersistentStores() {
        setupConsumer(10, topicPartition);
        changelogReader.register(new StateRestorer(topicPartition, restoreListener, null, Long.MAX_VALUE, true,
                                                   "storeName"));
        changelogReader.restore();
        final Map<TopicPartition, Long> restoredOffsets = changelogReader.restoredOffsets();
        assertThat(restoredOffsets, equalTo(Collections.singletonMap(topicPartition, 10L)));
    }

    @Test
    public void shouldNotReturnRestoredOffsetsForNonPersistentStore() {
        setupConsumer(10, topicPartition);
        changelogReader.register(new StateRestorer(topicPartition, restoreListener, null, Long.MAX_VALUE, false,
                                                   "storeName"));
        changelogReader.restore();
        final Map<TopicPartition, Long> restoredOffsets = changelogReader.restoredOffsets();
        assertThat(restoredOffsets, equalTo(Collections.<TopicPartition, Long>emptyMap()));
    }

    @Test
    public void shouldIgnoreNullKeysWhenRestoring() {
        assignPartition(3, topicPartition);
        final byte[] bytes = new byte[0];
        consumer.addRecord(new ConsumerRecord<>(topicPartition.topic(), topicPartition.partition(), 0, bytes, bytes));
        consumer.addRecord(new ConsumerRecord<>(topicPartition.topic(), topicPartition.partition(), 1, (byte[]) null, bytes));
        consumer.addRecord(new ConsumerRecord<>(topicPartition.topic(), topicPartition.partition(), 2, bytes, bytes));
        consumer.assign(Collections.singletonList(topicPartition));
        changelogReader.register(new StateRestorer(topicPartition, restoreListener, null, Long.MAX_VALUE, false,
                                                   "storeName"));
        changelogReader.restore();

        assertThat(callback.restored, CoreMatchers.equalTo(Utils.mkList(KeyValue.pair(bytes, bytes), KeyValue.pair(bytes, bytes))));
    }

    @Test
    public void shouldCompleteImmediatelyWhenEndOffsetIs0() {
        final Collection<TopicPartition> expected = Collections.singleton(topicPartition);
        setupConsumer(0, topicPartition);
        changelogReader.register(new StateRestorer(topicPartition, restoreListener, null, Long.MAX_VALUE, true, "store"));
        final Collection<TopicPartition> restored = changelogReader.restore();
        assertThat(restored, equalTo(expected));
    }

    @Test
    public void shouldRestorePartitionsRegisteredPostInitialization() {
        final MockRestoreCallback callbackTwo = new MockRestoreCallback();
        final CompositeRestoreListener restoreListener2 = new CompositeRestoreListener(callbackTwo);

        setupConsumer(1, topicPartition);
        consumer.updateEndOffsets(Collections.singletonMap(topicPartition, 10L));
        changelogReader.register(new StateRestorer(topicPartition, restoreListener, null, Long.MAX_VALUE, false, "storeName"));

        assertTrue(changelogReader.restore().isEmpty());

        addRecords(9, topicPartition, 1);

        final TopicPartition postInitialization = new TopicPartition("other", 0);
        setupConsumer(3, postInitialization);
        consumer.updateBeginningOffsets(Collections.singletonMap(postInitialization, 0L));
        consumer.updateEndOffsets(Collections.singletonMap(postInitialization, 3L));

        changelogReader.register(new StateRestorer(postInitialization, restoreListener2, null, Long.MAX_VALUE, false, "otherStore"));

        final Collection<TopicPartition> expected = Utils.mkSet(topicPartition, postInitialization);
        consumer.assign(expected);

        assertThat(changelogReader.restore(), equalTo(expected));
        assertThat(callback.restored.size(), equalTo(10));
        assertThat(callbackTwo.restored.size(), equalTo(3));
    }

    private void setupConsumer(final long messages, final TopicPartition topicPartition) {
        assignPartition(messages, topicPartition);
        addRecords(messages, topicPartition, 0);
        consumer.assign(Collections.<TopicPartition>emptyList());
    }

    private void addRecords(final long messages, final TopicPartition topicPartition, final int startingOffset) {
        for (int i = 0; i < messages; i++) {
            consumer.addRecord(new ConsumerRecord<>(topicPartition.topic(), topicPartition.partition(), startingOffset + i, new byte[0], new byte[0]));
        }
    }

    private void assignPartition(final long messages, final TopicPartition topicPartition) {
        consumer.updatePartitions(topicPartition.topic(),
                                  Collections.singletonList(
                                          new PartitionInfo(topicPartition.topic(),
                                                            topicPartition.partition(),
                                                            null,
                                                            null,
                                                            null)));
        consumer.updateBeginningOffsets(Collections.singletonMap(topicPartition, 0L));
        consumer.updateEndOffsets(Collections.singletonMap(topicPartition, Math.max(0, messages)));
        consumer.assign(Collections.singletonList(topicPartition));
    }

}<|MERGE_RESOLUTION|>--- conflicted
+++ resolved
@@ -54,82 +54,15 @@
     private final StoreChangelogReader changelogReader = new StoreChangelogReader(consumer, stateRestoreListener);
     private final TopicPartition topicPartition = new TopicPartition("topic", 0);
 
-<<<<<<< HEAD
-    @SuppressWarnings("unchecked")
-    @Test
-    public void shouldThrowStreamsExceptionWhenTimeoutExceptionThrown() {
-        final MockConsumer<byte[], byte[]> consumer = new MockConsumer(OffsetResetStrategy.EARLIEST) {
-            @Override
-            public Map<String, List<PartitionInfo>> listTopics() {
-                throw new TimeoutException("KABOOM!");
-            }
-        };
-        final StoreChangelogReader changelogReader = new StoreChangelogReader(consumer, new MockTime(), 0);
-        try {
-            changelogReader.validatePartitionExists(topicPartition, "store");
-            fail("Should have thrown streams exception");
-        } catch (final StreamsException e) {
-            // pass
-        }
-    }
-
-    @Test(expected = StreamsException.class)
-    public void shouldThrowStreamsExceptionIfPartitionDoesntExistAfterMaxWait() {
-        changelogReader.validatePartitionExists(topicPartition, "store");
-=======
     @Before
     public void setUp() {
         restoreListener.setGlobalRestoreListener(stateRestoreListener);
->>>>>>> ae4100f8
-    }
-
-    @Test
-<<<<<<< HEAD
-    public void shouldFallbackToPartitionsForIfPartitionNotInAllPartitionsList() {
-        final MockConsumer<byte[], byte[]> consumer = new MockConsumer(OffsetResetStrategy.EARLIEST) {
-            @Override
-            public List<PartitionInfo> partitionsFor(final String topic) {
-                return Collections.singletonList(partitionInfo);
-            }
-        };
-
-        final StoreChangelogReader changelogReader = new StoreChangelogReader(consumer, new MockTime(), 10);
-        changelogReader.validatePartitionExists(topicPartition, "store");
-    }
-
-    @SuppressWarnings("unchecked")
-    @Test
-    public void shouldThrowStreamsExceptionIfTimeoutOccursDuringPartitionsFor() {
-        final MockConsumer<byte[], byte[]> consumer = new MockConsumer(OffsetResetStrategy.EARLIEST) {
-            @Override
-            public List<PartitionInfo> partitionsFor(final String topic) {
-                throw new TimeoutException("KABOOM!");
-            }
-        };
-        final StoreChangelogReader changelogReader = new StoreChangelogReader(consumer, new MockTime(), 5);
-        try {
-            changelogReader.validatePartitionExists(topicPartition, "store");
-            fail("Should have thrown streams exception");
-        } catch (final StreamsException e) {
-            // pass
-        }
-    }
-
-    @Test
-    public void shouldPassIfTopicPartitionExists() {
-        consumer.updatePartitions(topicPartition.topic(), Collections.singletonList(partitionInfo));
-        changelogReader.validatePartitionExists(topicPartition, "store");
-    }
-
-    @SuppressWarnings("unchecked")
-    @Test
-    public void shouldRequestPartitionInfoIfItDoesntExist() {
-        final MockConsumer<byte[], byte[]> consumer = new MockConsumer(OffsetResetStrategy.EARLIEST) {
-=======
-    public void shouldRequestTopicsAndHandleTimeoutException() throws Exception {
+    }
+
+    @Test
+    public void shouldRequestTopicsAndHandleTimeoutException() {
         final AtomicBoolean functionCalled = new AtomicBoolean(false);
         final MockConsumer<byte[], byte[]> consumer = new MockConsumer<byte[], byte[]>(OffsetResetStrategy.EARLIEST) {
->>>>>>> ae4100f8
             @Override
             public Map<String, List<PartitionInfo>> listTopics() {
                 functionCalled.set(true);
@@ -273,15 +206,10 @@
     }
 
     @Test
-<<<<<<< HEAD
     public void shouldNotRestoreAnythingWhenPartitionIsEmpty() {
-        final StateRestorer restorer = new StateRestorer(topicPartition, callback, null, Long.MAX_VALUE, true);
-=======
-    public void shouldNotRestoreAnythingWhenPartitionIsEmpty() throws Exception {
         final StateRestorer
             restorer =
             new StateRestorer(topicPartition, restoreListener, null, Long.MAX_VALUE, true, "storeName");
->>>>>>> ae4100f8
         setupConsumer(0, topicPartition);
         changelogReader.register(restorer);
 
