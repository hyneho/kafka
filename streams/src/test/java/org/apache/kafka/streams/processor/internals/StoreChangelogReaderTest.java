/*
 * Licensed to the Apache Software Foundation (ASF) under one or more
 * contributor license agreements. See the NOTICE file distributed with
 * this work for additional information regarding copyright ownership.
 * The ASF licenses this file to You under the Apache License, Version 2.0
 * (the "License"); you may not use this file except in compliance with
 * the License. You may obtain a copy of the License at
 *
 *    http://www.apache.org/licenses/LICENSE-2.0
 *
 * Unless required by applicable law or agreed to in writing, software
 * distributed under the License is distributed on an "AS IS" BASIS,
 * WITHOUT WARRANTIES OR CONDITIONS OF ANY KIND, either express or implied.
 * See the License for the specific language governing permissions and
 * limitations under the License.
 */
package org.apache.kafka.streams.processor.internals;

<<<<<<< HEAD
=======
import org.apache.kafka.clients.admin.AdminClientTestUtils;
>>>>>>> 915c7812
import org.apache.kafka.clients.admin.ListConsumerGroupOffsetsOptions;
import org.apache.kafka.clients.admin.ListConsumerGroupOffsetsResult;
import org.apache.kafka.clients.admin.ListOffsetsOptions;
import org.apache.kafka.clients.admin.ListOffsetsResult;
import org.apache.kafka.clients.admin.MockAdminClient;
import org.apache.kafka.clients.admin.OffsetSpec;
import org.apache.kafka.clients.consumer.ConsumerRecord;
import org.apache.kafka.clients.consumer.MockConsumer;
import org.apache.kafka.clients.consumer.OffsetAndMetadata;
import org.apache.kafka.clients.consumer.OffsetResetStrategy;
import org.apache.kafka.common.KafkaException;
import org.apache.kafka.common.PartitionInfo;
import org.apache.kafka.common.TopicPartition;
import org.apache.kafka.common.errors.TimeoutException;
import org.apache.kafka.common.internals.KafkaFutureImpl;
import org.apache.kafka.common.utils.LogContext;
import org.apache.kafka.common.utils.MockTime;
import org.apache.kafka.streams.StreamsConfig;
import org.apache.kafka.streams.errors.StreamsException;
import org.apache.kafka.streams.processor.StateStore;
import org.apache.kafka.streams.processor.TaskId;
import org.apache.kafka.streams.processor.internals.ProcessorStateManager.StateStoreMetadata;
import org.apache.kafka.streams.processor.internals.testutil.LogCaptureAppender;
import org.apache.kafka.test.MockStateRestoreListener;
import org.apache.kafka.test.StreamsTestUtils;
import org.easymock.EasyMock;
import org.easymock.EasyMockRule;
import org.easymock.EasyMockSupport;
import org.easymock.Mock;
import org.easymock.MockType;
import org.junit.After;
import org.junit.Before;
import org.junit.Rule;
import org.junit.Test;
import org.junit.runner.RunWith;
import org.junit.runners.Parameterized;

import java.time.Duration;
import java.util.Collections;
import java.util.Map;
import java.util.Properties;
import java.util.Set;
import java.util.concurrent.atomic.AtomicBoolean;

import static java.util.Collections.singletonMap;
import static org.apache.kafka.common.utils.Utils.mkEntry;
import static org.apache.kafka.common.utils.Utils.mkMap;
import static org.apache.kafka.common.utils.Utils.mkSet;
import static org.apache.kafka.streams.processor.internals.StoreChangelogReader.ChangelogReaderState.ACTIVE_RESTORING;
import static org.apache.kafka.streams.processor.internals.StoreChangelogReader.ChangelogReaderState.STANDBY_UPDATING;
import static org.apache.kafka.streams.processor.internals.Task.TaskType.ACTIVE;
import static org.apache.kafka.streams.processor.internals.Task.TaskType.STANDBY;
import static org.apache.kafka.test.MockStateRestoreListener.RESTORE_BATCH;
import static org.apache.kafka.test.MockStateRestoreListener.RESTORE_END;
import static org.apache.kafka.test.MockStateRestoreListener.RESTORE_START;
import static org.easymock.EasyMock.anyLong;
import static org.easymock.EasyMock.anyObject;
import static org.easymock.EasyMock.expectLastCall;
import static org.easymock.EasyMock.replay;
import static org.easymock.EasyMock.resetToDefault;
import static org.easymock.EasyMock.verify;
import static org.hamcrest.MatcherAssert.assertThat;
import static org.hamcrest.Matchers.equalTo;
import static org.hamcrest.Matchers.hasItem;
import static org.junit.Assert.assertEquals;
import static org.junit.Assert.assertFalse;
import static org.junit.Assert.assertNull;
import static org.junit.Assert.assertThrows;
import static org.junit.Assert.assertTrue;

@RunWith(Parameterized.class)
public class StoreChangelogReaderTest extends EasyMockSupport {

    @Rule
    public EasyMockRule rule = new EasyMockRule(this);

    @Mock(type = MockType.NICE)
    private ProcessorStateManager stateManager;
    @Mock(type = MockType.NICE)
    private ProcessorStateManager activeStateManager;
    @Mock(type = MockType.NICE)
    private ProcessorStateManager standbyStateManager;
    @Mock(type = MockType.NICE)
    private StateStoreMetadata storeMetadata;
    @Mock(type = MockType.NICE)
    private StateStoreMetadata storeMetadataOne;
    @Mock(type = MockType.NICE)
    private StateStoreMetadata storeMetadataTwo;
    @Mock(type = MockType.NICE)
    private StateStore store;

    @Parameterized.Parameters
    public static Object[] data() {
        return new Object[] {STANDBY, ACTIVE};
    }

    @Parameterized.Parameter
    public Task.TaskType type;

    private final String storeName = "store";
    private final String topicName = "topic";
    private final LogContext logContext = new LogContext("test-reader ");
    private final TopicPartition tp = new TopicPartition(topicName, 0);
    private final TopicPartition tp1 = new TopicPartition("one", 0);
    private final TopicPartition tp2 = new TopicPartition("two", 0);
    private final StreamsConfig config = new StreamsConfig(StreamsTestUtils.getStreamsConfig("test-reader"));
    private final MockTime time = new MockTime();
    private final MockStateRestoreListener callback = new MockStateRestoreListener();
    private final KafkaException kaboom = new KafkaException("KABOOM!");
    private final MockStateRestoreListener exceptionCallback = new MockStateRestoreListener() {
        @Override
        public void onRestoreStart(final TopicPartition tp, final String store, final long stOffset, final long edOffset) {
            throw kaboom;
        }

        @Override
        public void onBatchRestored(final TopicPartition tp, final String store, final long bedOffset, final long numRestored) {
            throw kaboom;
        }

        @Override
        public void onRestoreEnd(final TopicPartition tp, final String store, final long totalRestored) {
            throw kaboom;
        }
    };

    private final MockConsumer<byte[], byte[]> consumer = new MockConsumer<>(OffsetResetStrategy.EARLIEST);
    private final MockAdminClient adminClient = new MockAdminClient();
    private final StoreChangelogReader changelogReader =
        new StoreChangelogReader(time, config, logContext, adminClient, consumer, callback);

    @Before
    public void setUp() {
        EasyMock.expect(stateManager.storeMetadata(tp)).andReturn(storeMetadata).anyTimes();
        EasyMock.expect(stateManager.taskType()).andReturn(type).anyTimes();
        EasyMock.expect(activeStateManager.storeMetadata(tp)).andReturn(storeMetadata).anyTimes();
        EasyMock.expect(activeStateManager.taskType()).andReturn(ACTIVE).anyTimes();
        EasyMock.expect(standbyStateManager.storeMetadata(tp)).andReturn(storeMetadata).anyTimes();
        EasyMock.expect(standbyStateManager.taskType()).andReturn(STANDBY).anyTimes();

        EasyMock.expect(storeMetadata.changelogPartition()).andReturn(tp).anyTimes();
        EasyMock.expect(storeMetadata.store()).andReturn(store).anyTimes();
        EasyMock.expect(store.name()).andReturn(storeName).anyTimes();
    }

    @After
    public void tearDown() {
        EasyMock.reset(
            stateManager,
            activeStateManager,
            standbyStateManager,
            storeMetadata,
            storeMetadataOne,
            storeMetadataTwo,
            store
        );
    }

    @Test
    public void shouldNotRegisterSameStoreMultipleTimes() {
        EasyMock.replay(stateManager, storeMetadata);

        changelogReader.register(tp, stateManager);

        assertEquals(StoreChangelogReader.ChangelogState.REGISTERED, changelogReader.changelogMetadata(tp).state());
        assertNull(changelogReader.changelogMetadata(tp).endOffset());
        assertEquals(0L, changelogReader.changelogMetadata(tp).totalRestored());

        assertThrows(IllegalStateException.class, () -> changelogReader.register(tp, stateManager));
    }

    @Test
    public void shouldNotRegisterStoreWithoutMetadata() {
        EasyMock.replay(stateManager, storeMetadata);

        assertThrows(IllegalStateException.class,
            () -> changelogReader.register(new TopicPartition("ChangelogWithoutStoreMetadata", 0), stateManager));
    }

    @Test
    public void shouldInitializeChangelogAndCheckForCompletion() {
        final Map<TaskId, Task> mockTasks = mock(Map.class);
        EasyMock.expect(mockTasks.get(null)).andReturn(mock(Task.class)).anyTimes();
        EasyMock.expect(storeMetadata.offset()).andReturn(9L).anyTimes();
        EasyMock.replay(mockTasks, stateManager, storeMetadata, store);

        adminClient.updateEndOffsets(Collections.singletonMap(tp, 10L));

        final StoreChangelogReader changelogReader =
            new StoreChangelogReader(time, config, logContext, adminClient, consumer, callback);

        changelogReader.register(tp, stateManager);
        changelogReader.restore(mockTasks);

        assertEquals(
            type == ACTIVE ?
                StoreChangelogReader.ChangelogState.COMPLETED :
                StoreChangelogReader.ChangelogState.RESTORING,
            changelogReader.changelogMetadata(tp).state()
        );
        assertEquals(type == ACTIVE ? 10L : null, changelogReader.changelogMetadata(tp).endOffset());
        assertEquals(0L, changelogReader.changelogMetadata(tp).totalRestored());
        assertEquals(
            type == ACTIVE ? Collections.singleton(tp) : Collections.emptySet(),
            changelogReader.completedChangelogs()
        );
        assertEquals(10L, consumer.position(tp));
        assertEquals(Collections.singleton(tp), consumer.paused());

        if (type == ACTIVE) {
            assertEquals(tp, callback.restoreTopicPartition);
            assertEquals(storeName, callback.storeNameCalledStates.get(RESTORE_START));
            assertEquals(storeName, callback.storeNameCalledStates.get(RESTORE_END));
            assertNull(callback.storeNameCalledStates.get(RESTORE_BATCH));
        }
    }

    @Test
    public void shouldTriggerRestoreListenerWithOffsetZeroIfPositionThrowsTimeoutException() {
        // restore listener is only triggered for active tasks
        if (type == ACTIVE) {
            final Map<TaskId, Task> mockTasks = mock(Map.class);
            EasyMock.expect(mockTasks.get(null)).andReturn(mock(Task.class)).anyTimes();
            EasyMock.expect(stateManager.changelogOffsets()).andReturn(singletonMap(tp, 5L));
            EasyMock.replay(mockTasks, stateManager, storeMetadata, store);

            adminClient.updateEndOffsets(Collections.singletonMap(tp, 10L));

            final MockConsumer<byte[], byte[]> consumer = new MockConsumer<byte[], byte[]>(OffsetResetStrategy.EARLIEST) {
                @Override
                public long position(final TopicPartition partition) {
                    throw new TimeoutException("KABOOM!");
                }
            };
            consumer.updateBeginningOffsets(Collections.singletonMap(tp, 5L));

            final StoreChangelogReader changelogReader =
                new StoreChangelogReader(time, config, logContext, adminClient, consumer, callback);

            changelogReader.register(tp, stateManager);
            changelogReader.restore(mockTasks);

            assertThat(callback.restoreStartOffset, equalTo(0L));
        }
    }

    @Test
    public void shouldPollWithRightTimeout() {
        final TaskId taskId = new TaskId(0, 0);

        EasyMock.expect(storeMetadata.offset()).andReturn(null).andReturn(9L).anyTimes();
        EasyMock.expect(stateManager.changelogOffsets()).andReturn(singletonMap(tp, 5L));
        EasyMock.expect(stateManager.taskId()).andReturn(taskId);
        EasyMock.replay(stateManager, storeMetadata, store);

        consumer.updateBeginningOffsets(Collections.singletonMap(tp, 5L));
        adminClient.updateEndOffsets(Collections.singletonMap(tp, 11L));

        final StoreChangelogReader changelogReader =
            new StoreChangelogReader(time, config, logContext, adminClient, consumer, callback);

        changelogReader.register(tp, stateManager);

        if (type == STANDBY) {
            changelogReader.transitToUpdateStandby();
        }

        changelogReader.restore(Collections.singletonMap(taskId, mock(Task.class)));

        if (type == ACTIVE) {
            assertEquals(Duration.ofMillis(config.getLong(StreamsConfig.POLL_MS_CONFIG)), consumer.lastPollTimeout());
        } else {
            assertEquals(Duration.ZERO, consumer.lastPollTimeout());
        }
    }

    @Test
    public void shouldRestoreFromPositionAndCheckForCompletion() {
        final TaskId taskId = new TaskId(0, 0);

        EasyMock.expect(storeMetadata.offset()).andReturn(5L).anyTimes();
        EasyMock.expect(stateManager.changelogOffsets()).andReturn(singletonMap(tp, 5L));
        EasyMock.expect(stateManager.taskId()).andReturn(taskId).anyTimes();
        EasyMock.replay(stateManager, storeMetadata, store);

        adminClient.updateEndOffsets(Collections.singletonMap(tp, 10L));

        final StoreChangelogReader changelogReader =
            new StoreChangelogReader(time, config, logContext, adminClient, consumer, callback);

        changelogReader.register(tp, stateManager);

        if (type == STANDBY) {
            changelogReader.transitToUpdateStandby();
        }

        changelogReader.restore(Collections.singletonMap(taskId, mock(Task.class)));

        assertEquals(StoreChangelogReader.ChangelogState.RESTORING, changelogReader.changelogMetadata(tp).state());
        assertEquals(0L, changelogReader.changelogMetadata(tp).totalRestored());
        assertTrue(changelogReader.completedChangelogs().isEmpty());
        assertEquals(6L, consumer.position(tp));
        assertEquals(Collections.emptySet(), consumer.paused());

        if (type == ACTIVE) {
            assertEquals(10L, (long) changelogReader.changelogMetadata(tp).endOffset());

            assertEquals(tp, callback.restoreTopicPartition);
            assertEquals(storeName, callback.storeNameCalledStates.get(RESTORE_START));
            assertNull(callback.storeNameCalledStates.get(RESTORE_END));
            assertNull(callback.storeNameCalledStates.get(RESTORE_BATCH));
        } else {
            assertNull(changelogReader.changelogMetadata(tp).endOffset());
        }

        consumer.addRecord(new ConsumerRecord<>(topicName, 0, 6L, "key".getBytes(), "value".getBytes()));
        consumer.addRecord(new ConsumerRecord<>(topicName, 0, 7L, "key".getBytes(), "value".getBytes()));
        // null key should be ignored
        consumer.addRecord(new ConsumerRecord<>(topicName, 0, 8L, null, "value".getBytes()));
        consumer.addRecord(new ConsumerRecord<>(topicName, 0, 9L, "key".getBytes(), "value".getBytes()));
        // beyond end records should be skipped even when there's gap at the end offset
        consumer.addRecord(new ConsumerRecord<>(topicName, 0, 11L, "key".getBytes(), "value".getBytes()));

        changelogReader.restore(Collections.singletonMap(taskId, mock(Task.class)));

        assertEquals(12L, consumer.position(tp));

        if (type == ACTIVE) {
            assertEquals(StoreChangelogReader.ChangelogState.COMPLETED, changelogReader.changelogMetadata(tp).state());
            assertEquals(3L, changelogReader.changelogMetadata(tp).totalRestored());
            assertEquals(1, changelogReader.changelogMetadata(tp).bufferedRecords().size());
            assertEquals(Collections.singleton(tp), changelogReader.completedChangelogs());
            assertEquals(Collections.singleton(tp), consumer.paused());

            assertEquals(storeName, callback.storeNameCalledStates.get(RESTORE_BATCH));
            assertEquals(storeName, callback.storeNameCalledStates.get(RESTORE_END));
        } else {
            assertEquals(StoreChangelogReader.ChangelogState.RESTORING, changelogReader.changelogMetadata(tp).state());
            assertEquals(4L, changelogReader.changelogMetadata(tp).totalRestored());
            assertEquals(0, changelogReader.changelogMetadata(tp).bufferedRecords().size());
            assertEquals(Collections.emptySet(), changelogReader.completedChangelogs());
            assertEquals(Collections.emptySet(), consumer.paused());
        }
    }

    @Test
    public void shouldRestoreFromBeginningAndCheckCompletion() {
        final TaskId taskId = new TaskId(0, 0);

        EasyMock.expect(storeMetadata.offset()).andReturn(null).andReturn(9L).anyTimes();
        EasyMock.expect(stateManager.changelogOffsets()).andReturn(singletonMap(tp, 5L));
        EasyMock.expect(stateManager.taskId()).andReturn(taskId).anyTimes();
        EasyMock.replay(stateManager, storeMetadata, store);

        consumer.updateBeginningOffsets(Collections.singletonMap(tp, 5L));
        adminClient.updateEndOffsets(Collections.singletonMap(tp, 11L));

        final StoreChangelogReader changelogReader =
            new StoreChangelogReader(time, config, logContext, adminClient, consumer, callback);

        changelogReader.register(tp, stateManager);

        if (type == STANDBY) {
            changelogReader.transitToUpdateStandby();
        }

        changelogReader.restore(Collections.singletonMap(taskId, mock(Task.class)));

        assertEquals(StoreChangelogReader.ChangelogState.RESTORING, changelogReader.changelogMetadata(tp).state());
        assertEquals(0L, changelogReader.changelogMetadata(tp).totalRestored());
        assertEquals(5L, consumer.position(tp));
        assertEquals(Collections.emptySet(), consumer.paused());

        if (type == ACTIVE) {
            assertEquals(11L, (long) changelogReader.changelogMetadata(tp).endOffset());

            assertEquals(tp, callback.restoreTopicPartition);
            assertEquals(storeName, callback.storeNameCalledStates.get(RESTORE_START));
            assertNull(callback.storeNameCalledStates.get(RESTORE_END));
            assertNull(callback.storeNameCalledStates.get(RESTORE_BATCH));
        } else {
            assertNull(changelogReader.changelogMetadata(tp).endOffset());
        }

        consumer.addRecord(new ConsumerRecord<>(topicName, 0, 6L, "key".getBytes(), "value".getBytes()));
        consumer.addRecord(new ConsumerRecord<>(topicName, 0, 7L, "key".getBytes(), "value".getBytes()));
        // null key should be ignored
        consumer.addRecord(new ConsumerRecord<>(topicName, 0, 8L, null, "value".getBytes()));
        consumer.addRecord(new ConsumerRecord<>(topicName, 0, 9L, "key".getBytes(), "value".getBytes()));

        changelogReader.restore(Collections.singletonMap(taskId, mock(Task.class)));

        assertEquals(StoreChangelogReader.ChangelogState.RESTORING, changelogReader.changelogMetadata(tp).state());
        assertEquals(3L, changelogReader.changelogMetadata(tp).totalRestored());
        assertEquals(0, changelogReader.changelogMetadata(tp).bufferedRecords().size());
        assertEquals(0, changelogReader.changelogMetadata(tp).bufferedLimitIndex());

        // consumer position bypassing the gap in the next poll
        consumer.seek(tp, 11L);

        changelogReader.restore(Collections.singletonMap(taskId, mock(Task.class)));

        assertEquals(11L, consumer.position(tp));
        assertEquals(3L, changelogReader.changelogMetadata(tp).totalRestored());

        if (type == ACTIVE) {
            assertEquals(StoreChangelogReader.ChangelogState.COMPLETED, changelogReader.changelogMetadata(tp).state());
            assertEquals(3L, changelogReader.changelogMetadata(tp).totalRestored());
            assertEquals(Collections.singleton(tp), changelogReader.completedChangelogs());
            assertEquals(Collections.singleton(tp), consumer.paused());

            assertEquals(storeName, callback.storeNameCalledStates.get(RESTORE_BATCH));
            assertEquals(storeName, callback.storeNameCalledStates.get(RESTORE_END));
        } else {
            assertEquals(StoreChangelogReader.ChangelogState.RESTORING, changelogReader.changelogMetadata(tp).state());
            assertEquals(Collections.emptySet(), changelogReader.completedChangelogs());
            assertEquals(Collections.emptySet(), consumer.paused());
        }
    }

    @Test
    public void shouldCheckCompletionIfPositionLargerThanEndOffset() {
        final Map<TaskId, Task> mockTasks = mock(Map.class);
        EasyMock.expect(mockTasks.get(null)).andReturn(mock(Task.class)).anyTimes();
        EasyMock.expect(storeMetadata.offset()).andReturn(5L).anyTimes();
        EasyMock.replay(mockTasks, activeStateManager, storeMetadata, store);

        adminClient.updateEndOffsets(Collections.singletonMap(tp, 0L));

        final StoreChangelogReader changelogReader =
            new StoreChangelogReader(time, config, logContext, adminClient, consumer, callback);

        changelogReader.register(tp, activeStateManager);
        changelogReader.restore(mockTasks);

        assertEquals(StoreChangelogReader.ChangelogState.COMPLETED, changelogReader.changelogMetadata(tp).state());
        assertEquals(0L, (long) changelogReader.changelogMetadata(tp).endOffset());
        assertEquals(0L, changelogReader.changelogMetadata(tp).totalRestored());
        assertEquals(Collections.singleton(tp), changelogReader.completedChangelogs());
        assertEquals(6L, consumer.position(tp));
        assertEquals(Collections.singleton(tp), consumer.paused());
        assertEquals(tp, callback.restoreTopicPartition);
        assertEquals(storeName, callback.storeNameCalledStates.get(RESTORE_START));
        assertEquals(storeName, callback.storeNameCalledStates.get(RESTORE_END));
        assertNull(callback.storeNameCalledStates.get(RESTORE_BATCH));
    }

    @Test
    public void shouldRequestPositionAndHandleTimeoutException() {
        final TaskId taskId = new TaskId(0, 0);

        final Task mockTask = mock(Task.class);
        mockTask.clearTaskTimeout();
        mockTask.maybeInitTaskTimeoutOrThrow(anyLong(), anyObject());
        EasyMock.expectLastCall();
        EasyMock.expect(storeMetadata.offset()).andReturn(10L).anyTimes();
        EasyMock.expect(activeStateManager.changelogOffsets()).andReturn(singletonMap(tp, 10L));
        EasyMock.expect(activeStateManager.taskId()).andReturn(taskId).anyTimes();
        EasyMock.replay(mockTask, activeStateManager, storeMetadata, store);

        final AtomicBoolean clearException = new AtomicBoolean(false);
        final MockConsumer<byte[], byte[]> consumer = new MockConsumer<byte[], byte[]>(OffsetResetStrategy.EARLIEST) {
            @Override
            public long position(final TopicPartition partition) {
                if (clearException.get()) {
                    return 10L;
                } else {
                    throw new TimeoutException("KABOOM!");
                }
            }
        };

        adminClient.updateEndOffsets(Collections.singletonMap(tp, 10L));

        final StoreChangelogReader changelogReader =
            new StoreChangelogReader(time, config, logContext, adminClient, consumer, callback);

        changelogReader.register(tp, activeStateManager);
        changelogReader.restore(Collections.singletonMap(taskId, mockTask));

        assertEquals(StoreChangelogReader.ChangelogState.RESTORING, changelogReader.changelogMetadata(tp).state());
        assertTrue(changelogReader.completedChangelogs().isEmpty());
        assertEquals(10L, (long) changelogReader.changelogMetadata(tp).endOffset());
        verify(mockTask);

        clearException.set(true);
        resetToDefault(mockTask);
        mockTask.clearTaskTimeout();
        EasyMock.expectLastCall();
        EasyMock.replay(mockTask);
        changelogReader.restore(Collections.singletonMap(taskId, mockTask));

        assertEquals(StoreChangelogReader.ChangelogState.COMPLETED, changelogReader.changelogMetadata(tp).state());
        assertEquals(10L, (long) changelogReader.changelogMetadata(tp).endOffset());
        assertEquals(Collections.singleton(tp), changelogReader.completedChangelogs());
        assertEquals(10L, consumer.position(tp));
        verify(mockTask);
    }

    @Test
    public void shouldThrowIfPositionFail() {
        final TaskId taskId = new TaskId(0, 0);
        EasyMock.expect(activeStateManager.taskId()).andReturn(taskId);
        EasyMock.expect(storeMetadata.offset()).andReturn(10L).anyTimes();
        EasyMock.replay(activeStateManager, storeMetadata, store);

        final MockConsumer<byte[], byte[]> consumer = new MockConsumer<byte[], byte[]>(OffsetResetStrategy.EARLIEST) {
            @Override
            public long position(final TopicPartition partition) {
                throw kaboom;
            }
        };

        adminClient.updateEndOffsets(Collections.singletonMap(tp, 10L));

        final StoreChangelogReader changelogReader =
            new StoreChangelogReader(time, config, logContext, adminClient, consumer, callback);

        changelogReader.register(tp, activeStateManager);

        final StreamsException thrown = assertThrows(
            StreamsException.class,
            () -> changelogReader.restore(Collections.singletonMap(taskId, mock(Task.class)))
        );
        assertEquals(kaboom, thrown.getCause());
    }

    @Test
    public void shouldRequestEndOffsetsAndHandleTimeoutException() {
        final TaskId taskId = new TaskId(0, 0);

        final Task mockTask = mock(Task.class);
        mockTask.maybeInitTaskTimeoutOrThrow(anyLong(), anyObject());
        EasyMock.expectLastCall();

        EasyMock.expect(storeMetadata.offset()).andReturn(5L).anyTimes();
        EasyMock.expect(activeStateManager.changelogOffsets()).andReturn(singletonMap(tp, 5L));
        EasyMock.expect(activeStateManager.taskId()).andReturn(taskId).anyTimes();
        EasyMock.replay(mockTask, activeStateManager, storeMetadata, store);

        final AtomicBoolean functionCalled = new AtomicBoolean(false);

        final MockAdminClient adminClient = new MockAdminClient() {
            @Override
            public ListOffsetsResult listOffsets(final Map<TopicPartition, OffsetSpec> topicPartitionOffsets,
                                                 final ListOffsetsOptions options) {
                if (functionCalled.get()) {
                    return super.listOffsets(topicPartitionOffsets, options);
                } else {
                    functionCalled.set(true);
                    throw new TimeoutException("KABOOM!");
                }
            }
        };
        adminClient.updateEndOffsets(Collections.singletonMap(tp, 10L));

        final MockConsumer<byte[], byte[]> consumer = new MockConsumer<byte[], byte[]>(OffsetResetStrategy.EARLIEST) {
            @Override
            public Map<TopicPartition, OffsetAndMetadata> committed(final Set<TopicPartition> partitions) {
                throw new AssertionError("Should not trigger this function");
            }
        };

        final StoreChangelogReader changelogReader =
            new StoreChangelogReader(time, config, logContext, adminClient, consumer, callback);

        changelogReader.register(tp, activeStateManager);
        changelogReader.restore(Collections.singletonMap(taskId, mockTask));

        assertEquals(StoreChangelogReader.ChangelogState.REGISTERED, changelogReader.changelogMetadata(tp).state());
        assertNull(changelogReader.changelogMetadata(tp).endOffset());
        assertTrue(functionCalled.get());
        verify(mockTask);

        EasyMock.resetToDefault(mockTask);
        mockTask.clearTaskTimeout();
        EasyMock.replay(mockTask);

        changelogReader.restore(Collections.singletonMap(taskId, mockTask));

        assertEquals(StoreChangelogReader.ChangelogState.RESTORING, changelogReader.changelogMetadata(tp).state());
        assertEquals(10L, (long) changelogReader.changelogMetadata(tp).endOffset());
        assertEquals(6L, consumer.position(tp));
        verify(mockTask);
    }

    @Test
    public void shouldThrowIfEndOffsetsFail() {
        EasyMock.expect(storeMetadata.offset()).andReturn(10L).anyTimes();
        EasyMock.replay(activeStateManager, storeMetadata, store);

        final MockAdminClient adminClient = new MockAdminClient() {
            @Override
            public ListOffsetsResult listOffsets(final Map<TopicPartition, OffsetSpec> topicPartitionOffsets,
                                                 final ListOffsetsOptions options) {
                throw kaboom;
            }
        };
        adminClient.updateEndOffsets(Collections.singletonMap(tp, 0L));

        final StoreChangelogReader changelogReader =
            new StoreChangelogReader(time, config, logContext, adminClient, consumer, callback);

        changelogReader.register(tp, activeStateManager);

        final StreamsException thrown = assertThrows(
            StreamsException.class,
            () -> changelogReader.restore(Collections.emptyMap())
        );
        assertEquals(kaboom, thrown.getCause());
    }

    @Test
    public void shouldRequestCommittedOffsetsAndHandleTimeoutException() {
        final TaskId taskId = new TaskId(0, 0);

        final Task mockTask = mock(Task.class);
        if (type == ACTIVE) {
            mockTask.clearTaskTimeout();
        }
        mockTask.maybeInitTaskTimeoutOrThrow(anyLong(), anyObject());
        EasyMock.expectLastCall();

        EasyMock.expect(stateManager.changelogAsSource(tp)).andReturn(true).anyTimes();
        EasyMock.expect(storeMetadata.offset()).andReturn(5L).anyTimes();
        EasyMock.expect(stateManager.changelogOffsets()).andReturn(singletonMap(tp, 5L));
        EasyMock.expect(stateManager.taskId()).andReturn(taskId).anyTimes();
        EasyMock.replay(mockTask, stateManager, storeMetadata, store);

        final AtomicBoolean functionCalled = new AtomicBoolean(false);
        final MockAdminClient adminClient = new MockAdminClient() {
            @Override
            public synchronized ListConsumerGroupOffsetsResult listConsumerGroupOffsets(final String groupId, final ListConsumerGroupOffsetsOptions options) {
                if (functionCalled.get()) {
                    return super.listConsumerGroupOffsets(groupId, options);
                } else {
                    functionCalled.set(true);
<<<<<<< HEAD

                    final KafkaFutureImpl<Map<TopicPartition, OffsetAndMetadata>> future = new KafkaFutureImpl<>();
                    future.completeExceptionally(new TimeoutException("KABOOM!"));

                    return new ListConsumerGroupOffsetsResult(future);
=======
                    return AdminClientTestUtils.listConsumerGroupOffsetsResult(new TimeoutException("KABOOM!"));
>>>>>>> 915c7812
                }
            }
        };

        adminClient.updateEndOffsets(Collections.singletonMap(tp, 20L));
        adminClient.updateConsumerGroupOffsets(Collections.singletonMap(tp, 10L));

        final StoreChangelogReader changelogReader =
            new StoreChangelogReader(time, config, logContext, adminClient, consumer, callback);

        changelogReader.register(tp, stateManager);
        changelogReader.restore(Collections.singletonMap(taskId, mockTask));

        assertEquals(
            type == ACTIVE ?
                StoreChangelogReader.ChangelogState.REGISTERED :
                StoreChangelogReader.ChangelogState.RESTORING,
            changelogReader.changelogMetadata(tp).state()
        );
        if (type == ACTIVE) {
            assertNull(changelogReader.changelogMetadata(tp).endOffset());
        } else {
            assertEquals(0L, (long) changelogReader.changelogMetadata(tp).endOffset());
        }
        assertTrue(functionCalled.get());
        verify(mockTask);

        resetToDefault(mockTask);
        if (type == ACTIVE) {
            mockTask.clearTaskTimeout();
            mockTask.clearTaskTimeout();
            expectLastCall();
        }
        replay(mockTask);

        changelogReader.restore(Collections.singletonMap(taskId, mockTask));

        assertEquals(StoreChangelogReader.ChangelogState.RESTORING, changelogReader.changelogMetadata(tp).state());
        assertEquals(type == ACTIVE ? 10L : 0L, (long) changelogReader.changelogMetadata(tp).endOffset());
        assertEquals(6L, consumer.position(tp));
        verify(mockTask);
    }

    @Test
    public void shouldThrowIfCommittedOffsetsFail() {
        final TaskId taskId = new TaskId(0, 0);

        EasyMock.expect(stateManager.taskId()).andReturn(taskId);
        EasyMock.expect(stateManager.changelogAsSource(tp)).andReturn(true).anyTimes();
        EasyMock.expect(storeMetadata.offset()).andReturn(10L).anyTimes();
        EasyMock.replay(stateManager, storeMetadata, store);

        final MockAdminClient adminClient = new MockAdminClient() {
            @Override
            public synchronized ListConsumerGroupOffsetsResult listConsumerGroupOffsets(final String groupId, final ListConsumerGroupOffsetsOptions options) {
<<<<<<< HEAD
                final KafkaFutureImpl<Map<TopicPartition, OffsetAndMetadata>> future = new KafkaFutureImpl<>();
                future.completeExceptionally(kaboom);

                return new ListConsumerGroupOffsetsResult(future);
=======
                throw kaboom;
>>>>>>> 915c7812
            }
        };
        adminClient.updateEndOffsets(Collections.singletonMap(tp, 10L));

        final StoreChangelogReader changelogReader =
            new StoreChangelogReader(time, config, logContext, adminClient, consumer, callback);

        changelogReader.register(tp, stateManager);

        final StreamsException thrown = assertThrows(
            StreamsException.class,
            () -> changelogReader.restore(Collections.singletonMap(taskId, mock(Task.class)))
        );
        assertEquals(kaboom, thrown.getCause());
    }

    @Test
    public void shouldThrowIfUnsubscribeFail() {
        EasyMock.replay(stateManager, storeMetadata, store);

        final MockConsumer<byte[], byte[]> consumer = new MockConsumer<byte[], byte[]>(OffsetResetStrategy.EARLIEST) {
            @Override
            public void unsubscribe() {
                throw kaboom;
            }
        };
        final StoreChangelogReader changelogReader =
            new StoreChangelogReader(time, config, logContext, adminClient, consumer, callback);

        final StreamsException thrown = assertThrows(StreamsException.class, changelogReader::clear);
        assertEquals(kaboom, thrown.getCause());
    }

    @Test
    public void shouldOnlyRestoreStandbyChangelogInUpdateStandbyState() {
        final Map<TaskId, Task> mockTasks = mock(Map.class);
        EasyMock.expect(mockTasks.get(null)).andReturn(mock(Task.class)).anyTimes();
        EasyMock.replay(mockTasks, standbyStateManager, storeMetadata, store);

        consumer.updateBeginningOffsets(Collections.singletonMap(tp, 5L));
        changelogReader.register(tp, standbyStateManager);
        changelogReader.restore(mockTasks);

        assertNull(callback.restoreTopicPartition);
        assertNull(callback.storeNameCalledStates.get(RESTORE_START));
        assertEquals(StoreChangelogReader.ChangelogState.RESTORING, changelogReader.changelogMetadata(tp).state());
        assertNull(changelogReader.changelogMetadata(tp).endOffset());
        assertEquals(0L, changelogReader.changelogMetadata(tp).totalRestored());

        consumer.addRecord(new ConsumerRecord<>(topicName, 0, 6L, "key".getBytes(), "value".getBytes()));
        consumer.addRecord(new ConsumerRecord<>(topicName, 0, 7L, "key".getBytes(), "value".getBytes()));
        // null key should be ignored
        consumer.addRecord(new ConsumerRecord<>(topicName, 0, 8L, null, "value".getBytes()));
        consumer.addRecord(new ConsumerRecord<>(topicName, 0, 9L, "key".getBytes(), "value".getBytes()));
        consumer.addRecord(new ConsumerRecord<>(topicName, 0, 10L, "key".getBytes(), "value".getBytes()));
        consumer.addRecord(new ConsumerRecord<>(topicName, 0, 11L, "key".getBytes(), "value".getBytes()));

        changelogReader.restore(mockTasks);
        assertEquals(StoreChangelogReader.ChangelogState.RESTORING, changelogReader.changelogMetadata(tp).state());
        assertEquals(0L, changelogReader.changelogMetadata(tp).totalRestored());
        assertTrue(changelogReader.changelogMetadata(tp).bufferedRecords().isEmpty());

        assertEquals(Collections.singleton(tp), consumer.paused());

        changelogReader.transitToUpdateStandby();
        changelogReader.restore(mockTasks);
        assertEquals(StoreChangelogReader.ChangelogState.RESTORING, changelogReader.changelogMetadata(tp).state());
        assertEquals(5L, changelogReader.changelogMetadata(tp).totalRestored());
        assertTrue(changelogReader.changelogMetadata(tp).bufferedRecords().isEmpty());
    }

    @Test
    public void shouldNotUpdateLimitForNonSourceStandbyChangelog() {
        final Map<TaskId, Task> mockTasks = mock(Map.class);
        EasyMock.expect(mockTasks.get(null)).andReturn(mock(Task.class)).anyTimes();
        EasyMock.expect(standbyStateManager.changelogAsSource(tp)).andReturn(false).anyTimes();
        EasyMock.replay(mockTasks, standbyStateManager, storeMetadata, store);

        final MockAdminClient adminClient = new MockAdminClient() {
            @Override
            public synchronized ListConsumerGroupOffsetsResult listConsumerGroupOffsets(final String groupId, final ListConsumerGroupOffsetsOptions options) {
                throw new AssertionError("Should not try to fetch committed offsets");
            }
        };

        final Properties properties = new Properties();
        properties.put(StreamsConfig.COMMIT_INTERVAL_MS_CONFIG, 100L);
        final StreamsConfig config = new StreamsConfig(StreamsTestUtils.getStreamsConfig("test-reader", properties));
        final StoreChangelogReader changelogReader = new StoreChangelogReader(time, config, logContext, adminClient, consumer, callback);
        changelogReader.transitToUpdateStandby();

        consumer.updateBeginningOffsets(Collections.singletonMap(tp, 5L));
        changelogReader.register(tp, standbyStateManager);
        assertNull(changelogReader.changelogMetadata(tp).endOffset());
        assertEquals(0L, changelogReader.changelogMetadata(tp).totalRestored());

        // if there's no records fetchable, nothings gets restored
        changelogReader.restore(mockTasks);
        assertNull(callback.restoreTopicPartition);
        assertNull(callback.storeNameCalledStates.get(RESTORE_START));
        assertEquals(StoreChangelogReader.ChangelogState.RESTORING, changelogReader.changelogMetadata(tp).state());
        assertNull(changelogReader.changelogMetadata(tp).endOffset());
        assertEquals(0L, changelogReader.changelogMetadata(tp).totalRestored());

        consumer.addRecord(new ConsumerRecord<>(topicName, 0, 5L, "key".getBytes(), "value".getBytes()));
        consumer.addRecord(new ConsumerRecord<>(topicName, 0, 6L, "key".getBytes(), "value".getBytes()));
        consumer.addRecord(new ConsumerRecord<>(topicName, 0, 7L, "key".getBytes(), "value".getBytes()));
        // null key should be ignored
        consumer.addRecord(new ConsumerRecord<>(topicName, 0, 8L, null, "value".getBytes()));
        consumer.addRecord(new ConsumerRecord<>(topicName, 0, 9L, "key".getBytes(), "value".getBytes()));
        consumer.addRecord(new ConsumerRecord<>(topicName, 0, 10L, "key".getBytes(), "value".getBytes()));
        consumer.addRecord(new ConsumerRecord<>(topicName, 0, 11L, "key".getBytes(), "value".getBytes()));

        // we should be able to restore to the log end offsets since there's no limit
        changelogReader.restore(mockTasks);
        assertEquals(StoreChangelogReader.ChangelogState.RESTORING, changelogReader.changelogMetadata(tp).state());
        assertNull(changelogReader.changelogMetadata(tp).endOffset());
        assertEquals(6L, changelogReader.changelogMetadata(tp).totalRestored());
        assertEquals(0, changelogReader.changelogMetadata(tp).bufferedRecords().size());
        assertEquals(0, changelogReader.changelogMetadata(tp).bufferedLimitIndex());
        assertNull(callback.storeNameCalledStates.get(RESTORE_END));
        assertNull(callback.storeNameCalledStates.get(RESTORE_BATCH));
    }

    @Test
    public void shouldRestoreToLimitInStandbyState() {
        final Map<TaskId, Task> mockTasks = mock(Map.class);
        EasyMock.expect(mockTasks.get(null)).andReturn(mock(Task.class)).anyTimes();
        EasyMock.expect(standbyStateManager.changelogAsSource(tp)).andReturn(true).anyTimes();
        EasyMock.replay(mockTasks, standbyStateManager, storeMetadata, store);

        final long now = time.milliseconds();
        final Properties properties = new Properties();
        properties.put(StreamsConfig.COMMIT_INTERVAL_MS_CONFIG, 100L);
        final StreamsConfig config = new StreamsConfig(StreamsTestUtils.getStreamsConfig("test-reader", properties));
        final StoreChangelogReader changelogReader = new StoreChangelogReader(time, config, logContext, adminClient, consumer, callback);
        changelogReader.transitToUpdateStandby();

        consumer.updateBeginningOffsets(Collections.singletonMap(tp, 5L));
        adminClient.updateConsumerGroupOffsets(Collections.singletonMap(tp, 7L));
        changelogReader.register(tp, standbyStateManager);
        assertEquals(0L, (long) changelogReader.changelogMetadata(tp).endOffset());
        assertEquals(0L, changelogReader.changelogMetadata(tp).totalRestored());

        changelogReader.restore(mockTasks);

        assertNull(callback.restoreTopicPartition);
        assertNull(callback.storeNameCalledStates.get(RESTORE_START));
        assertEquals(StoreChangelogReader.ChangelogState.RESTORING, changelogReader.changelogMetadata(tp).state());
        assertEquals(7L, (long) changelogReader.changelogMetadata(tp).endOffset());
        assertEquals(0L, changelogReader.changelogMetadata(tp).totalRestored());

        consumer.addRecord(new ConsumerRecord<>(topicName, 0, 5L, "key".getBytes(), "value".getBytes()));
        consumer.addRecord(new ConsumerRecord<>(topicName, 0, 6L, "key".getBytes(), "value".getBytes()));
        consumer.addRecord(new ConsumerRecord<>(topicName, 0, 7L, "key".getBytes(), "value".getBytes()));
        // null key should be ignored
        consumer.addRecord(new ConsumerRecord<>(topicName, 0, 8L, null, "value".getBytes()));
        consumer.addRecord(new ConsumerRecord<>(topicName, 0, 9L, "key".getBytes(), "value".getBytes()));
        consumer.addRecord(new ConsumerRecord<>(topicName, 0, 10L, "key".getBytes(), "value".getBytes()));
        consumer.addRecord(new ConsumerRecord<>(topicName, 0, 11L, "key".getBytes(), "value".getBytes()));

        changelogReader.restore(mockTasks);
        assertEquals(StoreChangelogReader.ChangelogState.RESTORING, changelogReader.changelogMetadata(tp).state());
        assertEquals(7L, (long) changelogReader.changelogMetadata(tp).endOffset());
        assertEquals(2L, changelogReader.changelogMetadata(tp).totalRestored());
        assertEquals(4, changelogReader.changelogMetadata(tp).bufferedRecords().size());
        assertEquals(0, changelogReader.changelogMetadata(tp).bufferedLimitIndex());
        assertNull(callback.storeNameCalledStates.get(RESTORE_END));
        assertNull(callback.storeNameCalledStates.get(RESTORE_BATCH));

        adminClient.updateConsumerGroupOffsets(Collections.singletonMap(tp, 10L));
        // should not try to read committed offsets if interval has not reached
        time.setCurrentTimeMs(now + 100L);
        changelogReader.restore(mockTasks);
        assertEquals(7L, (long) changelogReader.changelogMetadata(tp).endOffset());
        assertEquals(2L, changelogReader.changelogMetadata(tp).totalRestored());
        assertEquals(4, changelogReader.changelogMetadata(tp).bufferedRecords().size());
        assertEquals(0, changelogReader.changelogMetadata(tp).bufferedLimitIndex());

        time.setCurrentTimeMs(now + 101L);
        // the first restore would only update the limit, same below
        changelogReader.restore(mockTasks);
        assertEquals(10L, (long) changelogReader.changelogMetadata(tp).endOffset());
        assertEquals(2L, changelogReader.changelogMetadata(tp).totalRestored());
        assertEquals(4, changelogReader.changelogMetadata(tp).bufferedRecords().size());
        assertEquals(2, changelogReader.changelogMetadata(tp).bufferedLimitIndex());

        changelogReader.restore(mockTasks);
        assertEquals(10L, (long) changelogReader.changelogMetadata(tp).endOffset());
        assertEquals(4L, changelogReader.changelogMetadata(tp).totalRestored());
        assertEquals(2, changelogReader.changelogMetadata(tp).bufferedRecords().size());
        assertEquals(0, changelogReader.changelogMetadata(tp).bufferedLimitIndex());

        adminClient.updateConsumerGroupOffsets(Collections.singletonMap(tp, 15L));
        // after we've updated once, the timer should be reset and we should not try again until next interval elapsed
        time.setCurrentTimeMs(now + 201L);
        changelogReader.restore(mockTasks);
        assertEquals(10L, (long) changelogReader.changelogMetadata(tp).endOffset());
        assertEquals(4L, changelogReader.changelogMetadata(tp).totalRestored());
        assertEquals(2, changelogReader.changelogMetadata(tp).bufferedRecords().size());
        assertEquals(0, changelogReader.changelogMetadata(tp).bufferedLimitIndex());

        // once we are in update active mode, we should not try to update limit offset
        time.setCurrentTimeMs(now + 202L);
        changelogReader.enforceRestoreActive();
        changelogReader.restore(mockTasks);
        assertEquals(10L, (long) changelogReader.changelogMetadata(tp).endOffset());
        assertEquals(4L, changelogReader.changelogMetadata(tp).totalRestored());
        assertEquals(2, changelogReader.changelogMetadata(tp).bufferedRecords().size());
        assertEquals(0, changelogReader.changelogMetadata(tp).bufferedLimitIndex());

        changelogReader.transitToUpdateStandby();
        changelogReader.restore(mockTasks);
        assertEquals(15L, (long) changelogReader.changelogMetadata(tp).endOffset());
        assertEquals(4L, changelogReader.changelogMetadata(tp).totalRestored());
        assertEquals(2, changelogReader.changelogMetadata(tp).bufferedRecords().size());
        assertEquals(2, changelogReader.changelogMetadata(tp).bufferedLimitIndex());

        changelogReader.restore(mockTasks);
        assertEquals(15L, (long) changelogReader.changelogMetadata(tp).endOffset());
        assertEquals(6L, changelogReader.changelogMetadata(tp).totalRestored());
        assertEquals(0, changelogReader.changelogMetadata(tp).bufferedRecords().size());
        assertEquals(0, changelogReader.changelogMetadata(tp).bufferedLimitIndex());

        consumer.addRecord(new ConsumerRecord<>(topicName, 0, 12L, "key".getBytes(), "value".getBytes()));
        consumer.addRecord(new ConsumerRecord<>(topicName, 0, 13L, "key".getBytes(), "value".getBytes()));
        consumer.addRecord(new ConsumerRecord<>(topicName, 0, 14L, "key".getBytes(), "value".getBytes()));
        consumer.addRecord(new ConsumerRecord<>(topicName, 0, 15L, "key".getBytes(), "value".getBytes()));

        changelogReader.restore(mockTasks);
        assertEquals(15L, (long) changelogReader.changelogMetadata(tp).endOffset());
        assertEquals(9L, changelogReader.changelogMetadata(tp).totalRestored());
        assertEquals(1, changelogReader.changelogMetadata(tp).bufferedRecords().size());
        assertEquals(0, changelogReader.changelogMetadata(tp).bufferedLimitIndex());
    }

    @Test
    public void shouldRestoreMultipleChangelogs() {
        final Map<TaskId, Task> mockTasks = mock(Map.class);
        EasyMock.expect(mockTasks.get(null)).andReturn(mock(Task.class)).anyTimes();
        EasyMock.expect(storeMetadataOne.changelogPartition()).andReturn(tp1).anyTimes();
        EasyMock.expect(storeMetadataOne.store()).andReturn(store).anyTimes();
        EasyMock.expect(storeMetadataTwo.changelogPartition()).andReturn(tp2).anyTimes();
        EasyMock.expect(storeMetadataTwo.store()).andReturn(store).anyTimes();
        EasyMock.expect(storeMetadata.offset()).andReturn(0L).anyTimes();
        EasyMock.expect(storeMetadataOne.offset()).andReturn(0L).anyTimes();
        EasyMock.expect(storeMetadataTwo.offset()).andReturn(0L).anyTimes();
        EasyMock.expect(activeStateManager.storeMetadata(tp1)).andReturn(storeMetadataOne).anyTimes();
        EasyMock.expect(activeStateManager.storeMetadata(tp2)).andReturn(storeMetadataTwo).anyTimes();
        EasyMock.expect(activeStateManager.changelogOffsets()).andReturn(mkMap(
            mkEntry(tp, 5L),
            mkEntry(tp1, 5L),
            mkEntry(tp2, 5L)
        )).anyTimes();
        EasyMock.replay(mockTasks, activeStateManager, storeMetadata, store, storeMetadataOne, storeMetadataTwo);

        setupConsumer(10, tp);
        setupConsumer(5, tp1);
        setupConsumer(3, tp2);

        changelogReader.register(tp, activeStateManager);
        changelogReader.register(tp1, activeStateManager);
        changelogReader.register(tp2, activeStateManager);

        changelogReader.restore(mockTasks);

        assertEquals(StoreChangelogReader.ChangelogState.RESTORING, changelogReader.changelogMetadata(tp).state());
        assertEquals(StoreChangelogReader.ChangelogState.RESTORING, changelogReader.changelogMetadata(tp1).state());
        assertEquals(StoreChangelogReader.ChangelogState.RESTORING, changelogReader.changelogMetadata(tp2).state());

        // should support removing and clearing changelogs
        changelogReader.unregister(Collections.singletonList(tp));
        assertNull(changelogReader.changelogMetadata(tp));
        assertFalse(changelogReader.isEmpty());
        assertEquals(StoreChangelogReader.ChangelogState.RESTORING, changelogReader.changelogMetadata(tp1).state());
        assertEquals(StoreChangelogReader.ChangelogState.RESTORING, changelogReader.changelogMetadata(tp2).state());

        changelogReader.clear();
        assertTrue(changelogReader.isEmpty());
        assertNull(changelogReader.changelogMetadata(tp1));
        assertNull(changelogReader.changelogMetadata(tp2));
    }

    @Test
    public void shouldTransitState() {
        final TaskId taskId = new TaskId(0, 0);
        EasyMock.expect(storeMetadataOne.changelogPartition()).andReturn(tp1).anyTimes();
        EasyMock.expect(storeMetadataOne.store()).andReturn(store).anyTimes();
        EasyMock.expect(storeMetadataTwo.changelogPartition()).andReturn(tp2).anyTimes();
        EasyMock.expect(storeMetadataTwo.store()).andReturn(store).anyTimes();
        EasyMock.expect(storeMetadata.offset()).andReturn(5L).anyTimes();
        EasyMock.expect(storeMetadataOne.offset()).andReturn(5L).anyTimes();
        EasyMock.expect(storeMetadataTwo.offset()).andReturn(5L).anyTimes();
        EasyMock.expect(standbyStateManager.storeMetadata(tp1)).andReturn(storeMetadataOne).anyTimes();
        EasyMock.expect(standbyStateManager.storeMetadata(tp2)).andReturn(storeMetadataTwo).anyTimes();
        EasyMock.expect(activeStateManager.changelogOffsets()).andReturn(singletonMap(tp, 5L));
        EasyMock.expect(activeStateManager.taskId()).andReturn(taskId).anyTimes();
        EasyMock.replay(activeStateManager, standbyStateManager, storeMetadata, store, storeMetadataOne, storeMetadataTwo);

        adminClient.updateEndOffsets(Collections.singletonMap(tp, 10L));
        adminClient.updateEndOffsets(Collections.singletonMap(tp1, 10L));
        adminClient.updateEndOffsets(Collections.singletonMap(tp2, 10L));
        final StoreChangelogReader changelogReader = new StoreChangelogReader(time, config, logContext, adminClient, consumer, callback);
        assertEquals(ACTIVE_RESTORING, changelogReader.state());

        changelogReader.register(tp, activeStateManager);
        changelogReader.register(tp1, standbyStateManager);
        changelogReader.register(tp2, standbyStateManager);
        assertEquals(StoreChangelogReader.ChangelogState.REGISTERED, changelogReader.changelogMetadata(tp).state());
        assertEquals(StoreChangelogReader.ChangelogState.REGISTERED, changelogReader.changelogMetadata(tp1).state());
        assertEquals(StoreChangelogReader.ChangelogState.REGISTERED, changelogReader.changelogMetadata(tp2).state());

        assertEquals(Collections.emptySet(), consumer.assignment());

        changelogReader.restore(Collections.singletonMap(taskId, mock(Task.class)));

        assertEquals(StoreChangelogReader.ChangelogState.RESTORING, changelogReader.changelogMetadata(tp).state());
        assertEquals(StoreChangelogReader.ChangelogState.RESTORING, changelogReader.changelogMetadata(tp1).state());
        assertEquals(StoreChangelogReader.ChangelogState.RESTORING, changelogReader.changelogMetadata(tp2).state());
        assertEquals(mkSet(tp, tp1, tp2), consumer.assignment());
        assertEquals(mkSet(tp1, tp2), consumer.paused());
        assertEquals(ACTIVE_RESTORING, changelogReader.state());

        // transition to restore active is idempotent
        changelogReader.enforceRestoreActive();
        assertEquals(ACTIVE_RESTORING, changelogReader.state());

        changelogReader.transitToUpdateStandby();
        assertEquals(STANDBY_UPDATING, changelogReader.state());

        assertEquals(StoreChangelogReader.ChangelogState.RESTORING, changelogReader.changelogMetadata(tp).state());
        assertEquals(StoreChangelogReader.ChangelogState.RESTORING, changelogReader.changelogMetadata(tp1).state());
        assertEquals(StoreChangelogReader.ChangelogState.RESTORING, changelogReader.changelogMetadata(tp2).state());
        assertEquals(mkSet(tp, tp1, tp2), consumer.assignment());
        assertEquals(Collections.emptySet(), consumer.paused());

        // transition to update standby is NOT idempotent
        assertThrows(IllegalStateException.class, changelogReader::transitToUpdateStandby);

        changelogReader.unregister(Collections.singletonList(tp));
        changelogReader.register(tp, activeStateManager);

        // if a new active is registered, we should immediately transit to standby updating
        assertThrows(
            IllegalStateException.class,
            () -> changelogReader.restore(Collections.singletonMap(taskId, mock(Task.class)))
        );

        assertEquals(StoreChangelogReader.ChangelogState.RESTORING, changelogReader.changelogMetadata(tp).state());
        assertEquals(StoreChangelogReader.ChangelogState.RESTORING, changelogReader.changelogMetadata(tp1).state());
        assertEquals(StoreChangelogReader.ChangelogState.RESTORING, changelogReader.changelogMetadata(tp2).state());
        assertEquals(mkSet(tp, tp1, tp2), consumer.assignment());
        assertEquals(Collections.emptySet(), consumer.paused());
        assertEquals(STANDBY_UPDATING, changelogReader.state());

        changelogReader.enforceRestoreActive();
        assertEquals(ACTIVE_RESTORING, changelogReader.state());
        assertEquals(mkSet(tp, tp1, tp2), consumer.assignment());
        assertEquals(mkSet(tp1, tp2), consumer.paused());
    }

    @Test
    public void shouldThrowIfRestoreCallbackThrows() {
        final TaskId taskId = new TaskId(0, 0);

        EasyMock.expect(storeMetadata.offset()).andReturn(5L).anyTimes();
        EasyMock.expect(activeStateManager.taskId()).andReturn(taskId).anyTimes();
        EasyMock.replay(activeStateManager, storeMetadata, store);

        adminClient.updateEndOffsets(Collections.singletonMap(tp, 10L));

        final StoreChangelogReader changelogReader =
            new StoreChangelogReader(time, config, logContext, adminClient, consumer, exceptionCallback);

        changelogReader.register(tp, activeStateManager);

        StreamsException thrown = assertThrows(
            StreamsException.class,
            () -> changelogReader.restore(Collections.singletonMap(taskId, mock(Task.class)))
        );
        assertEquals(kaboom, thrown.getCause());

        consumer.addRecord(new ConsumerRecord<>(topicName, 0, 6L, "key".getBytes(), "value".getBytes()));
        consumer.addRecord(new ConsumerRecord<>(topicName, 0, 7L, "key".getBytes(), "value".getBytes()));

        thrown = assertThrows(
            StreamsException.class,
            () -> changelogReader.restore(Collections.singletonMap(taskId, mock(Task.class)))
        );
        assertEquals(kaboom, thrown.getCause());

        consumer.seek(tp, 10L);

        thrown = assertThrows(
            StreamsException.class,
            () -> changelogReader.restore(Collections.singletonMap(taskId, mock(Task.class)))
        );
        assertEquals(kaboom, thrown.getCause());
    }

    @Test
    public void shouldNotThrowOnUnknownRevokedPartition() {
        LogCaptureAppender.setClassLoggerToDebug(StoreChangelogReader.class);
        try (final LogCaptureAppender appender = LogCaptureAppender.createAndRegister(StoreChangelogReader.class)) {
            changelogReader.unregister(Collections.singletonList(new TopicPartition("unknown", 0)));

            assertThat(
                appender.getMessages(),
                hasItem("test-reader Changelog partition unknown-0 could not be found," +
                    " it could be already cleaned up during the handling of task corruption and never restore again")
            );
        }
    }

    private void setupConsumer(final long messages, final TopicPartition topicPartition) {
        assignPartition(messages, topicPartition);
        addRecords(messages, topicPartition);
        consumer.assign(Collections.emptyList());
    }

    private void addRecords(final long messages, final TopicPartition topicPartition) {
        for (int i = 0; i < messages; i++) {
            consumer.addRecord(new ConsumerRecord<>(
                topicPartition.topic(),
                topicPartition.partition(),
                i,
                new byte[0],
                new byte[0]));
        }
    }

    private void assignPartition(final long messages,
                                 final TopicPartition topicPartition) {
        consumer.updatePartitions(
            topicPartition.topic(),
            Collections.singletonList(new PartitionInfo(
                topicPartition.topic(),
                topicPartition.partition(),
                null,
                null,
                null)));
        consumer.updateBeginningOffsets(Collections.singletonMap(topicPartition, 0L));
        consumer.updateEndOffsets(Collections.singletonMap(topicPartition, Math.max(0, messages) + 1));
        adminClient.updateEndOffsets(Collections.singletonMap(topicPartition, Math.max(0, messages) + 1));
        consumer.assign(Collections.singletonList(topicPartition));
    }
}<|MERGE_RESOLUTION|>--- conflicted
+++ resolved
@@ -16,10 +16,7 @@
  */
 package org.apache.kafka.streams.processor.internals;
 
-<<<<<<< HEAD
-=======
 import org.apache.kafka.clients.admin.AdminClientTestUtils;
->>>>>>> 915c7812
 import org.apache.kafka.clients.admin.ListConsumerGroupOffsetsOptions;
 import org.apache.kafka.clients.admin.ListConsumerGroupOffsetsResult;
 import org.apache.kafka.clients.admin.ListOffsetsOptions;
@@ -657,15 +654,7 @@
                     return super.listConsumerGroupOffsets(groupId, options);
                 } else {
                     functionCalled.set(true);
-<<<<<<< HEAD
-
-                    final KafkaFutureImpl<Map<TopicPartition, OffsetAndMetadata>> future = new KafkaFutureImpl<>();
-                    future.completeExceptionally(new TimeoutException("KABOOM!"));
-
-                    return new ListConsumerGroupOffsetsResult(future);
-=======
                     return AdminClientTestUtils.listConsumerGroupOffsetsResult(new TimeoutException("KABOOM!"));
->>>>>>> 915c7812
                 }
             }
         };
@@ -721,14 +710,7 @@
         final MockAdminClient adminClient = new MockAdminClient() {
             @Override
             public synchronized ListConsumerGroupOffsetsResult listConsumerGroupOffsets(final String groupId, final ListConsumerGroupOffsetsOptions options) {
-<<<<<<< HEAD
-                final KafkaFutureImpl<Map<TopicPartition, OffsetAndMetadata>> future = new KafkaFutureImpl<>();
-                future.completeExceptionally(kaboom);
-
-                return new ListConsumerGroupOffsetsResult(future);
-=======
                 throw kaboom;
->>>>>>> 915c7812
             }
         };
         adminClient.updateEndOffsets(Collections.singletonMap(tp, 10L));
