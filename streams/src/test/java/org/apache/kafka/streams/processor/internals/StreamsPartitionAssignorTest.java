/*
 * Licensed to the Apache Software Foundation (ASF) under one or more
 * contributor license agreements. See the NOTICE file distributed with
 * this work for additional information regarding copyright ownership.
 * The ASF licenses this file to You under the Apache License, Version 2.0
 * (the "License"); you may not use this file except in compliance with
 * the License. You may obtain a copy of the License at
 *
 *    http://www.apache.org/licenses/LICENSE-2.0
 *
 * Unless required by applicable law or agreed to in writing, software
 * distributed under the License is distributed on an "AS IS" BASIS,
 * WITHOUT WARRANTIES OR CONDITIONS OF ANY KIND, either express or implied.
 * See the License for the specific language governing permissions and
 * limitations under the License.
 */
package org.apache.kafka.streams.processor.internals;

import org.apache.kafka.clients.consumer.ConsumerPartitionAssignor;
import org.apache.kafka.clients.consumer.ConsumerPartitionAssignor.GroupSubscription;
import org.apache.kafka.clients.consumer.ConsumerPartitionAssignor.RebalanceProtocol;
import org.apache.kafka.common.Cluster;
import org.apache.kafka.common.KafkaException;
import org.apache.kafka.common.Node;
import org.apache.kafka.common.PartitionInfo;
import org.apache.kafka.common.TopicPartition;
import org.apache.kafka.common.config.ConfigException;
import org.apache.kafka.streams.KeyValue;
import org.apache.kafka.streams.StreamsBuilder;
import org.apache.kafka.streams.StreamsConfig;
import org.apache.kafka.streams.TopologyWrapper;
import org.apache.kafka.streams.kstream.JoinWindows;
import org.apache.kafka.streams.kstream.KStream;
import org.apache.kafka.streams.kstream.KTable;
import org.apache.kafka.streams.kstream.KeyValueMapper;
import org.apache.kafka.streams.kstream.Materialized;
import org.apache.kafka.streams.kstream.ValueJoiner;
import org.apache.kafka.streams.processor.TaskId;
import org.apache.kafka.streams.processor.internals.assignment.AssignmentInfo;
import org.apache.kafka.streams.processor.internals.assignment.ClientState;
import org.apache.kafka.streams.processor.internals.assignment.SubscriptionInfo;
import org.apache.kafka.streams.state.HostInfo;
import org.apache.kafka.test.MockClientSupplier;
import org.apache.kafka.test.MockInternalTopicManager;
import org.apache.kafka.test.MockKeyValueStoreBuilder;
import org.apache.kafka.test.MockProcessorSupplier;
import org.easymock.Capture;
import org.easymock.EasyMock;
import org.junit.Before;
import org.junit.Test;

import java.nio.ByteBuffer;
import java.util.ArrayList;
import java.util.Collections;
import java.util.HashMap;
import java.util.HashSet;
import java.util.List;
import java.util.Map;
import java.util.Set;
import java.util.UUID;
import java.util.concurrent.atomic.AtomicInteger;

import static java.time.Duration.ofMillis;
import static java.util.Arrays.asList;
import static java.util.Collections.emptyList;
import static java.util.Collections.emptyMap;
import static org.apache.kafka.common.utils.Utils.mkEntry;
import static org.apache.kafka.common.utils.Utils.mkMap;
import static org.apache.kafka.common.utils.Utils.mkSet;
import static org.apache.kafka.streams.processor.internals.assignment.StreamsAssignmentProtocolVersions.LATEST_SUPPORTED_VERSION;
import static org.hamcrest.CoreMatchers.equalTo;
import static org.hamcrest.CoreMatchers.not;
import static org.hamcrest.MatcherAssert.assertThat;
import static org.junit.Assert.assertEquals;
import static org.junit.Assert.assertFalse;
import static org.junit.Assert.assertNotEquals;
import static org.junit.Assert.assertTrue;
import static org.junit.Assert.fail;

@SuppressWarnings("unchecked")
public class StreamsPartitionAssignorTest {
    private static final String CONSUMER_1 = "consumer1";
    private static final String CONSUMER_2 = "consumer2";
    private static final String CONSUMER_3 = "consumer3";
    private static final String CONSUMER_4 = "consumer4";

    private final TopicPartition t1p0 = new TopicPartition("topic1", 0);
    private final TopicPartition t1p1 = new TopicPartition("topic1", 1);
    private final TopicPartition t1p2 = new TopicPartition("topic1", 2);
    private final TopicPartition t1p3 = new TopicPartition("topic1", 3);
    private final TopicPartition t2p0 = new TopicPartition("topic2", 0);
    private final TopicPartition t2p1 = new TopicPartition("topic2", 1);
    private final TopicPartition t2p2 = new TopicPartition("topic2", 2);
    private final TopicPartition t2p3 = new TopicPartition("topic2", 3);
    private final TopicPartition t3p0 = new TopicPartition("topic3", 0);
    private final TopicPartition t3p1 = new TopicPartition("topic3", 1);
    private final TopicPartition t3p2 = new TopicPartition("topic3", 2);
    private final TopicPartition t3p3 = new TopicPartition("topic3", 3);
    private final TopicPartition t4p0 = new TopicPartition("topic4", 0);
    private final TopicPartition t4p1 = new TopicPartition("topic4", 1);
    private final TopicPartition t4p2 = new TopicPartition("topic4", 2);
    private final TopicPartition t4p3 = new TopicPartition("topic4", 3);

    private final TaskId task0_0 = new TaskId(0, 0);
    private final TaskId task0_1 = new TaskId(0, 1);
    private final TaskId task0_2 = new TaskId(0, 2);
    private final TaskId task0_3 = new TaskId(0, 3);
    private final TaskId task1_0 = new TaskId(1, 0);
    private final TaskId task1_1 = new TaskId(1, 1);
    private final TaskId task1_2 = new TaskId(1, 2);
    private final TaskId task1_3 = new TaskId(1, 3);
    private final TaskId task2_0 = new TaskId(2, 0);
    private final TaskId task2_1 = new TaskId(2, 1);
    private final TaskId task2_2 = new TaskId(2, 2);
    private final TaskId task2_3 = new TaskId(2, 3);

    private final Map<TaskId, Set<TopicPartition>> partitionsForTask = mkMap(
        mkEntry(task0_0, mkSet(t1p0, t2p0)),
        mkEntry(task0_1, mkSet(t1p1, t2p1)),
        mkEntry(task0_2, mkSet(t1p2, t2p2)),
        mkEntry(task0_3, mkSet(t1p3, t2p3)),

        mkEntry(task1_0, mkSet(t3p0)),
        mkEntry(task1_1, mkSet(t3p1)),
        mkEntry(task1_2, mkSet(t3p2)),
        mkEntry(task1_3, mkSet(t3p3)),

        mkEntry(task2_0, mkSet(t4p0)),
        mkEntry(task2_1, mkSet(t4p1)),
        mkEntry(task2_2, mkSet(t4p2)),
        mkEntry(task2_3, mkSet(t4p3))
    );

    private final Set<String> allTopics = mkSet("topic1", "topic2");

    private final List<PartitionInfo> infos = asList(
        new PartitionInfo("topic1", 0, Node.noNode(), new Node[0], new Node[0]),
        new PartitionInfo("topic1", 1, Node.noNode(), new Node[0], new Node[0]),
        new PartitionInfo("topic1", 2, Node.noNode(), new Node[0], new Node[0]),
        new PartitionInfo("topic2", 0, Node.noNode(), new Node[0], new Node[0]),
        new PartitionInfo("topic2", 1, Node.noNode(), new Node[0], new Node[0]),
        new PartitionInfo("topic2", 2, Node.noNode(), new Node[0], new Node[0]),
        new PartitionInfo("topic3", 0, Node.noNode(), new Node[0], new Node[0]),
        new PartitionInfo("topic3", 1, Node.noNode(), new Node[0], new Node[0]),
        new PartitionInfo("topic3", 2, Node.noNode(), new Node[0], new Node[0]),
        new PartitionInfo("topic3", 3, Node.noNode(), new Node[0], new Node[0])
    );

    private final Set<TaskId> emptyTasks = Collections.emptySet();

    private final Cluster metadata = new Cluster(
        "cluster",
        Collections.singletonList(Node.noNode()),
        infos,
        Collections.emptySet(),
        Collections.emptySet());

    private final StreamsPartitionAssignor partitionAssignor = new StreamsPartitionAssignor();
    private final MockClientSupplier mockClientSupplier = new MockClientSupplier();
    private final InternalTopologyBuilder builder = new InternalTopologyBuilder();
    private final StreamsConfig streamsConfig = new StreamsConfig(configProps());
    private static final String USER_END_POINT = "localhost:8080";
    private static final String APPLICATION_ID = "stream-partition-assignor-test";

    private TaskManager taskManager;

    private Map<String, Object> configProps() {
        final Map<String, Object> configurationMap = new HashMap<>();
        configurationMap.put(StreamsConfig.APPLICATION_ID_CONFIG, APPLICATION_ID);
        configurationMap.put(StreamsConfig.BOOTSTRAP_SERVERS_CONFIG, USER_END_POINT);
        configurationMap.put(StreamsConfig.InternalConfig.TASK_MANAGER_FOR_PARTITION_ASSIGNOR, taskManager);
        configurationMap.put(StreamsConfig.InternalConfig.ASSIGNMENT_ERROR_CODE, new AtomicInteger());
        return configurationMap;
    }

    private void configurePartitionAssignor(final Map<String, Object> props) {
        final Map<String, Object> configurationMap = configProps();
        configurationMap.putAll(props);
        partitionAssignor.configure(configurationMap);
    }

    private void configureDefault() {
        createMockTaskManager();
        partitionAssignor.configure(configProps());
    }

    private void createMockTaskManager() {
        final StreamsBuilder builder = new StreamsBuilder();
        final InternalTopologyBuilder internalTopologyBuilder = TopologyWrapper.getInternalTopologyBuilder(builder.build());
        internalTopologyBuilder.setApplicationId(APPLICATION_ID);

        createMockTaskManager(emptyTasks, emptyTasks, UUID.randomUUID(), internalTopologyBuilder);
    }

    private void createMockTaskManager(final Set<TaskId> prevTasks,
                                       final Set<TaskId> cachedTasks,
                                       final UUID processId,
                                       final InternalTopologyBuilder builder) {
        taskManager = EasyMock.createNiceMock(TaskManager.class);
        EasyMock.expect(taskManager.adminClient()).andReturn(null).anyTimes();
        EasyMock.expect(taskManager.builder()).andReturn(builder).anyTimes();
        EasyMock.expect(taskManager.previousRunningTaskIds()).andReturn(prevTasks).anyTimes();
        EasyMock.expect(taskManager.activeTaskIds()).andReturn(prevTasks).anyTimes();
        EasyMock.expect(taskManager.cachedTasksIds()).andReturn(cachedTasks).anyTimes();
        EasyMock.expect(taskManager.processId()).andReturn(processId).anyTimes();
    }

    private Map<String, ConsumerPartitionAssignor.Subscription> subscriptions;

    @Before
    public void setUp() {
        if (subscriptions != null) {
            subscriptions.clear();
        } else {
            subscriptions = new HashMap<>();
        }
    }

    private static SubscriptionInfo getInfo(final int version,
                                            final UUID processId,
                                            final Set<TaskId> prevTasks,
                                            final Set<TaskId> standbyTasks,
                                            final String userEndPoint) {
        return new SubscriptionInfo(version, LATEST_SUPPORTED_VERSION, processId, prevTasks, standbyTasks, userEndPoint);
    }

    private static SubscriptionInfo getInfo(final UUID processId,
                                            final Set<TaskId> prevTasks,
                                            final Set<TaskId> standbyTasks,
                                            final String userEndPoint) {
        return new SubscriptionInfo(LATEST_SUPPORTED_VERSION, LATEST_SUPPORTED_VERSION, processId, prevTasks, standbyTasks, userEndPoint);
    }

    private static SubscriptionInfo getInfo(final UUID processId, final Set<TaskId> prevTasks, final Set<TaskId> standbyTasks) {
        return new SubscriptionInfo(LATEST_SUPPORTED_VERSION, LATEST_SUPPORTED_VERSION, processId, prevTasks, standbyTasks, USER_END_POINT);
    }

    @Test
    public void shouldUseEagerRebalancingProtocol() {
        createMockTaskManager();
        final Map<String, Object> props = configProps();
        props.put(StreamsConfig.UPGRADE_FROM_CONFIG, StreamsConfig.UPGRADE_FROM_23);
        partitionAssignor.configure(props);

        assertEquals(1, partitionAssignor.supportedProtocols().size());
        assertTrue(partitionAssignor.supportedProtocols().contains(RebalanceProtocol.EAGER));
        assertFalse(partitionAssignor.supportedProtocols().contains(RebalanceProtocol.COOPERATIVE));
    }

    @Test
    public void shouldUseCooperativeRebalancingProtocol() {
        createMockTaskManager();
        final Map<String, Object> props = configProps();
        partitionAssignor.configure(props);

        assertEquals(2, partitionAssignor.supportedProtocols().size());
        assertTrue(partitionAssignor.supportedProtocols().contains(RebalanceProtocol.COOPERATIVE));
    }

    @Test
    public void shouldProduceStickyAndBalancedAssignmentWhenNothingChanges() {
        configureDefault();
        final ClientState state = new ClientState();
        final List<TaskId> allTasks = asList(task0_0, task0_1, task0_2, task0_3, task1_0, task1_1, task1_2, task1_3);

        final Map<String, List<TaskId>> previousAssignment = mkMap(
            mkEntry(CONSUMER_1, asList(task0_0, task1_1, task1_3)),
            mkEntry(CONSUMER_2, asList(task0_3, task1_0)),
            mkEntry(CONSUMER_3, asList(task0_1, task0_2, task1_2))
        );

        for (final Map.Entry<String, List<TaskId>> entry : previousAssignment.entrySet()) {
            for (final TaskId task : entry.getValue()) {
                state.addOwnedPartitions(partitionsForTask.get(task), entry.getKey());
            }
        }

        final Set<String> consumers = mkSet(CONSUMER_1, CONSUMER_2, CONSUMER_3);
        state.assignActiveTasks(allTasks);

        assertEquivalentAssignment(
            previousAssignment,
            partitionAssignor.tryStickyAndBalancedTaskAssignmentWithinClient(
                state,
                consumers,
                partitionsForTask,
                Collections.emptySet()
            )
        );
    }

    @Test
    public void shouldProduceStickyAndBalancedAssignmentWhenNewTasksAreAdded() {
        configureDefault();
        final ClientState state = new ClientState();

        final Set<TaskId> allTasks = mkSet(task0_0, task0_1, task0_2, task0_3, task1_0, task1_1, task1_2, task1_3);

        final Map<String, List<TaskId>> previousAssignment = mkMap(
            mkEntry(CONSUMER_1, new ArrayList<>(asList(task0_0, task1_1, task1_3))),
            mkEntry(CONSUMER_2, new ArrayList<>(asList(task0_3, task1_0))),
            mkEntry(CONSUMER_3, new ArrayList<>(asList(task0_1, task0_2, task1_2)))
        );

        for (final Map.Entry<String, List<TaskId>> entry : previousAssignment.entrySet()) {
            for (final TaskId task : entry.getValue()) {
                state.addOwnedPartitions(partitionsForTask.get(task), entry.getKey());
            }
        }

        final Set<String> consumers = mkSet(CONSUMER_1, CONSUMER_2, CONSUMER_3);

        // We should be able to add a new task without sacrificing stickyness
        final TaskId newTask = task2_0;
        allTasks.add(newTask);
        state.assignActiveTasks(allTasks);

        final Map<String, List<TaskId>> newAssignment = partitionAssignor.tryStickyAndBalancedTaskAssignmentWithinClient(state, consumers, partitionsForTask, Collections.emptySet());

        previousAssignment.get(CONSUMER_2).add(newTask);
        assertEquivalentAssignment(previousAssignment, newAssignment);
    }

    @Test
    public void shouldReturnEmptyMapWhenStickyAndBalancedAssignmentIsNotPossibleBecauseNewConsumerJoined() {
        configureDefault();
        final ClientState state = new ClientState();

        final List<TaskId> allTasks = asList(task0_0, task0_1, task0_2, task0_3, task1_0, task1_1, task1_2, task1_3);

        final Map<String, List<TaskId>> previousAssignment = mkMap(
            mkEntry(CONSUMER_1, asList(task0_0, task1_1, task1_3)),
            mkEntry(CONSUMER_2, asList(task0_3, task1_0)),
            mkEntry(CONSUMER_3, asList(task0_1, task0_2, task1_2))
        );

        for (final Map.Entry<String, List<TaskId>> entry : previousAssignment.entrySet()) {
            for (final TaskId task : entry.getValue()) {
                state.addOwnedPartitions(partitionsForTask.get(task), entry.getKey());
            }
        }

        // If we add a new consumer here, we cannot produce an assignment that is both sticky and balanced
        final Set<String> consumers = mkSet(CONSUMER_1, CONSUMER_2, CONSUMER_3, CONSUMER_4);
        state.assignActiveTasks(allTasks);

        assertThat(partitionAssignor.tryStickyAndBalancedTaskAssignmentWithinClient(state, consumers, partitionsForTask, Collections.emptySet()),
                   equalTo(emptyMap()));
    }

    @Test
    public void shouldReturnEmptyMapWhenStickyAndBalancedAssignmentIsNotPossibleBecauseOtherClientOwnedPartition() {
        configureDefault();
        final ClientState state = new ClientState();

        final List<TaskId> allTasks = asList(task0_0, task0_1, task0_2, task0_3, task1_0, task1_1, task1_2, task1_3);

        final Map<String, List<TaskId>> previousAssignment = mkMap(
            mkEntry(CONSUMER_1, new ArrayList<>(asList(task1_1, task1_3))),
            mkEntry(CONSUMER_2, new ArrayList<>(asList(task0_3, task1_0))),
            mkEntry(CONSUMER_3, new ArrayList<>(asList(task0_1, task0_2, task1_2)))
        );

        for (final Map.Entry<String, List<TaskId>> entry : previousAssignment.entrySet()) {
            for (final TaskId task : entry.getValue()) {
                state.addOwnedPartitions(partitionsForTask.get(task), entry.getKey());
            }
        }

        // Add the partitions of task0_0 to allOwnedPartitions but not c1's ownedPartitions/previousAssignment
        final Set<TopicPartition> allOwnedPartitions = new HashSet<>(partitionsForTask.get(task0_0));

        final Set<String> consumers = mkSet(CONSUMER_1, CONSUMER_2, CONSUMER_3);
        state.assignActiveTasks(allTasks);

        assertThat(partitionAssignor.tryStickyAndBalancedTaskAssignmentWithinClient(state, consumers, partitionsForTask, allOwnedPartitions),
                   equalTo(emptyMap()));
    }

    @Test
    public void shouldInterleaveTasksByGroupId() {
        final TaskId taskIdA0 = new TaskId(0, 0);
        final TaskId taskIdA1 = new TaskId(0, 1);
        final TaskId taskIdA2 = new TaskId(0, 2);
        final TaskId taskIdA3 = new TaskId(0, 3);

        final TaskId taskIdB0 = new TaskId(1, 0);
        final TaskId taskIdB1 = new TaskId(1, 1);
        final TaskId taskIdB2 = new TaskId(1, 2);

        final TaskId taskIdC0 = new TaskId(2, 0);
        final TaskId taskIdC1 = new TaskId(2, 1);

        final String c1 = "c1";
        final String c2 = "c2";
        final String c3 = "c3";

        final Set<String> consumers = mkSet(c1, c2, c3);

        final List<TaskId> expectedSubList1 = asList(taskIdA0, taskIdA3, taskIdB2);
        final List<TaskId> expectedSubList2 = asList(taskIdA1, taskIdB0, taskIdC0);
        final List<TaskId> expectedSubList3 = asList(taskIdA2, taskIdB1, taskIdC1);

        final Map<String, List<TaskId>> assignment = new HashMap<>();
        assignment.put(c1, expectedSubList1);
        assignment.put(c2, expectedSubList2);
        assignment.put(c3, expectedSubList3);

        final List<TaskId> tasks = asList(taskIdC0, taskIdC1, taskIdB0, taskIdB1, taskIdB2, taskIdA0, taskIdA1, taskIdA2, taskIdA3);
        Collections.shuffle(tasks);

        final Map<String, List<TaskId>> interleavedTaskIds = StreamsPartitionAssignor.interleaveConsumerTasksByGroupId(tasks, consumers);

        assertThat(interleavedTaskIds, equalTo(assignment));
    }

    @Test
    public void testEagerSubscription() {
        builder.addSource(null, "source1", null, null, null, "topic1");
        builder.addSource(null, "source2", null, null, null, "topic2");
        builder.addProcessor("processor", new MockProcessorSupplier(), "source1", "source2");

        final Set<TaskId> prevTasks = mkSet(
            new TaskId(0, 1), new TaskId(1, 1), new TaskId(2, 1)
        );
        final Set<TaskId> cachedTasks = mkSet(
            new TaskId(0, 1), new TaskId(1, 1), new TaskId(2, 1),
            new TaskId(0, 2), new TaskId(1, 2), new TaskId(2, 2)
        );

        final UUID processId = UUID.randomUUID();
        createMockTaskManager(prevTasks, cachedTasks, processId, builder);
        EasyMock.replay(taskManager);

        configurePartitionAssignor(emptyMap());
        partitionAssignor.setRebalanceProtocol(RebalanceProtocol.EAGER);

        final Set<String> topics = mkSet("topic1", "topic2");
        final ConsumerPartitionAssignor.Subscription subscription = new ConsumerPartitionAssignor.Subscription(new ArrayList<>(topics), partitionAssignor.subscriptionUserData(topics));

        Collections.sort(subscription.topics());
        assertEquals(asList("topic1", "topic2"), subscription.topics());

        final Set<TaskId> standbyTasks = new HashSet<>(cachedTasks);
        standbyTasks.removeAll(prevTasks);

        // When following the eager protocol, we must encode the previous tasks ourselves since we must revoke
        // everything and thus the "ownedPartitions" field in the subscription will be empty
        final SubscriptionInfo info = getInfo(processId, prevTasks, standbyTasks, null);
        assertEquals(info, SubscriptionInfo.decode(subscription.userData()));
    }

    @Test
    public void testCooperativeSubscription() {
        builder.addSource(null, "source1", null, null, null, "topic1");
        builder.addSource(null, "source2", null, null, null, "topic2");
        builder.addProcessor("processor", new MockProcessorSupplier(), "source1", "source2");

        final Set<TaskId> prevTasks = mkSet(
            new TaskId(0, 1), new TaskId(1, 1), new TaskId(2, 1));
        final Set<TaskId> cachedTasks = mkSet(
            new TaskId(0, 1), new TaskId(1, 1), new TaskId(2, 1),
            new TaskId(0, 2), new TaskId(1, 2), new TaskId(2, 2));

        final UUID processId = UUID.randomUUID();
        createMockTaskManager(prevTasks, cachedTasks, processId, builder);
        EasyMock.replay(taskManager);

        configurePartitionAssignor(emptyMap());

        final Set<String> topics = mkSet("topic1", "topic2");
        final ConsumerPartitionAssignor.Subscription subscription = new ConsumerPartitionAssignor.Subscription(
            new ArrayList<>(topics), partitionAssignor.subscriptionUserData(topics));

        Collections.sort(subscription.topics());
        assertEquals(asList("topic1", "topic2"), subscription.topics());

        final Set<TaskId> standbyTasks = new HashSet<>(cachedTasks);
        standbyTasks.removeAll(prevTasks);

        // We don't encode the active tasks when following the cooperative protocol, as these are inferred from the
        // ownedPartitions encoded in the subscription
        final SubscriptionInfo info = getInfo(processId, Collections.emptySet(), standbyTasks, null);
        assertEquals(info, SubscriptionInfo.decode(subscription.userData()));
    }

    @Test
    public void testAssignBasic() {
        builder.addSource(null, "source1", null, null, null, "topic1");
        builder.addSource(null, "source2", null, null, null, "topic2");
        builder.addProcessor("processor", new MockProcessorSupplier(), "source1", "source2");
        final List<String> topics = asList("topic1", "topic2");
        final Set<TaskId> allTasks = mkSet(task0_0, task0_1, task0_2);

        final Set<TaskId> prevTasks10 = mkSet(task0_0);
        final Set<TaskId> prevTasks11 = mkSet(task0_1);
        final Set<TaskId> prevTasks20 = mkSet(task0_2);
        final Set<TaskId> standbyTasks10 = mkSet(task0_1);
        final Set<TaskId> standbyTasks11 = mkSet(task0_2);
        final Set<TaskId> standbyTasks20 = mkSet(task0_0);

        final UUID uuid1 = UUID.randomUUID();
        final UUID uuid2 = UUID.randomUUID();

        createMockTaskManager(prevTasks10, standbyTasks10, uuid1, builder);
        EasyMock.replay(taskManager);
        configurePartitionAssignor(emptyMap());

        partitionAssignor.setInternalTopicManager(new MockInternalTopicManager(streamsConfig, mockClientSupplier.restoreConsumer));

        subscriptions.put("consumer10",
                          new ConsumerPartitionAssignor.Subscription(
                              topics,
                              getInfo(uuid1, prevTasks10, standbyTasks10, USER_END_POINT).encode()
                          ));
        subscriptions.put("consumer11",
                          new ConsumerPartitionAssignor.Subscription(
                              topics,
                              getInfo(uuid1, prevTasks11, standbyTasks11, USER_END_POINT).encode()
                          ));
        subscriptions.put("consumer20",
                          new ConsumerPartitionAssignor.Subscription(
                              topics,
                              getInfo(uuid2, prevTasks20, standbyTasks20, USER_END_POINT).encode()
                          ));

        final Map<String, ConsumerPartitionAssignor.Assignment> assignments = partitionAssignor.assign(metadata, new GroupSubscription(subscriptions)).groupAssignment();

        // check assigned partitions
        assertEquals(mkSet(mkSet(t1p0, t2p0), mkSet(t1p1, t2p1)),
                     mkSet(new HashSet<>(assignments.get("consumer10").partitions()),
                           new HashSet<>(assignments.get("consumer11").partitions())));
        assertEquals(mkSet(t1p2, t2p2), new HashSet<>(assignments.get("consumer20").partitions()));

        // check assignment info

        // the first consumer
        final AssignmentInfo info10 = checkAssignment(allTopics, assignments.get("consumer10"));
        final Set<TaskId> allActiveTasks = new HashSet<>(info10.activeTasks());

        // the second consumer
        final AssignmentInfo info11 = checkAssignment(allTopics, assignments.get("consumer11"));
        allActiveTasks.addAll(info11.activeTasks());

        assertEquals(mkSet(task0_0, task0_1), allActiveTasks);

        // the third consumer
        final AssignmentInfo info20 = checkAssignment(allTopics, assignments.get("consumer20"));
        allActiveTasks.addAll(info20.activeTasks());

        assertEquals(3, allActiveTasks.size());
        assertEquals(allTasks, new HashSet<>(allActiveTasks));

        assertEquals(3, allActiveTasks.size());
        assertEquals(allTasks, allActiveTasks);
    }

    @Test
    public void shouldAssignEvenlyAcrossConsumersOneClientMultipleThreads() {
        builder.addSource(null, "source1", null, null, null, "topic1");
        builder.addSource(null, "source2", null, null, null, "topic2");
        builder.addProcessor("processor", new MockProcessorSupplier(), "source1");
        builder.addProcessor("processorII", new MockProcessorSupplier(), "source2");

        final List<PartitionInfo> localInfos = asList(
            new PartitionInfo("topic1", 0, Node.noNode(), new Node[0], new Node[0]),
            new PartitionInfo("topic1", 1, Node.noNode(), new Node[0], new Node[0]),
            new PartitionInfo("topic1", 2, Node.noNode(), new Node[0], new Node[0]),
            new PartitionInfo("topic1", 3, Node.noNode(), new Node[0], new Node[0]),
            new PartitionInfo("topic2", 0, Node.noNode(), new Node[0], new Node[0]),
            new PartitionInfo("topic2", 1, Node.noNode(), new Node[0], new Node[0]),
            new PartitionInfo("topic2", 2, Node.noNode(), new Node[0], new Node[0]),
            new PartitionInfo("topic2", 3, Node.noNode(), new Node[0], new Node[0])
        );

        final Cluster localMetadata = new Cluster(
            "cluster",
            Collections.singletonList(Node.noNode()),
            localInfos,
            Collections.emptySet(),
            Collections.emptySet());

        final List<String> topics = asList("topic1", "topic2");

        final TaskId taskIdA0 = new TaskId(0, 0);
        final TaskId taskIdA1 = new TaskId(0, 1);
        final TaskId taskIdA2 = new TaskId(0, 2);
        final TaskId taskIdA3 = new TaskId(0, 3);

        final TaskId taskIdB0 = new TaskId(1, 0);
        final TaskId taskIdB1 = new TaskId(1, 1);
        final TaskId taskIdB2 = new TaskId(1, 2);
        final TaskId taskIdB3 = new TaskId(1, 3);

        final UUID uuid1 = UUID.randomUUID();

        createMockTaskManager(new HashSet<>(), new HashSet<>(), uuid1, builder);
        EasyMock.replay(taskManager);
        configurePartitionAssignor(emptyMap());

        partitionAssignor.setInternalTopicManager(new MockInternalTopicManager(streamsConfig, mockClientSupplier.restoreConsumer));

        subscriptions.put("consumer10",
                          new ConsumerPartitionAssignor.Subscription(
                              topics,
                              getInfo(uuid1, new HashSet<>(), new HashSet<>()).encode()
                          ));
        subscriptions.put("consumer11",
                          new ConsumerPartitionAssignor.Subscription(
                              topics,
                              getInfo(uuid1, new HashSet<>(), new HashSet<>()).encode()
                          ));

        final Map<String, ConsumerPartitionAssignor.Assignment> assignments = partitionAssignor.assign(localMetadata, new GroupSubscription(subscriptions)).groupAssignment();

        // check assigned partitions
        assertEquals(mkSet(mkSet(t2p2, t1p0, t1p2, t2p0), mkSet(t1p1, t2p1, t1p3, t2p3)),
                     mkSet(new HashSet<>(assignments.get("consumer10").partitions()), new HashSet<>(assignments.get("consumer11").partitions())));

        // the first consumer
        final AssignmentInfo info10 = AssignmentInfo.decode(assignments.get("consumer10").userData());

        final List<TaskId> expectedInfo10TaskIds = asList(taskIdA0, taskIdA2, taskIdB0, taskIdB2);
        assertEquals(expectedInfo10TaskIds, info10.activeTasks());

        // the second consumer
        final AssignmentInfo info11 = AssignmentInfo.decode(assignments.get("consumer11").userData());
        final List<TaskId> expectedInfo11TaskIds = asList(taskIdA1, taskIdA3, taskIdB1, taskIdB3);

        assertEquals(expectedInfo11TaskIds, info11.activeTasks());
    }

    @SuppressWarnings("deprecation")
    @Test
    public void testAssignWithPartialTopology() {
        builder.addSource(null, "source1", null, null, null, "topic1");
        builder.addProcessor("processor1", new MockProcessorSupplier(), "source1");
        builder.addStateStore(new MockKeyValueStoreBuilder("store1", false), "processor1");
        builder.addSource(null, "source2", null, null, null, "topic2");
        builder.addProcessor("processor2", new MockProcessorSupplier(), "source2");
        builder.addStateStore(new MockKeyValueStoreBuilder("store2", false), "processor2");
        final List<String> topics = asList("topic1", "topic2");
        final Set<TaskId> allTasks = mkSet(task0_0, task0_1, task0_2);

        final UUID uuid1 = UUID.randomUUID();

        createMockTaskManager(emptyTasks, emptyTasks, uuid1, builder);
        EasyMock.replay(taskManager);
        configurePartitionAssignor(Collections.singletonMap(StreamsConfig.PARTITION_GROUPER_CLASS_CONFIG, SingleGroupPartitionGrouperStub.class));

        partitionAssignor.setInternalTopicManager(new MockInternalTopicManager(streamsConfig, mockClientSupplier.restoreConsumer));

        // will throw exception if it fails
        subscriptions.put("consumer10",
                          new ConsumerPartitionAssignor.Subscription(
                              topics,
                              getInfo(uuid1, emptyTasks, emptyTasks).encode()
                          ));
        final Map<String, ConsumerPartitionAssignor.Assignment> assignments = partitionAssignor.assign(metadata, new GroupSubscription(subscriptions)).groupAssignment();

        // check assignment info
        final AssignmentInfo info10 = checkAssignment(mkSet("topic1"), assignments.get("consumer10"));
        final Set<TaskId> allActiveTasks = new HashSet<>(info10.activeTasks());

        assertEquals(3, allActiveTasks.size());
        assertEquals(allTasks, new HashSet<>(allActiveTasks));
    }


    @Test
    public void testAssignEmptyMetadata() {
        builder.addSource(null, "source1", null, null, null, "topic1");
        builder.addSource(null, "source2", null, null, null, "topic2");
        builder.addProcessor("processor", new MockProcessorSupplier(), "source1", "source2");
        final List<String> topics = asList("topic1", "topic2");
        final Set<TaskId> allTasks = mkSet(task0_0, task0_1, task0_2);

        final Set<TaskId> prevTasks10 = mkSet(task0_0);
        final Set<TaskId> standbyTasks10 = mkSet(task0_1);
        final Cluster emptyMetadata = new Cluster("cluster", Collections.singletonList(Node.noNode()),
                                                  Collections.emptySet(),
                                                  Collections.emptySet(),
                                                  Collections.emptySet());
        final UUID uuid1 = UUID.randomUUID();

        createMockTaskManager(prevTasks10, standbyTasks10, uuid1, builder);
        EasyMock.replay(taskManager);
        configurePartitionAssignor(emptyMap());

        subscriptions.put("consumer10",
                          new ConsumerPartitionAssignor.Subscription(
                              topics,
                              getInfo(uuid1, prevTasks10, standbyTasks10).encode()
                          ));

        // initially metadata is empty
        Map<String, ConsumerPartitionAssignor.Assignment> assignments =
            partitionAssignor.assign(emptyMetadata, new GroupSubscription(subscriptions)).groupAssignment();

        // check assigned partitions
        assertEquals(Collections.emptySet(),
                     new HashSet<>(assignments.get("consumer10").partitions()));

        // check assignment info
        AssignmentInfo info10 = checkAssignment(Collections.emptySet(), assignments.get("consumer10"));
        final Set<TaskId> allActiveTasks = new HashSet<>(info10.activeTasks());

        assertEquals(0, allActiveTasks.size());

        // then metadata gets populated
        assignments = partitionAssignor.assign(metadata, new GroupSubscription(subscriptions)).groupAssignment();
        // check assigned partitions
        assertEquals(mkSet(mkSet(t1p0, t2p0, t1p0, t2p0, t1p1, t2p1, t1p2, t2p2)),
                     mkSet(new HashSet<>(assignments.get("consumer10").partitions())));

        // the first consumer
        info10 = checkAssignment(allTopics, assignments.get("consumer10"));
        allActiveTasks.addAll(info10.activeTasks());

        assertEquals(3, allActiveTasks.size());
        assertEquals(allTasks, new HashSet<>(allActiveTasks));

        assertEquals(3, allActiveTasks.size());
        assertEquals(allTasks, allActiveTasks);
    }

    @Test
    public void testAssignWithNewTasks() {
        builder.addSource(null, "source1", null, null, null, "topic1");
        builder.addSource(null, "source2", null, null, null, "topic2");
        builder.addSource(null, "source3", null, null, null, "topic3");
        builder.addProcessor("processor", new MockProcessorSupplier(), "source1", "source2", "source3");
        final List<String> topics = asList("topic1", "topic2", "topic3");
        final Set<TaskId> allTasks = mkSet(task0_0, task0_1, task0_2, task0_3);

        // assuming that previous tasks do not have topic3
        final Set<TaskId> prevTasks10 = mkSet(task0_0);
        final Set<TaskId> prevTasks11 = mkSet(task0_1);
        final Set<TaskId> prevTasks20 = mkSet(task0_2);

        final UUID uuid1 = UUID.randomUUID();
        final UUID uuid2 = UUID.randomUUID();
        createMockTaskManager(prevTasks10, emptyTasks, uuid1, builder);
        EasyMock.replay(taskManager);
        configurePartitionAssignor(emptyMap());

        partitionAssignor.setInternalTopicManager(new MockInternalTopicManager(streamsConfig, mockClientSupplier.restoreConsumer));

        subscriptions.put("consumer10",
                          new ConsumerPartitionAssignor.Subscription(
                              topics,
                              getInfo(uuid1, prevTasks10, emptyTasks).encode()));
        subscriptions.put("consumer11",
                          new ConsumerPartitionAssignor.Subscription(
                              topics,
                              getInfo(uuid1, prevTasks11, emptyTasks).encode()));
        subscriptions.put("consumer20",
                          new ConsumerPartitionAssignor.Subscription(
                              topics,
                              getInfo(uuid2, prevTasks20, emptyTasks).encode()));

        final Map<String, ConsumerPartitionAssignor.Assignment> assignments = partitionAssignor.assign(metadata, new GroupSubscription(subscriptions)).groupAssignment();

        // check assigned partitions: since there is no previous task for topic 3 it will be assigned randomly so we cannot check exact match
        // also note that previously assigned partitions / tasks may not stay on the previous host since we may assign the new task first and
        // then later ones will be re-assigned to other hosts due to load balancing
        AssignmentInfo info = AssignmentInfo.decode(assignments.get("consumer10").userData());
        final Set<TaskId> allActiveTasks = new HashSet<>(info.activeTasks());
        final Set<TopicPartition> allPartitions = new HashSet<>(assignments.get("consumer10").partitions());

        info = AssignmentInfo.decode(assignments.get("consumer11").userData());
        allActiveTasks.addAll(info.activeTasks());
        allPartitions.addAll(assignments.get("consumer11").partitions());

        info = AssignmentInfo.decode(assignments.get("consumer20").userData());
        allActiveTasks.addAll(info.activeTasks());
        allPartitions.addAll(assignments.get("consumer20").partitions());

        assertEquals(allTasks, allActiveTasks);
        assertEquals(mkSet(t1p0, t1p1, t1p2, t2p0, t2p1, t2p2, t3p0, t3p1, t3p2, t3p3), allPartitions);
    }

    @Test
    public void testAssignWithStates() {
        builder.setApplicationId(APPLICATION_ID);
        builder.addSource(null, "source1", null, null, null, "topic1");
        builder.addSource(null, "source2", null, null, null, "topic2");

        builder.addProcessor("processor-1", new MockProcessorSupplier(), "source1");
        builder.addStateStore(new MockKeyValueStoreBuilder("store1", false), "processor-1");

        builder.addProcessor("processor-2", new MockProcessorSupplier(), "source2");
        builder.addStateStore(new MockKeyValueStoreBuilder("store2", false), "processor-2");
        builder.addStateStore(new MockKeyValueStoreBuilder("store3", false), "processor-2");

        final List<String> topics = asList("topic1", "topic2");

        final TaskId task00 = new TaskId(0, 0);
        final TaskId task01 = new TaskId(0, 1);
        final TaskId task02 = new TaskId(0, 2);
        final TaskId task10 = new TaskId(1, 0);
        final TaskId task11 = new TaskId(1, 1);
        final TaskId task12 = new TaskId(1, 2);
        final List<TaskId> tasks = asList(task00, task01, task02, task10, task11, task12);

        final UUID uuid1 = UUID.randomUUID();
        final UUID uuid2 = UUID.randomUUID();

        createMockTaskManager(emptyTasks, emptyTasks, uuid1, builder);
        EasyMock.replay(taskManager);
        configurePartitionAssignor(emptyMap());

        partitionAssignor.setInternalTopicManager(new MockInternalTopicManager(streamsConfig, mockClientSupplier.restoreConsumer));

        subscriptions.put("consumer10",
                          new ConsumerPartitionAssignor.Subscription(topics,
                                                                     getInfo(uuid1, emptyTasks, emptyTasks).encode()));
        subscriptions.put("consumer11",
                          new ConsumerPartitionAssignor.Subscription(topics,
                                                                     getInfo(uuid1, emptyTasks, emptyTasks).encode()));
        subscriptions.put("consumer20",
                          new ConsumerPartitionAssignor.Subscription(topics,
                                                                     getInfo(uuid2, emptyTasks, emptyTasks).encode()));

        final Map<String, ConsumerPartitionAssignor.Assignment> assignments = partitionAssignor.assign(metadata, new GroupSubscription(subscriptions)).groupAssignment();

        // check assigned partition size: since there is no previous task and there are two sub-topologies the assignment is random so we cannot check exact match
        assertEquals(2, assignments.get("consumer10").partitions().size());
        assertEquals(2, assignments.get("consumer11").partitions().size());
        assertEquals(2, assignments.get("consumer20").partitions().size());

        final AssignmentInfo info10 = AssignmentInfo.decode(assignments.get("consumer10").userData());
        final AssignmentInfo info11 = AssignmentInfo.decode(assignments.get("consumer11").userData());
        final AssignmentInfo info20 = AssignmentInfo.decode(assignments.get("consumer20").userData());

        assertEquals(2, info10.activeTasks().size());
        assertEquals(2, info11.activeTasks().size());
        assertEquals(2, info20.activeTasks().size());

        final Set<TaskId> allTasks = new HashSet<>();
        allTasks.addAll(info10.activeTasks());
        allTasks.addAll(info11.activeTasks());
        allTasks.addAll(info20.activeTasks());
        assertEquals(new HashSet<>(tasks), allTasks);

        // check tasks for state topics
        final Map<Integer, InternalTopologyBuilder.TopicsInfo> topicGroups = builder.topicGroups();

        assertEquals(mkSet(task00, task01, task02), tasksForState("store1", tasks, topicGroups));
        assertEquals(mkSet(task10, task11, task12), tasksForState("store2", tasks, topicGroups));
        assertEquals(mkSet(task10, task11, task12), tasksForState("store3", tasks, topicGroups));
    }

    private static Set<TaskId> tasksForState(final String storeName,
                                             final List<TaskId> tasks,
                                             final Map<Integer, InternalTopologyBuilder.TopicsInfo> topicGroups) {
        final String changelogTopic = ProcessorStateManager.storeChangelogTopic(APPLICATION_ID, storeName);

        final Set<TaskId> ids = new HashSet<>();
        for (final Map.Entry<Integer, InternalTopologyBuilder.TopicsInfo> entry : topicGroups.entrySet()) {
            final Set<String> stateChangelogTopics = entry.getValue().stateChangelogTopics.keySet();

            if (stateChangelogTopics.contains(changelogTopic)) {
                for (final TaskId id : tasks) {
                    if (id.topicGroupId == entry.getKey()) {
                        ids.add(id);
                    }
                }
            }
        }
        return ids;
    }

    @Test
    public void testAssignWithStandbyReplicas() {
        final Map<String, Object> props = configProps();
        props.put(StreamsConfig.NUM_STANDBY_REPLICAS_CONFIG, "1");
        final StreamsConfig streamsConfig = new StreamsConfig(props);

        builder.addSource(null, "source1", null, null, null, "topic1");
        builder.addSource(null, "source2", null, null, null, "topic2");
        builder.addProcessor("processor", new MockProcessorSupplier(), "source1", "source2");
        final List<String> topics = asList("topic1", "topic2");
        final Set<TaskId> allTasks = mkSet(task0_0, task0_1, task0_2);


        final Set<TaskId> prevTasks00 = mkSet(task0_0);
        final Set<TaskId> prevTasks01 = mkSet(task0_1);
        final Set<TaskId> prevTasks02 = mkSet(task0_2);
        final Set<TaskId> standbyTasks01 = mkSet(task0_1);
        final Set<TaskId> standbyTasks02 = mkSet(task0_2);
        final Set<TaskId> standbyTasks00 = mkSet(task0_0);

        final UUID uuid1 = UUID.randomUUID();
        final UUID uuid2 = UUID.randomUUID();

        createMockTaskManager(prevTasks00, standbyTasks01, uuid1, builder);
        EasyMock.replay(taskManager);

        configurePartitionAssignor(Collections.singletonMap(StreamsConfig.NUM_STANDBY_REPLICAS_CONFIG, 1));

        partitionAssignor.setInternalTopicManager(new MockInternalTopicManager(streamsConfig, mockClientSupplier.restoreConsumer));

        subscriptions.put("consumer10",
                          new ConsumerPartitionAssignor.Subscription(
                              topics,
                              getInfo(uuid1, prevTasks00, standbyTasks01).encode()));
        subscriptions.put("consumer11",
                          new ConsumerPartitionAssignor.Subscription(
                              topics,
                              getInfo(uuid1, prevTasks01, standbyTasks02).encode()));
        subscriptions.put("consumer20",
                          new ConsumerPartitionAssignor.Subscription(
                              topics,
                              getInfo(uuid2, prevTasks02, standbyTasks00, "any:9097").encode()));

        final Map<String, ConsumerPartitionAssignor.Assignment> assignments =
            partitionAssignor.assign(metadata, new GroupSubscription(subscriptions)).groupAssignment();

        // the first consumer
        final AssignmentInfo info10 = checkAssignment(allTopics, assignments.get("consumer10"));
        final Set<TaskId> allActiveTasks = new HashSet<>(info10.activeTasks());
        final Set<TaskId> allStandbyTasks = new HashSet<>(info10.standbyTasks().keySet());

        // the second consumer
        final AssignmentInfo info11 = checkAssignment(allTopics, assignments.get("consumer11"));
        allActiveTasks.addAll(info11.activeTasks());
        allStandbyTasks.addAll(info11.standbyTasks().keySet());

        assertNotEquals("same processId has same set of standby tasks", info11.standbyTasks().keySet(), info10.standbyTasks().keySet());

        // check active tasks assigned to the first client
        assertEquals(mkSet(task0_0, task0_1), new HashSet<>(allActiveTasks));
        assertEquals(mkSet(task0_2), new HashSet<>(allStandbyTasks));

        // the third consumer
        final AssignmentInfo info20 = checkAssignment(allTopics, assignments.get("consumer20"));
        allActiveTasks.addAll(info20.activeTasks());
        allStandbyTasks.addAll(info20.standbyTasks().keySet());

        // all task ids are in the active tasks and also in the standby tasks

        assertEquals(3, allActiveTasks.size());
        assertEquals(allTasks, allActiveTasks);

        assertEquals(3, allStandbyTasks.size());
        assertEquals(allTasks, allStandbyTasks);
    }

    @Test
    public void testOnAssignment() {
        createMockTaskManager();
        final Map<HostInfo, Set<TopicPartition>> hostState = Collections.singletonMap(
            new HostInfo("localhost", 9090),
            mkSet(t3p0, t3p3));
        taskManager.setPartitionsByHostState(hostState);
        EasyMock.expectLastCall();

        final Map<TaskId, Set<TopicPartition>> activeTasks = new HashMap<>();
        activeTasks.put(task0_0, mkSet(t3p0));
        activeTasks.put(task0_3, mkSet(t3p3));
        final Map<TaskId, Set<TopicPartition>> standbyTasks = new HashMap<>();
        standbyTasks.put(task0_1, mkSet(t3p1));
        standbyTasks.put(task0_2, mkSet(t3p2));
        taskManager.setAssignmentMetadata(activeTasks, standbyTasks);
        EasyMock.expectLastCall();

        final Capture<Cluster> capturedCluster = EasyMock.newCapture();
        taskManager.setClusterMetadata(EasyMock.capture(capturedCluster));
        EasyMock.expectLastCall();

        EasyMock.replay(taskManager);

        configurePartitionAssignor(emptyMap());
        final List<TaskId> activeTaskList = asList(task0_0, task0_3);
        final AssignmentInfo info = new AssignmentInfo(LATEST_SUPPORTED_VERSION, activeTaskList, standbyTasks, hostState, 0);
        final ConsumerPartitionAssignor.Assignment assignment = new ConsumerPartitionAssignor.Assignment(asList(t3p0, t3p3), info.encode());

        partitionAssignor.onAssignment(assignment, null);

        EasyMock.verify(taskManager);

        assertEquals(Collections.singleton(t3p0.topic()), capturedCluster.getValue().topics());
        assertEquals(2, capturedCluster.getValue().partitionsForTopic(t3p0.topic()).size());
    }

    @Test
    public void testAssignWithInternalTopics() {
<<<<<<< HEAD
        builder.setApplicationId(applicationId);
        builder.addInternalTopic("topicX", InternalTopicProperties.empty());
=======
        builder.setApplicationId(APPLICATION_ID);
        builder.addInternalTopic("topicX");
>>>>>>> e3f5d308
        builder.addSource(null, "source1", null, null, null, "topic1");
        builder.addProcessor("processor1", new MockProcessorSupplier(), "source1");
        builder.addSink("sink1", "topicX", null, null, null, "processor1");
        builder.addSource(null, "source2", null, null, null, "topicX");
        builder.addProcessor("processor2", new MockProcessorSupplier(), "source2");
        final List<String> topics = asList("topic1", APPLICATION_ID + "-topicX");
        final Set<TaskId> allTasks = mkSet(task0_0, task0_1, task0_2);

        final UUID uuid1 = UUID.randomUUID();
        createMockTaskManager(emptyTasks, emptyTasks, uuid1, builder);
        EasyMock.replay(taskManager);
        configurePartitionAssignor(emptyMap());
        final MockInternalTopicManager internalTopicManager = new MockInternalTopicManager(streamsConfig, mockClientSupplier.restoreConsumer);
        partitionAssignor.setInternalTopicManager(internalTopicManager);

        subscriptions.put("consumer10",
                          new ConsumerPartitionAssignor.Subscription(
                              topics,
                              getInfo(uuid1, emptyTasks, emptyTasks).encode())
        );
        partitionAssignor.assign(metadata, new GroupSubscription(subscriptions)).groupAssignment();

        // check prepared internal topics
        assertEquals(1, internalTopicManager.readyTopics.size());
        assertEquals(allTasks.size(), (long) internalTopicManager.readyTopics.get(APPLICATION_ID + "-topicX"));
    }

    @Test
    public void testAssignWithInternalTopicThatsSourceIsAnotherInternalTopic() {
        final String applicationId = "test";
        builder.setApplicationId(applicationId);
        builder.addInternalTopic("topicX", InternalTopicProperties.empty());
        builder.addSource(null, "source1", null, null, null, "topic1");
        builder.addProcessor("processor1", new MockProcessorSupplier(), "source1");
        builder.addSink("sink1", "topicX", null, null, null, "processor1");
        builder.addSource(null, "source2", null, null, null, "topicX");
        builder.addInternalTopic("topicZ", InternalTopicProperties.empty());
        builder.addProcessor("processor2", new MockProcessorSupplier(), "source2");
        builder.addSink("sink2", "topicZ", null, null, null, "processor2");
        builder.addSource(null, "source3", null, null, null, "topicZ");
        final List<String> topics = asList("topic1", "test-topicX", "test-topicZ");
        final Set<TaskId> allTasks = mkSet(task0_0, task0_1, task0_2);

        final UUID uuid1 = UUID.randomUUID();
        createMockTaskManager(emptyTasks, emptyTasks, uuid1, builder);
        EasyMock.replay(taskManager);

        configurePartitionAssignor(emptyMap());
        final MockInternalTopicManager internalTopicManager =
            new MockInternalTopicManager(streamsConfig, mockClientSupplier.restoreConsumer);
        partitionAssignor.setInternalTopicManager(internalTopicManager);

        subscriptions.put("consumer10",
                          new ConsumerPartitionAssignor.Subscription(
                              topics,
                              getInfo(uuid1, emptyTasks, emptyTasks).encode())
        );
        partitionAssignor.assign(metadata, new GroupSubscription(subscriptions)).groupAssignment();

        // check prepared internal topics
        assertEquals(2, internalTopicManager.readyTopics.size());
        assertEquals(allTasks.size(), (long) internalTopicManager.readyTopics.get("test-topicZ"));
    }

    @Test
    public void shouldGenerateTasksForAllCreatedPartitions() {
        final StreamsBuilder builder = new StreamsBuilder();

        // KStream with 3 partitions
        final KStream<Object, Object> stream1 = builder
            .stream("topic1")
            // force creation of internal repartition topic
            .map((KeyValueMapper<Object, Object, KeyValue<Object, Object>>) KeyValue::new);

        // KTable with 4 partitions
        final KTable<Object, Long> table1 = builder
            .table("topic3")
            // force creation of internal repartition topic
            .groupBy(KeyValue::new)
            .count();

        // joining the stream and the table
        // this triggers the enforceCopartitioning() routine in the StreamsPartitionAssignor,
        // forcing the stream.map to get repartitioned to a topic with four partitions.
        stream1.join(
            table1,
            (ValueJoiner<Object, Object, Void>) (value1, value2) -> null);

        final UUID uuid = UUID.randomUUID();
        final String client = "client1";
        final InternalTopologyBuilder internalTopologyBuilder = TopologyWrapper.getInternalTopologyBuilder(builder.build());
        internalTopologyBuilder.setApplicationId(APPLICATION_ID);

        createMockTaskManager(emptyTasks, emptyTasks, UUID.randomUUID(), internalTopologyBuilder);
        EasyMock.replay(taskManager);
        configurePartitionAssignor(emptyMap());

        final MockInternalTopicManager mockInternalTopicManager = new MockInternalTopicManager(
            streamsConfig,
            mockClientSupplier.restoreConsumer);
        partitionAssignor.setInternalTopicManager(mockInternalTopicManager);

        subscriptions.put(client,
                          new ConsumerPartitionAssignor.Subscription(
                              asList("topic1", "topic3"),
                              getInfo(uuid, emptyTasks, emptyTasks).encode())
        );
        final Map<String, ConsumerPartitionAssignor.Assignment> assignment =
            partitionAssignor.assign(metadata, new GroupSubscription(subscriptions))
                             .groupAssignment();

        final Map<String, Integer> expectedCreatedInternalTopics = new HashMap<>();
        expectedCreatedInternalTopics.put(APPLICATION_ID + "-KTABLE-AGGREGATE-STATE-STORE-0000000006-repartition", 4);
        expectedCreatedInternalTopics.put(APPLICATION_ID + "-KTABLE-AGGREGATE-STATE-STORE-0000000006-changelog", 4);
        expectedCreatedInternalTopics.put(APPLICATION_ID + "-topic3-STATE-STORE-0000000002-changelog", 4);
        expectedCreatedInternalTopics.put(APPLICATION_ID + "-KSTREAM-MAP-0000000001-repartition", 4);

        // check if all internal topics were created as expected
        assertThat(mockInternalTopicManager.readyTopics, equalTo(expectedCreatedInternalTopics));

        final List<TopicPartition> expectedAssignment = asList(
            new TopicPartition("topic1", 0),
            new TopicPartition("topic1", 1),
            new TopicPartition("topic1", 2),
            new TopicPartition("topic3", 0),
            new TopicPartition("topic3", 1),
            new TopicPartition("topic3", 2),
            new TopicPartition("topic3", 3),
            new TopicPartition(APPLICATION_ID + "-KTABLE-AGGREGATE-STATE-STORE-0000000006-repartition", 0),
            new TopicPartition(APPLICATION_ID + "-KTABLE-AGGREGATE-STATE-STORE-0000000006-repartition", 1),
            new TopicPartition(APPLICATION_ID + "-KTABLE-AGGREGATE-STATE-STORE-0000000006-repartition", 2),
            new TopicPartition(APPLICATION_ID + "-KTABLE-AGGREGATE-STATE-STORE-0000000006-repartition", 3),
            new TopicPartition(APPLICATION_ID + "-KSTREAM-MAP-0000000001-repartition", 0),
            new TopicPartition(APPLICATION_ID + "-KSTREAM-MAP-0000000001-repartition", 1),
            new TopicPartition(APPLICATION_ID + "-KSTREAM-MAP-0000000001-repartition", 2),
            new TopicPartition(APPLICATION_ID + "-KSTREAM-MAP-0000000001-repartition", 3)
        );

        // check if we created a task for all expected topicPartitions.
        assertThat(new HashSet<>(assignment.get(client).partitions()), equalTo(new HashSet<>(expectedAssignment)));
    }

    @Test
    public void shouldAddUserDefinedEndPointToSubscription() {
        builder.setApplicationId(APPLICATION_ID);
        builder.addSource(null, "source", null, null, null, "input");
        builder.addProcessor("processor", new MockProcessorSupplier(), "source");
        builder.addSink("sink", "output", null, null, null, "processor");

        final UUID uuid1 = UUID.randomUUID();
        createMockTaskManager(emptyTasks, emptyTasks, uuid1, builder);
        EasyMock.replay(taskManager);
        configurePartitionAssignor(Collections.singletonMap(StreamsConfig.APPLICATION_SERVER_CONFIG, USER_END_POINT));
        final Set<String> topics = mkSet("input");
        final ByteBuffer userData = partitionAssignor.subscriptionUserData(topics);
        final ConsumerPartitionAssignor.Subscription subscription =
            new ConsumerPartitionAssignor.Subscription(new ArrayList<>(topics), userData);
        final SubscriptionInfo subscriptionInfo = SubscriptionInfo.decode(subscription.userData());
        assertEquals("localhost:8080", subscriptionInfo.userEndPoint());
    }

    @Test
    public void shouldMapUserEndPointToTopicPartitions() {
        builder.setApplicationId(APPLICATION_ID);
        builder.addSource(null, "source", null, null, null, "topic1");
        builder.addProcessor("processor", new MockProcessorSupplier(), "source");
        builder.addSink("sink", "output", null, null, null, "processor");

        final List<String> topics = Collections.singletonList("topic1");

        final UUID uuid1 = UUID.randomUUID();

        createMockTaskManager(emptyTasks, emptyTasks, uuid1, builder);
        EasyMock.replay(taskManager);
        configurePartitionAssignor(Collections.singletonMap(StreamsConfig.APPLICATION_SERVER_CONFIG, USER_END_POINT));

        partitionAssignor.setInternalTopicManager(new MockInternalTopicManager(streamsConfig, mockClientSupplier.restoreConsumer));

        subscriptions.put("consumer1",
                          new ConsumerPartitionAssignor.Subscription(
                              topics,
                              getInfo(uuid1, emptyTasks, emptyTasks).encode())
        );
        final Map<String, ConsumerPartitionAssignor.Assignment> assignments = partitionAssignor.assign(metadata, new GroupSubscription(subscriptions)).groupAssignment();
        final ConsumerPartitionAssignor.Assignment consumerAssignment = assignments.get("consumer1");
        final AssignmentInfo assignmentInfo = AssignmentInfo.decode(consumerAssignment.userData());
        final Set<TopicPartition> topicPartitions = assignmentInfo.partitionsByHost().get(new HostInfo("localhost", 8080));
        assertEquals(
            mkSet(
                new TopicPartition("topic1", 0),
                new TopicPartition("topic1", 1),
                new TopicPartition("topic1", 2)),
            topicPartitions);
    }

    @Test
    public void shouldThrowExceptionIfApplicationServerConfigIsNotHostPortPair() {
        builder.setApplicationId(APPLICATION_ID);

        createMockTaskManager(emptyTasks, emptyTasks, UUID.randomUUID(), builder);
        EasyMock.replay(taskManager);
        partitionAssignor.setInternalTopicManager(new MockInternalTopicManager(streamsConfig, mockClientSupplier.restoreConsumer));

        try {
            configurePartitionAssignor(Collections.singletonMap(StreamsConfig.APPLICATION_SERVER_CONFIG, "localhost"));
            fail("expected to an exception due to invalid config");
        } catch (final ConfigException e) {
            // pass
        }
    }

    @Test
    public void shouldThrowExceptionIfApplicationServerConfigPortIsNotAnInteger() {
        builder.setApplicationId(APPLICATION_ID);

        try {
            configurePartitionAssignor(Collections.singletonMap(StreamsConfig.APPLICATION_SERVER_CONFIG, "localhost:j87yhk"));
            fail("expected to an exception due to invalid config");
        } catch (final ConfigException e) {
            // pass
        }
    }

    @Test
    public void shouldNotLoopInfinitelyOnMissingMetadataAndShouldNotCreateRelatedTasks() {
        final StreamsBuilder builder = new StreamsBuilder();

        final KStream<Object, Object> stream1 = builder

            // Task 1 (should get created):
            .stream("topic1")
            // force repartitioning for aggregation
            .selectKey((key, value) -> null)
            .groupByKey()

            // Task 2 (should get created):
            // create repartioning and changelog topic as task 1 exists
            .count(Materialized.as("count"))

            // force repartitioning for join, but second join input topic unknown
            // -> internal repartitioning topic should not get created
            .toStream()
            .map((KeyValueMapper<Object, Long, KeyValue<Object, Object>>) (key, value) -> null);

        builder
            // Task 3 (should not get created because input topic unknown)
            .stream("unknownTopic")

            // force repartitioning for join, but input topic unknown
            // -> thus should not create internal repartitioning topic
            .selectKey((key, value) -> null)

            // Task 4 (should not get created because input topics unknown)
            // should not create any of both input repartition topics or any of both changelog topics
            .join(
                stream1,
                (ValueJoiner<Object, Object, Void>) (value1, value2) -> null,
                JoinWindows.of(ofMillis(0))
            );

        final UUID uuid = UUID.randomUUID();
        final String client = "client1";

        final InternalTopologyBuilder internalTopologyBuilder = TopologyWrapper.getInternalTopologyBuilder(builder.build());
        internalTopologyBuilder.setApplicationId(APPLICATION_ID);

        createMockTaskManager(emptyTasks, emptyTasks, UUID.randomUUID(), internalTopologyBuilder);
        EasyMock.replay(taskManager);
        configurePartitionAssignor(emptyMap());

        final MockInternalTopicManager mockInternalTopicManager = new MockInternalTopicManager(
            streamsConfig,
            mockClientSupplier.restoreConsumer);
        partitionAssignor.setInternalTopicManager(mockInternalTopicManager);

        subscriptions.put(client,
                          new ConsumerPartitionAssignor.Subscription(
                              Collections.singletonList("unknownTopic"),
                              getInfo(uuid, emptyTasks, emptyTasks).encode())
        );
        final Map<String, ConsumerPartitionAssignor.Assignment> assignment = partitionAssignor.assign(metadata, new GroupSubscription(subscriptions)).groupAssignment();

        assertThat(mockInternalTopicManager.readyTopics.isEmpty(), equalTo(true));

        assertThat(assignment.get(client).partitions().isEmpty(), equalTo(true));
    }

    @Test
    public void shouldUpdateClusterMetadataAndHostInfoOnAssignment() {
        final TopicPartition partitionOne = new TopicPartition("topic", 1);
        final TopicPartition partitionTwo = new TopicPartition("topic", 2);
        final Map<HostInfo, Set<TopicPartition>> hostState = Collections.singletonMap(
            new HostInfo("localhost", 9090), mkSet(partitionOne, partitionTwo));

        final StreamsBuilder builder = new StreamsBuilder();
        final InternalTopologyBuilder internalTopologyBuilder = TopologyWrapper.getInternalTopologyBuilder(builder.build());
        internalTopologyBuilder.setApplicationId(APPLICATION_ID);
        createMockTaskManager(emptyTasks, emptyTasks, UUID.randomUUID(), internalTopologyBuilder);
        EasyMock.replay(taskManager);
        configurePartitionAssignor(emptyMap());

        partitionAssignor.onAssignment(createAssignment(hostState), null);

        EasyMock.verify(taskManager);
    }

    @Test
    public void shouldNotAddStandbyTaskPartitionsToPartitionsForHost() {
        final StreamsBuilder builder = new StreamsBuilder();

        builder.stream("topic1").groupByKey().count();
        final InternalTopologyBuilder internalTopologyBuilder = TopologyWrapper.getInternalTopologyBuilder(builder.build());
        internalTopologyBuilder.setApplicationId(APPLICATION_ID);


        final UUID uuid = UUID.randomUUID();
        createMockTaskManager(emptyTasks, emptyTasks, uuid, internalTopologyBuilder);
        EasyMock.replay(taskManager);

        final Map<String, Object> props = new HashMap<>();
        props.put(StreamsConfig.NUM_STANDBY_REPLICAS_CONFIG, 1);
        props.put(StreamsConfig.APPLICATION_SERVER_CONFIG, USER_END_POINT);
        configurePartitionAssignor(props);
        partitionAssignor.setInternalTopicManager(new MockInternalTopicManager(
            streamsConfig,
            mockClientSupplier.restoreConsumer));

        subscriptions.put("consumer1",
                          new ConsumerPartitionAssignor.Subscription(
                              Collections.singletonList("topic1"),
                              getInfo(uuid, emptyTasks, emptyTasks).encode())
        );
        subscriptions.put("consumer2",
                          new ConsumerPartitionAssignor.Subscription(
                              Collections.singletonList("topic1"),
                              getInfo(UUID.randomUUID(), emptyTasks, emptyTasks, "other:9090").encode())
        );
        final Set<TopicPartition> allPartitions = mkSet(t1p0, t1p1, t1p2);
        final Map<String, ConsumerPartitionAssignor.Assignment> assign = partitionAssignor.assign(metadata, new GroupSubscription(subscriptions)).groupAssignment();
        final ConsumerPartitionAssignor.Assignment consumer1Assignment = assign.get("consumer1");
        final AssignmentInfo assignmentInfo = AssignmentInfo.decode(consumer1Assignment.userData());
        final Set<TopicPartition> consumer1partitions = assignmentInfo.partitionsByHost().get(new HostInfo("localhost", 8080));
        final Set<TopicPartition> consumer2Partitions = assignmentInfo.partitionsByHost().get(new HostInfo("other", 9090));
        final HashSet<TopicPartition> allAssignedPartitions = new HashSet<>(consumer1partitions);
        allAssignedPartitions.addAll(consumer2Partitions);
        assertThat(consumer1partitions, not(allPartitions));
        assertThat(consumer2Partitions, not(allPartitions));
        assertThat(allAssignedPartitions, equalTo(allPartitions));
    }

    @Test
    public void shouldThrowKafkaExceptionIfTaskMangerNotConfigured() {
        final Map<String, Object> config = configProps();
        config.remove(StreamsConfig.InternalConfig.TASK_MANAGER_FOR_PARTITION_ASSIGNOR);

        try {
            partitionAssignor.configure(config);
            fail("Should have thrown KafkaException");
        } catch (final KafkaException expected) {
            assertThat(expected.getMessage(), equalTo("TaskManager is not specified"));
        }
    }

    @Test
    public void shouldThrowKafkaExceptionIfTaskMangerConfigIsNotTaskManagerInstance() {
        final Map<String, Object> config = configProps();
        config.put(StreamsConfig.InternalConfig.TASK_MANAGER_FOR_PARTITION_ASSIGNOR, "i am not a task manager");

        try {
            partitionAssignor.configure(config);
            fail("Should have thrown KafkaException");
        } catch (final KafkaException expected) {
            assertThat(expected.getMessage(),
                       equalTo("java.lang.String is not an instance of org.apache.kafka.streams.processor.internals.TaskManager"));
        }
    }

    @Test
    public void shouldThrowKafkaExceptionAssignmentErrorCodeNotConfigured() {
        createMockTaskManager();
        final Map<String, Object> config = configProps();
        config.remove(StreamsConfig.InternalConfig.ASSIGNMENT_ERROR_CODE);

        try {
            partitionAssignor.configure(config);
            fail("Should have thrown KafkaException");
        } catch (final KafkaException expected) {
            assertThat(expected.getMessage(), equalTo("assignmentErrorCode is not specified"));
        }
    }

    @Test
    public void shouldThrowKafkaExceptionIfVersionProbingFlagConfigIsNotAtomicInteger() {
        createMockTaskManager();
        final Map<String, Object> config = configProps();
        config.put(StreamsConfig.InternalConfig.ASSIGNMENT_ERROR_CODE, "i am not an AtomicInteger");

        try {
            partitionAssignor.configure(config);
            fail("Should have thrown KafkaException");
        } catch (final KafkaException expected) {
            assertThat(expected.getMessage(),
                       equalTo("java.lang.String is not an instance of java.util.concurrent.atomic.AtomicInteger"));
        }
    }

    @Test
    public void shouldReturnLowestAssignmentVersionForDifferentSubscriptionVersionsV1V2() {
        shouldReturnLowestAssignmentVersionForDifferentSubscriptionVersions(1, 2);
    }

    @Test
    public void shouldReturnLowestAssignmentVersionForDifferentSubscriptionVersionsV1V3() {
        shouldReturnLowestAssignmentVersionForDifferentSubscriptionVersions(1, 3);
    }

    @Test
    public void shouldReturnLowestAssignmentVersionForDifferentSubscriptionVersionsV2V3() {
        shouldReturnLowestAssignmentVersionForDifferentSubscriptionVersions(2, 3);
    }

    private void shouldReturnLowestAssignmentVersionForDifferentSubscriptionVersions(final int smallestVersion,
                                                                                     final int otherVersion) {
        subscriptions.put("consumer1",
                          new ConsumerPartitionAssignor.Subscription(
                              Collections.singletonList("topic1"),
                              getInfo(smallestVersion, UUID.randomUUID(), emptyTasks, emptyTasks, null).encode())
        );
        subscriptions.put("consumer2",
                          new ConsumerPartitionAssignor.Subscription(
                              Collections.singletonList("topic1"),
                              getInfo(otherVersion, UUID.randomUUID(), emptyTasks, emptyTasks, null).encode()
                          )
        );

        createMockTaskManager(emptyTasks, emptyTasks, UUID.randomUUID(), builder);
        EasyMock.replay(taskManager);
        partitionAssignor.configure(configProps());
        final Map<String, ConsumerPartitionAssignor.Assignment> assignment = partitionAssignor.assign(metadata, new GroupSubscription(subscriptions)).groupAssignment();

        assertThat(assignment.size(), equalTo(2));
        assertThat(AssignmentInfo.decode(assignment.get("consumer1").userData()).version(), equalTo(smallestVersion));
        assertThat(AssignmentInfo.decode(assignment.get("consumer2").userData()).version(), equalTo(smallestVersion));
    }

    @Test
    public void shouldDownGradeSubscriptionToVersion1() {
        createMockTaskManager(emptyTasks, emptyTasks, UUID.randomUUID(), builder);
        EasyMock.replay(taskManager);
        configurePartitionAssignor(Collections.singletonMap(StreamsConfig.UPGRADE_FROM_CONFIG, StreamsConfig.UPGRADE_FROM_0100));

        final Set<String> topics = mkSet("topic1");
        final ConsumerPartitionAssignor.Subscription subscription = new ConsumerPartitionAssignor.Subscription(new ArrayList<>(topics), partitionAssignor.subscriptionUserData(topics));

        assertThat(SubscriptionInfo.decode(subscription.userData()).version(), equalTo(1));
    }

    @Test
    public void shouldDownGradeSubscriptionToVersion2For0101() {
        shouldDownGradeSubscriptionToVersion2(StreamsConfig.UPGRADE_FROM_0101);
    }

    @Test
    public void shouldDownGradeSubscriptionToVersion2For0102() {
        shouldDownGradeSubscriptionToVersion2(StreamsConfig.UPGRADE_FROM_0102);
    }

    @Test
    public void shouldDownGradeSubscriptionToVersion2For0110() {
        shouldDownGradeSubscriptionToVersion2(StreamsConfig.UPGRADE_FROM_0110);
    }

    @Test
    public void shouldDownGradeSubscriptionToVersion2For10() {
        shouldDownGradeSubscriptionToVersion2(StreamsConfig.UPGRADE_FROM_10);
    }

    @Test
    public void shouldDownGradeSubscriptionToVersion2For11() {
        shouldDownGradeSubscriptionToVersion2(StreamsConfig.UPGRADE_FROM_11);
    }

    private void shouldDownGradeSubscriptionToVersion2(final Object upgradeFromValue) {
        createMockTaskManager(emptyTasks, emptyTasks, UUID.randomUUID(), builder);
        EasyMock.replay(taskManager);
        configurePartitionAssignor(Collections.singletonMap(StreamsConfig.UPGRADE_FROM_CONFIG, upgradeFromValue));

        final Set<String> topics = mkSet("topic1");
        final ConsumerPartitionAssignor.Subscription subscription = new ConsumerPartitionAssignor.Subscription(new ArrayList<>(topics), partitionAssignor.subscriptionUserData(topics));

        assertThat(SubscriptionInfo.decode(subscription.userData()).version(), equalTo(2));
    }

    @Test
    public void shouldReturnInterleavedAssignmentWithUnrevokedPartitionsRemovedWhenNewConsumerJoins() {
        builder.addSource(null, "source1", null, null, null, "topic1");

        final Set<TaskId> allTasks = mkSet(task0_0, task0_1, task0_2);
        final Map<TaskId, Integer> allTaskLags = mkMap(
            mkEntry(task0_0, 0),
            mkEntry(task0_1, 0),
            mkEntry(task0_2, 0)
        );

        subscriptions.put(CONSUMER_1,
                          new ConsumerPartitionAssignor.Subscription(
                Collections.singletonList("topic1"),
                getInfo(UUID.randomUUID(), allTasks, Collections.emptySet(), null).encode(),
                asList(t1p0, t1p1, t1p2))
        );
        subscriptions.put(CONSUMER_2,
                          new ConsumerPartitionAssignor.Subscription(
                Collections.singletonList("topic1"),
                getInfo(UUID.randomUUID(), Collections.emptySet(), Collections.emptySet(), null).encode(),
                emptyList())
        );

        createMockTaskManager(allTasks, allTasks, UUID.randomUUID(), builder);
        EasyMock.replay(taskManager);
        partitionAssignor.configure(configProps());

        final Map<String, ConsumerPartitionAssignor.Assignment> assignment = partitionAssignor.assign(metadata, new GroupSubscription(subscriptions)).groupAssignment();

        assertThat(assignment.size(), equalTo(2));

        assertThat(assignment.get(CONSUMER_1).partitions(), equalTo(asList(t1p0, t1p2)));
        final AssignmentInfo decode = AssignmentInfo.decode(assignment.get(CONSUMER_1).userData());
        assertThat(
            decode,
            equalTo(new AssignmentInfo(LATEST_SUPPORTED_VERSION, asList(task0_0, task0_2), emptyMap(), emptyMap(), 0)));

        // The new consumer's assignment should be empty until c1 has the chance to revoke its partitions/tasks
        assertThat(assignment.get(CONSUMER_2).partitions(), equalTo(emptyList()));
        assertThat(
            AssignmentInfo.decode(assignment.get(CONSUMER_2).userData()),
            equalTo(new AssignmentInfo(LATEST_SUPPORTED_VERSION, emptyList(), emptyMap(), emptyMap(), 0)));
    }

    @Test
    public void shouldReturnNormalAssignmentForOldAndFutureInstancesDuringVersionProbing() {
        builder.addSource(null, "source1", null, null, null, "topic1");

        final Set<TaskId> allTasks = mkSet(task0_0, task0_1, task0_2);

        final Set<TaskId> activeTasks = mkSet(task0_0, task0_1);
        final Set<TaskId> standbyTasks = mkSet(task0_2);
        final Map<TaskId, Set<TopicPartition>> standbyTaskMap = mkMap(
            mkEntry(task0_2, Collections.singleton(t1p2))
        );
        final Map<TaskId, Set<TopicPartition>> futureStandbyTaskMap = mkMap(
            mkEntry(task0_0, Collections.singleton(t1p0)),
            mkEntry(task0_1, Collections.singleton(t1p1))
        );

        subscriptions.put("consumer1",
                new ConsumerPartitionAssignor.Subscription(
                        Collections.singletonList("topic1"),
                        getInfo(UUID.randomUUID(), activeTasks, standbyTasks, null).encode(),
                        asList(t1p0, t1p1))
        );
        subscriptions.put("future-consumer",
                          new ConsumerPartitionAssignor.Subscription(
                              Collections.singletonList("topic1"),
                              encodeFutureSubscription(),
                              Collections.singletonList(t1p2))
        );

        createMockTaskManager(allTasks, allTasks, UUID.randomUUID(), builder);
        EasyMock.replay(taskManager);
        final Map<String, Object> props = configProps();
        props.put(StreamsConfig.NUM_STANDBY_REPLICAS_CONFIG, 1);
        partitionAssignor.configure(props);
        final Map<String, ConsumerPartitionAssignor.Assignment> assignment = partitionAssignor.assign(metadata, new GroupSubscription(subscriptions)).groupAssignment();

        assertThat(assignment.size(), equalTo(2));

        assertThat(assignment.get("consumer1").partitions(), equalTo(asList(t1p0, t1p1)));
        assertThat(
            AssignmentInfo.decode(assignment.get("consumer1").userData()),
            equalTo(
                new AssignmentInfo(
                    LATEST_SUPPORTED_VERSION,
                    new ArrayList<>(activeTasks),
                    standbyTaskMap,
                    emptyMap(),
                    0
                )
            )
        );


        assertThat(assignment.get("future-consumer").partitions(), equalTo(Collections.singletonList(t1p2)));
        assertThat(
            AssignmentInfo.decode(assignment.get("future-consumer").userData()),
            equalTo(
                new AssignmentInfo(
                    LATEST_SUPPORTED_VERSION,
                    Collections.singletonList(task0_2),
                    futureStandbyTaskMap,
                    emptyMap(),
                    0)
            )
        );
    }

    @Test
    public void shouldReturnInterleavedAssignmentForOnlyFutureInstancesDuringVersionProbing() {
        builder.addSource(null, "source1", null, null, null, "topic1");

        final Set<TaskId> allTasks = mkSet(task0_0, task0_1, task0_2);

        subscriptions.put(CONSUMER_1,
                          new ConsumerPartitionAssignor.Subscription(
                              Collections.singletonList("topic1"),
                              encodeFutureSubscription(),
                              emptyList())
        );
        subscriptions.put(CONSUMER_2,
                          new ConsumerPartitionAssignor.Subscription(
                              Collections.singletonList("topic1"),
                              encodeFutureSubscription(),
                              emptyList())
        );

        createMockTaskManager(allTasks, allTasks, UUID.randomUUID(), builder);
        EasyMock.replay(taskManager);
        final Map<String, Object> props = configProps();
        props.put(StreamsConfig.NUM_STANDBY_REPLICAS_CONFIG, 1);
        partitionAssignor.configure(props);
        final Map<String, ConsumerPartitionAssignor.Assignment> assignment =
            partitionAssignor.assign(metadata, new GroupSubscription(subscriptions)).groupAssignment();

        assertThat(assignment.size(), equalTo(2));

        assertThat(assignment.get(CONSUMER_1).partitions(), equalTo(asList(t1p0, t1p2)));
        assertThat(
            AssignmentInfo.decode(assignment.get(CONSUMER_1).userData()),
            equalTo(new AssignmentInfo(LATEST_SUPPORTED_VERSION, asList(task0_0, task0_2), emptyMap(), emptyMap(), 0)));


        assertThat(assignment.get(CONSUMER_2).partitions(), equalTo(Collections.singletonList(t1p1)));
        assertThat(
            AssignmentInfo.decode(assignment.get(CONSUMER_2).userData()),
            equalTo(new AssignmentInfo(LATEST_SUPPORTED_VERSION, Collections.singletonList(task0_1), emptyMap(), emptyMap(), 0)));
    }

    @Test
    public void shouldThrowIfV1SubscriptionAndFutureSubscriptionIsMixed() {
        shouldThrowIfPreVersionProbingSubscriptionAndFutureSubscriptionIsMixed(1);
    }

    @Test
    public void shouldThrowIfV2SubscriptionAndFutureSubscriptionIsMixed() {
        shouldThrowIfPreVersionProbingSubscriptionAndFutureSubscriptionIsMixed(2);
    }

    private static ByteBuffer encodeFutureSubscription() {
        final ByteBuffer buf = ByteBuffer.allocate(4 /* used version */ + 4 /* supported version */);
        buf.putInt(LATEST_SUPPORTED_VERSION + 1);
        buf.putInt(LATEST_SUPPORTED_VERSION + 1);
        return buf;
    }

    private void shouldThrowIfPreVersionProbingSubscriptionAndFutureSubscriptionIsMixed(final int oldVersion) {
        subscriptions.put("consumer1",
                          new ConsumerPartitionAssignor.Subscription(
                              Collections.singletonList("topic1"),
                              getInfo(oldVersion, UUID.randomUUID(), emptyTasks, emptyTasks, null).encode())
        );
        subscriptions.put("future-consumer",
                          new ConsumerPartitionAssignor.Subscription(
                              Collections.singletonList("topic1"),
                              encodeFutureSubscription())
        );

        createMockTaskManager(emptyTasks, emptyTasks, UUID.randomUUID(), builder);
        EasyMock.replay(taskManager);
        partitionAssignor.configure(configProps());

        try {
            partitionAssignor.assign(metadata, new GroupSubscription(subscriptions)).groupAssignment();
            fail("Should have thrown IllegalStateException");
        } catch (final IllegalStateException expected) {
            // pass
        }
    }

    private static ConsumerPartitionAssignor.Assignment createAssignment(final Map<HostInfo, Set<TopicPartition>> firstHostState) {
        final AssignmentInfo info = new AssignmentInfo(LATEST_SUPPORTED_VERSION, emptyList(), emptyMap(), firstHostState, 0);

        return new ConsumerPartitionAssignor.Assignment(emptyList(), info.encode());
    }

    private static AssignmentInfo checkAssignment(final Set<String> expectedTopics,
                                                  final ConsumerPartitionAssignor.Assignment assignment) {

        // This assumed 1) DefaultPartitionGrouper is used, and 2) there is an only one topic group.

        final AssignmentInfo info = AssignmentInfo.decode(assignment.userData());

        // check if the number of assigned partitions == the size of active task id list
        assertEquals(assignment.partitions().size(), info.activeTasks().size());

        // check if active tasks are consistent
        final List<TaskId> activeTasks = new ArrayList<>();
        final Set<String> activeTopics = new HashSet<>();
        for (final TopicPartition partition : assignment.partitions()) {
            // since default grouper, taskid.partition == partition.partition()
            activeTasks.add(new TaskId(0, partition.partition()));
            activeTopics.add(partition.topic());
        }
        assertEquals(activeTasks, info.activeTasks());

        // check if active partitions cover all topics
        assertEquals(expectedTopics, activeTopics);

        // check if standby tasks are consistent
        final Set<String> standbyTopics = new HashSet<>();
        for (final Map.Entry<TaskId, Set<TopicPartition>> entry : info.standbyTasks().entrySet()) {
            final TaskId id = entry.getKey();
            final Set<TopicPartition> partitions = entry.getValue();
            for (final TopicPartition partition : partitions) {
                // since default grouper, taskid.partition == partition.partition()
                assertEquals(id.partition, partition.partition());

                standbyTopics.add(partition.topic());
            }
        }

        if (!info.standbyTasks().isEmpty()) {
            // check if standby partitions cover all topics
            assertEquals(expectedTopics, standbyTopics);
        }

        return info;
    }

    private static void assertEquivalentAssignment(final Map<String, List<TaskId>> thisAssignment,
                                                   final Map<String, List<TaskId>> otherAssignment) {
        assertEquals(thisAssignment.size(), otherAssignment.size());
        for (final Map.Entry<String, List<TaskId>> entry : thisAssignment.entrySet()) {
            final String consumer = entry.getKey();
            assertTrue(otherAssignment.containsKey(consumer));

            final List<TaskId> thisTaskList = entry.getValue();
            Collections.sort(thisTaskList);
            final List<TaskId> otherTaskList = otherAssignment.get(consumer);
            Collections.sort(otherTaskList);

            assertThat(thisTaskList, equalTo(otherTaskList));
        }
    }

}<|MERGE_RESOLUTION|>--- conflicted
+++ resolved
@@ -986,13 +986,8 @@
 
     @Test
     public void testAssignWithInternalTopics() {
-<<<<<<< HEAD
-        builder.setApplicationId(applicationId);
+        builder.setApplicationId(APPLICATION_ID);
         builder.addInternalTopic("topicX", InternalTopicProperties.empty());
-=======
-        builder.setApplicationId(APPLICATION_ID);
-        builder.addInternalTopic("topicX");
->>>>>>> e3f5d308
         builder.addSource(null, "source1", null, null, null, "topic1");
         builder.addProcessor("processor1", new MockProcessorSupplier(), "source1");
         builder.addSink("sink1", "topicX", null, null, null, "processor1");
