/*
 * Licensed to the Apache Software Foundation (ASF) under one or more
 * contributor license agreements. See the NOTICE file distributed with
 * this work for additional information regarding copyright ownership.
 * The ASF licenses this file to You under the Apache License, Version 2.0
 * (the "License"); you may not use this file except in compliance with
 * the License. You may obtain a copy of the License at
 *
 *    http://www.apache.org/licenses/LICENSE-2.0
 *
 * Unless required by applicable law or agreed to in writing, software
 * distributed under the License is distributed on an "AS IS" BASIS,
 * WITHOUT WARRANTIES OR CONDITIONS OF ANY KIND, either express or implied.
 * See the License for the specific language governing permissions and
 * limitations under the License.
 */
package org.apache.kafka.streams.state.internals;

import org.apache.kafka.common.metrics.Metrics;
import org.apache.kafka.common.serialization.Serdes;
import org.apache.kafka.common.utils.Utils;
import org.apache.kafka.streams.KeyValue;
import org.apache.kafka.streams.StreamsConfig;
import org.apache.kafka.streams.errors.ProcessorStateException;
import org.apache.kafka.streams.processor.internals.MockStreamsMetrics;
import org.apache.kafka.streams.state.KeyValueIterator;
import org.apache.kafka.streams.state.RocksDBConfigSetter;
import org.apache.kafka.test.MockProcessorContext;
import org.apache.kafka.test.NoOpRecordCollector;
import org.apache.kafka.test.TestUtils;
import org.junit.After;
import org.junit.Before;
import org.junit.Test;
import org.rocksdb.Options;

import java.io.File;
import java.io.IOException;
import java.io.UnsupportedEncodingException;
import java.util.ArrayList;
import java.util.HashMap;
import java.util.HashSet;
import java.util.List;
import java.util.Map;
import java.util.Set;

import static org.hamcrest.CoreMatchers.equalTo;
import static org.junit.Assert.assertEquals;
import static org.junit.Assert.assertFalse;
import static org.junit.Assert.assertThat;
import static org.junit.Assert.assertTrue;
import static org.junit.Assert.fail;

public class RocksDBStoreTest {
    private final File tempDir = TestUtils.tempDirectory();

    private RocksDBStore<String, String> subject;
    private MockProcessorContext context;
    private File dir;

    @Before
    public void setUp() {
        subject = new RocksDBStore<>("test", Serdes.String(), Serdes.String());
        dir = TestUtils.tempDirectory();
        context = new MockProcessorContext(dir,
            Serdes.String(),
            Serdes.String(),
            new NoOpRecordCollector(),
            new ThreadCache("testCache", 0, new MockStreamsMetrics(new Metrics())));
    }

    @After
    public void tearDown() {
        subject.close();
    }

    @Test
<<<<<<< HEAD
    public void canSpecifyConfigSetterAsClass() {
        final Map<String, Object> configs = new HashMap<>();
        configs.put(StreamsConfig.ROCKSDB_CONFIG_SETTER_CLASS_CONFIG, MockRocksDbConfigSetter.class);
        MockRocksDbConfigSetter.called = false;
        subject.openDB(new ConfigurableProcessorContext(tempDir, Serdes.String(), Serdes.String(),
                null, null, configs));
=======
    public void shouldNotThrowExceptionOnRestoreWhenThereIsPreExistingRocksDbFiles() throws Exception {
        subject.init(context, subject);
>>>>>>> ae4100f8

        final String message = "how can a 4 ounce bird carry a 2lb coconut";
        int intKey = 1;
        for (int i = 0; i < 2000000; i++) {
            subject.put("theKeyIs" + intKey++, message);
        }

        final List<KeyValue<byte[], byte[]>> restoreBytes = new ArrayList<>();

        final byte[] restoredKey = "restoredKey".getBytes("UTF-8");
        final byte[] restoredValue = "restoredValue".getBytes("UTF-8");
        restoreBytes.add(KeyValue.pair(restoredKey, restoredValue));

        context.restore("test", restoreBytes);

        assertThat(subject.get("restoredKey"), equalTo("restoredValue"));
    }

    @Test
<<<<<<< HEAD
    public void canSpecifyConfigSetterAsString() {
=======
    public void verifyRocksDbConfigSetterIsCalled() throws Exception {
>>>>>>> ae4100f8
        final Map<String, Object> configs = new HashMap<>();
        configs.put(StreamsConfig.APPLICATION_ID_CONFIG, "test-application");
        configs.put(StreamsConfig.BOOTSTRAP_SERVERS_CONFIG, "test-server:9092");
        configs.put(StreamsConfig.ROCKSDB_CONFIG_SETTER_CLASS_CONFIG, MockRocksDbConfigSetter.class);
        MockRocksDbConfigSetter.called = false;
        subject.openDB(new MockProcessorContext(tempDir, new StreamsConfig(configs)));

        assertTrue(MockRocksDbConfigSetter.called);
    }

    @Test(expected = ProcessorStateException.class)
    public void shouldThrowProcessorStateExceptionOnOpeningReadOnlyDir() throws IOException {
        final File tmpDir = TestUtils.tempDirectory();
        MockProcessorContext tmpContext = new MockProcessorContext(tmpDir,
            Serdes.String(),
            Serdes.Long(),
            new NoOpRecordCollector(),
            new ThreadCache("testCache", 0, new MockStreamsMetrics(new Metrics())));
        tmpDir.setReadOnly();

        subject.openDB(tmpContext);
    }

    @Test
    public void shouldPutAll() {
        List<KeyValue<String, String>> entries = new ArrayList<>();
        entries.add(new KeyValue<>("1", "a"));
        entries.add(new KeyValue<>("2", "b"));
        entries.add(new KeyValue<>("3", "c"));

        subject.init(context, subject);
        subject.putAll(entries);
        subject.flush();

        assertEquals(subject.get("1"), "a");
        assertEquals(subject.get("2"), "b");
        assertEquals(subject.get("3"), "c");
    }

    @Test
    public void shouldTogglePrepareForBulkloadSetting() {
        subject.init(context, subject);
        RocksDBStore.RocksDBBatchingRestoreCallback restoreListener =
            (RocksDBStore.RocksDBBatchingRestoreCallback) subject.batchingStateRestoreCallback;

        restoreListener.onRestoreStart(null, null, 0, 0);
        assertTrue("Should have set bulk loading to true", subject.isPrepareForBulkload());

        restoreListener.onRestoreEnd(null, null, 0);
        assertFalse("Should have set bulk loading to false", subject.isPrepareForBulkload());
    }

    @Test
    public void shouldTogglePrepareForBulkloadSettingWhenPrexistingSstFiles() throws Exception {
        final List<KeyValue<byte[], byte[]>> entries = getKeyValueEntries();

        subject.init(context, subject);
        context.restore(subject.name(), entries);

        RocksDBStore.RocksDBBatchingRestoreCallback restoreListener =
            (RocksDBStore.RocksDBBatchingRestoreCallback) subject.batchingStateRestoreCallback;

        restoreListener.onRestoreStart(null, null, 0, 0);
        assertTrue("Should have not set bulk loading to true", subject.isPrepareForBulkload());

        restoreListener.onRestoreEnd(null, null, 0);
        assertFalse("Should have set bulk loading to false", subject.isPrepareForBulkload());
    }

    @Test
    public void shouldRestoreAll() throws Exception {
        final List<KeyValue<byte[], byte[]>> entries = getKeyValueEntries();

        subject.init(context, subject);
        context.restore(subject.name(), entries);

        assertEquals(subject.get("1"), "a");
        assertEquals(subject.get("2"), "b");
        assertEquals(subject.get("3"), "c");
    }


    @Test
    public void shouldHandleDeletesOnRestoreAll() throws Exception {
        final List<KeyValue<byte[], byte[]>> entries = getKeyValueEntries();
        entries.add(new KeyValue<>("1".getBytes("UTF-8"), (byte[]) null));

        subject.init(context, subject);
        context.restore(subject.name(), entries);

        final KeyValueIterator<String, String> iterator = subject.all();
        final Set<String> keys = new HashSet<>();

        while (iterator.hasNext()) {
            keys.add(iterator.next().key);
        }

        assertThat(keys, equalTo(Utils.mkSet("2", "3")));
    }

    @Test
    public void shouldHandleDeletesAndPutbackOnRestoreAll() throws Exception {
        final List<KeyValue<byte[], byte[]>> entries = new ArrayList<>();
        entries.add(new KeyValue<>("1".getBytes("UTF-8"), "a".getBytes("UTF-8")));
        entries.add(new KeyValue<>("2".getBytes("UTF-8"), "b".getBytes("UTF-8")));
        // this will be deleted
        entries.add(new KeyValue<>("1".getBytes("UTF-8"), (byte[]) null));
        entries.add(new KeyValue<>("3".getBytes("UTF-8"), "c".getBytes("UTF-8")));
        // this will restore key "1" as WriteBatch applies updates in order
        entries.add(new KeyValue<>("1".getBytes("UTF-8"), "restored".getBytes("UTF-8")));

        subject.init(context, subject);
        context.restore(subject.name(), entries);

        final KeyValueIterator<String, String> iterator = subject.all();
        final Set<String> keys = new HashSet<>();

        while (iterator.hasNext()) {
            keys.add(iterator.next().key);
        }

        assertThat(keys, equalTo(Utils.mkSet("1", "2", "3")));

        assertEquals(subject.get("1"), "restored");
        assertEquals(subject.get("2"), "b");
        assertEquals(subject.get("3"), "c");
    }

    @Test
    public void shouldRestoreThenDeleteOnRestoreAll() throws Exception {
        final List<KeyValue<byte[], byte[]>> entries = getKeyValueEntries();

        subject.init(context, subject);

        context.restore(subject.name(), entries);

        assertEquals(subject.get("1"), "a");
        assertEquals(subject.get("2"), "b");
        assertEquals(subject.get("3"), "c");

        entries.clear();

        entries.add(new KeyValue<>("2".getBytes("UTF-8"), "b".getBytes("UTF-8")));
        entries.add(new KeyValue<>("3".getBytes("UTF-8"), "c".getBytes("UTF-8")));
        entries.add(new KeyValue<>("1".getBytes("UTF-8"), (byte[]) null));

        context.restore(subject.name(), entries);

        final KeyValueIterator<String, String> iterator = subject.all();
        final Set<String> keys = new HashSet<>();

        while (iterator.hasNext()) {
            keys.add(iterator.next().key);
        }

        assertThat(keys, equalTo(Utils.mkSet("2", "3")));
    }



    @Test
    public void shouldThrowNullPointerExceptionOnNullPut() {
        subject.init(context, subject);
        try {
            subject.put(null, "someVal");
            fail("Should have thrown NullPointerException on null put()");
        } catch (NullPointerException e) { }
    }

    @Test
    public void shouldThrowNullPointerExceptionOnNullPutAll() {
        subject.init(context, subject);
        try {
            subject.put(null, "someVal");
            fail("Should have thrown NullPointerException on null put()");
        } catch (NullPointerException e) { }
    }

    @Test
    public void shouldThrowNullPointerExceptionOnNullGet() {
        subject.init(context, subject);
        try {
            subject.get(null);
            fail("Should have thrown NullPointerException on null get()");
        } catch (NullPointerException e) { }
    }

    @Test
    public void shouldThrowNullPointerExceptionOnDelete() {
        subject.init(context, subject);
        try {
            subject.delete(null);
            fail("Should have thrown NullPointerException on deleting null key");
        } catch (NullPointerException e) { }
    }

    @Test
    public void shouldThrowNullPointerExceptionOnRange() {
        subject.init(context, subject);
        try {
            subject.range(null, "2");
            fail("Should have thrown NullPointerException on deleting null key");
        } catch (NullPointerException e) { }
    }

    @Test(expected = ProcessorStateException.class)
    public void shouldThrowProcessorStateExceptionOnPutDeletedDir() throws IOException {
        subject.init(context, subject);
        Utils.delete(dir);
        subject.put("anyKey", "anyValue");
        subject.flush();
    }

    public static class MockRocksDbConfigSetter implements RocksDBConfigSetter {
        static boolean called;

        @Override
        public void setConfig(final String storeName, final Options options, final Map<String, Object> configs) {
            called = true;
        }
    }

    private List<KeyValue<byte[], byte[]>> getKeyValueEntries() throws UnsupportedEncodingException {
        final List<KeyValue<byte[], byte[]>> entries = new ArrayList<>();
        entries.add(new KeyValue<>("1".getBytes("UTF-8"), "a".getBytes("UTF-8")));
        entries.add(new KeyValue<>("2".getBytes("UTF-8"), "b".getBytes("UTF-8")));
        entries.add(new KeyValue<>("3".getBytes("UTF-8"), "c".getBytes("UTF-8")));
        return entries;
    }
}<|MERGE_RESOLUTION|>--- conflicted
+++ resolved
@@ -74,17 +74,8 @@
     }
 
     @Test
-<<<<<<< HEAD
-    public void canSpecifyConfigSetterAsClass() {
-        final Map<String, Object> configs = new HashMap<>();
-        configs.put(StreamsConfig.ROCKSDB_CONFIG_SETTER_CLASS_CONFIG, MockRocksDbConfigSetter.class);
-        MockRocksDbConfigSetter.called = false;
-        subject.openDB(new ConfigurableProcessorContext(tempDir, Serdes.String(), Serdes.String(),
-                null, null, configs));
-=======
     public void shouldNotThrowExceptionOnRestoreWhenThereIsPreExistingRocksDbFiles() throws Exception {
         subject.init(context, subject);
->>>>>>> ae4100f8
 
         final String message = "how can a 4 ounce bird carry a 2lb coconut";
         int intKey = 1;
@@ -104,11 +95,7 @@
     }
 
     @Test
-<<<<<<< HEAD
-    public void canSpecifyConfigSetterAsString() {
-=======
-    public void verifyRocksDbConfigSetterIsCalled() throws Exception {
->>>>>>> ae4100f8
+    public void verifyRocksDbConfigSetterIsCalled() {
         final Map<String, Object> configs = new HashMap<>();
         configs.put(StreamsConfig.APPLICATION_ID_CONFIG, "test-application");
         configs.put(StreamsConfig.BOOTSTRAP_SERVERS_CONFIG, "test-server:9092");
