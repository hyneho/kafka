--- conflicted
+++ resolved
@@ -143,8 +143,6 @@
 
     abstract AbstractSegments<S> newSegments();
 
-    abstract Options getOptions(S segment);
-
     @Test
     public void shouldPutAndFetch() {
         final String key = "a";
@@ -380,14 +378,6 @@
         // 2 segments are created during restoration.
         assertEquals(2, bytesStore.getSegments().size());
 
-<<<<<<< HEAD
-=======
-        // Bulk loading is disabled during recovery for stand-by tasks.
-        for (final S segment : bytesStore.getSegments()) {
-            assertThat(getOptions(segment).level0FileNumCompactionTrigger(), equalTo(taskType == TaskType.ACTIVE ? 1 << 30 : 4));
-        }
-
->>>>>>> 713f3051
         final List<KeyValue<Windowed<String>, Long>> expected = new ArrayList<>();
         expected.add(new KeyValue<>(new Windowed<>(key, windows[0]), 50L));
         expected.add(new KeyValue<>(new Windowed<>(key, windows[3]), 100L));
