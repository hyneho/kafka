/*
 * Licensed to the Apache Software Foundation (ASF) under one or more
 * contributor license agreements. See the NOTICE file distributed with
 * this work for additional information regarding copyright ownership.
 * The ASF licenses this file to You under the Apache License, Version 2.0
 * (the "License"); you may not use this file except in compliance with
 * the License. You may obtain a copy of the License at
 *
 *    http://www.apache.org/licenses/LICENSE-2.0
 *
 * Unless required by applicable law or agreed to in writing, software
 * distributed under the License is distributed on an "AS IS" BASIS,
 * WITHOUT WARRANTIES OR CONDITIONS OF ANY KIND, either express or implied.
 * See the License for the specific language governing permissions and
 * limitations under the License.
 */
package org.apache.kafka.streams.kstream.internals;

import org.apache.kafka.clients.producer.ProducerRecord;
import org.apache.kafka.common.serialization.Deserializer;
import org.apache.kafka.common.serialization.LongDeserializer;
import org.apache.kafka.common.serialization.Serde;
import org.apache.kafka.common.serialization.Serdes;
import org.apache.kafka.common.serialization.StringDeserializer;
import org.apache.kafka.common.serialization.StringSerializer;
import org.apache.kafka.common.utils.Bytes;
import org.apache.kafka.common.utils.Utils;
import org.apache.kafka.streams.KeyValue;
import org.apache.kafka.streams.KeyValueTimestamp;
import org.apache.kafka.streams.StreamsBuilder;
import org.apache.kafka.streams.StreamsConfig;
import org.apache.kafka.streams.Topology;
import org.apache.kafka.streams.TopologyTestDriver;
import org.apache.kafka.streams.kstream.Consumed;
import org.apache.kafka.streams.kstream.Grouped;
import org.apache.kafka.streams.kstream.KTable;
import org.apache.kafka.streams.kstream.Materialized;
import org.apache.kafka.streams.kstream.Produced;
import org.apache.kafka.streams.kstream.SessionWindows;
import org.apache.kafka.streams.kstream.TimeWindows;
import org.apache.kafka.streams.kstream.Windowed;
import org.apache.kafka.streams.state.KeyValueStore;
import org.apache.kafka.streams.state.SessionStore;
import org.apache.kafka.streams.state.WindowStore;
import org.apache.kafka.streams.test.ConsumerRecordFactory;
import org.apache.kafka.streams.test.OutputVerifier;
import org.junit.Test;

import java.time.Duration;
import java.util.ArrayList;
import java.util.Iterator;
import java.util.LinkedList;
import java.util.List;
import java.util.Locale;
import java.util.Properties;

import static java.time.Duration.ZERO;
import static java.time.Duration.ofMillis;
import static java.util.Arrays.asList;
import static java.util.Collections.emptyList;
import static java.util.Collections.singletonList;
import static org.apache.kafka.streams.kstream.Suppressed.BufferConfig.maxBytes;
import static org.apache.kafka.streams.kstream.Suppressed.BufferConfig.maxRecords;
import static org.apache.kafka.streams.kstream.Suppressed.BufferConfig.unbounded;
import static org.apache.kafka.streams.kstream.Suppressed.untilTimeLimit;
import static org.apache.kafka.streams.kstream.Suppressed.untilWindowCloses;

public class SuppressScenarioTest {
    private static final StringDeserializer STRING_DESERIALIZER = new StringDeserializer();
    private static final StringSerializer STRING_SERIALIZER = new StringSerializer();
    private static final Serde<String> STRING_SERDE = Serdes.String();
    private static final LongDeserializer LONG_DESERIALIZER = new LongDeserializer();

    @Test
    public void shouldImmediatelyEmitEventsWithZeroEmitAfter() {
        final StreamsBuilder builder = new StreamsBuilder();

        final KTable<String, Long> valueCounts = builder
            .table(
                "input",
                Consumed.with(STRING_SERDE, STRING_SERDE),
                Materialized.<String, String, KeyValueStore<Bytes, byte[]>>with(STRING_SERDE, STRING_SERDE)
                    .withCachingDisabled()
                    .withLoggingDisabled()
            )
            .groupBy((k, v) -> new KeyValue<>(v, k), Grouped.with(STRING_SERDE, STRING_SERDE))
            .count();

        valueCounts
            .suppress(untilTimeLimit(ZERO, unbounded()))
            .toStream()
            .to("output-suppressed", Produced.with(STRING_SERDE, Serdes.Long()));

        valueCounts
            .toStream()
            .to("output-raw", Produced.with(STRING_SERDE, Serdes.Long()));

        final Topology topology = builder.build();

        final Properties config = Utils.mkProperties(Utils.mkMap(
            Utils.mkEntry(StreamsConfig.APPLICATION_ID_CONFIG, getClass().getSimpleName().toLowerCase(Locale.getDefault())),
            Utils.mkEntry(StreamsConfig.BOOTSTRAP_SERVERS_CONFIG, "bogus")
        ));

        final ConsumerRecordFactory<String, String> recordFactory = new ConsumerRecordFactory<>(STRING_SERIALIZER, STRING_SERIALIZER);

        try (final TopologyTestDriver driver = new TopologyTestDriver(topology, config)) {
            driver.pipeInput(recordFactory.create("input", "k1", "v1", 0L));
            driver.pipeInput(recordFactory.create("input", "k1", "v2", 1L));
            driver.pipeInput(recordFactory.create("input", "k2", "v1", 2L));
            verify(
                drainProducerRecords(driver, "output-raw", STRING_DESERIALIZER, LONG_DESERIALIZER),
                asList(
                    new KeyValueTimestamp<>("v1", 1L, 0L),
                    new KeyValueTimestamp<>("v1", 0L, 1L),
                    new KeyValueTimestamp<>("v2", 1L, 1L),
                    new KeyValueTimestamp<>("v1", 1L, 2L)
                )
            );
            verify(
                drainProducerRecords(driver, "output-suppressed", STRING_DESERIALIZER, LONG_DESERIALIZER),
                asList(
                    new KeyValueTimestamp<>("v1", 1L, 0L),
                    new KeyValueTimestamp<>("v1", 0L, 1L),
                    new KeyValueTimestamp<>("v2", 1L, 1L),
                    new KeyValueTimestamp<>("v1", 1L, 2L)
                )
            );
            driver.pipeInput(recordFactory.create("input", "x", "x", 3L));
            verify(
                drainProducerRecords(driver, "output-raw", STRING_DESERIALIZER, LONG_DESERIALIZER),
                singletonList(
                    new KeyValueTimestamp<>("x", 1L, 3L)
                )
            );
            verify(
                drainProducerRecords(driver, "output-suppressed", STRING_DESERIALIZER, LONG_DESERIALIZER),
                singletonList(
                    new KeyValueTimestamp<>("x", 1L, 3L)
                )
            );
            driver.pipeInput(recordFactory.create("input", "x", "x", 4L));
            verify(
                drainProducerRecords(driver, "output-raw", STRING_DESERIALIZER, LONG_DESERIALIZER),
                asList(
                    new KeyValueTimestamp<>("x", 0L, 4L),
                    new KeyValueTimestamp<>("x", 1L, 4L)
                )
            );
            verify(
                drainProducerRecords(driver, "output-suppressed", STRING_DESERIALIZER, LONG_DESERIALIZER),
                asList(
                    new KeyValueTimestamp<>("x", 0L, 4L),
                    new KeyValueTimestamp<>("x", 1L, 4L)
                )
            );
        }
    }

    @Test
    public void shouldSuppressIntermediateEventsWithTimeLimit() {
        final StreamsBuilder builder = new StreamsBuilder();
        final KTable<String, Long> valueCounts = builder
            .table(
                "input",
                Consumed.with(STRING_SERDE, STRING_SERDE),
                Materialized.<String, String, KeyValueStore<Bytes, byte[]>>with(STRING_SERDE, STRING_SERDE)
                    .withCachingDisabled()
                    .withLoggingDisabled()
            )
            .groupBy((k, v) -> new KeyValue<>(v, k), Grouped.with(STRING_SERDE, STRING_SERDE))
            .count();
        valueCounts
            .suppress(untilTimeLimit(ofMillis(2L), unbounded()))
            .toStream()
            .to("output-suppressed", Produced.with(STRING_SERDE, Serdes.Long()));
        valueCounts
            .toStream()
            .to("output-raw", Produced.with(STRING_SERDE, Serdes.Long()));
        final Topology topology = builder.build();
        final Properties config = Utils.mkProperties(Utils.mkMap(
            Utils.mkEntry(StreamsConfig.APPLICATION_ID_CONFIG, getClass().getSimpleName().toLowerCase(Locale.getDefault())),
            Utils.mkEntry(StreamsConfig.BOOTSTRAP_SERVERS_CONFIG, "bogus")
        ));
        final ConsumerRecordFactory<String, String> recordFactory = new ConsumerRecordFactory<>(STRING_SERIALIZER, STRING_SERIALIZER);
        try (final TopologyTestDriver driver = new TopologyTestDriver(topology, config)) {
            driver.pipeInput(recordFactory.create("input", "k1", "v1", 0L));
            driver.pipeInput(recordFactory.create("input", "k1", "v2", 1L));
            driver.pipeInput(recordFactory.create("input", "k2", "v1", 2L));
            verify(
                drainProducerRecords(driver, "output-raw", STRING_DESERIALIZER, LONG_DESERIALIZER),
                asList(
                    new KeyValueTimestamp<>("v1", 1L, 0L),
                    new KeyValueTimestamp<>("v1", 0L, 1L),
                    new KeyValueTimestamp<>("v2", 1L, 1L),
                    new KeyValueTimestamp<>("v1", 1L, 2L)
                )
            );
            verify(
                drainProducerRecords(driver, "output-suppressed", STRING_DESERIALIZER, LONG_DESERIALIZER),
                singletonList(new KeyValueTimestamp<>("v1", 1L, 2L))
            );
            // inserting a dummy "tick" record just to advance stream time
            driver.pipeInput(recordFactory.create("input", "tick", "tick", 3L));
            verify(
                drainProducerRecords(driver, "output-raw", STRING_DESERIALIZER, LONG_DESERIALIZER),
                singletonList(new KeyValueTimestamp<>("tick", 1L, 3L))
            );
            // the stream time is now 3, so it's time to emit this record
            verify(
                drainProducerRecords(driver, "output-suppressed", STRING_DESERIALIZER, LONG_DESERIALIZER),
                singletonList(new KeyValueTimestamp<>("v2", 1L, 1L))
            );


            driver.pipeInput(recordFactory.create("input", "tick", "tick", 4L));
            verify(
                drainProducerRecords(driver, "output-raw", STRING_DESERIALIZER, LONG_DESERIALIZER),
                asList(
                    new KeyValueTimestamp<>("tick", 0L, 4L),
                    new KeyValueTimestamp<>("tick", 1L, 4L)
                )
            );
            // tick is still buffered, since it was first inserted at time 3, and it is only time 4 right now.
            verify(
                drainProducerRecords(driver, "output-suppressed", STRING_DESERIALIZER, LONG_DESERIALIZER),
                emptyList()
            );
        }
    }

    @Test
    public void shouldSuppressIntermediateEventsWithRecordLimit() {
        final StreamsBuilder builder = new StreamsBuilder();
        final KTable<String, Long> valueCounts = builder
            .table(
                "input",
                Consumed.with(STRING_SERDE, STRING_SERDE),
                Materialized.<String, String, KeyValueStore<Bytes, byte[]>>with(STRING_SERDE, STRING_SERDE)
                    .withCachingDisabled()
                    .withLoggingDisabled()
            )
            .groupBy((k, v) -> new KeyValue<>(v, k), Grouped.with(STRING_SERDE, STRING_SERDE))
            .count(Materialized.with(STRING_SERDE, Serdes.Long()));
        valueCounts
            .suppress(untilTimeLimit(ofMillis(Long.MAX_VALUE), maxRecords(1L).emitEarlyWhenFull()))
            .toStream()
            .to("output-suppressed", Produced.with(STRING_SERDE, Serdes.Long()));
        valueCounts
            .toStream()
            .to("output-raw", Produced.with(STRING_SERDE, Serdes.Long()));
        final Topology topology = builder.build();
        System.out.println(topology.describe());
        final Properties config = Utils.mkProperties(Utils.mkMap(
            Utils.mkEntry(StreamsConfig.APPLICATION_ID_CONFIG, getClass().getSimpleName().toLowerCase(Locale.getDefault())),
            Utils.mkEntry(StreamsConfig.BOOTSTRAP_SERVERS_CONFIG, "bogus")
        ));
        final ConsumerRecordFactory<String, String> recordFactory = new ConsumerRecordFactory<>(STRING_SERIALIZER, STRING_SERIALIZER);
        try (final TopologyTestDriver driver = new TopologyTestDriver(topology, config)) {
            driver.pipeInput(recordFactory.create("input", "k1", "v1", 0L));
            driver.pipeInput(recordFactory.create("input", "k1", "v2", 1L));
            driver.pipeInput(recordFactory.create("input", "k2", "v1", 2L));
            verify(
                drainProducerRecords(driver, "output-raw", STRING_DESERIALIZER, LONG_DESERIALIZER),
                asList(
                    new KeyValueTimestamp<>("v1", 1L, 0L),
                    new KeyValueTimestamp<>("v1", 0L, 1L),
                    new KeyValueTimestamp<>("v2", 1L, 1L),
                    new KeyValueTimestamp<>("v1", 1L, 2L)
                )
            );
            verify(
                drainProducerRecords(driver, "output-suppressed", STRING_DESERIALIZER, LONG_DESERIALIZER),
                asList(
                    // consecutive updates to v1 get suppressed into only the latter.
                    new KeyValueTimestamp<>("v1", 0L, 1L),
                    new KeyValueTimestamp<>("v2", 1L, 1L)
                    // the last update won't be evicted until another key comes along.
                )
            );
            driver.pipeInput(recordFactory.create("input", "x", "x", 3L));
            verify(
                drainProducerRecords(driver, "output-raw", STRING_DESERIALIZER, LONG_DESERIALIZER),
                singletonList(
                    new KeyValueTimestamp<>("x", 1L, 3L)
                )
            );
            verify(
                drainProducerRecords(driver, "output-suppressed", STRING_DESERIALIZER, LONG_DESERIALIZER),
                singletonList(
                    // now we see that last update to v1, but we won't see the update to x until it gets evicted
                    new KeyValueTimestamp<>("v1", 1L, 2L)
                )
            );
        }
    }

    @Test
    public void shouldSuppressIntermediateEventsWithBytesLimit() {
        final StreamsBuilder builder = new StreamsBuilder();
        final KTable<String, Long> valueCounts = builder
            .table(
                "input",
                Consumed.with(STRING_SERDE, STRING_SERDE),
                Materialized.<String, String, KeyValueStore<Bytes, byte[]>>with(STRING_SERDE, STRING_SERDE)
                    .withCachingDisabled()
                    .withLoggingDisabled()
            )
            .groupBy((k, v) -> new KeyValue<>(v, k), Grouped.with(STRING_SERDE, STRING_SERDE))
            .count();
        valueCounts
            // this is a bit brittle, but I happen to know that the entries are a little over 100 bytes in size.
            .suppress(untilTimeLimit(Duration.ofMillis(Long.MAX_VALUE), maxBytes(200L).emitEarlyWhenFull()))
            .toStream()
            .to("output-suppressed", Produced.with(STRING_SERDE, Serdes.Long()));
        valueCounts
            .toStream()
            .to("output-raw", Produced.with(STRING_SERDE, Serdes.Long()));
        final Topology topology = builder.build();
        System.out.println(topology.describe());
        final Properties config = Utils.mkProperties(Utils.mkMap(
            Utils.mkEntry(StreamsConfig.APPLICATION_ID_CONFIG, getClass().getSimpleName().toLowerCase(Locale.getDefault())),
            Utils.mkEntry(StreamsConfig.BOOTSTRAP_SERVERS_CONFIG, "bogus")
        ));
        final ConsumerRecordFactory<String, String> recordFactory = new ConsumerRecordFactory<>(STRING_SERIALIZER, STRING_SERIALIZER);
        try (final TopologyTestDriver driver = new TopologyTestDriver(topology, config)) {
            driver.pipeInput(recordFactory.create("input", "k1", "v1", 0L));
            driver.pipeInput(recordFactory.create("input", "k1", "v2", 1L));
            driver.pipeInput(recordFactory.create("input", "k2", "v1", 2L));
            verify(
                drainProducerRecords(driver, "output-raw", STRING_DESERIALIZER, LONG_DESERIALIZER),
                asList(
                    new KeyValueTimestamp<>("v1", 1L, 0L),
                    new KeyValueTimestamp<>("v1", 0L, 1L),
                    new KeyValueTimestamp<>("v2", 1L, 1L),
                    new KeyValueTimestamp<>("v1", 1L, 2L)
                )
            );
            verify(
                drainProducerRecords(driver, "output-suppressed", STRING_DESERIALIZER, LONG_DESERIALIZER),
                asList(
                    // consecutive updates to v1 get suppressed into only the latter.
                    new KeyValueTimestamp<>("v1", 0L, 1L),
                    new KeyValueTimestamp<>("v2", 1L, 1L)
                    // the last update won't be evicted until another key comes along.
                )
            );
            driver.pipeInput(recordFactory.create("input", "x", "x", 3L));
            verify(
                drainProducerRecords(driver, "output-raw", STRING_DESERIALIZER, LONG_DESERIALIZER),
                singletonList(
                    new KeyValueTimestamp<>("x", 1L, 3L)
                )
            );
            verify(
                drainProducerRecords(driver, "output-suppressed", STRING_DESERIALIZER, LONG_DESERIALIZER),
                singletonList(
                    // now we see that last update to v1, but we won't see the update to x until it gets evicted
                    new KeyValueTimestamp<>("v1", 1L, 2L)
                )
            );
        }
    }

    @Test
    public void shouldSupportFinalResultsForTimeWindows() {
        final StreamsBuilder builder = new StreamsBuilder();
        final KTable<Windowed<String>, Long> valueCounts = builder
            .stream("input", Consumed.with(STRING_SERDE, STRING_SERDE))
<<<<<<< HEAD
            .groupBy((String k, String v) -> k, Serialized.with(STRING_SERDE, STRING_SERDE))
            .windowedBy(TimeWindows.of(ofMillis(2L)).grace(ofMillis(1L)))
=======
            .groupBy((String k, String v) -> k, Grouped.with(STRING_SERDE, STRING_SERDE))
            .windowedBy(TimeWindows.of(2L).grace(1L))
>>>>>>> 862e09f9
            .count(Materialized.<String, Long, WindowStore<Bytes, byte[]>>as("counts").withCachingDisabled());
        valueCounts
            .suppress(untilWindowCloses(unbounded()))
            .toStream()
            .map((final Windowed<String> k, final Long v) -> new KeyValue<>(k.toString(), v))
            .to("output-suppressed", Produced.with(STRING_SERDE, Serdes.Long()));
        valueCounts
            .toStream()
            .map((final Windowed<String> k, final Long v) -> new KeyValue<>(k.toString(), v))
            .to("output-raw", Produced.with(STRING_SERDE, Serdes.Long()));
        final Topology topology = builder.build();
        System.out.println(topology.describe());
        final Properties config = Utils.mkProperties(Utils.mkMap(
            Utils.mkEntry(StreamsConfig.APPLICATION_ID_CONFIG, getClass().getSimpleName().toLowerCase(Locale.getDefault())),
            Utils.mkEntry(StreamsConfig.BOOTSTRAP_SERVERS_CONFIG, "bogus")
        ));
        final ConsumerRecordFactory<String, String> recordFactory = new ConsumerRecordFactory<>(STRING_SERIALIZER, STRING_SERIALIZER);
        try (final TopologyTestDriver driver = new TopologyTestDriver(topology, config)) {
            driver.pipeInput(recordFactory.create("input", "k1", "v1", 0L));
            driver.pipeInput(recordFactory.create("input", "k1", "v1", 1L));
            driver.pipeInput(recordFactory.create("input", "k1", "v1", 2L));
            driver.pipeInput(recordFactory.create("input", "k1", "v1", 1L));
            driver.pipeInput(recordFactory.create("input", "k1", "v1", 0L));
            driver.pipeInput(recordFactory.create("input", "k1", "v1", 5L));
            // note this last record gets dropped because it is out of the grace period
            driver.pipeInput(recordFactory.create("input", "k1", "v1", 0L));
            verify(
                drainProducerRecords(driver, "output-raw", STRING_DESERIALIZER, LONG_DESERIALIZER),
                asList(
                    new KeyValueTimestamp<>("[k1@0/2]", 1L, 0L),
                    new KeyValueTimestamp<>("[k1@0/2]", 2L, 1L),
                    new KeyValueTimestamp<>("[k1@2/4]", 1L, 2L),
                    new KeyValueTimestamp<>("[k1@0/2]", 3L, 1L),
                    new KeyValueTimestamp<>("[k1@0/2]", 4L, 0L),
                    new KeyValueTimestamp<>("[k1@4/6]", 1L, 5L)
                )
            );
            verify(
                drainProducerRecords(driver, "output-suppressed", STRING_DESERIALIZER, LONG_DESERIALIZER),
                asList(
                    new KeyValueTimestamp<>("[k1@0/2]", 4L, 0L),
                    new KeyValueTimestamp<>("[k1@2/4]", 1L, 2L)
                )
            );
        }
    }

    @Test
    public void shouldSupportFinalResultsForTimeWindowsWithLargeJump() {
        final StreamsBuilder builder = new StreamsBuilder();
        final KTable<Windowed<String>, Long> valueCounts = builder
            .stream("input", Consumed.with(STRING_SERDE, STRING_SERDE))
<<<<<<< HEAD
            .groupBy((String k, String v) -> k, Serialized.with(STRING_SERDE, STRING_SERDE))
            .windowedBy(TimeWindows.of(ofMillis(2L)).grace(ofMillis(2L)))
=======
            .groupBy((String k, String v) -> k, Grouped.with(STRING_SERDE, STRING_SERDE))
            .windowedBy(TimeWindows.of(2L).grace(2L))
>>>>>>> 862e09f9
            .count(Materialized.<String, Long, WindowStore<Bytes, byte[]>>as("counts").withCachingDisabled().withKeySerde(STRING_SERDE));
        valueCounts
            .suppress(untilWindowCloses(unbounded()))
            .toStream()
            .map((final Windowed<String> k, final Long v) -> new KeyValue<>(k.toString(), v))
            .to("output-suppressed", Produced.with(STRING_SERDE, Serdes.Long()));
        valueCounts
            .toStream()
            .map((final Windowed<String> k, final Long v) -> new KeyValue<>(k.toString(), v))
            .to("output-raw", Produced.with(STRING_SERDE, Serdes.Long()));
        final Topology topology = builder.build();
        System.out.println(topology.describe());
        final Properties config = Utils.mkProperties(Utils.mkMap(
            Utils.mkEntry(StreamsConfig.APPLICATION_ID_CONFIG, getClass().getSimpleName().toLowerCase(Locale.getDefault())),
            Utils.mkEntry(StreamsConfig.BOOTSTRAP_SERVERS_CONFIG, "bogus")
        ));
        final ConsumerRecordFactory<String, String> recordFactory = new ConsumerRecordFactory<>(STRING_SERIALIZER, STRING_SERIALIZER);
        try (final TopologyTestDriver driver = new TopologyTestDriver(topology, config)) {
            driver.pipeInput(recordFactory.create("input", "k1", "v1", 0L));
            driver.pipeInput(recordFactory.create("input", "k1", "v1", 1L));
            driver.pipeInput(recordFactory.create("input", "k1", "v1", 2L));
            driver.pipeInput(recordFactory.create("input", "k1", "v1", 0L));
            driver.pipeInput(recordFactory.create("input", "k1", "v1", 3L));
            driver.pipeInput(recordFactory.create("input", "k1", "v1", 0L));
            driver.pipeInput(recordFactory.create("input", "k1", "v1", 4L));
            // this update should get dropped, since the previous event advanced the stream time and closed the window.
            driver.pipeInput(recordFactory.create("input", "k1", "v1", 0L));
            driver.pipeInput(recordFactory.create("input", "k1", "v1", 30L));
            verify(
                drainProducerRecords(driver, "output-raw", STRING_DESERIALIZER, LONG_DESERIALIZER),
                asList(
                    new KeyValueTimestamp<>("[k1@0/2]", 1L, 0L),
                    new KeyValueTimestamp<>("[k1@0/2]", 2L, 1L),
                    new KeyValueTimestamp<>("[k1@2/4]", 1L, 2L),
                    new KeyValueTimestamp<>("[k1@0/2]", 3L, 0L),
                    new KeyValueTimestamp<>("[k1@2/4]", 2L, 3L),
                    new KeyValueTimestamp<>("[k1@0/2]", 4L, 0L),
                    new KeyValueTimestamp<>("[k1@4/6]", 1L, 4L),
                    new KeyValueTimestamp<>("[k1@30/32]", 1L, 30L)
                )
            );
            verify(
                drainProducerRecords(driver, "output-suppressed", STRING_DESERIALIZER, LONG_DESERIALIZER),
                asList(
                    new KeyValueTimestamp<>("[k1@0/2]", 4L, 0L),
                    new KeyValueTimestamp<>("[k1@2/4]", 2L, 3L),
                    new KeyValueTimestamp<>("[k1@4/6]", 1L, 4L)
                )
            );
        }
    }

    @Test
    public void shouldSupportFinalResultsForSessionWindows() {
        final StreamsBuilder builder = new StreamsBuilder();
        final KTable<Windowed<String>, Long> valueCounts = builder
            .stream("input", Consumed.with(STRING_SERDE, STRING_SERDE))
<<<<<<< HEAD
            .groupBy((String k, String v) -> k, Serialized.with(STRING_SERDE, STRING_SERDE))
            .windowedBy(SessionWindows.with(ofMillis(5L)).grace(ofMillis(5L)))
=======
            .groupBy((String k, String v) -> k, Grouped.with(STRING_SERDE, STRING_SERDE))
            .windowedBy(SessionWindows.with(5L).grace(5L))
>>>>>>> 862e09f9
            .count(Materialized.<String, Long, SessionStore<Bytes, byte[]>>as("counts").withCachingDisabled());
        valueCounts
            .suppress(untilWindowCloses(unbounded()))
            .toStream()
            .map((final Windowed<String> k, final Long v) -> new KeyValue<>(k.toString(), v))
            .to("output-suppressed", Produced.with(STRING_SERDE, Serdes.Long()));
        valueCounts
            .toStream()
            .map((final Windowed<String> k, final Long v) -> new KeyValue<>(k.toString(), v))
            .to("output-raw", Produced.with(STRING_SERDE, Serdes.Long()));
        final Topology topology = builder.build();
        System.out.println(topology.describe());
        final Properties config = Utils.mkProperties(Utils.mkMap(
            Utils.mkEntry(StreamsConfig.APPLICATION_ID_CONFIG, getClass().getSimpleName().toLowerCase(Locale.getDefault())),
            Utils.mkEntry(StreamsConfig.BOOTSTRAP_SERVERS_CONFIG, "bogus")
        ));
        final ConsumerRecordFactory<String, String> recordFactory = new ConsumerRecordFactory<>(STRING_SERIALIZER, STRING_SERIALIZER);
        try (final TopologyTestDriver driver = new TopologyTestDriver(topology, config)) {
            // first window
            driver.pipeInput(recordFactory.create("input", "k1", "v1", 0L));
            driver.pipeInput(recordFactory.create("input", "k1", "v1", 1L));
            // new window
            driver.pipeInput(recordFactory.create("input", "k1", "v1", 7L));
            // late event for first window - this should get dropped from all streams, since the first window is now closed.
            driver.pipeInput(recordFactory.create("input", "k1", "v1", 1L));
            // just pushing stream time forward to flush the other events through.
            driver.pipeInput(recordFactory.create("input", "k1", "v1", 30L));
            verify(
                drainProducerRecords(driver, "output-raw", STRING_DESERIALIZER, LONG_DESERIALIZER),
                asList(
                    new KeyValueTimestamp<>("[k1@0/0]", 1L, 0L),
                    new KeyValueTimestamp<>("[k1@0/0]", null, 1L),
                    new KeyValueTimestamp<>("[k1@0/1]", 2L, 1L),
                    new KeyValueTimestamp<>("[k1@7/7]", 1L, 7L),
                    new KeyValueTimestamp<>("[k1@30/30]", 1L, 30L)
                )
            );
            verify(
                drainProducerRecords(driver, "output-suppressed", STRING_DESERIALIZER, LONG_DESERIALIZER),
                asList(
                    new KeyValueTimestamp<>("[k1@0/1]", 2L, 1L),
                    new KeyValueTimestamp<>("[k1@7/7]", 1L, 7L)
                )
            );
        }
    }

    private <K, V> void verify(final List<ProducerRecord<K, V>> results, final List<KeyValueTimestamp<K, V>> expectedResults) {
        if (results.size() != expectedResults.size()) {
            throw new AssertionError(printRecords(results) + " != " + expectedResults);
        }
        final Iterator<KeyValueTimestamp<K, V>> expectedIterator = expectedResults.iterator();
        for (final ProducerRecord<K, V> result : results) {
            final KeyValueTimestamp<K, V> expected = expectedIterator.next();
            try {
                OutputVerifier.compareKeyValueTimestamp(result, expected.key(), expected.value(), expected.timestamp());
            } catch (final AssertionError e) {
                throw new AssertionError(printRecords(results) + " != " + expectedResults, e);
            }
        }
    }

    private <K, V> List<ProducerRecord<K, V>> drainProducerRecords(final TopologyTestDriver driver, final String topic, final Deserializer<K> keyDeserializer, final Deserializer<V> valueDeserializer) {
        final List<ProducerRecord<K, V>> result = new LinkedList<>();
        for (ProducerRecord<K, V> next = driver.readOutput(topic, keyDeserializer, valueDeserializer);
             next != null;
             next = driver.readOutput(topic, keyDeserializer, valueDeserializer)) {
            result.add(next);
        }
        return new ArrayList<>(result);
    }

    private <K, V> String printRecords(final List<ProducerRecord<K, V>> result) {
        final StringBuilder resultStr = new StringBuilder();
        resultStr.append("[\n");
        for (final ProducerRecord<?, ?> record : result) {
            resultStr.append("  ").append(record.toString()).append("\n");
        }
        resultStr.append("]");
        return resultStr.toString();
    }
}<|MERGE_RESOLUTION|>--- conflicted
+++ resolved
@@ -367,13 +367,8 @@
         final StreamsBuilder builder = new StreamsBuilder();
         final KTable<Windowed<String>, Long> valueCounts = builder
             .stream("input", Consumed.with(STRING_SERDE, STRING_SERDE))
-<<<<<<< HEAD
-            .groupBy((String k, String v) -> k, Serialized.with(STRING_SERDE, STRING_SERDE))
-            .windowedBy(TimeWindows.of(ofMillis(2L)).grace(ofMillis(1L)))
-=======
             .groupBy((String k, String v) -> k, Grouped.with(STRING_SERDE, STRING_SERDE))
-            .windowedBy(TimeWindows.of(2L).grace(1L))
->>>>>>> 862e09f9
+            .windowedBy(TimeWindows.of(2L).grace(ofMillis(1L)))
             .count(Materialized.<String, Long, WindowStore<Bytes, byte[]>>as("counts").withCachingDisabled());
         valueCounts
             .suppress(untilWindowCloses(unbounded()))
@@ -426,13 +421,8 @@
         final StreamsBuilder builder = new StreamsBuilder();
         final KTable<Windowed<String>, Long> valueCounts = builder
             .stream("input", Consumed.with(STRING_SERDE, STRING_SERDE))
-<<<<<<< HEAD
-            .groupBy((String k, String v) -> k, Serialized.with(STRING_SERDE, STRING_SERDE))
-            .windowedBy(TimeWindows.of(ofMillis(2L)).grace(ofMillis(2L)))
-=======
             .groupBy((String k, String v) -> k, Grouped.with(STRING_SERDE, STRING_SERDE))
-            .windowedBy(TimeWindows.of(2L).grace(2L))
->>>>>>> 862e09f9
+            .windowedBy(TimeWindows.of(2L).grace(ofMillis(2L)))
             .count(Materialized.<String, Long, WindowStore<Bytes, byte[]>>as("counts").withCachingDisabled().withKeySerde(STRING_SERDE));
         valueCounts
             .suppress(untilWindowCloses(unbounded()))
@@ -490,13 +480,8 @@
         final StreamsBuilder builder = new StreamsBuilder();
         final KTable<Windowed<String>, Long> valueCounts = builder
             .stream("input", Consumed.with(STRING_SERDE, STRING_SERDE))
-<<<<<<< HEAD
-            .groupBy((String k, String v) -> k, Serialized.with(STRING_SERDE, STRING_SERDE))
-            .windowedBy(SessionWindows.with(ofMillis(5L)).grace(ofMillis(5L)))
-=======
             .groupBy((String k, String v) -> k, Grouped.with(STRING_SERDE, STRING_SERDE))
-            .windowedBy(SessionWindows.with(5L).grace(5L))
->>>>>>> 862e09f9
+            .windowedBy(SessionWindows.with(5L).grace(ofMillis(5L)))
             .count(Materialized.<String, Long, SessionStore<Bytes, byte[]>>as("counts").withCachingDisabled());
         valueCounts
             .suppress(untilWindowCloses(unbounded()))
