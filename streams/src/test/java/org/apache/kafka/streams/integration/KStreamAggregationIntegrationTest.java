--- conflicted
+++ resolved
@@ -202,7 +202,6 @@
         produceMessages(secondBatchTimestamp);
 
         groupedStream
-<<<<<<< HEAD
                 .windowedBy(TimeWindows.of(500L))
                 .reduce(reducer)
                 .toStream(new KeyValueMapper<Windowed<String>, String, String>() {
@@ -211,17 +210,8 @@
                         return windowedKey.key() + "@" + windowedKey.window().start();
                     }
                 })
-                .to(Serdes.String(), Serdes.String(), outputTopic);
-=======
-            .reduce(reducer, TimeWindows.of(500L), "reduce-time-windows")
-            .toStream(new KeyValueMapper<Windowed<String>, String, String>() {
-                @Override
-                public String apply(final Windowed<String> windowedKey, final String value) {
-                    return windowedKey.key() + "@" + windowedKey.window().start();
-                }
-            })
             .to(outputTopic, Produced.with(Serdes.String(), Serdes.String()));
->>>>>>> d0ee6ed3
+
 
         startStreams();
 
@@ -325,7 +315,7 @@
                         return windowedKey.key() + "@" + windowedKey.window().start();
                     }
                 })
-                .to(Serdes.String(), Serdes.Integer(), outputTopic);
+                .to(outputTopic, Produced.with(Serdes.String(), Serdes.Integer()));
 
         startStreams();
 
@@ -433,7 +423,7 @@
                     public String apply(final Windowed<Integer> windowedKey, final Long value) {
                         return windowedKey.key() + "@" + windowedKey.window().start();
                     }
-                }).to(Serdes.String(), Serdes.Long(), outputTopic);
+                }).to(outputTopic, Produced.with(Serdes.String(), Serdes.Long()));
 
         startStreams();
 
