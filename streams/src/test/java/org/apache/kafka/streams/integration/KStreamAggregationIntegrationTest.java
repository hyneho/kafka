/**
 * Licensed to the Apache Software Foundation (ASF) under one or more contributor license
 * agreements.  See the NOTICE file distributed with this work for additional information regarding
 * copyright ownership. The ASF licenses this file to You under the Apache License, Version 2.0 (the
 * "License"); you may not use this file except in compliance with the License.  You may obtain a
 * copy of the License at
 * <p>
 * http://www.apache.org/licenses/LICENSE-2.0
 * <p>
 * Unless required by applicable law or agreed to in writing, software distributed under the License
 * is distributed on an "AS IS" BASIS, WITHOUT WARRANTIES OR CONDITIONS OF ANY KIND, either express
 * or implied. See the License for the specific language governing permissions and limitations under
 * the License.
 */
package org.apache.kafka.streams.integration;

import kafka.utils.MockTime;
import org.apache.kafka.clients.consumer.ConsumerConfig;
import org.apache.kafka.common.serialization.Deserializer;
import org.apache.kafka.common.serialization.IntegerDeserializer;
import org.apache.kafka.common.serialization.IntegerSerializer;
import org.apache.kafka.common.serialization.LongDeserializer;
import org.apache.kafka.common.serialization.Serdes;
import org.apache.kafka.common.serialization.StringDeserializer;
import org.apache.kafka.common.serialization.StringSerializer;
import org.apache.kafka.streams.KafkaStreams;
import org.apache.kafka.streams.KeyValue;
import org.apache.kafka.streams.StreamsConfig;
import org.apache.kafka.streams.integration.utils.EmbeddedKafkaCluster;
import org.apache.kafka.streams.integration.utils.IntegrationTestUtils;
import org.apache.kafka.streams.kstream.Aggregator;
import org.apache.kafka.streams.kstream.Initializer;
import org.apache.kafka.streams.kstream.KGroupedStream;
import org.apache.kafka.streams.kstream.KStream;
import org.apache.kafka.streams.kstream.KStreamBuilder;
import org.apache.kafka.streams.kstream.KeyValueMapper;
import org.apache.kafka.streams.kstream.Reducer;
import org.apache.kafka.streams.kstream.TimeWindows;
import org.apache.kafka.streams.kstream.Windowed;
import org.apache.kafka.test.MockKeyValueMapper;
import org.apache.kafka.test.TestUtils;
import org.junit.After;
import org.junit.Before;
import org.junit.ClassRule;
import org.junit.Test;
import org.junit.runner.RunWith;
import org.junit.runners.Parameterized;
import org.junit.runners.Parameterized.Parameter;
import org.junit.runners.Parameterized.Parameters;

import java.io.IOException;
import java.util.Arrays;
import java.util.Collections;
import java.util.Comparator;
import java.util.List;
import java.util.Properties;
import java.util.concurrent.ExecutionException;

import static org.hamcrest.MatcherAssert.assertThat;
import static org.hamcrest.core.Is.is;

@RunWith(Parameterized.class)
public class KStreamAggregationIntegrationTest {
    private static final int NUM_BROKERS = 1;

    @ClassRule
<<<<<<< HEAD
    public static final EmbeddedKafkaCluster CLUSTER =
        new EmbeddedKafkaCluster(NUM_BROKERS);

=======
    public static final EmbeddedKafkaCluster CLUSTER = new EmbeddedKafkaCluster(NUM_BROKERS);
>>>>>>> 2586226a
    private static volatile int testNo = 0;
    private final MockTime mockTime = CLUSTER.time;
    private KStreamBuilder builder;
    private Properties streamsConfiguration;
    private KafkaStreams kafkaStreams;
    private String streamOneInput;
    private String outputTopic;
    private KGroupedStream<String, String> groupedStream;
    private Reducer<String> reducer;
    private Initializer<Integer> initializer;
    private Aggregator<String, String, Integer> aggregator;
    private KStream<Integer, String> stream;

    @Parameter
    public long cacheSizeBytes;

    //Single parameter, use Object[]
    @Parameters
    public static Object[] data() {
        return new Object[] {0, 10 * 1024 * 1024L};
    }

    @Before
    public void before() {
        testNo++;
        builder = new KStreamBuilder();
        createTopics();
        streamsConfiguration = new Properties();
        final String applicationId = "kgrouped-stream-test-" + testNo;
        streamsConfiguration.put(StreamsConfig.APPLICATION_ID_CONFIG, applicationId);
        streamsConfiguration
            .put(StreamsConfig.BOOTSTRAP_SERVERS_CONFIG, CLUSTER.bootstrapServers());
        streamsConfiguration.put(StreamsConfig.ZOOKEEPER_CONNECT_CONFIG, CLUSTER.zKConnectString());
        streamsConfiguration.put(ConsumerConfig.AUTO_OFFSET_RESET_CONFIG, "earliest");
        streamsConfiguration.put(StreamsConfig.STATE_DIR_CONFIG, TestUtils.tempDirectory().getPath());
        streamsConfiguration.put(StreamsConfig.COMMIT_INTERVAL_MS_CONFIG, 1);
        streamsConfiguration.put(StreamsConfig.CACHE_MAX_BYTES_BUFFERING_CONFIG, cacheSizeBytes);

        final KeyValueMapper<Integer, String, String> mapper = MockKeyValueMapper.SelectValueMapper();
        stream = builder.stream(Serdes.Integer(), Serdes.String(), streamOneInput);
        groupedStream = stream
            .groupBy(
                mapper,
                Serdes.String(),
                Serdes.String());

        reducer = new Reducer<String>() {
            @Override
            public String apply(final String value1, final String value2) {
                return value1 + ":" + value2;
            }
        };
        initializer = new Initializer<Integer>() {
            @Override
            public Integer apply() {
                return 0;
            }
        };
        aggregator = new Aggregator<String, String, Integer>() {
            @Override
            public Integer apply(final String aggKey, final String value, final Integer aggregate) {
                return aggregate + value.length();
            }
        };
    }

    @After
    public void whenShuttingDown() throws IOException {
        if (kafkaStreams != null) {
            kafkaStreams.close();
        }
        IntegrationTestUtils.purgeLocalStreamsState(streamsConfiguration);
    }


    @Test
    public void shouldReduce() throws Exception {
        produceMessages(mockTime.milliseconds());
        groupedStream
            .reduce(reducer, "reduce-by-key")
            .to(Serdes.String(), Serdes.String(), outputTopic);

        startStreams();

        produceMessages(mockTime.milliseconds());

        final List<KeyValue<String, String>> results = receiveMessages(
            new StringDeserializer(),
            new StringDeserializer()
            , 10);

        Collections.sort(results, new Comparator<KeyValue<String, String>>() {
            @Override
            public int compare(final KeyValue<String, String> o1, final KeyValue<String, String> o2) {
                return KStreamAggregationIntegrationTest.compare(o1, o2);
            }
        });

        assertThat(results, is(Arrays.asList(KeyValue.pair("A", "A"),
            KeyValue.pair("A", "A:A"),
            KeyValue.pair("B", "B"),
            KeyValue.pair("B", "B:B"),
            KeyValue.pair("C", "C"),
            KeyValue.pair("C", "C:C"),
            KeyValue.pair("D", "D"),
            KeyValue.pair("D", "D:D"),
            KeyValue.pair("E", "E"),
            KeyValue.pair("E", "E:E"))));
    }

    private static <K extends Comparable, V extends Comparable> int compare(final KeyValue<K, V> o1,
                                                                            final KeyValue<K, V> o2) {
        final int keyComparison = o1.key.compareTo(o2.key);
        if (keyComparison == 0) {
            return o1.value.compareTo(o2.value);
        }
        return keyComparison;
    }

    @Test
    public void shouldReduceWindowed() throws Exception {
        final long firstBatchTimestamp = mockTime.milliseconds();
        mockTime.sleep(1000);
        produceMessages(firstBatchTimestamp);
        final long secondBatchTimestamp = mockTime.milliseconds();
        produceMessages(secondBatchTimestamp);
        produceMessages(secondBatchTimestamp);

        groupedStream
            .reduce(reducer, TimeWindows.of(500L), "reduce-time-windows")
            .toStream(new KeyValueMapper<Windowed<String>, String, String>() {
                @Override
                public String apply(final Windowed<String> windowedKey, final String value) {
                    return windowedKey.key() + "@" + windowedKey.window().start();
                }
            })
            .to(Serdes.String(), Serdes.String(), outputTopic);

        startStreams();

        final List<KeyValue<String, String>> windowedOutput = receiveMessages(
            new StringDeserializer(),
            new StringDeserializer()
            , 15);

        final Comparator<KeyValue<String, String>>
            comparator =
            new Comparator<KeyValue<String, String>>() {
                @Override
                public int compare(final KeyValue<String, String> o1,
                                   final KeyValue<String, String> o2) {
                    return KStreamAggregationIntegrationTest.compare(o1, o2);
                }
            };

        Collections.sort(windowedOutput, comparator);
        final long firstBatchWindow = firstBatchTimestamp / 500 * 500;
        final long secondBatchWindow = secondBatchTimestamp / 500 * 500;

        assertThat(windowedOutput, is(
            Arrays.asList(
                new KeyValue<>("A@" + firstBatchWindow, "A"),
                new KeyValue<>("A@" + secondBatchWindow, "A"),
                new KeyValue<>("A@" + secondBatchWindow, "A:A"),
                new KeyValue<>("B@" + firstBatchWindow, "B"),
                new KeyValue<>("B@" + secondBatchWindow, "B"),
                new KeyValue<>("B@" + secondBatchWindow, "B:B"),
                new KeyValue<>("C@" + firstBatchWindow, "C"),
                new KeyValue<>("C@" + secondBatchWindow, "C"),
                new KeyValue<>("C@" + secondBatchWindow, "C:C"),
                new KeyValue<>("D@" + firstBatchWindow, "D"),
                new KeyValue<>("D@" + secondBatchWindow, "D"),
                new KeyValue<>("D@" + secondBatchWindow, "D:D"),
                new KeyValue<>("E@" + firstBatchWindow, "E"),
                new KeyValue<>("E@" + secondBatchWindow, "E"),
                new KeyValue<>("E@" + secondBatchWindow, "E:E")
            )
        ));
    }

    @Test
    public void shouldAggregate() throws Exception {
        produceMessages(mockTime.milliseconds());
        groupedStream.aggregate(
            initializer,
            aggregator,
            Serdes.Integer(),
            "aggregate-by-selected-key")
            .to(Serdes.String(), Serdes.Integer(), outputTopic);

        startStreams();

        produceMessages(mockTime.milliseconds());

        final List<KeyValue<String, Integer>> results = receiveMessages(
            new StringDeserializer(),
            new IntegerDeserializer()
            , 10);

        Collections.sort(results, new Comparator<KeyValue<String, Integer>>() {
            @Override
            public int compare(final KeyValue<String, Integer> o1, final KeyValue<String, Integer> o2) {
                return KStreamAggregationIntegrationTest.compare(o1, o2);
            }
        });

        assertThat(results, is(Arrays.asList(
            KeyValue.pair("A", 1),
            KeyValue.pair("A", 2),
            KeyValue.pair("B", 1),
            KeyValue.pair("B", 2),
            KeyValue.pair("C", 1),
            KeyValue.pair("C", 2),
            KeyValue.pair("D", 1),
            KeyValue.pair("D", 2),
            KeyValue.pair("E", 1),
            KeyValue.pair("E", 2)
        )));
    }

    @Test
    public void shouldAggregateWindowed() throws Exception {
        final long firstTimestamp = mockTime.milliseconds();
        mockTime.sleep(1000);
        produceMessages(firstTimestamp);
        final long secondTimestamp = mockTime.milliseconds();
        produceMessages(secondTimestamp);
        produceMessages(secondTimestamp);

        groupedStream.aggregate(
            initializer,
            aggregator,
            TimeWindows.of(500L),
            Serdes.Integer(), "aggregate-by-key-windowed")
            .toStream(new KeyValueMapper<Windowed<String>, Integer, String>() {
                @Override
                public String apply(final Windowed<String> windowedKey, final Integer value) {
                    return windowedKey.key() + "@" + windowedKey.window().start();
                }
            })
            .to(Serdes.String(), Serdes.Integer(), outputTopic);

        startStreams();

        final List<KeyValue<String, Integer>> windowedMessages = receiveMessages(
            new StringDeserializer(),
            new IntegerDeserializer()
            , 15);

        final Comparator<KeyValue<String, Integer>>
            comparator =
            new Comparator<KeyValue<String, Integer>>() {
                @Override
                public int compare(final KeyValue<String, Integer> o1,
                                   final KeyValue<String, Integer> o2) {
                    return KStreamAggregationIntegrationTest.compare(o1, o2);
                }
            };

        Collections.sort(windowedMessages, comparator);

        final long firstWindow = firstTimestamp / 500 * 500;
        final long secondWindow = secondTimestamp / 500 * 500;

        assertThat(windowedMessages, is(
            Arrays.asList(
                new KeyValue<>("A@" + firstWindow, 1),
                new KeyValue<>("A@" + secondWindow, 1),
                new KeyValue<>("A@" + secondWindow, 2),
                new KeyValue<>("B@" + firstWindow, 1),
                new KeyValue<>("B@" + secondWindow, 1),
                new KeyValue<>("B@" + secondWindow, 2),
                new KeyValue<>("C@" + firstWindow, 1),
                new KeyValue<>("C@" + secondWindow, 1),
                new KeyValue<>("C@" + secondWindow, 2),
                new KeyValue<>("D@" + firstWindow, 1),
                new KeyValue<>("D@" + secondWindow, 1),
                new KeyValue<>("D@" + secondWindow, 2),
                new KeyValue<>("E@" + firstWindow, 1),
                new KeyValue<>("E@" + secondWindow, 1),
                new KeyValue<>("E@" + secondWindow, 2)
            )));
    }

    @Test
    public void shouldCount() throws Exception {
        produceMessages(mockTime.milliseconds());

        groupedStream.count("count-by-key")
            .to(Serdes.String(), Serdes.Long(), outputTopic);

        startStreams();

        produceMessages(mockTime.milliseconds());

        final List<KeyValue<String, Long>> results = receiveMessages(
            new StringDeserializer(),
            new LongDeserializer()
            , 10);
        Collections.sort(results, new Comparator<KeyValue<String, Long>>() {
            @Override
            public int compare(final KeyValue<String, Long> o1, final KeyValue<String, Long> o2) {
                return KStreamAggregationIntegrationTest.compare(o1, o2);
            }
        });

        assertThat(results, is(Arrays.asList(
            KeyValue.pair("A", 1L),
            KeyValue.pair("A", 2L),
            KeyValue.pair("B", 1L),
            KeyValue.pair("B", 2L),
            KeyValue.pair("C", 1L),
            KeyValue.pair("C", 2L),
            KeyValue.pair("D", 1L),
            KeyValue.pair("D", 2L),
            KeyValue.pair("E", 1L),
            KeyValue.pair("E", 2L)
        )));
    }

    @Test
    public void shouldGroupByKey() throws Exception {
        final long timestamp = mockTime.milliseconds();
        produceMessages(timestamp);
        produceMessages(timestamp);

        stream.groupByKey(Serdes.Integer(), Serdes.String())
            .count(TimeWindows.of(500L), "count-windows")
            .toStream(new KeyValueMapper<Windowed<Integer>, Long, String>() {
                @Override
                public String apply(final Windowed<Integer> windowedKey, final Long value) {
                    return windowedKey.key() + "@" + windowedKey.window().start();
                }
            }).to(Serdes.String(), Serdes.Long(), outputTopic);

        startStreams();

        final List<KeyValue<String, Long>> results = receiveMessages(
            new StringDeserializer(),
            new LongDeserializer()
            , 10);
        Collections.sort(results, new Comparator<KeyValue<String, Long>>() {
            @Override
            public int compare(final KeyValue<String, Long> o1, final KeyValue<String, Long> o2) {
                return KStreamAggregationIntegrationTest.compare(o1, o2);
            }
        });

        final long window = timestamp / 500 * 500;
        assertThat(results, is(Arrays.asList(
            KeyValue.pair("1@" + window, 1L),
            KeyValue.pair("1@" + window, 2L),
            KeyValue.pair("2@" + window, 1L),
            KeyValue.pair("2@" + window, 2L),
            KeyValue.pair("3@" + window, 1L),
            KeyValue.pair("3@" + window, 2L),
            KeyValue.pair("4@" + window, 1L),
            KeyValue.pair("4@" + window, 2L),
            KeyValue.pair("5@" + window, 1L),
            KeyValue.pair("5@" + window, 2L)
        )));

    }


    private void produceMessages(final long timestamp)
        throws ExecutionException, InterruptedException {
        IntegrationTestUtils.produceKeyValuesSynchronouslyWithTimestamp(
            streamOneInput,
            Arrays.asList(
                new KeyValue<>(1, "A"),
                new KeyValue<>(2, "B"),
                new KeyValue<>(3, "C"),
                new KeyValue<>(4, "D"),
                new KeyValue<>(5, "E")),
            TestUtils.producerConfig(
                CLUSTER.bootstrapServers(),
                IntegerSerializer.class,
                StringSerializer.class,
                new Properties()),
            timestamp);
    }


    private void createTopics() {
        streamOneInput = "stream-one-" + testNo;
        outputTopic = "output-" + testNo;
        CLUSTER.createTopic(streamOneInput, 3, 1);
        CLUSTER.createTopic(outputTopic);
    }

    private void startStreams() {
        kafkaStreams = new KafkaStreams(builder, streamsConfiguration);
        kafkaStreams.start();
    }


    private <K, V> List<KeyValue<K, V>> receiveMessages(final Deserializer<K>
                                                            keyDeserializer,
                                                        final Deserializer<V>
                                                            valueDeserializer,
                                                        final int numMessages)
        throws InterruptedException {
        final Properties consumerProperties = new Properties();
        consumerProperties
            .setProperty(ConsumerConfig.BOOTSTRAP_SERVERS_CONFIG, CLUSTER.bootstrapServers());
        consumerProperties.setProperty(ConsumerConfig.GROUP_ID_CONFIG, "kgroupedstream-test-" + testNo);
        consumerProperties.setProperty(ConsumerConfig.AUTO_OFFSET_RESET_CONFIG, "earliest");
        consumerProperties.setProperty(ConsumerConfig.KEY_DESERIALIZER_CLASS_CONFIG, keyDeserializer.getClass().getName());
        consumerProperties.setProperty(ConsumerConfig.VALUE_DESERIALIZER_CLASS_CONFIG, valueDeserializer.getClass().getName());
        return IntegrationTestUtils.waitUntilMinKeyValueRecordsReceived(
            consumerProperties,
            outputTopic,
            numMessages,
            60 * 1000);

    }

}<|MERGE_RESOLUTION|>--- conflicted
+++ resolved
@@ -64,13 +64,9 @@
     private static final int NUM_BROKERS = 1;
 
     @ClassRule
-<<<<<<< HEAD
     public static final EmbeddedKafkaCluster CLUSTER =
         new EmbeddedKafkaCluster(NUM_BROKERS);
 
-=======
-    public static final EmbeddedKafkaCluster CLUSTER = new EmbeddedKafkaCluster(NUM_BROKERS);
->>>>>>> 2586226a
     private static volatile int testNo = 0;
     private final MockTime mockTime = CLUSTER.time;
     private KStreamBuilder builder;
