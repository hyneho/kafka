/*
 * Licensed to the Apache Software Foundation (ASF) under one or more
 * contributor license agreements. See the NOTICE file distributed with
 * this work for additional information regarding copyright ownership.
 * The ASF licenses this file to You under the Apache License, Version 2.0
 * (the "License"); you may not use this file except in compliance with
 * the License. You may obtain a copy of the License at
 *
 *    http://www.apache.org/licenses/LICENSE-2.0
 *
 * Unless required by applicable law or agreed to in writing, software
 * distributed under the License is distributed on an "AS IS" BASIS,
 * WITHOUT WARRANTIES OR CONDITIONS OF ANY KIND, either express or implied.
 * See the License for the specific language governing permissions and
 * limitations under the License.
 */
package org.apache.kafka.test;

import org.apache.kafka.common.header.Headers;
import org.apache.kafka.common.metrics.Metrics;
import org.apache.kafka.common.serialization.Serde;
import org.apache.kafka.common.serialization.Serdes;
import org.apache.kafka.common.serialization.Serializer;
import org.apache.kafka.common.utils.LogContext;
import org.apache.kafka.streams.StreamsBuilder;
import org.apache.kafka.streams.StreamsBuilderTest;
import org.apache.kafka.streams.errors.DefaultProductionExceptionHandler;
import org.apache.kafka.streams.processor.ProcessorContext;
import org.apache.kafka.streams.processor.StateStore;
import org.apache.kafka.streams.processor.StreamPartitioner;
import org.apache.kafka.streams.processor.internals.InternalTopologyBuilder;
import org.apache.kafka.streams.processor.internals.MockStreamsMetrics;
import org.apache.kafka.streams.processor.internals.ProcessorNode;
import org.apache.kafka.streams.processor.internals.ProcessorRecordContext;
import org.apache.kafka.streams.processor.internals.ProcessorTopology;
import org.apache.kafka.streams.processor.internals.RecordCollectorImpl;
import org.apache.kafka.streams.state.internals.ThreadCache;
import org.junit.rules.ExternalResource;

import java.io.File;
import java.util.HashSet;
import java.util.List;
import java.util.Map;
import java.util.Set;
import java.util.regex.Pattern;

/**
 * KStreamTestDriver
 *
 * @deprecated please use {@link org.apache.kafka.streams.TopologyTestDriver} instead
 */
@Deprecated
public class KStreamTestDriver extends ExternalResource {

    private static final long DEFAULT_CACHE_SIZE_BYTES = 1024 * 1024L;

    private ProcessorTopology topology;
    private InternalMockProcessorContext context;
    private ProcessorTopology globalTopology;
    private final LogContext logContext = new LogContext("testCache ");

<<<<<<< HEAD
    @Deprecated
    public void setUp(final KStreamBuilder builder) {
        setUp(builder, null, Serdes.ByteArray(), Serdes.ByteArray());
    }

    @Deprecated
    public void setUp(final KStreamBuilder builder, final File stateDir) {
        setUp(builder, stateDir, Serdes.ByteArray(), Serdes.ByteArray());
    }

    @Deprecated
    public void setUp(final KStreamBuilder builder, final File stateDir, final long cacheSize) {
        setUp(builder, stateDir, Serdes.ByteArray(), Serdes.ByteArray(), cacheSize);
    }

    @Deprecated
    public void setUp(final KStreamBuilder builder,
                      final File stateDir,
                      final Serde<?> keySerde,
                      final Serde<?> valSerde) {
        setUp(builder, stateDir, keySerde, valSerde, DEFAULT_CACHE_SIZE_BYTES);
    }

    @Deprecated
    public void setUp(final KStreamBuilder builder,
                      final File stateDir,
                      final Serde<?> keySerde,
                      final Serde<?> valSerde,
                      final long cacheSize) {
        builder.setApplicationId("TestDriver");
        topology = builder.build(null);
        globalTopology = builder.buildGlobalStateTopology();
        final ThreadCache cache = new ThreadCache(logContext, cacheSize, new MockStreamsMetrics(new Metrics()));
        context = new InternalMockProcessorContext(stateDir, keySerde, valSerde, new MockRecordCollector(), cache);
        context.setRecordContext(new ProcessorRecordContext(0, 0, 0, "topic", null));
        // init global topology first as it will add stores to the
        // store map that are required for joins etc.
        if (globalTopology != null) {
            initTopology(globalTopology, globalTopology.globalStateStores());
        }
        initTopology(topology, topology.stateStores());
    }

=======
>>>>>>> 9947cd40
    public void setUp(final StreamsBuilder builder) {
        setUp(builder, null, Serdes.ByteArray(), Serdes.ByteArray());
    }

    public void setUp(final StreamsBuilder builder, final File stateDir) {
        setUp(builder, stateDir, Serdes.ByteArray(), Serdes.ByteArray());
    }

    public void setUp(final StreamsBuilder builder, final File stateDir, final long cacheSize) {
        setUp(builder, stateDir, Serdes.ByteArray(), Serdes.ByteArray(), cacheSize);
    }

    public void setUp(final StreamsBuilder builder,
                      final File stateDir,
                      final Serde<?> keySerde,
                      final Serde<?> valSerde) {
        setUp(builder, stateDir, keySerde, valSerde, DEFAULT_CACHE_SIZE_BYTES);
    }

    public void setUp(final StreamsBuilder builder,
                      final File stateDir,
                      final Serde<?> keySerde,
                      final Serde<?> valSerde,
                      final long cacheSize) {
        final InternalTopologyBuilder internalTopologyBuilder = StreamsBuilderTest.internalTopologyBuilder(builder);

        internalTopologyBuilder.setApplicationId("TestDriver");
        topology = internalTopologyBuilder.build(null);
        globalTopology = internalTopologyBuilder.buildGlobalStateTopology();

        final ThreadCache cache = new ThreadCache(logContext, cacheSize, new MockStreamsMetrics(new Metrics()));
        context = new InternalMockProcessorContext(stateDir, keySerde, valSerde, new MockRecordCollector(), cache);
        context.setRecordContext(new ProcessorRecordContext(0, 0, 0, "topic", null));

        // init global topology first as it will add stores to the
        // store map that are required for joins etc.
        if (globalTopology != null) {
            initTopology(globalTopology, globalTopology.globalStateStores());
        }
        initTopology(topology, topology.stateStores());
    }

    @Override
    protected void after() {
        if (topology != null) {
            close();
        }
    }

    private void initTopology(final ProcessorTopology topology, final List<StateStore> stores) {
        for (final StateStore store : stores) {
            try {
                store.init(context, store);
            } catch (final RuntimeException e) {
                new RuntimeException("Fatal exception initializing store.", e).printStackTrace();
                throw e;
            }
        }

        for (final ProcessorNode node : topology.processors()) {
            context.setCurrentNode(node);
            try {
                node.init(context);
            } finally {
                context.setCurrentNode(null);
            }
        }
    }

    public ProcessorTopology topology() {
        return topology;
    }

    public ProcessorContext context() {
        return context;
    }

    public void process(final String topicName, final Object key, final Object value) {
        final ProcessorNode prevNode = context.currentNode();
        final ProcessorNode currNode = sourceNodeByTopicName(topicName);

        if (currNode != null) {
            context.setRecordContext(createRecordContext(topicName, context.timestamp()));
            context.setCurrentNode(currNode);
            try {
                context.forward(key, value);
            } finally {
                context.setCurrentNode(prevNode);
            }
        }
    }

    private ProcessorNode sourceNodeByTopicName(final String topicName) {
        ProcessorNode topicNode = topology.source(topicName);
        if (topicNode == null) {
            for (final String sourceTopic : topology.sourceTopics()) {
                if (Pattern.compile(sourceTopic).matcher(topicName).matches()) {
                    return topology.source(sourceTopic);
                }
            }
            if (globalTopology != null) {
                topicNode = globalTopology.source(topicName);
            }
        }

        return topicNode;
    }

    public void setTime(final long timestamp) {
        context.setTime(timestamp);
    }

    public void close() {
        // close all processors
        for (final ProcessorNode node : topology.processors()) {
            context.setCurrentNode(node);
            try {
                node.close();
            } finally {
                context.setCurrentNode(null);
            }
        }

        closeState();
    }

    public Set<String> allProcessorNames() {
        final Set<String> names = new HashSet<>();

        final List<ProcessorNode> nodes = topology.processors();

        for (final ProcessorNode node : nodes) {
            names.add(node.name());
        }

        return names;
    }

    public ProcessorNode processor(final String name) {
        final List<ProcessorNode> nodes = topology.processors();

        for (final ProcessorNode node : nodes) {
            if (node.name().equals(name)) {
                return node;
            }
        }

        return null;
    }

    public Map<String, StateStore> allStateStores() {
        return context.allStateStores();
    }

    public void flushState() {
        for (final StateStore stateStore : context.allStateStores().values()) {
            stateStore.flush();
        }
    }

    private void closeState() {
        // we need to first flush all stores before trying to close any one
        // of them since the flushing could cause eviction and hence tries to access other stores
        flushState();

        for (final StateStore stateStore : context.allStateStores().values()) {
            stateStore.close();
        }
    }

    private ProcessorRecordContext createRecordContext(final String topicName, final long timestamp) {
        return new ProcessorRecordContext(timestamp, -1, -1, topicName, null);
    }

    private class MockRecordCollector extends RecordCollectorImpl {
        MockRecordCollector() {
            super(null, "KStreamTestDriver", new LogContext("KStreamTestDriver "), new DefaultProductionExceptionHandler(), new Metrics().sensor("skipped-records"));
        }

        @Override
        public <K, V> void send(final String topic,
                                final K key,
                                final V value,
                                final Headers headers,
                                final Long timestamp,
                                final Serializer<K> keySerializer,
                                final Serializer<V> valueSerializer,
                                final StreamPartitioner<? super K, ? super V> partitioner) {
            // The serialization is skipped.
            if (sourceNodeByTopicName(topic) != null) {
                process(topic, key, value);
            }
        }

        @Override
        public <K, V> void send(final String topic,
                                final K key,
                                final V value,
                                final Headers headers,
                                final Integer partition,
                                final Long timestamp,
                                final Serializer<K> keySerializer,
                                final Serializer<V> valueSerializer) {
            // The serialization is skipped.
            if (sourceNodeByTopicName(topic) != null) {
                process(topic, key, value);
            }
        }

        @Override
        public void flush() {}

        @Override
        public void close() {}
    }
}<|MERGE_RESOLUTION|>--- conflicted
+++ resolved
@@ -59,52 +59,6 @@
     private ProcessorTopology globalTopology;
     private final LogContext logContext = new LogContext("testCache ");
 
-<<<<<<< HEAD
-    @Deprecated
-    public void setUp(final KStreamBuilder builder) {
-        setUp(builder, null, Serdes.ByteArray(), Serdes.ByteArray());
-    }
-
-    @Deprecated
-    public void setUp(final KStreamBuilder builder, final File stateDir) {
-        setUp(builder, stateDir, Serdes.ByteArray(), Serdes.ByteArray());
-    }
-
-    @Deprecated
-    public void setUp(final KStreamBuilder builder, final File stateDir, final long cacheSize) {
-        setUp(builder, stateDir, Serdes.ByteArray(), Serdes.ByteArray(), cacheSize);
-    }
-
-    @Deprecated
-    public void setUp(final KStreamBuilder builder,
-                      final File stateDir,
-                      final Serde<?> keySerde,
-                      final Serde<?> valSerde) {
-        setUp(builder, stateDir, keySerde, valSerde, DEFAULT_CACHE_SIZE_BYTES);
-    }
-
-    @Deprecated
-    public void setUp(final KStreamBuilder builder,
-                      final File stateDir,
-                      final Serde<?> keySerde,
-                      final Serde<?> valSerde,
-                      final long cacheSize) {
-        builder.setApplicationId("TestDriver");
-        topology = builder.build(null);
-        globalTopology = builder.buildGlobalStateTopology();
-        final ThreadCache cache = new ThreadCache(logContext, cacheSize, new MockStreamsMetrics(new Metrics()));
-        context = new InternalMockProcessorContext(stateDir, keySerde, valSerde, new MockRecordCollector(), cache);
-        context.setRecordContext(new ProcessorRecordContext(0, 0, 0, "topic", null));
-        // init global topology first as it will add stores to the
-        // store map that are required for joins etc.
-        if (globalTopology != null) {
-            initTopology(globalTopology, globalTopology.globalStateStores());
-        }
-        initTopology(topology, topology.stateStores());
-    }
-
-=======
->>>>>>> 9947cd40
     public void setUp(final StreamsBuilder builder) {
         setUp(builder, null, Serdes.ByteArray(), Serdes.ByteArray());
     }
