/**
 * Licensed to the Apache Software Foundation (ASF) under one or more
 * contributor license agreements.  See the NOTICE file distributed with
 * this work for additional information regarding copyright ownership.
 * The ASF licenses this file to You under the Apache License, Version 2.0
 * (the "License"); you may not use this file except in compliance with
 * the License.  You may obtain a copy of the License at
 * <p>
 * http://www.apache.org/licenses/LICENSE-2.0
 * <p>
 * Unless required by applicable law or agreed to in writing, software
 * distributed under the License is distributed on an "AS IS" BASIS,
 * WITHOUT WARRANTIES OR CONDITIONS OF ANY KIND, either express or implied.
 * See the License for the specific language governing permissions and
 * limitations under the License.
 */

package org.apache.kafka.test;

import java.io.File;
import java.util.Arrays;
import java.util.Collections;
import java.util.HashMap;
import java.util.List;
import java.util.Map;
import org.apache.kafka.common.metrics.JmxReporter;
import org.apache.kafka.common.metrics.MetricConfig;
import org.apache.kafka.common.metrics.Metrics;
import org.apache.kafka.common.metrics.MetricsReporter;
import org.apache.kafka.common.metrics.Sensor;
import org.apache.kafka.common.serialization.Serde;
import org.apache.kafka.common.utils.MockTime;
import org.apache.kafka.streams.KeyValue;
import org.apache.kafka.streams.StreamsMetrics;
import org.apache.kafka.streams.processor.internals.RecordContext;
import org.apache.kafka.streams.processor.StateRestoreCallback;
import org.apache.kafka.streams.processor.StateStore;
import org.apache.kafka.streams.processor.TaskId;
import org.apache.kafka.streams.processor.internals.InternalProcessorContext;
import org.apache.kafka.streams.processor.internals.ProcessorNode;
import org.apache.kafka.streams.processor.internals.RecordCollector;
import org.apache.kafka.streams.state.StateSerdes;
import org.apache.kafka.streams.state.internals.ThreadCache;

<<<<<<< HEAD
public class MockProcessorContext implements ProcessorContext, RecordCollector.Supplier {
=======
import java.io.File;
import java.util.Collections;
import java.util.HashMap;
import java.util.LinkedHashMap;
import java.util.List;
import java.util.Map;

public class MockProcessorContext implements InternalProcessorContext, RecordCollector.Supplier {
>>>>>>> 497e669d

    private final KStreamTestDriver driver;
    private final Serde<?> keySerde;
    private final Serde<?> valSerde;
    private final RecordCollector.Supplier recordCollectorSupplier;
    private final File stateDir;
<<<<<<< HEAD
    private MockTime time = new MockTime();
    private MetricConfig config = new MetricConfig();
    private Metrics metrics;


    private Map<String, StateStore> storeMap = new HashMap<>();
=======
    private final ThreadCache cache;
    private Map<String, StateStore> storeMap = new LinkedHashMap<>();
>>>>>>> 497e669d
    private Map<String, StateRestoreCallback> restoreFuncs = new HashMap<>();

    long timestamp = -1L;
    private RecordContext recordContext;
    private ProcessorNode currentNode;

    public MockProcessorContext(StateSerdes<?, ?> serdes, RecordCollector collector) {
        this(null, null, serdes.keySerde(), serdes.valueSerde(), collector, null);
    }

    public MockProcessorContext(KStreamTestDriver driver, File stateDir,
                                Serde<?> keySerde,
                                Serde<?> valSerde,
                                final RecordCollector collector,
                                final ThreadCache cache) {
        this(driver, stateDir, keySerde, valSerde,
<<<<<<< HEAD
            new RecordCollector.Supplier() {
                @Override
                public RecordCollector recordCollector() {
                    return collector;
                }
            });
=======
                new RecordCollector.Supplier() {
                    @Override
                    public RecordCollector recordCollector() {
                        return collector;
                    }
                }, cache);
>>>>>>> 497e669d
    }

    public MockProcessorContext(KStreamTestDriver driver, File stateDir,
                                Serde<?> keySerde,
                                Serde<?> valSerde,
                                RecordCollector.Supplier collectorSupplier,
                                final ThreadCache cache) {
        this.driver = driver;
        this.stateDir = stateDir;
        this.keySerde = keySerde;
        this.valSerde = valSerde;
        this.recordCollectorSupplier = collectorSupplier;
<<<<<<< HEAD
        this.metrics = new Metrics(config, Arrays.asList((MetricsReporter) new JmxReporter()), time, true);
=======
        this.cache = cache;
>>>>>>> 497e669d
    }

    @Override
    public RecordCollector recordCollector() {
        RecordCollector recordCollector = recordCollectorSupplier.recordCollector();

        if (recordCollector == null) {
            throw new UnsupportedOperationException("No RecordCollector specified");
        }
        return recordCollector;
    }

    public void setTime(long timestamp) {
        this.timestamp = timestamp;
    }

    @Override
    public TaskId taskId() {
        return new TaskId(0, 0);
    }

    @Override
    public String applicationId() {
        return "mockApplication";
    }

    @Override
    public Serde<?> keySerde() {
        return this.keySerde;
    }

    @Override
    public Serde<?> valueSerde() {
        return this.valSerde;
    }

    @Override
    public ThreadCache getCache() {
        return cache;
    }

    @Override
    public File stateDir() {
        if (stateDir == null)
            throw new UnsupportedOperationException("State directory not specified");

        return stateDir;
    }

    @Override
    public StreamsMetrics metrics() {
        return new StreamsMetrics() {
            @Override
            public Sensor addLatencySensor(String scopeName, String entityName, String operationName, String... tags) {
                return null;
            }

            @Override
            public void recordLatency(Sensor sensor, long startNs, long endNs) {
            }

            @Override
            public Sensor sensor(String name) {
                return metrics.sensor(name);
            }

            @Override
            public Sensor addSensor(String name, Sensor... parents) {
                return metrics.sensor(name, parents);
            }

            @Override
            public void removeSensor(String name) {
                metrics.removeSensor(name);
            }

            @Override
            public Sensor sensor(String name, MetricConfig config, Sensor... parents) {
                return metrics.sensor(name, config, parents);
            }

            @Override
            public Sensor getSensor(String name) {
                return metrics.getSensor(name);
            }
        };
    }

    @Override
    public void register(StateStore store, boolean loggingEnabled, StateRestoreCallback func) {
        storeMap.put(store.name(), store);
        restoreFuncs.put(store.name(), func);
    }

    @Override
    public StateStore getStateStore(String name) {
        return storeMap.get(name);
    }

    @Override
    public void schedule(long interval) {
        throw new UnsupportedOperationException("schedule() not supported.");
    }

    @Override
    @SuppressWarnings("unchecked")
    public <K, V> void forward(K key, V value) {
        driver.forward(key, value);
    }

    @Override
    @SuppressWarnings("unchecked")
    public <K, V> void forward(K key, V value, int childIndex) {
        driver.forward(key, value, childIndex);
    }

    @Override
    @SuppressWarnings("unchecked")
    public <K, V> void forward(K key, V value, String childName) {
        driver.forward(key, value, childName);
    }


    @Override
    public void commit() {
        throw new UnsupportedOperationException("commit() not supported.");
    }

    @Override
    public String topic() {
        if (recordContext == null) {
            return null;
        }
        return recordContext.topic();
    }

    @Override
    public int partition() {
        if (recordContext == null) {
            return -1;
        }
        return recordContext.partition();
    }

    @Override
    public long offset() {
        if (recordContext == null) {
            return -1L;
        }
        return recordContext.offset();
    }

    @Override
    public long timestamp() {
        if (recordContext == null) {
            return timestamp;
        }
        return recordContext.timestamp();
    }

    @Override
    public Map<String, Object> appConfigs() {
        return Collections.emptyMap();
    }

    @Override
    public Map<String, Object> appConfigsWithPrefix(String prefix) {
        return Collections.emptyMap();
    }

    @Override
    public RecordContext recordContext() {
        return recordContext;
    }

    public Map<String, StateStore> allStateStores() {
        return Collections.unmodifiableMap(storeMap);
    }

    public void restore(String storeName, List<KeyValue<byte[], byte[]>> changeLog) {
        StateRestoreCallback restoreCallback = restoreFuncs.get(storeName);
        for (KeyValue<byte[], byte[]> entry : changeLog) {
            restoreCallback.restore(entry.key, entry.value);
        }
    }

    @Override
    public void setRecordContext(final RecordContext recordContext) {
        this.recordContext = recordContext;
    }

    @Override
    public void setCurrentNode(final ProcessorNode currentNode) {
        this.currentNode  = currentNode;
        driver.setCurrentNode(currentNode);
    }

    @Override
    public ProcessorNode currentNode() {
        return currentNode;
    }

}<|MERGE_RESOLUTION|>--- conflicted
+++ resolved
@@ -42,35 +42,22 @@
 import org.apache.kafka.streams.state.StateSerdes;
 import org.apache.kafka.streams.state.internals.ThreadCache;
 
-<<<<<<< HEAD
-public class MockProcessorContext implements ProcessorContext, RecordCollector.Supplier {
-=======
-import java.io.File;
-import java.util.Collections;
-import java.util.HashMap;
 import java.util.LinkedHashMap;
-import java.util.List;
-import java.util.Map;
 
 public class MockProcessorContext implements InternalProcessorContext, RecordCollector.Supplier {
->>>>>>> 497e669d
 
     private final KStreamTestDriver driver;
     private final Serde<?> keySerde;
     private final Serde<?> valSerde;
     private final RecordCollector.Supplier recordCollectorSupplier;
     private final File stateDir;
-<<<<<<< HEAD
     private MockTime time = new MockTime();
     private MetricConfig config = new MetricConfig();
     private Metrics metrics;
 
-
-    private Map<String, StateStore> storeMap = new HashMap<>();
-=======
     private final ThreadCache cache;
     private Map<String, StateStore> storeMap = new LinkedHashMap<>();
->>>>>>> 497e669d
+
     private Map<String, StateRestoreCallback> restoreFuncs = new HashMap<>();
 
     long timestamp = -1L;
@@ -87,21 +74,12 @@
                                 final RecordCollector collector,
                                 final ThreadCache cache) {
         this(driver, stateDir, keySerde, valSerde,
-<<<<<<< HEAD
-            new RecordCollector.Supplier() {
-                @Override
-                public RecordCollector recordCollector() {
-                    return collector;
-                }
-            });
-=======
                 new RecordCollector.Supplier() {
                     @Override
                     public RecordCollector recordCollector() {
                         return collector;
                     }
                 }, cache);
->>>>>>> 497e669d
     }
 
     public MockProcessorContext(KStreamTestDriver driver, File stateDir,
@@ -114,11 +92,8 @@
         this.keySerde = keySerde;
         this.valSerde = valSerde;
         this.recordCollectorSupplier = collectorSupplier;
-<<<<<<< HEAD
         this.metrics = new Metrics(config, Arrays.asList((MetricsReporter) new JmxReporter()), time, true);
-=======
         this.cache = cache;
->>>>>>> 497e669d
     }
 
     @Override
