/**
 * Licensed to the Apache Software Foundation (ASF) under one or more contributor license agreements. See the NOTICE
 * file distributed with this work for additional information regarding copyright ownership. The ASF licenses this file
 * to You under the Apache License, Version 2.0 (the "License"); you may not use this file except in compliance with the
 * License. You may obtain a copy of the License at
 *
 * http://www.apache.org/licenses/LICENSE-2.0
 *
 * Unless required by applicable law or agreed to in writing, software distributed under the License is distributed on
 * an "AS IS" BASIS, WITHOUT WARRANTIES OR CONDITIONS OF ANY KIND, either express or implied. See the License for the
 * specific language governing permissions and limitations under the License.
 */

package org.apache.kafka.streams.processor.internals;

import org.apache.kafka.clients.ClientUtils;
import org.apache.kafka.clients.CommonClientConfigs;
import org.apache.kafka.clients.KafkaClient;
import org.apache.kafka.clients.NetworkClient;
import org.apache.kafka.clients.Metadata;
import org.apache.kafka.clients.ClientResponse;
import org.apache.kafka.clients.ClientRequest;
import org.apache.kafka.clients.consumer.ConsumerConfig;
import org.apache.kafka.clients.producer.ProducerConfig;
import org.apache.kafka.common.Cluster;
import org.apache.kafka.common.Node;
import org.apache.kafka.common.config.AbstractConfig;
import org.apache.kafka.common.config.ConfigDef;
import org.apache.kafka.common.metrics.JmxReporter;
import org.apache.kafka.common.metrics.MetricConfig;
import org.apache.kafka.common.metrics.Metrics;
import org.apache.kafka.common.metrics.MetricsReporter;
import org.apache.kafka.common.network.ChannelBuilder;
import org.apache.kafka.common.network.Selector;
import org.apache.kafka.common.protocol.Errors;
import org.apache.kafka.common.requests.CreateTopicsRequest;
import org.apache.kafka.common.requests.CreateTopicsResponse;
import org.apache.kafka.common.requests.MetadataRequest;
import org.apache.kafka.common.requests.MetadataResponse;
import org.apache.kafka.common.utils.SystemTime;
import org.apache.kafka.common.utils.Time;
import org.apache.kafka.streams.StreamsConfig;
import org.apache.kafka.streams.errors.StreamsException;

import java.io.IOException;
import java.net.InetSocketAddress;
import java.util.List;
import java.util.Map;
import java.util.LinkedHashMap;
import java.util.Properties;
import java.util.HashMap;
import java.util.Collection;
import java.util.concurrent.TimeUnit;

public class StreamsKafkaClient {

    private static final ConfigDef CONFIG = StreamsConfig.configDef()
            .withClientSslSupport()
            .withClientSaslSupport();

<<<<<<< HEAD
    private final KafkaClient kafkaClient;
    private final List<MetricsReporter> reporters;
    private final AbstractConfig streamsConfig;

    private static final int MAX_INFLIGHT_REQUESTS = 100;

    public StreamsKafkaClient(final StreamsConfig originalStreamsConfig) {
        this.streamsConfig = new AbstractConfig(CONFIG, originalStreamsConfig.originals(), false);

=======
    public static class Config extends AbstractConfig {

        public static Config fromStreamsConfig(StreamsConfig streamsConfig) {
            return new Config(streamsConfig.originals());
        }

        public Config(Map<?, ?> originals) {
            super(CONFIG, originals, false);
        }
    }

    private final KafkaClient kafkaClient;
    private final List<MetricsReporter> reporters;
    private final Config streamsConfig;

    private static final int MAX_INFLIGHT_REQUESTS = 100;

    public StreamsKafkaClient(final StreamsConfig streamsConfig) {
        this(Config.fromStreamsConfig(streamsConfig));
    }

    public StreamsKafkaClient(final Config streamsConfig) {
        this.streamsConfig = streamsConfig;

>>>>>>> 31716590
        final Time time = new SystemTime();

        final Map<String, String> metricTags = new LinkedHashMap<>();
        metricTags.put("client-id", StreamsConfig.CLIENT_ID_CONFIG);

        final Metadata metadata = new Metadata(streamsConfig.getLong(StreamsConfig.RETRY_BACKOFF_MS_CONFIG), streamsConfig.getLong(StreamsConfig.METADATA_MAX_AGE_CONFIG));
        final List<InetSocketAddress> addresses = ClientUtils.parseAndValidateAddresses(streamsConfig.getList(ConsumerConfig.BOOTSTRAP_SERVERS_CONFIG));
        metadata.update(Cluster.bootstrap(addresses), time.milliseconds());

        final MetricConfig metricConfig = new MetricConfig().samples(streamsConfig.getInt(CommonClientConfigs.METRICS_NUM_SAMPLES_CONFIG))
                .timeWindow(streamsConfig.getLong(CommonClientConfigs.METRICS_SAMPLE_WINDOW_MS_CONFIG), TimeUnit.MILLISECONDS)
                .tags(metricTags);
        reporters = streamsConfig.getConfiguredInstances(ProducerConfig.METRIC_REPORTER_CLASSES_CONFIG,
                MetricsReporter.class);
        // TODO: This should come from the KafkaStream
        reporters.add(new JmxReporter("kafka.admin"));
        final Metrics metrics = new Metrics(metricConfig, reporters, time);

        final ChannelBuilder channelBuilder = ClientUtils.createChannelBuilder(streamsConfig);

        final Selector selector = new Selector(streamsConfig.getLong(StreamsConfig.CONNECTIONS_MAX_IDLE_MS_CONFIG), metrics, time, "kafka-client", channelBuilder);

        kafkaClient = new NetworkClient(
                selector,
                metadata,
                streamsConfig.getString(StreamsConfig.CLIENT_ID_CONFIG),
                MAX_INFLIGHT_REQUESTS, // a fixed large enough value will suffice
                streamsConfig.getLong(StreamsConfig.RECONNECT_BACKOFF_MS_CONFIG),
                streamsConfig.getInt(StreamsConfig.SEND_BUFFER_CONFIG),
                streamsConfig.getInt(StreamsConfig.RECEIVE_BUFFER_CONFIG),
                streamsConfig.getInt(StreamsConfig.REQUEST_TIMEOUT_MS_CONFIG), time, true);
    }

    public void close() throws IOException {
        for (MetricsReporter metricsReporter: this.reporters) {
            metricsReporter.close();
        }
    }

    /**
     * Creates a set of new topics using batch request.
     */
    public void createTopics(final Map<InternalTopicConfig, Integer> topicsMap, final int replicationFactor, final long windowChangeLogAdditionalRetention) {

        final Map<String, CreateTopicsRequest.TopicDetails> topicRequestDetails = new HashMap<>();
        for (InternalTopicConfig internalTopicConfig:topicsMap.keySet()) {
            final Properties topicProperties = internalTopicConfig.toProperties(windowChangeLogAdditionalRetention);
            final Map<String, String> topicConfig = new HashMap<>();
            for (String key : topicProperties.stringPropertyNames()) {
                topicConfig.put(key, topicProperties.getProperty(key));
            }
            final CreateTopicsRequest.TopicDetails topicDetails = new CreateTopicsRequest.TopicDetails(topicsMap.get(internalTopicConfig), (short) replicationFactor, topicConfig);

            topicRequestDetails.put(internalTopicConfig.name(), topicDetails);
        }

        final ClientRequest clientRequest = kafkaClient.newClientRequest(getBrokerId(), new CreateTopicsRequest.Builder(topicRequestDetails, streamsConfig.getInt(StreamsConfig.REQUEST_TIMEOUT_MS_CONFIG)), Time.SYSTEM.milliseconds(), true, null);
        final ClientResponse clientResponse = sendRequest(clientRequest);

        if (!clientResponse.hasResponse()) {
            throw new StreamsException("Empty response for client request.");
        }
        if (!(clientResponse.responseBody() instanceof CreateTopicsResponse)) {
            throw new StreamsException("Inconsistent response type for internal topic creation request. Expected CreateTopicsResponse but received " + clientResponse.responseBody().getClass().getName());
        }
        final CreateTopicsResponse createTopicsResponse =  (CreateTopicsResponse) clientResponse.responseBody();

        for (InternalTopicConfig internalTopicConfig : topicsMap.keySet()) {
            CreateTopicsResponse.Error error = createTopicsResponse.errors().get(internalTopicConfig.name());
            if (!error.is(Errors.NONE) && !error.is(Errors.TOPIC_ALREADY_EXISTS)) {
                throw new StreamsException("Could not create topic: " + internalTopicConfig.name() + " due to " + error.messageWithFallback());
            }
        }
    }

    private String getBrokerId() {
        String brokerId = null;
        final Metadata metadata = new Metadata(streamsConfig.getLong(StreamsConfig.RETRY_BACKOFF_MS_CONFIG), streamsConfig.getLong(StreamsConfig.METADATA_MAX_AGE_CONFIG));
        final List<InetSocketAddress> addresses = ClientUtils.parseAndValidateAddresses(streamsConfig.getList(ConsumerConfig.BOOTSTRAP_SERVERS_CONFIG));
        metadata.update(Cluster.bootstrap(addresses), Time.SYSTEM.milliseconds());

        final List<Node> nodes = metadata.fetch().nodes();
        final long readyTimeout = Time.SYSTEM.milliseconds() + streamsConfig.getInt(StreamsConfig.REQUEST_TIMEOUT_MS_CONFIG);
        boolean foundNode = false;
        while (!foundNode && (Time.SYSTEM.milliseconds() < readyTimeout)) {
            for (Node node: nodes) {
                if (kafkaClient.ready(node, Time.SYSTEM.milliseconds())) {
                    brokerId = Integer.toString(node.id());
                    foundNode = true;
                    break;
                }
            }
            kafkaClient.poll(streamsConfig.getLong(StreamsConfig.POLL_MS_CONFIG), Time.SYSTEM.milliseconds());
        }
        if (brokerId == null) {
            throw new StreamsException("Could not find any available broker.");
        }
        return brokerId;
    }

    private ClientResponse sendRequest(final ClientRequest clientRequest) {
        kafkaClient.send(clientRequest, Time.SYSTEM.milliseconds());
        final long responseTimeout = Time.SYSTEM.milliseconds() + streamsConfig.getInt(StreamsConfig.REQUEST_TIMEOUT_MS_CONFIG);
        // Poll for the response.
        while (Time.SYSTEM.milliseconds() < responseTimeout) {
            List<ClientResponse> responseList = kafkaClient.poll(streamsConfig.getLong(StreamsConfig.POLL_MS_CONFIG), Time.SYSTEM.milliseconds());
            if (!responseList.isEmpty()) {
                if (responseList.size() > 1) {
                    throw new StreamsException("Sent one request but received multiple or no responses.");
                }
                ClientResponse response = responseList.get(0);
                if (response.requestHeader().correlationId() == clientRequest.correlationId()) {
                    return response;
                } else {
                    throw new StreamsException("Inconsistent response received from the broker " + clientRequest.destination() + ", expected correlation id " + clientRequest.correlationId() + ", but received " +
                            response.requestHeader().correlationId());
                }
            }
        }
        throw new StreamsException("Failed to get response from broker within timeout");

    }

    /**
     * Fetch the metadata for all topics
     */
    public Collection<MetadataResponse.TopicMetadata> fetchTopicsMetadata() {

        final ClientRequest clientRequest = kafkaClient.newClientRequest(getBrokerId(), new MetadataRequest.Builder(null), Time.SYSTEM.milliseconds(), true, null);
        final ClientResponse clientResponse = sendRequest(clientRequest);
        if (!clientResponse.hasResponse()) {
            throw new StreamsException("Empty response for client request.");
        }
        if (!(clientResponse.responseBody() instanceof MetadataResponse)) {
            throw new StreamsException("Inconsistent response type for internal topic metadata request. Expected MetadataResponse but received " + clientResponse.responseBody().getClass().getName());
        }
        final MetadataResponse metadataResponse = (MetadataResponse) clientResponse.responseBody();
        return metadataResponse.topicMetadata();
    }

}<|MERGE_RESOLUTION|>--- conflicted
+++ resolved
@@ -58,17 +58,6 @@
             .withClientSslSupport()
             .withClientSaslSupport();
 
-<<<<<<< HEAD
-    private final KafkaClient kafkaClient;
-    private final List<MetricsReporter> reporters;
-    private final AbstractConfig streamsConfig;
-
-    private static final int MAX_INFLIGHT_REQUESTS = 100;
-
-    public StreamsKafkaClient(final StreamsConfig originalStreamsConfig) {
-        this.streamsConfig = new AbstractConfig(CONFIG, originalStreamsConfig.originals(), false);
-
-=======
     public static class Config extends AbstractConfig {
 
         public static Config fromStreamsConfig(StreamsConfig streamsConfig) {
@@ -93,7 +82,6 @@
     public StreamsKafkaClient(final Config streamsConfig) {
         this.streamsConfig = streamsConfig;
 
->>>>>>> 31716590
         final Time time = new SystemTime();
 
         final Map<String, String> metricTags = new LinkedHashMap<>();
