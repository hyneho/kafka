/*
 * Licensed to the Apache Software Foundation (ASF) under one or more
 * contributor license agreements. See the NOTICE file distributed with
 * this work for additional information regarding copyright ownership.
 * The ASF licenses this file to You under the Apache License, Version 2.0
 * (the "License"); you may not use this file except in compliance with
 * the License. You may obtain a copy of the License at
 *
 *    http://www.apache.org/licenses/LICENSE-2.0
 *
 * Unless required by applicable law or agreed to in writing, software
 * distributed under the License is distributed on an "AS IS" BASIS,
 * WITHOUT WARRANTIES OR CONDITIONS OF ANY KIND, either express or implied.
 * See the License for the specific language governing permissions and
 * limitations under the License.
 */
package org.apache.kafka.streams.processor.internals;

import org.apache.kafka.streams.processor.TaskId;

import java.util.Objects;

public class TaskAndAction {

    enum Action {
        ADD,
        REMOVE,
<<<<<<< HEAD
        PAUSE,
        RESUME
=======
        PAUSE
>>>>>>> 309e0f98
    }

    private final Task task;
    private final TaskId taskId;
    private final Action action;

    private TaskAndAction(final Task task, final TaskId taskId, final Action action) {
        this.task = task;
        this.taskId = taskId;
        this.action = action;
    }

    public static TaskAndAction createAddTask(final Task task) {
        Objects.requireNonNull(task, "Task to add is null!");
        return new TaskAndAction(task, null, Action.ADD);
    }

    public static TaskAndAction createRemoveTask(final TaskId taskId) {
        Objects.requireNonNull(taskId, "Task ID of task to remove is null!");
        return new TaskAndAction(null, taskId, Action.REMOVE);
    }

    public static TaskAndAction createPauseTask(final TaskId taskId) {
        Objects.requireNonNull(taskId, "Task ID of task to pause is null!");
        return new TaskAndAction(null, taskId, Action.PAUSE);
    }

<<<<<<< HEAD
    public static TaskAndAction createResumeTask(final TaskId taskId) {
        Objects.requireNonNull(taskId, "Task ID of task to pause is null!");
        return new TaskAndAction(null, taskId, Action.RESUME);
    }

=======
>>>>>>> 309e0f98
    public Task getTask() {
        if (action != Action.ADD) {
            throw new IllegalStateException("Action type " + action + " cannot have a task!");
        }
        return task;
    }

    public TaskId getTaskId() {
<<<<<<< HEAD
        if (action != Action.REMOVE && action != Action.PAUSE && action != Action.RESUME) {
=======
        if (action != Action.REMOVE && action != Action.PAUSE) {
>>>>>>> 309e0f98
            throw new IllegalStateException("Action type " + action + " cannot have a task ID!");
        }
        return taskId;
    }

    public Action getAction() {
        return action;
    }
}<|MERGE_RESOLUTION|>--- conflicted
+++ resolved
@@ -25,12 +25,8 @@
     enum Action {
         ADD,
         REMOVE,
-<<<<<<< HEAD
         PAUSE,
         RESUME
-=======
-        PAUSE
->>>>>>> 309e0f98
     }
 
     private final Task task;
@@ -58,14 +54,11 @@
         return new TaskAndAction(null, taskId, Action.PAUSE);
     }
 
-<<<<<<< HEAD
     public static TaskAndAction createResumeTask(final TaskId taskId) {
-        Objects.requireNonNull(taskId, "Task ID of task to pause is null!");
+        Objects.requireNonNull(taskId, "Task ID of task to resume is null!");
         return new TaskAndAction(null, taskId, Action.RESUME);
     }
 
-=======
->>>>>>> 309e0f98
     public Task getTask() {
         if (action != Action.ADD) {
             throw new IllegalStateException("Action type " + action + " cannot have a task!");
@@ -74,11 +67,7 @@
     }
 
     public TaskId getTaskId() {
-<<<<<<< HEAD
         if (action != Action.REMOVE && action != Action.PAUSE && action != Action.RESUME) {
-=======
-        if (action != Action.REMOVE && action != Action.PAUSE) {
->>>>>>> 309e0f98
             throw new IllegalStateException("Action type " + action + " cannot have a task ID!");
         }
         return taskId;
