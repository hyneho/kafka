/**
 * Licensed to the Apache Software Foundation (ASF) under one or more
 * contributor license agreements.  See the NOTICE file distributed with
 * this work for additional information regarding copyright ownership.
 * The ASF licenses this file to You under the Apache License, Version 2.0
 * (the "License"); you may not use this file except in compliance with
 * the License.  You may obtain a copy of the License at
 *
 *    http://www.apache.org/licenses/LICENSE-2.0
 *
 * Unless required by applicable law or agreed to in writing, software
 * distributed under the License is distributed on an "AS IS" BASIS,
 * WITHOUT WARRANTIES OR CONDITIONS OF ANY KIND, either express or implied.
 * See the License for the specific language governing permissions and
 * limitations under the License.
 */

package org.apache.kafka.streams.processor.internals;

import org.apache.kafka.clients.consumer.internals.PartitionAssignor;
import org.apache.kafka.common.Cluster;
import org.apache.kafka.common.Configurable;
import org.apache.kafka.common.KafkaException;
import org.apache.kafka.common.Node;
import org.apache.kafka.common.PartitionInfo;
import org.apache.kafka.common.TopicPartition;
import org.apache.kafka.common.config.ConfigException;
import org.apache.kafka.common.utils.Utils;
import org.apache.kafka.streams.StreamsConfig;
import org.apache.kafka.streams.errors.TaskAssignmentException;
import org.apache.kafka.streams.errors.TopologyBuilderException;
import org.apache.kafka.streams.processor.TaskId;
import org.apache.kafka.streams.processor.TopologyBuilder;
import org.apache.kafka.streams.processor.internals.assignment.AssignmentInfo;
import org.apache.kafka.streams.processor.internals.assignment.ClientState;
import org.apache.kafka.streams.processor.internals.assignment.SubscriptionInfo;
import org.apache.kafka.streams.processor.internals.assignment.TaskAssignor;
import org.apache.kafka.streams.state.HostInfo;
import org.slf4j.Logger;
import org.slf4j.LoggerFactory;

import java.io.IOException;
import java.util.ArrayList;
import java.util.Arrays;
import java.util.Collection;
import java.util.Collections;
import java.util.Comparator;
import java.util.HashMap;
import java.util.HashSet;
import java.util.List;
import java.util.Map;
import java.util.Set;
import java.util.UUID;

import static org.apache.kafka.common.utils.Utils.getHost;
import static org.apache.kafka.common.utils.Utils.getPort;
import static org.apache.kafka.streams.processor.internals.InternalTopicManager.WINDOW_CHANGE_LOG_ADDITIONAL_RETENTION_DEFAULT;

public class StreamPartitionAssignor implements PartitionAssignor, Configurable {

    private static final Logger log = LoggerFactory.getLogger(StreamPartitionAssignor.class);

    private static class AssignedPartition implements Comparable<AssignedPartition> {
        public final TaskId taskId;
        public final TopicPartition partition;

        AssignedPartition(final TaskId taskId, final TopicPartition partition) {
            this.taskId = taskId;
            this.partition = partition;
        }

        @Override
        public int compareTo(final AssignedPartition that) {
            return PARTITION_COMPARATOR.compare(this.partition, that.partition);
        }
    }

    private static class ClientMetadata {
        final HostInfo hostInfo;
        final Set<String> consumers;
        final ClientState<TaskId> state;

        ClientMetadata(final String endPoint) {

            // get the host info if possible
            if (endPoint != null) {
                final String host = getHost(endPoint);
                final Integer port = getPort(endPoint);

                if (host == null || port == null)
                    throw new ConfigException(String.format("Error parsing host address %s. Expected format host:port.", endPoint));

                hostInfo = new HostInfo(host, port);
            } else {
                hostInfo = null;
            }

            // initialize the consumer memberIds
            consumers = new HashSet<>();

            // initialize the client state
            state = new ClientState<>();
        }

        void addConsumer(final String consumerMemberId, final SubscriptionInfo info) {

            consumers.add(consumerMemberId);

            state.prevActiveTasks.addAll(info.prevTasks);
            state.prevAssignedTasks.addAll(info.prevTasks);
            state.prevAssignedTasks.addAll(info.standbyTasks);
            state.capacity = state.capacity + 1d;
        }

        @Override
        public String toString() {
            return "ClientMetadata{" +
                    "hostInfo=" + hostInfo +
                    ", consumers=" + consumers +
                    ", state=" + state +
                    '}';
        }
    }

    private static class InternalTopicMetadata {
        public final InternalTopicConfig config;

        public int numPartitions;

        InternalTopicMetadata(final InternalTopicConfig config) {
            this.config = config;
            this.numPartitions = -1;
        }
    }

    private static final Comparator<TopicPartition> PARTITION_COMPARATOR = new Comparator<TopicPartition>() {
        @Override
        public int compare(TopicPartition p1, TopicPartition p2) {
            int result = p1.topic().compareTo(p2.topic());

            if (result != 0) {
                return result;
            } else {
                return p1.partition() < p2.partition() ? -1 : (p1.partition() > p2.partition() ? 1 : 0);
            }
        }
    };

    private StreamThread streamThread;

    private String userEndPoint;
    private int numStandbyReplicas;

    private Cluster metadataWithInternalTopics;
    private Map<HostInfo, Set<TopicPartition>> partitionsByHostState;

    private Map<TaskId, Set<TopicPartition>> standbyTasks;
    private Map<TaskId, Set<TopicPartition>> activeTasks;

    private InternalTopicManager internalTopicManager;

    /**
     * We need to have the PartitionAssignor and its StreamThread to be mutually accessible
     * since the former needs later's cached metadata while sending subscriptions,
     * and the latter needs former's returned assignment when adding tasks.
     * @throws KafkaException if the stream thread is not specified
     */
    @Override
    public void configure(Map<String, ?> configs) {
        numStandbyReplicas = (Integer) configs.get(StreamsConfig.NUM_STANDBY_REPLICAS_CONFIG);

        Object o = configs.get(StreamsConfig.InternalConfig.STREAM_THREAD_INSTANCE);
        if (o == null) {
            KafkaException ex = new KafkaException("StreamThread is not specified");
            log.error(ex.getMessage(), ex);
            throw ex;
        }

        if (!(o instanceof StreamThread)) {
            KafkaException ex = new KafkaException(String.format("%s is not an instance of %s", o.getClass().getName(), StreamThread.class.getName()));
            log.error(ex.getMessage(), ex);
            throw ex;
        }

        streamThread = (StreamThread) o;
        streamThread.partitionAssignor(this);

        String userEndPoint = (String) configs.get(StreamsConfig.APPLICATION_SERVER_CONFIG);
        if (userEndPoint != null && !userEndPoint.isEmpty()) {
<<<<<<< HEAD
            final String[] hostPort = userEndPoint.split(":");
            if (hostPort.length != 2) {
                throw new ConfigException(String.format("stream-thread [%s] Config %s isn't in the correct format. Expected a host:port pair" +
                                " but received %s",
                        streamThread.getName(), StreamsConfig.APPLICATION_SERVER_CONFIG, userEndPoint));
            } else {
                try {
                    Integer.valueOf(hostPort[1]);
                    this.userEndPointConfig = userEndPoint;
                } catch (NumberFormatException nfe) {
                    throw new ConfigException(String.format("stream-thread [%s] Invalid port %s supplied in %s for config %s",
                            streamThread.getName(), hostPort[1], userEndPoint, StreamsConfig.APPLICATION_SERVER_CONFIG));
                }
=======
            try {
                String host = getHost(userEndPoint);
                Integer port = getPort(userEndPoint);

                if (host == null || port == null)
                    throw new ConfigException(String.format("stream-thread [%s] Config %s isn't in the correct format. Expected a host:port pair" +
                                    " but received %s",
                            streamThread.getName(), StreamsConfig.APPLICATION_SERVER_CONFIG, userEndPoint));
            } catch (NumberFormatException nfe) {
                throw new ConfigException(String.format("stream-thread [%s] Invalid port supplied in %s for config %s",
                        streamThread.getName(), userEndPoint, StreamsConfig.APPLICATION_SERVER_CONFIG));
>>>>>>> 8f2e0a5e
            }

            this.userEndPoint = userEndPoint;
        }

        internalTopicManager = new InternalTopicManager(
                new StreamsKafkaClient(this.streamThread.config),
                configs.containsKey(StreamsConfig.REPLICATION_FACTOR_CONFIG) ? (Integer) configs.get(StreamsConfig.REPLICATION_FACTOR_CONFIG) : 1,
                configs.containsKey(StreamsConfig.WINDOW_STORE_CHANGE_LOG_ADDITIONAL_RETENTION_MS_CONFIG) ?
                        (Long) configs.get(StreamsConfig.WINDOW_STORE_CHANGE_LOG_ADDITIONAL_RETENTION_MS_CONFIG)
                        : WINDOW_CHANGE_LOG_ADDITIONAL_RETENTION_DEFAULT);
    }

    @Override
    public String name() {
        return "stream";
    }

    @Override
    public Subscription subscription(Set<String> topics) {
        // Adds the following information to subscription
        // 1. Client UUID (a unique id assigned to an instance of KafkaStreams)
        // 2. Task ids of previously running tasks
        // 3. Task ids of valid local states on the client's state directory.

        Set<TaskId> prevTasks = streamThread.prevTasks();
        Set<TaskId> standbyTasks = streamThread.cachedTasks();
        standbyTasks.removeAll(prevTasks);
        SubscriptionInfo data = new SubscriptionInfo(streamThread.processId, prevTasks, standbyTasks, this.userEndPoint);

        if (streamThread.builder.sourceTopicPattern() != null) {
            SubscriptionUpdates subscriptionUpdates = new SubscriptionUpdates();
            log.debug("stream-thread [{}] found {} topics possibly matching regex", streamThread.getName(), topics);
            // update the topic groups with the returned subscription set for regex pattern subscriptions
            subscriptionUpdates.updateTopics(topics);
            streamThread.builder.updateSubscriptions(subscriptionUpdates, streamThread.getName());
        }

        return new Subscription(new ArrayList<>(topics), data.encode());
    }

    /*
     * This assigns tasks to consumer clients in the following steps.
     *
     * 0. check all repartition source topics and use internal topic manager to make sure
     *    they have been created with the right number of partitions.
     *
     * 1. using user customized partition grouper to generate tasks along with their
     *    assigned partitions; also make sure that the task's corresponding changelog topics
     *    have been created with the right number of partitions.
     *
     * 2. using TaskAssignor to assign tasks to consumer clients.
     *    - Assign a task to a client which was running it previously.
     *      If there is no such client, assign a task to a client which has its valid local state.
     *    - A client may have more than one stream threads.
     *      The assignor tries to assign tasks to a client proportionally to the number of threads.
     *    - We try not to assign the same set of tasks to two different clients
     *    We do the assignment in one-pass. The result may not satisfy above all.
     *
     * 3. within each client, tasks are assigned to consumer clients in round-robin manner.
     */
<<<<<<< HEAD
    private Map<TopicPartition, PartitionInfo> prepareTopic(Map<InternalTopicConfig, Set<TaskId>> topicToTaskIds,
                                                            boolean postPartitionPhase) {
        Map<TopicPartition, PartitionInfo> partitionInfos = new HashMap<>();
        // if ZK is specified, prepare the internal source topic before calling partition grouper
        if (internalTopicManager != null) {
            log.debug("stream-thread [{}] Starting to validate internal topics in partition assignor.", streamThread.getName());

            Map<InternalTopicConfig, Integer> topics = new HashMap<>();
            for (Map.Entry<InternalTopicConfig, Set<TaskId>> entry : topicToTaskIds.entrySet()) {
                InternalTopicConfig topic = entry.getKey();
                int numPartitions = 0;
                if (postPartitionPhase) {
                    // the expected number of partitions is the max value of TaskId.partition + 1
                    for (TaskId task : entry.getValue()) {
                        if (numPartitions < task.partition + 1)
                            numPartitions = task.partition + 1;
                    }
                } else {
                    // should have size 1 only
                    numPartitions = -1;
                    for (TaskId task : entry.getValue()) {
                        numPartitions = task.partition;
                    }
                }
                topics.put(topic, numPartitions);
            }

            internalTopicManager.makeReady(topics);

            for (Map.Entry<InternalTopicConfig, Set<TaskId>> entry : topicToTaskIds.entrySet()) {
                InternalTopicConfig topic = entry.getKey();
                List<PartitionInfo> partitions = streamThread.restoreConsumer.partitionsFor(topic.name());
                for (PartitionInfo partition : partitions)
                    partitionInfos.put(new TopicPartition(partition.topic(), partition.partition()), partition);
            }

            log.info("stream-thread [{}] Completed validating internal topics in partition assignor", streamThread.getName());
        } else {
            List<String> missingTopics = new ArrayList<>();
            for (InternalTopicConfig topic : topicToTaskIds.keySet()) {
                List<PartitionInfo> partitions = streamThread.restoreConsumer.partitionsFor(topic.name());
                if (partitions == null) {
                    missingTopics.add(topic.name());
                }
            }
            if (!missingTopics.isEmpty()) {
                log.warn("stream-thread [{}] Topic {} do not exists but couldn't created.",
                        streamThread.getName(), missingTopics);

            }
        }

        return partitionInfos;
    }

=======
>>>>>>> 8f2e0a5e
    @Override
    public Map<String, Assignment> assign(Cluster metadata, Map<String, Subscription> subscriptions) {

        // construct the client metadata from the decoded subscription info
        Map<UUID, ClientMetadata> clientsMetadata = new HashMap<>();

        for (Map.Entry<String, Subscription> entry : subscriptions.entrySet()) {
            String consumerId = entry.getKey();
            Subscription subscription = entry.getValue();

            SubscriptionInfo info = SubscriptionInfo.decode(subscription.userData());

            // create the new client metadata if necessary
            ClientMetadata clientMetadata = clientsMetadata.get(info.processId);

            if (clientMetadata == null) {
                clientMetadata = new ClientMetadata(info.userEndPoint);
                clientsMetadata.put(info.processId, clientMetadata);
            }

            // add the consumer to the client
            clientMetadata.addConsumer(consumerId, info);
        }

        log.info("stream-thread [{}] Constructed client metadata {} from the member subscriptions.", streamThread.getName(), clientsMetadata);

        // ---------------- Step Zero ---------------- //

        // parse the topology to determine the repartition source topics,
        // making sure they are created with the number of partitions as
        // the maximum of the depending sub-topologies source topics' number of partitions
        Map<Integer, TopologyBuilder.TopicsInfo> topicGroups = streamThread.builder.topicGroups();

        Map<String, InternalTopicMetadata> repartitionTopicMetadata = new HashMap<>();
        for (TopologyBuilder.TopicsInfo topicsInfo : topicGroups.values()) {
            for (InternalTopicConfig topic: topicsInfo.repartitionSourceTopics.values()) {
                repartitionTopicMetadata.put(topic.name(), new InternalTopicMetadata(topic));
            }
        }

        boolean numPartitionsNeeded;
        do {
            numPartitionsNeeded = false;

            for (TopologyBuilder.TopicsInfo topicsInfo : topicGroups.values()) {
                for (String topicName : topicsInfo.repartitionSourceTopics.keySet()) {
                    int numPartitions = repartitionTopicMetadata.get(topicName).numPartitions;

                    // try set the number of partitions for this repartition topic if it is not set yet
                    if (numPartitions == -1) {
                        for (TopologyBuilder.TopicsInfo otherTopicsInfo : topicGroups.values()) {
                            Set<String> otherSinkTopics = otherTopicsInfo.sinkTopics;

                            if (otherSinkTopics.contains(topicName)) {
                                // if this topic is one of the sink topics of this topology,
                                // use the maximum of all its source topic partitions as the number of partitions
                                for (String sourceTopicName : otherTopicsInfo.sourceTopics) {
                                    Integer numPartitionsCandidate;
                                    // It is possible the sourceTopic is another internal topic, i.e,
                                    // map().join().join(map())
                                    if (repartitionTopicMetadata.containsKey(sourceTopicName)) {
                                        numPartitionsCandidate = repartitionTopicMetadata.get(sourceTopicName).numPartitions;
                                    } else {
                                        numPartitionsCandidate = metadata.partitionCountForTopic(sourceTopicName);
                                    }

                                    if (numPartitionsCandidate != null && numPartitionsCandidate > numPartitions) {
                                        numPartitions = numPartitionsCandidate;
                                    }
                                }
                            }
                        }
<<<<<<< HEAD
                    }
                    internalSourceTopicToTaskIds.put(internalTopic, Collections.singleton(new TaskId(entry.getKey(), numPartitions)));
                    for (int partition = 0; partition < numPartitions; partition++) {
                        internalPartitionInfos.put(new TopicPartition(internalTopic.name(), partition),
                                new PartitionInfo(internalTopic.name(), partition, null, new Node[0], new Node[0]));
=======

                        // if we still have not find the right number of partitions,
                        // another iteration is needed
                        if (numPartitions == -1)
                            numPartitionsNeeded = true;
                        else
                            repartitionTopicMetadata.get(topicName).numPartitions = numPartitions;
>>>>>>> 8f2e0a5e
                    }
                }
            }
        } while (numPartitionsNeeded);

        // augment the metadata with the newly computed number of partitions for all the
        // repartition source topics
        Map<TopicPartition, PartitionInfo> allRepartitionTopicPartitions = new HashMap<>();
        for (Map.Entry<String, InternalTopicMetadata> entry : repartitionTopicMetadata.entrySet()) {
            String topic = entry.getKey();
            Integer numPartitions = entry.getValue().numPartitions;

            for (int partition = 0; partition < numPartitions; partition++) {
                allRepartitionTopicPartitions.put(new TopicPartition(topic, partition),
                        new PartitionInfo(topic, partition, null, new Node[0], new Node[0]));
            }
        }

        // ensure the co-partitioning topics within the group have the same number of partitions,
        // and enforce the number of partitions for those repartition topics to be the same if they
        // are co-partitioned as well.
        ensureCopartitioning(streamThread.builder.copartitionGroups(), repartitionTopicMetadata, metadata);

<<<<<<< HEAD
        Collection<Set<String>> copartitionTopicGroups = streamThread.builder.copartitionGroups();
        ensureCopartitioning(copartitionTopicGroups, internalSourceTopicGroups,
                metadata.withPartitions(internalPartitionInfos));


        internalPartitionInfos = prepareTopic(internalSourceTopicToTaskIds, false);
        internalSourceTopicToTaskIds.clear();
=======
        // make sure the repartition source topics exist with the right number of partitions,
        // create these topics if necessary
        prepareTopic(repartitionTopicMetadata);
>>>>>>> 8f2e0a5e

        metadataWithInternalTopics = metadata;
        if (internalTopicManager != null)
            metadataWithInternalTopics = metadata.withPartitions(allRepartitionTopicPartitions);

        log.debug("stream-thread [{}] Created repartition topics {} from the parsed topology.", streamThread.getName(), allRepartitionTopicPartitions.values());

        // ---------------- Step One ---------------- //

        // get the tasks as partition groups from the partition grouper
        Set<String> allSourceTopics = new HashSet<>();
        Map<Integer, Set<String>> sourceTopicsByGroup = new HashMap<>();
        for (Map.Entry<Integer, TopologyBuilder.TopicsInfo> entry : topicGroups.entrySet()) {
            allSourceTopics.addAll(entry.getValue().sourceTopics);
            sourceTopicsByGroup.put(entry.getKey(), entry.getValue().sourceTopics);
        }

        Map<TaskId, Set<TopicPartition>> partitionsForTask = streamThread.partitionGrouper.partitionGroups(
                sourceTopicsByGroup, metadataWithInternalTopics);

        // check if all partitions are assigned, and there are no duplicates of partitions in multiple tasks
        Set<TopicPartition> allAssignedPartitions = new HashSet<>();
        Map<Integer, Set<TaskId>> tasksByTopicGroup = new HashMap<>();
        for (Map.Entry<TaskId, Set<TopicPartition>> entry : partitionsForTask.entrySet()) {
            Set<TopicPartition> partitions = entry.getValue();
            for (TopicPartition partition : partitions) {
                if (allAssignedPartitions.contains(partition)) {
                    log.warn("stream-thread [{}] Partition {} is assigned to more than one tasks: {}", streamThread.getName(), partition, partitionsForTask);
                }
            }
            allAssignedPartitions.addAll(partitions);

            TaskId id = entry.getKey();
            Set<TaskId> ids = tasksByTopicGroup.get(id.topicGroupId);
            if (ids == null) {
                ids = new HashSet<>();
                tasksByTopicGroup.put(id.topicGroupId, ids);
            }
            ids.add(id);
        }
        for (String topic : allSourceTopics) {
            for (PartitionInfo partitionInfo : metadataWithInternalTopics.partitionsForTopic(topic)) {
                TopicPartition partition = new TopicPartition(partitionInfo.topic(), partitionInfo.partition());
                if (!allAssignedPartitions.contains(partition)) {
                    log.warn("stream-thread [{}] Partition {} is not assigned to any tasks: {}", streamThread.getName(), partition, partitionsForTask);
                }
            }
        }

        // add tasks to state change log topic subscribers
        Map<String, InternalTopicMetadata> changelogTopicMetadata = new HashMap<>();
        for (Map.Entry<Integer, TopologyBuilder.TopicsInfo> entry : topicGroups.entrySet()) {
            final int topicGroupId = entry.getKey();
            final Map<String, InternalTopicConfig> stateChangelogTopics = entry.getValue().stateChangelogTopics;

            for (InternalTopicConfig topicConfig : stateChangelogTopics.values()) {
                // the expected number of partitions is the max value of TaskId.partition + 1
                int numPartitions = -1;
                for (TaskId task : tasksByTopicGroup.get(topicGroupId)) {
                    if (numPartitions < task.partition + 1)
                        numPartitions = task.partition + 1;
                }

                InternalTopicMetadata topicMetadata = new InternalTopicMetadata(topicConfig);
                topicMetadata.numPartitions = numPartitions;

                changelogTopicMetadata.put(topicConfig.name(), topicMetadata);
            }
        }

        prepareTopic(changelogTopicMetadata);

        log.debug("stream-thread [{}] Created state changelog topics {} from the parsed topology.", streamThread.getName(), changelogTopicMetadata);

        // ---------------- Step Two ---------------- //

        // assign tasks to clients
        Map<UUID, ClientState<TaskId>> states = new HashMap<>();
        for (Map.Entry<UUID, ClientMetadata> entry : clientsMetadata.entrySet()) {
            states.put(entry.getKey(), entry.getValue().state);
        }

        log.debug("stream-thread [{}] Assigning tasks {} to clients {} with number of replicas {}",
                streamThread.getName(), partitionsForTask.keySet(), states, numStandbyReplicas);

        TaskAssignor.assign(states, partitionsForTask.keySet(), numStandbyReplicas);

        log.info("stream-thread [{}] Assigned tasks to clients as {}.", streamThread.getName(), states);

        // ---------------- Step Three ---------------- //

        // construct the global partition assignment per host map
        partitionsByHostState = new HashMap<>();
        for (Map.Entry<UUID, ClientMetadata> entry : clientsMetadata.entrySet()) {
            HostInfo hostInfo = entry.getValue().hostInfo;

            if (hostInfo != null) {
                final Set<TopicPartition> topicPartitions = new HashSet<>();
                final ClientState<TaskId> state = entry.getValue().state;

                for (TaskId id : state.assignedTasks) {
                    topicPartitions.addAll(partitionsForTask.get(id));
                }

                partitionsByHostState.put(hostInfo, topicPartitions);
            }
        }

        // within the client, distribute tasks to its owned consumers
        Map<String, Assignment> assignment = new HashMap<>();
        for (Map.Entry<UUID, ClientMetadata> entry : clientsMetadata.entrySet()) {
            Set<String> consumers = entry.getValue().consumers;
            ClientState<TaskId> state = entry.getValue().state;

            ArrayList<TaskId> taskIds = new ArrayList<>(state.assignedTasks.size());
            final int numActiveTasks = state.activeTasks.size();

            taskIds.addAll(state.activeTasks);
            taskIds.addAll(state.standbyTasks);

            final int numConsumers = consumers.size();

            int i = 0;
            for (String consumer : consumers) {
                Map<TaskId, Set<TopicPartition>> standby = new HashMap<>();
                ArrayList<AssignedPartition> assignedPartitions = new ArrayList<>();

                final int numTaskIds = taskIds.size();
                for (int j = i; j < numTaskIds; j += numConsumers) {
                    TaskId taskId = taskIds.get(j);
                    if (j < numActiveTasks) {
                        for (TopicPartition partition : partitionsForTask.get(taskId)) {
                            assignedPartitions.add(new AssignedPartition(taskId, partition));
                        }
                    } else {
                        Set<TopicPartition> standbyPartitions = standby.get(taskId);
                        if (standbyPartitions == null) {
                            standbyPartitions = new HashSet<>();
                            standby.put(taskId, standbyPartitions);
                        }
                        standbyPartitions.addAll(partitionsForTask.get(taskId));
                    }
                }

                Collections.sort(assignedPartitions);
                List<TaskId> active = new ArrayList<>();
                List<TopicPartition> activePartitions = new ArrayList<>();
                for (AssignedPartition partition : assignedPartitions) {
                    active.add(partition.taskId);
                    activePartitions.add(partition.partition);
                }

<<<<<<< HEAD

                assignmentSuppliers.add(new AssignmentSupplier(consumer,
                        active,
                        standby,
                        endPointMap,
                        activePartitions));
=======
                // finally, encode the assignment before sending back to coordinator
                assignment.put(consumer, new Assignment(activePartitions, new AssignmentInfo(active, standby, partitionsByHostState).encode()));
>>>>>>> 8f2e0a5e

                i++;
            }
        }

        return assignment;
    }

<<<<<<< HEAD
    class AssignmentSupplier {
        private final String consumer;
        private final List<TaskId> active;
        private final Map<TaskId, Set<TopicPartition>> standby;
        private final Map<HostInfo, Set<TopicPartition>> endPointMap;
        private final List<TopicPartition> activePartitions;

        AssignmentSupplier(final String consumer,
                           final List<TaskId> active,
                           final Map<TaskId, Set<TopicPartition>> standby,
                           final Map<HostInfo, Set<TopicPartition>> endPointMap,
                           final List<TopicPartition> activePartitions) {
            this.consumer = consumer;
            this.active = active;
            this.standby = standby;
            this.endPointMap = endPointMap;
            this.activePartitions = activePartitions;
        }

        Assignment get() {
            return new Assignment(activePartitions, new AssignmentInfo(active,
                    standby,
                    endPointMap).encode());
        }
    }

=======
>>>>>>> 8f2e0a5e
    /**
     * @throws TaskAssignmentException if there is no task id for one of the partitions specified
     */
    @Override
    public void onAssignment(Assignment assignment) {
        List<TopicPartition> partitions = new ArrayList<>(assignment.partitions());
        Collections.sort(partitions, PARTITION_COMPARATOR);

        AssignmentInfo info = AssignmentInfo.decode(assignment.userData());

        this.standbyTasks = info.standbyTasks;
        this.activeTasks = new HashMap<>();

        // the number of assigned partitions should be the same as number of active tasks, which
        // could be duplicated if one task has more than one assigned partitions
        if (partitions.size() != info.activeTasks.size()) {
            throw new TaskAssignmentException(
                    String.format("stream-thread [%s] Number of assigned partitions %d is not equal to the number of active taskIds %d" +
                            ", assignmentInfo=%s", streamThread.getName(), partitions.size(), info.activeTasks.size(), info.toString())
            );
        }

        for (int i = 0; i < partitions.size(); i++) {
            TopicPartition partition = partitions.get(i);
            TaskId id = info.activeTasks.get(i);

<<<<<<< HEAD
            if (iter.hasNext()) {
                taskIds.add(iter.next());
            } else {
                TaskAssignmentException ex = new TaskAssignmentException(
                        String.format("stream-thread [%s] failed to find a task id for the partition=%s" +
                                ", partitions=%d, assignmentInfo=%s", streamThread.getName(), partition.toString(), partitions.size(), info.toString())
                );
                log.error(ex.getMessage(), ex);
                throw ex;
=======
            Set<TopicPartition> assignedPartitions = activeTasks.get(id);
            if (assignedPartitions == null) {
                assignedPartitions = new HashSet<>();
                activeTasks.put(id, assignedPartitions);
>>>>>>> 8f2e0a5e
            }
            assignedPartitions.add(partition);
        }

        // only need to update the host partitions map if it is not leader
        if (this.partitionsByHostState == null) {
            this.partitionsByHostState = info.partitionsByHost;
        }

        // only need to build if it is not leader
        if (metadataWithInternalTopics == null) {
            final Collection<Set<TopicPartition>> values = partitionsByHostState.values();
            final Map<TopicPartition, PartitionInfo> topicToPartitionInfo = new HashMap<>();
            for (Set<TopicPartition> value : values) {
                for (TopicPartition topicPartition : value) {
                    topicToPartitionInfo.put(topicPartition, new PartitionInfo(topicPartition.topic(),
                            topicPartition.partition(),
                            null,
                            new Node[0],
                            new Node[0]));
                }
            }
            metadataWithInternalTopics = Cluster.empty().withPartitions(topicToPartitionInfo);
        }
    }

    /**
     * Internal helper function that creates a Kafka topic
     *
     * @param topicPartitions Map that contains the topic names to be created with the number of partitions
     */
    private void prepareTopic(Map<String, InternalTopicMetadata> topicPartitions) {
        log.debug("stream-thread [{}] Starting to validate internal topics in partition assignor.", streamThread.getName());

        // if ZK is specified, prepare the internal source topic before calling partition grouper
        if (internalTopicManager != null) {
            for (Map.Entry<String, InternalTopicMetadata> entry : topicPartitions.entrySet()) {
                InternalTopicConfig topic = entry.getValue().config;
                Integer numPartitions = entry.getValue().numPartitions;

                if (numPartitions < 0)
                    throw new TopologyBuilderException(String.format("stream-thread [%s] Topic [%s] number of partitions not defined", streamThread.getName(), topic.name()));

                internalTopicManager.makeReady(topic, numPartitions);

                // wait until the topic metadata has been propagated to all brokers
                List<PartitionInfo> partitions;
                do {
                    partitions = streamThread.restoreConsumer.partitionsFor(topic.name());
                } while (partitions == null || partitions.size() != numPartitions);
            }
        } else {
            List<String> missingTopics = new ArrayList<>();
            for (String topic : topicPartitions.keySet()) {
                List<PartitionInfo> partitions = streamThread.restoreConsumer.partitionsFor(topic);
                if (partitions == null) {
                    missingTopics.add(topic);
                }
            }

            if (!missingTopics.isEmpty()) {
                log.warn("stream-thread [{}] Topic {} do not exists but couldn't created as the config '{}' isn't supplied",
                        streamThread.getName(), missingTopics, StreamsConfig.ZOOKEEPER_CONNECT_CONFIG);
            }
        }

        log.info("stream-thread [{}] Completed validating internal topics in partition assignor", streamThread.getName());
    }

    private void ensureCopartitioning(Collection<Set<String>> copartitionGroups,
                                      Map<String, InternalTopicMetadata> allRepartitionTopicsNumPartitions,
                                      Cluster metadata) {
        for (Set<String> copartitionGroup : copartitionGroups) {
            ensureCopartitioning(copartitionGroup, allRepartitionTopicsNumPartitions, metadata);
        }
    }

    private void ensureCopartitioning(Set<String> copartitionGroup,
                                      Map<String, InternalTopicMetadata> allRepartitionTopicsNumPartitions,
                                      Cluster metadata) {
        int numPartitions = -1;

        for (String topic : copartitionGroup) {
            if (!allRepartitionTopicsNumPartitions.containsKey(topic)) {
                Integer partitions = metadata.partitionCountForTopic(topic);

                if (partitions == null)
                    throw new TopologyBuilderException(String.format("stream-thread [%s] Topic not found: %s", streamThread.getName(), topic));

                if (numPartitions == -1) {
                    numPartitions = partitions;
                } else if (numPartitions != partitions) {
                    String[] topics = copartitionGroup.toArray(new String[copartitionGroup.size()]);
                    Arrays.sort(topics);
                    throw new TopologyBuilderException(String.format("stream-thread [%s] Topics not co-partitioned: [%s]", streamThread.getName(), Utils.mkString(Arrays.asList(topics), ",")));
                }
            }
        }

        // if all topics for this co-partition group is repartition topics,
        // then set the number of partitions to be the maximum of the number of partitions.
        if (numPartitions == -1) {
            for (Map.Entry<String, InternalTopicMetadata> entry: allRepartitionTopicsNumPartitions.entrySet()) {
                if (copartitionGroup.contains(entry.getKey())) {
                    int partitions = entry.getValue().numPartitions;
                    if (partitions > numPartitions) {
                        numPartitions = partitions;
                    }
                }
            }
        }
<<<<<<< HEAD
        // enforce co-partitioning restrictions to internal topics reusing internalSourceTopicToTaskIds
        for (InternalTopicConfig topic : internalTopics.values()) {
            if (copartitionGroup.contains(topic.name())) {
                internalSourceTopicToTaskIds
                        .put(topic, Collections.singleton(new TaskId(-1, numPartitions)));
=======

        // enforce co-partitioning restrictions to repartition topics by updating their number of partitions
        for (Map.Entry<String, InternalTopicMetadata> entry : allRepartitionTopicsNumPartitions.entrySet()) {
            if (copartitionGroup.contains(entry.getKey())) {
                entry.getValue().numPartitions = numPartitions;
>>>>>>> 8f2e0a5e
            }
        }
    }

    Map<HostInfo, Set<TopicPartition>> getPartitionsByHostState() {
        if (partitionsByHostState == null) {
            return Collections.emptyMap();
        }
        return Collections.unmodifiableMap(partitionsByHostState);
    }

    Cluster clusterMetadata() {
        if (metadataWithInternalTopics == null) {
            return Cluster.empty();
        }
        return metadataWithInternalTopics;
    }

    Map<TaskId, Set<TopicPartition>> activeTasks() {
        if (activeTasks == null) {
            return Collections.emptyMap();
        }
        return Collections.unmodifiableMap(activeTasks);
    }

    Map<TaskId, Set<TopicPartition>> standbyTasks() {
        if (standbyTasks == null) {
            return Collections.emptyMap();
        }
        return Collections.unmodifiableMap(standbyTasks);
    }

    void setInternalTopicManager(InternalTopicManager internalTopicManager) {
        this.internalTopicManager = internalTopicManager;
    }

    /**
     * Used to capture subscribed topic via Patterns discovered during the
     * partition assignment process.
     */
    public static class SubscriptionUpdates {

        private final Set<String> updatedTopicSubscriptions = new HashSet<>();

        private  void updateTopics(Collection<String> topicNames) {
            updatedTopicSubscriptions.clear();
            updatedTopicSubscriptions.addAll(topicNames);
        }

        public Collection<String> getUpdates() {
            return Collections.unmodifiableSet(new HashSet<>(updatedTopicSubscriptions));
        }

        public boolean hasUpdates() {
            return !updatedTopicSubscriptions.isEmpty();
        }

        @Override
        public String toString() {
            return "SubscriptionUpdates{" +
                    "updatedTopicSubscriptions=" + updatedTopicSubscriptions +
                    '}';
        }
    }

    public void close() throws IOException {
        internalTopicManager.close();
    }
}<|MERGE_RESOLUTION|>--- conflicted
+++ resolved
@@ -187,21 +187,6 @@
 
         String userEndPoint = (String) configs.get(StreamsConfig.APPLICATION_SERVER_CONFIG);
         if (userEndPoint != null && !userEndPoint.isEmpty()) {
-<<<<<<< HEAD
-            final String[] hostPort = userEndPoint.split(":");
-            if (hostPort.length != 2) {
-                throw new ConfigException(String.format("stream-thread [%s] Config %s isn't in the correct format. Expected a host:port pair" +
-                                " but received %s",
-                        streamThread.getName(), StreamsConfig.APPLICATION_SERVER_CONFIG, userEndPoint));
-            } else {
-                try {
-                    Integer.valueOf(hostPort[1]);
-                    this.userEndPointConfig = userEndPoint;
-                } catch (NumberFormatException nfe) {
-                    throw new ConfigException(String.format("stream-thread [%s] Invalid port %s supplied in %s for config %s",
-                            streamThread.getName(), hostPort[1], userEndPoint, StreamsConfig.APPLICATION_SERVER_CONFIG));
-                }
-=======
             try {
                 String host = getHost(userEndPoint);
                 Integer port = getPort(userEndPoint);
@@ -213,7 +198,6 @@
             } catch (NumberFormatException nfe) {
                 throw new ConfigException(String.format("stream-thread [%s] Invalid port supplied in %s for config %s",
                         streamThread.getName(), userEndPoint, StreamsConfig.APPLICATION_SERVER_CONFIG));
->>>>>>> 8f2e0a5e
             }
 
             this.userEndPoint = userEndPoint;
@@ -275,64 +259,7 @@
      *
      * 3. within each client, tasks are assigned to consumer clients in round-robin manner.
      */
-<<<<<<< HEAD
-    private Map<TopicPartition, PartitionInfo> prepareTopic(Map<InternalTopicConfig, Set<TaskId>> topicToTaskIds,
-                                                            boolean postPartitionPhase) {
-        Map<TopicPartition, PartitionInfo> partitionInfos = new HashMap<>();
-        // if ZK is specified, prepare the internal source topic before calling partition grouper
-        if (internalTopicManager != null) {
-            log.debug("stream-thread [{}] Starting to validate internal topics in partition assignor.", streamThread.getName());
-
-            Map<InternalTopicConfig, Integer> topics = new HashMap<>();
-            for (Map.Entry<InternalTopicConfig, Set<TaskId>> entry : topicToTaskIds.entrySet()) {
-                InternalTopicConfig topic = entry.getKey();
-                int numPartitions = 0;
-                if (postPartitionPhase) {
-                    // the expected number of partitions is the max value of TaskId.partition + 1
-                    for (TaskId task : entry.getValue()) {
-                        if (numPartitions < task.partition + 1)
-                            numPartitions = task.partition + 1;
-                    }
-                } else {
-                    // should have size 1 only
-                    numPartitions = -1;
-                    for (TaskId task : entry.getValue()) {
-                        numPartitions = task.partition;
-                    }
-                }
-                topics.put(topic, numPartitions);
-            }
-
-            internalTopicManager.makeReady(topics);
-
-            for (Map.Entry<InternalTopicConfig, Set<TaskId>> entry : topicToTaskIds.entrySet()) {
-                InternalTopicConfig topic = entry.getKey();
-                List<PartitionInfo> partitions = streamThread.restoreConsumer.partitionsFor(topic.name());
-                for (PartitionInfo partition : partitions)
-                    partitionInfos.put(new TopicPartition(partition.topic(), partition.partition()), partition);
-            }
-
-            log.info("stream-thread [{}] Completed validating internal topics in partition assignor", streamThread.getName());
-        } else {
-            List<String> missingTopics = new ArrayList<>();
-            for (InternalTopicConfig topic : topicToTaskIds.keySet()) {
-                List<PartitionInfo> partitions = streamThread.restoreConsumer.partitionsFor(topic.name());
-                if (partitions == null) {
-                    missingTopics.add(topic.name());
-                }
-            }
-            if (!missingTopics.isEmpty()) {
-                log.warn("stream-thread [{}] Topic {} do not exists but couldn't created.",
-                        streamThread.getName(), missingTopics);
-
-            }
-        }
-
-        return partitionInfos;
-    }
-
-=======
->>>>>>> 8f2e0a5e
+
     @Override
     public Map<String, Assignment> assign(Cluster metadata, Map<String, Subscription> subscriptions) {
 
@@ -405,21 +332,12 @@
                                 }
                             }
                         }
-<<<<<<< HEAD
-                    }
-                    internalSourceTopicToTaskIds.put(internalTopic, Collections.singleton(new TaskId(entry.getKey(), numPartitions)));
-                    for (int partition = 0; partition < numPartitions; partition++) {
-                        internalPartitionInfos.put(new TopicPartition(internalTopic.name(), partition),
-                                new PartitionInfo(internalTopic.name(), partition, null, new Node[0], new Node[0]));
-=======
-
                         // if we still have not find the right number of partitions,
                         // another iteration is needed
                         if (numPartitions == -1)
                             numPartitionsNeeded = true;
                         else
                             repartitionTopicMetadata.get(topicName).numPartitions = numPartitions;
->>>>>>> 8f2e0a5e
                     }
                 }
             }
@@ -443,19 +361,9 @@
         // are co-partitioned as well.
         ensureCopartitioning(streamThread.builder.copartitionGroups(), repartitionTopicMetadata, metadata);
 
-<<<<<<< HEAD
-        Collection<Set<String>> copartitionTopicGroups = streamThread.builder.copartitionGroups();
-        ensureCopartitioning(copartitionTopicGroups, internalSourceTopicGroups,
-                metadata.withPartitions(internalPartitionInfos));
-
-
-        internalPartitionInfos = prepareTopic(internalSourceTopicToTaskIds, false);
-        internalSourceTopicToTaskIds.clear();
-=======
         // make sure the repartition source topics exist with the right number of partitions,
         // create these topics if necessary
         prepareTopic(repartitionTopicMetadata);
->>>>>>> 8f2e0a5e
 
         metadataWithInternalTopics = metadata;
         if (internalTopicManager != null)
@@ -608,18 +516,8 @@
                     activePartitions.add(partition.partition);
                 }
 
-<<<<<<< HEAD
-
-                assignmentSuppliers.add(new AssignmentSupplier(consumer,
-                        active,
-                        standby,
-                        endPointMap,
-                        activePartitions));
-=======
                 // finally, encode the assignment before sending back to coordinator
                 assignment.put(consumer, new Assignment(activePartitions, new AssignmentInfo(active, standby, partitionsByHostState).encode()));
->>>>>>> 8f2e0a5e
-
                 i++;
             }
         }
@@ -627,35 +525,6 @@
         return assignment;
     }
 
-<<<<<<< HEAD
-    class AssignmentSupplier {
-        private final String consumer;
-        private final List<TaskId> active;
-        private final Map<TaskId, Set<TopicPartition>> standby;
-        private final Map<HostInfo, Set<TopicPartition>> endPointMap;
-        private final List<TopicPartition> activePartitions;
-
-        AssignmentSupplier(final String consumer,
-                           final List<TaskId> active,
-                           final Map<TaskId, Set<TopicPartition>> standby,
-                           final Map<HostInfo, Set<TopicPartition>> endPointMap,
-                           final List<TopicPartition> activePartitions) {
-            this.consumer = consumer;
-            this.active = active;
-            this.standby = standby;
-            this.endPointMap = endPointMap;
-            this.activePartitions = activePartitions;
-        }
-
-        Assignment get() {
-            return new Assignment(activePartitions, new AssignmentInfo(active,
-                    standby,
-                    endPointMap).encode());
-        }
-    }
-
-=======
->>>>>>> 8f2e0a5e
     /**
      * @throws TaskAssignmentException if there is no task id for one of the partitions specified
      */
@@ -682,22 +551,10 @@
             TopicPartition partition = partitions.get(i);
             TaskId id = info.activeTasks.get(i);
 
-<<<<<<< HEAD
-            if (iter.hasNext()) {
-                taskIds.add(iter.next());
-            } else {
-                TaskAssignmentException ex = new TaskAssignmentException(
-                        String.format("stream-thread [%s] failed to find a task id for the partition=%s" +
-                                ", partitions=%d, assignmentInfo=%s", streamThread.getName(), partition.toString(), partitions.size(), info.toString())
-                );
-                log.error(ex.getMessage(), ex);
-                throw ex;
-=======
             Set<TopicPartition> assignedPartitions = activeTasks.get(id);
             if (assignedPartitions == null) {
                 assignedPartitions = new HashSet<>();
                 activeTasks.put(id, assignedPartitions);
->>>>>>> 8f2e0a5e
             }
             assignedPartitions.add(partition);
         }
@@ -809,19 +666,10 @@
                 }
             }
         }
-<<<<<<< HEAD
-        // enforce co-partitioning restrictions to internal topics reusing internalSourceTopicToTaskIds
-        for (InternalTopicConfig topic : internalTopics.values()) {
-            if (copartitionGroup.contains(topic.name())) {
-                internalSourceTopicToTaskIds
-                        .put(topic, Collections.singleton(new TaskId(-1, numPartitions)));
-=======
-
         // enforce co-partitioning restrictions to repartition topics by updating their number of partitions
         for (Map.Entry<String, InternalTopicMetadata> entry : allRepartitionTopicsNumPartitions.entrySet()) {
             if (copartitionGroup.contains(entry.getKey())) {
                 entry.getValue().numPartitions = numPartitions;
->>>>>>> 8f2e0a5e
             }
         }
     }
