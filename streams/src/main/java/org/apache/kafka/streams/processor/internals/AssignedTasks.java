--- conflicted
+++ resolved
@@ -284,14 +284,13 @@
         return Collections.unmodifiableMap(running);
     }
 
-<<<<<<< HEAD
     Map<TaskId, T> restoringTaskMap() {
         return Collections.unmodifiableMap(restoring);
-=======
+    }
+
     @Override
     public String toString() {
         return toString("");
->>>>>>> 05c5854d
     }
 
     public String toString(final String indent) {
