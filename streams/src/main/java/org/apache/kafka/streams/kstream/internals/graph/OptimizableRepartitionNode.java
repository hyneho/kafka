/*
 * Licensed to the Apache Software Foundation (ASF) under one or more
 * contributor license agreements. See the NOTICE file distributed with
 * this work for additional information regarding copyright ownership.
 * The ASF licenses this file to You under the Apache License, Version 2.0
 * (the "License"); you may not use this file except in compliance with
 * the License. You may obtain a copy of the License at
 *
 *    http://www.apache.org/licenses/LICENSE-2.0
 *
 * Unless required by applicable law or agreed to in writing, software
 * distributed under the License is distributed on an "AS IS" BASIS,
 * WITHOUT WARRANTIES OR CONDITIONS OF ANY KIND, either express or implied.
 * See the License for the specific language governing permissions and
 * limitations under the License.
 */

package org.apache.kafka.streams.kstream.internals.graph;


import org.apache.kafka.common.serialization.Deserializer;
import org.apache.kafka.common.serialization.Serde;
import org.apache.kafka.common.serialization.Serializer;
import org.apache.kafka.streams.processor.FailOnInvalidTimestamp;
import org.apache.kafka.streams.processor.StreamPartitioner;
import org.apache.kafka.streams.processor.internals.InternalTopologyBuilder;

public class OptimizableRepartitionNode<K, V> extends BaseRepartitionNode<K, V> {

<<<<<<< HEAD
    private OptimizableRepartitionNode(final String nodeName,
                                       final String sourceName,
                                       final ProcessorParameters processorParameters,
                                       final Serde<K> keySerde,
                                       final Serde<V> valueSerde,
                                       final String sinkName,
                                       final String repartitionTopic) {
=======
    OptimizableRepartitionNode(final String nodeName,
                               final String sourceName,
                               final ProcessorParameters processorParameters,
                               final Serde<K> keySerde,
                               final Serde<V> valueSerde,
                               final String sinkName,
                               final String repartitionTopic,
                               final StreamPartitioner<K, V> partitioner) {
>>>>>>> 7a2a198d

        super(
            nodeName,
            sourceName,
            processorParameters,
            keySerde,
            valueSerde,
            sinkName,
            repartitionTopic,
            partitioner
        );
    }

    public Serde<K> keySerde() {
        return keySerde;
    }

    public Serde<V> valueSerde() {
        return valueSerde;
    }

    public String repartitionTopic() {
        return repartitionTopic;
    }

    @Override
    Serializer<V> getValueSerializer() {
        return valueSerde != null ? valueSerde.serializer() : null;
    }

    @Override
    Deserializer<V> getValueDeserializer() {
        return  valueSerde != null ? valueSerde.deserializer() : null;
    }

    @Override
    public String toString() {
        return "OptimizableRepartitionNode{ " + super.toString() + " }";
    }

    @Override
    public void writeToTopology(final InternalTopologyBuilder topologyBuilder) {
        final Serializer<K> keySerializer = keySerde != null ? keySerde.serializer() : null;
        final Deserializer<K> keyDeserializer = keySerde != null ? keySerde.deserializer() : null;

        topologyBuilder.addInternalTopic(repartitionTopic);

        topologyBuilder.addProcessor(
            processorParameters.processorName(),
            processorParameters.processorSupplier(),
            parentNodeNames()
        );

        topologyBuilder.addSink(
            sinkName,
            repartitionTopic,
            keySerializer,
            getValueSerializer(),
            partitioner,
            processorParameters.processorName()
        );

        topologyBuilder.addSource(
            null,
            sourceName,
            new FailOnInvalidTimestamp(),
            keyDeserializer,
            getValueDeserializer(),
            repartitionTopic
        );

    }

    public static <K, V> OptimizableRepartitionNodeBuilder<K, V> optimizableRepartitionNodeBuilder() {
        return new OptimizableRepartitionNodeBuilder<>();
    }


    public static final class OptimizableRepartitionNodeBuilder<K, V> {

        private String nodeName;
        private ProcessorParameters processorParameters;
        private Serde<K> keySerde;
        private Serde<V> valueSerde;
        private String sinkName;
        private String sourceName;
        private String repartitionTopic;
        private StreamPartitioner<K, V> partitioner;

        private OptimizableRepartitionNodeBuilder() {
        }

        public OptimizableRepartitionNodeBuilder<K, V> withProcessorParameters(final ProcessorParameters processorParameters) {
            this.processorParameters = processorParameters;
            return this;
        }

        public OptimizableRepartitionNodeBuilder<K, V> withKeySerde(final Serde<K> keySerde) {
            this.keySerde = keySerde;
            return this;
        }

        public OptimizableRepartitionNodeBuilder<K, V> withValueSerde(final Serde<V> valueSerde) {
            this.valueSerde = valueSerde;
            return this;
        }

        public OptimizableRepartitionNodeBuilder<K, V> withSinkName(final String sinkName) {
            this.sinkName = sinkName;
            return this;
        }

        public OptimizableRepartitionNodeBuilder<K, V> withSourceName(final String sourceName) {
            this.sourceName = sourceName;
            return this;
        }

        public OptimizableRepartitionNodeBuilder<K, V> withRepartitionTopic(final String repartitionTopic) {
            this.repartitionTopic = repartitionTopic;
            return this;
        }


        public OptimizableRepartitionNodeBuilder<K, V> withNodeName(final String nodeName) {
            this.nodeName = nodeName;
            return this;
        }

        public OptimizableRepartitionNodeBuilder<K, V> withPartitioner(final StreamPartitioner<K, V> partitioner) {
            this.partitioner = partitioner;
            return this;
        }

        public OptimizableRepartitionNode<K, V> build() {

            return new OptimizableRepartitionNode<>(
                nodeName,
                sourceName,
                processorParameters,
                keySerde,
                valueSerde,
                sinkName,
                repartitionTopic,
                partitioner
            );

        }
    }
}<|MERGE_RESOLUTION|>--- conflicted
+++ resolved
@@ -27,24 +27,14 @@
 
 public class OptimizableRepartitionNode<K, V> extends BaseRepartitionNode<K, V> {
 
-<<<<<<< HEAD
     private OptimizableRepartitionNode(final String nodeName,
                                        final String sourceName,
                                        final ProcessorParameters processorParameters,
                                        final Serde<K> keySerde,
                                        final Serde<V> valueSerde,
                                        final String sinkName,
-                                       final String repartitionTopic) {
-=======
-    OptimizableRepartitionNode(final String nodeName,
-                               final String sourceName,
-                               final ProcessorParameters processorParameters,
-                               final Serde<K> keySerde,
-                               final Serde<V> valueSerde,
-                               final String sinkName,
-                               final String repartitionTopic,
-                               final StreamPartitioner<K, V> partitioner) {
->>>>>>> 7a2a198d
+                                       final String repartitionTopic,
+                                       final StreamPartitioner<K, V> partitioner) {
 
         super(
             nodeName,
