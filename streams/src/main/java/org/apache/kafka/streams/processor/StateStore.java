/*
 * Licensed to the Apache Software Foundation (ASF) under one or more
 * contributor license agreements. See the NOTICE file distributed with
 * this work for additional information regarding copyright ownership.
 * The ASF licenses this file to You under the Apache License, Version 2.0
 * (the "License"); you may not use this file except in compliance with
 * the License. You may obtain a copy of the License at
 *
 *    http://www.apache.org/licenses/LICENSE-2.0
 *
 * Unless required by applicable law or agreed to in writing, software
 * distributed under the License is distributed on an "AS IS" BASIS,
 * WITHOUT WARRANTIES OR CONDITIONS OF ANY KIND, either express or implied.
 * See the License for the specific language governing permissions and
 * limitations under the License.
 */
package org.apache.kafka.streams.processor;

import org.apache.kafka.streams.errors.StreamsException;
import org.apache.kafka.streams.processor.api.ProcessorContext;
import org.apache.kafka.streams.processor.internals.StoreToProcessorContextAdapter;

/**
 * A storage engine for managing state maintained by a stream processor.
 * <p>
 * If the store is implemented as a persistent store, it <em>must</em> use the store name as directory name and write
 * all data into this store directory.
 * The store directory must be created with the state directory.
 * The state directory can be obtained via {@link ProcessorContext#stateDir() #stateDir()} using the
 * {@link ProcessorContext} provided via {@link #init(StateStoreContext, StateStore) init(...)}.
 * <p>
 * Using nested store directories within the state directory isolates different state stores.
 * If a state store would write into the state directory directly, it might conflict with others state stores and thus,
 * data might get corrupted and/or Streams might fail with an error.
 * Furthermore, Kafka Streams relies on using the store name as store directory name to perform internal cleanup tasks.
 * <p>
 * This interface does not specify any query capabilities, which, of course,
 * would be query engine specific. Instead it just specifies the minimum
 * functionality required to reload a storage engine from its changelog as well
 * as basic lifecycle management.
 */
public interface StateStore {

    /**
     * The name of this store.
     * @return the storage name
     */
    String name();

    /**
     * Initializes this state store.
     * <p>
     * The implementation of this function must register the root store in the context via the
     * {@link org.apache.kafka.streams.processor.ProcessorContext#register(StateStore, StateRestoreCallback)} function,
     * where the first {@link StateStore} parameter should always be the passed-in {@code root} object, and
     * the second parameter should be an object of user's implementation
     * of the {@link StateRestoreCallback} interface used for restoring the state store from the changelog.
     * <p>
     * Note that if the state store engine itself supports bulk writes, users can implement another
     * interface {@link BatchingStateRestoreCallback} which extends {@link StateRestoreCallback} to
     * let users implement bulk-load restoration logic instead of restoring one record at a time.
     * <p>
     * This method is not called if {@link StateStore#init(StateStoreContext, StateStore)}
     * is implemented.
     *
     * @throws IllegalStateException If store gets registered after initialized is already finished
     * @throws StreamsException if the store's change log does not contain the partition
<<<<<<< HEAD
     * @deprecated Since 2.7.0. Callers should invoke {@link this#init(StateStoreContext, StateStore)} instead.
=======
     * @deprecated Since 2.7.0. Callers should invoke {@link #init(StateStoreContext, StateStore)} instead.
>>>>>>> 62e88657
     *             Implementers may choose to implement this method for backward compatibility or to throw an
     *             informative exception instead.
     */
    @Deprecated
    void init(org.apache.kafka.streams.processor.ProcessorContext context, StateStore root);

    /**
     * Initializes this state store.
     * <p>
     * The implementation of this function must register the root store in the context via the
     * {@link StateStoreContext#register(StateStore, StateRestoreCallback)} function, where the
     * first {@link StateStore} parameter should always be the passed-in {@code root} object, and
     * the second parameter should be an object of user's implementation
     * of the {@link StateRestoreCallback} interface used for restoring the state store from the changelog.
     * <p>
     * Note that if the state store engine itself supports bulk writes, users can implement another
     * interface {@link BatchingStateRestoreCallback} which extends {@link StateRestoreCallback} to
     * let users implement bulk-load restoration logic instead of restoring one record at a time.
     *
     * @throws IllegalStateException If store gets registered after initialized is already finished
     * @throws StreamsException if the store's change log does not contain the partition
     */
    default void init(final StateStoreContext context, final StateStore root) {
        init(StoreToProcessorContextAdapter.adapt(context), root);
    }

    /**
     * Flush any cached data
     */
    void flush();

    /**
     * Close the storage engine.
     * Note that this function needs to be idempotent since it may be called
     * several times on the same state store.
     * <p>
     * Users only need to implement this function but should NEVER need to call this api explicitly
     * as it will be called by the library automatically when necessary
     */
    void close();

    /**
     * Return if the storage is persistent or not.
     *
     * @return  {@code true} if the storage is persistent&mdash;{@code false} otherwise
     */
    boolean persistent();

    /**
     * Is this store open for reading and writing
     * @return {@code true} if the store is open
     */
    boolean isOpen();
}<|MERGE_RESOLUTION|>--- conflicted
+++ resolved
@@ -65,11 +65,7 @@
      *
      * @throws IllegalStateException If store gets registered after initialized is already finished
      * @throws StreamsException if the store's change log does not contain the partition
-<<<<<<< HEAD
-     * @deprecated Since 2.7.0. Callers should invoke {@link this#init(StateStoreContext, StateStore)} instead.
-=======
      * @deprecated Since 2.7.0. Callers should invoke {@link #init(StateStoreContext, StateStore)} instead.
->>>>>>> 62e88657
      *             Implementers may choose to implement this method for backward compatibility or to throw an
      *             informative exception instead.
      */
