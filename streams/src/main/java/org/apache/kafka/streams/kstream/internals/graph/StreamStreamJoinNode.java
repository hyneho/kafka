/*
 * Licensed to the Apache Software Foundation (ASF) under one or more
 * contributor license agreements. See the NOTICE file distributed with
 * this work for additional information regarding copyright ownership.
 * The ASF licenses this file to You under the Apache License, Version 2.0
 * (the "License"); you may not use this file except in compliance with
 * the License. You may obtain a copy of the License at
 *
 *    http://www.apache.org/licenses/LICENSE-2.0
 *
 * Unless required by applicable law or agreed to in writing, software
 * distributed under the License is distributed on an "AS IS" BASIS,
 * WITHOUT WARRANTIES OR CONDITIONS OF ANY KIND, either express or implied.
 * See the License for the specific language governing permissions and
 * limitations under the License.
 */

package org.apache.kafka.streams.kstream.internals.graph;

import org.apache.kafka.streams.StreamsConfig;
import org.apache.kafka.streams.kstream.Joined;
import org.apache.kafka.streams.kstream.ValueJoinerWithKey;
import org.apache.kafka.streams.processor.internals.InternalTopologyBuilder;
import org.apache.kafka.streams.state.StoreBuilder;
import org.apache.kafka.streams.state.WindowStore;
import org.apache.kafka.streams.state.internals.KeyAndJoinSide;
import org.apache.kafka.streams.state.internals.LeftOrRightValue;

import java.util.HashMap;
import java.util.Optional;
import java.util.Properties;

import static org.apache.kafka.streams.StreamsConfig.InternalConfig.ENABLE_KSTREAMS_OUTER_JOIN_SPURIOUS_RESULTS_FIX;

/**
 * Too much information to generalize, so Stream-Stream joins are represented by a specific node.
 */
<<<<<<< HEAD
public class StreamStreamJoinNode<K, V, V1, VOut> extends BaseJoinProcessorNode<K, V, V1, VOut> {

    private final ProcessorParameters<K, V, ?, ?> thisWindowedStreamProcessorParameters;
    private final ProcessorParameters<K, V1, ?, ?> otherWindowedStreamProcessorParameters;
    private final StoreBuilder<WindowStore<K, V>> thisWindowStoreBuilder;
    private final StoreBuilder<WindowStore<K, V1>> otherWindowStoreBuilder;
    private final Joined<K, V, V1> joined;


    private StreamStreamJoinNode(final String nodeName,
                                 final ValueJoinerWithKey<? super K, ? super V, ? super V1, ? extends VOut> valueJoiner,
                                 final ProcessorParameters<K, V, ?, ?> joinThisProcessorParameters,
                                 final ProcessorParameters<K, V1, ?, ?> joinOtherProcessParameters,
                                 final ProcessorParameters<K, VOut, ?, ?> joinMergeProcessorParameters,
                                 final ProcessorParameters<K, V, ?, ?> thisWindowedStreamProcessorParameters,
                                 final ProcessorParameters<K, V1, ?, ?> otherWindowedStreamProcessorParameters,
                                 final StoreBuilder<WindowStore<K, V>> thisWindowStoreBuilder,
                                 final StoreBuilder<WindowStore<K, V1>> otherWindowStoreBuilder,
                                 final Joined<K, V, V1> joined) {
=======
public class StreamStreamJoinNode<K, V1, V2, VR> extends BaseJoinProcessorNode<K, V1, V2, VR> {
    private static final Properties EMPTY_PROPERTIES = new Properties();

    private final ProcessorParameters<K, V1, ?, ?> thisWindowedStreamProcessorParameters;
    private final ProcessorParameters<K, V2, ?, ?> otherWindowedStreamProcessorParameters;
    private final StoreBuilder<WindowStore<K, V1>> thisWindowStoreBuilder;
    private final StoreBuilder<WindowStore<K, V2>> otherWindowStoreBuilder;
    private final Optional<StoreBuilder<WindowStore<KeyAndJoinSide<K>, LeftOrRightValue<V1, V2>>>> outerJoinWindowStoreBuilder;
    private final Joined<K, V1, V2> joined;


    private StreamStreamJoinNode(final String nodeName,
                                 final ValueJoinerWithKey<? super K, ? super V1, ? super V2, ? extends VR> valueJoiner,
                                 final ProcessorParameters<K, V1, ?, ?> joinThisProcessorParameters,
                                 final ProcessorParameters<K, V2, ?, ?> joinOtherProcessParameters,
                                 final ProcessorParameters<K, VR, ?, ?> joinMergeProcessorParameters,
                                 final ProcessorParameters<K, V1, ?, ?> thisWindowedStreamProcessorParameters,
                                 final ProcessorParameters<K, V2, ?, ?> otherWindowedStreamProcessorParameters,
                                 final StoreBuilder<WindowStore<K, V1>> thisWindowStoreBuilder,
                                 final StoreBuilder<WindowStore<K, V2>> otherWindowStoreBuilder,
                                 final Optional<StoreBuilder<WindowStore<KeyAndJoinSide<K>, LeftOrRightValue<V1, V2>>>> outerJoinWindowStoreBuilder,
                                 final Joined<K, V1, V2> joined) {
>>>>>>> 9bec3625

        super(nodeName,
              valueJoiner,
              joinThisProcessorParameters,
              joinOtherProcessParameters,
              joinMergeProcessorParameters,
              null,
              null);

        this.thisWindowStoreBuilder = thisWindowStoreBuilder;
        this.otherWindowStoreBuilder = otherWindowStoreBuilder;
        this.joined = joined;
        this.thisWindowedStreamProcessorParameters = thisWindowedStreamProcessorParameters;
        this.otherWindowedStreamProcessorParameters =  otherWindowedStreamProcessorParameters;
        this.outerJoinWindowStoreBuilder = outerJoinWindowStoreBuilder;
    }


    @Override
    public String toString() {
        return "StreamStreamJoinNode{" +
               "thisWindowedStreamProcessorParameters=" + thisWindowedStreamProcessorParameters +
               ", otherWindowedStreamProcessorParameters=" + otherWindowedStreamProcessorParameters +
               ", thisWindowStoreBuilder=" + thisWindowStoreBuilder +
               ", otherWindowStoreBuilder=" + otherWindowStoreBuilder +
               ", outerJoinWindowStoreBuilder=" + outerJoinWindowStoreBuilder +
               ", joined=" + joined +
               "} " + super.toString();
    }

    @SuppressWarnings("unchecked")
    @Override
    public void writeToTopology(final InternalTopologyBuilder topologyBuilder, final Properties props) {

        final String thisProcessorName = thisProcessorParameters().processorName();
        final String otherProcessorName = otherProcessorParameters().processorName();
        final String thisWindowedStreamProcessorName = thisWindowedStreamProcessorParameters.processorName();
        final String otherWindowedStreamProcessorName = otherWindowedStreamProcessorParameters.processorName();

        topologyBuilder.addProcessor(thisProcessorName, thisProcessorParameters().processorSupplier(), thisWindowedStreamProcessorName);
        topologyBuilder.addProcessor(otherProcessorName, otherProcessorParameters().processorSupplier(), otherWindowedStreamProcessorName);
        topologyBuilder.addProcessor(mergeProcessorParameters().processorName(), mergeProcessorParameters().processorSupplier(), thisProcessorName, otherProcessorName);
        topologyBuilder.addStateStore(thisWindowStoreBuilder, thisWindowedStreamProcessorName, otherProcessorName);
        topologyBuilder.addStateStore(otherWindowStoreBuilder, otherWindowedStreamProcessorName, thisProcessorName);

        if (props == null || StreamsConfig.InternalConfig.getBoolean(new HashMap(props), ENABLE_KSTREAMS_OUTER_JOIN_SPURIOUS_RESULTS_FIX, true)) {
            outerJoinWindowStoreBuilder.ifPresent(builder -> topologyBuilder.addStateStore(builder, thisProcessorName, otherProcessorName));
        }
    }

    public static <K, V, V1, VOut> StreamStreamJoinNodeBuilder<K, V, V1, VOut> streamStreamJoinNodeBuilder() {
        return new StreamStreamJoinNodeBuilder<>();
    }

    public static final class StreamStreamJoinNodeBuilder<K, V, V1, VOut> {

        private String nodeName;
<<<<<<< HEAD
        private ValueJoinerWithKey<? super K, ? super V, ? super V1, ? extends VOut> valueJoiner;
        private ProcessorParameters<K, V, ?, ?> joinThisProcessorParameters;
        private ProcessorParameters<K, V1, ?, ?> joinOtherProcessorParameters;
        private ProcessorParameters<K, VOut, ?, ?> joinMergeProcessorParameters;
        private ProcessorParameters<K, V, ?, ?> thisWindowedStreamProcessorParameters;
        private ProcessorParameters<K, V1, ?, ?> otherWindowedStreamProcessorParameters;
        private StoreBuilder<WindowStore<K, V>> thisWindowStoreBuilder;
        private StoreBuilder<WindowStore<K, V1>> otherWindowStoreBuilder;
        private Joined<K, V, V1> joined;
=======
        private ValueJoinerWithKey<? super K, ? super V1, ? super V2, ? extends VR> valueJoiner;
        private ProcessorParameters<K, V1, ?, ?> joinThisProcessorParameters;
        private ProcessorParameters<K, V2, ?, ?> joinOtherProcessorParameters;
        private ProcessorParameters<K, VR, ?, ?> joinMergeProcessorParameters;
        private ProcessorParameters<K, V1, ?, ?> thisWindowedStreamProcessorParameters;
        private ProcessorParameters<K, V2, ?, ?> otherWindowedStreamProcessorParameters;
        private StoreBuilder<WindowStore<K, V1>> thisWindowStoreBuilder;
        private StoreBuilder<WindowStore<K, V2>> otherWindowStoreBuilder;
        private Optional<StoreBuilder<WindowStore<KeyAndJoinSide<K>, LeftOrRightValue<V1, V2>>>> outerJoinWindowStoreBuilder;
        private Joined<K, V1, V2> joined;
>>>>>>> 9bec3625


        private StreamStreamJoinNodeBuilder() {
        }


        public StreamStreamJoinNodeBuilder<K, V, V1, VOut> withValueJoiner(final ValueJoinerWithKey<? super K, ? super V, ? super V1, ? extends VOut> valueJoiner) {
            this.valueJoiner = valueJoiner;
            return this;
        }

        public StreamStreamJoinNodeBuilder<K, V, V1, VOut> withJoinThisProcessorParameters(final ProcessorParameters<K, V, ?, ?> joinThisProcessorParameters) {
            this.joinThisProcessorParameters = joinThisProcessorParameters;
            return this;
        }

        public StreamStreamJoinNodeBuilder<K, V, V1, VOut> withNodeName(final String nodeName) {
            this.nodeName = nodeName;
            return this;
        }

        public StreamStreamJoinNodeBuilder<K, V, V1, VOut> withJoinOtherProcessorParameters(final ProcessorParameters<K, V1, ?, ?> joinOtherProcessParameters) {
            this.joinOtherProcessorParameters = joinOtherProcessParameters;
            return this;
        }

        public StreamStreamJoinNodeBuilder<K, V, V1, VOut> withJoinMergeProcessorParameters(final ProcessorParameters<K, VOut, ?, ?> joinMergeProcessorParameters) {
            this.joinMergeProcessorParameters = joinMergeProcessorParameters;
            return this;
        }

        public StreamStreamJoinNodeBuilder<K, V, V1, VOut> withThisWindowedStreamProcessorParameters(final ProcessorParameters<K, V, ?, ?> thisWindowedStreamProcessorParameters) {
            this.thisWindowedStreamProcessorParameters = thisWindowedStreamProcessorParameters;
            return this;
        }

        public StreamStreamJoinNodeBuilder<K, V, V1, VOut> withOtherWindowedStreamProcessorParameters(
            final ProcessorParameters<K, V1, ?, ?> otherWindowedStreamProcessorParameters) {
            this.otherWindowedStreamProcessorParameters = otherWindowedStreamProcessorParameters;
            return this;
        }

        public StreamStreamJoinNodeBuilder<K, V, V1, VOut> withThisWindowStoreBuilder(final StoreBuilder<WindowStore<K, V>> thisWindowStoreBuilder) {
            this.thisWindowStoreBuilder = thisWindowStoreBuilder;
            return this;
        }

        public StreamStreamJoinNodeBuilder<K, V, V1, VOut> withOtherWindowStoreBuilder(final StoreBuilder<WindowStore<K, V1>> otherWindowStoreBuilder) {
            this.otherWindowStoreBuilder = otherWindowStoreBuilder;
            return this;
        }

<<<<<<< HEAD
        public StreamStreamJoinNodeBuilder<K, V, V1, VOut> withJoined(final Joined<K, V, V1> joined) {
=======
        public StreamStreamJoinNodeBuilder<K, V1, V2, VR> withOuterJoinWindowStoreBuilder(final Optional<StoreBuilder<WindowStore<KeyAndJoinSide<K>, LeftOrRightValue<V1, V2>>>> outerJoinWindowStoreBuilder) {
            this.outerJoinWindowStoreBuilder = outerJoinWindowStoreBuilder;
            return this;
        }

        public StreamStreamJoinNodeBuilder<K, V1, V2, VR> withJoined(final Joined<K, V1, V2> joined) {
>>>>>>> 9bec3625
            this.joined = joined;
            return this;
        }

        public StreamStreamJoinNode<K, V, V1, VOut> build() {

            return new StreamStreamJoinNode<>(nodeName,
                                              valueJoiner,
                                              joinThisProcessorParameters,
                                              joinOtherProcessorParameters,
                                              joinMergeProcessorParameters,
                                              thisWindowedStreamProcessorParameters,
                                              otherWindowedStreamProcessorParameters,
                                              thisWindowStoreBuilder,
                                              otherWindowStoreBuilder,
                                              outerJoinWindowStoreBuilder,
                                              joined);


        }
    }
}<|MERGE_RESOLUTION|>--- conflicted
+++ resolved
@@ -35,13 +35,13 @@
 /**
  * Too much information to generalize, so Stream-Stream joins are represented by a specific node.
  */
-<<<<<<< HEAD
 public class StreamStreamJoinNode<K, V, V1, VOut> extends BaseJoinProcessorNode<K, V, V1, VOut> {
 
     private final ProcessorParameters<K, V, ?, ?> thisWindowedStreamProcessorParameters;
     private final ProcessorParameters<K, V1, ?, ?> otherWindowedStreamProcessorParameters;
     private final StoreBuilder<WindowStore<K, V>> thisWindowStoreBuilder;
     private final StoreBuilder<WindowStore<K, V1>> otherWindowStoreBuilder;
+    private final Optional<StoreBuilder<WindowStore<KeyAndJoinSide<K>, LeftOrRightValue<V, V1>>>> outerJoinWindowStoreBuilder;
     private final Joined<K, V, V1> joined;
 
 
@@ -54,31 +54,8 @@
                                  final ProcessorParameters<K, V1, ?, ?> otherWindowedStreamProcessorParameters,
                                  final StoreBuilder<WindowStore<K, V>> thisWindowStoreBuilder,
                                  final StoreBuilder<WindowStore<K, V1>> otherWindowStoreBuilder,
+                                 final Optional<StoreBuilder<WindowStore<KeyAndJoinSide<K>, LeftOrRightValue<V, V1>>>> outerJoinWindowStoreBuilder,
                                  final Joined<K, V, V1> joined) {
-=======
-public class StreamStreamJoinNode<K, V1, V2, VR> extends BaseJoinProcessorNode<K, V1, V2, VR> {
-    private static final Properties EMPTY_PROPERTIES = new Properties();
-
-    private final ProcessorParameters<K, V1, ?, ?> thisWindowedStreamProcessorParameters;
-    private final ProcessorParameters<K, V2, ?, ?> otherWindowedStreamProcessorParameters;
-    private final StoreBuilder<WindowStore<K, V1>> thisWindowStoreBuilder;
-    private final StoreBuilder<WindowStore<K, V2>> otherWindowStoreBuilder;
-    private final Optional<StoreBuilder<WindowStore<KeyAndJoinSide<K>, LeftOrRightValue<V1, V2>>>> outerJoinWindowStoreBuilder;
-    private final Joined<K, V1, V2> joined;
-
-
-    private StreamStreamJoinNode(final String nodeName,
-                                 final ValueJoinerWithKey<? super K, ? super V1, ? super V2, ? extends VR> valueJoiner,
-                                 final ProcessorParameters<K, V1, ?, ?> joinThisProcessorParameters,
-                                 final ProcessorParameters<K, V2, ?, ?> joinOtherProcessParameters,
-                                 final ProcessorParameters<K, VR, ?, ?> joinMergeProcessorParameters,
-                                 final ProcessorParameters<K, V1, ?, ?> thisWindowedStreamProcessorParameters,
-                                 final ProcessorParameters<K, V2, ?, ?> otherWindowedStreamProcessorParameters,
-                                 final StoreBuilder<WindowStore<K, V1>> thisWindowStoreBuilder,
-                                 final StoreBuilder<WindowStore<K, V2>> otherWindowStoreBuilder,
-                                 final Optional<StoreBuilder<WindowStore<KeyAndJoinSide<K>, LeftOrRightValue<V1, V2>>>> outerJoinWindowStoreBuilder,
-                                 final Joined<K, V1, V2> joined) {
->>>>>>> 9bec3625
 
         super(nodeName,
               valueJoiner,
@@ -92,7 +69,7 @@
         this.otherWindowStoreBuilder = otherWindowStoreBuilder;
         this.joined = joined;
         this.thisWindowedStreamProcessorParameters = thisWindowedStreamProcessorParameters;
-        this.otherWindowedStreamProcessorParameters =  otherWindowedStreamProcessorParameters;
+        this.otherWindowedStreamProcessorParameters = otherWindowedStreamProcessorParameters;
         this.outerJoinWindowStoreBuilder = outerJoinWindowStoreBuilder;
     }
 
@@ -100,32 +77,45 @@
     @Override
     public String toString() {
         return "StreamStreamJoinNode{" +
-               "thisWindowedStreamProcessorParameters=" + thisWindowedStreamProcessorParameters +
-               ", otherWindowedStreamProcessorParameters=" + otherWindowedStreamProcessorParameters +
-               ", thisWindowStoreBuilder=" + thisWindowStoreBuilder +
-               ", otherWindowStoreBuilder=" + otherWindowStoreBuilder +
-               ", outerJoinWindowStoreBuilder=" + outerJoinWindowStoreBuilder +
-               ", joined=" + joined +
-               "} " + super.toString();
+            "thisWindowedStreamProcessorParameters=" + thisWindowedStreamProcessorParameters +
+            ", otherWindowedStreamProcessorParameters=" + otherWindowedStreamProcessorParameters +
+            ", thisWindowStoreBuilder=" + thisWindowStoreBuilder +
+            ", otherWindowStoreBuilder=" + otherWindowStoreBuilder +
+            ", outerJoinWindowStoreBuilder=" + outerJoinWindowStoreBuilder +
+            ", joined=" + joined +
+            "} " + super.toString();
     }
 
     @SuppressWarnings("unchecked")
     @Override
-    public void writeToTopology(final InternalTopologyBuilder topologyBuilder, final Properties props) {
+    public void writeToTopology(final InternalTopologyBuilder topologyBuilder,
+                                final Properties props) {
 
         final String thisProcessorName = thisProcessorParameters().processorName();
         final String otherProcessorName = otherProcessorParameters().processorName();
-        final String thisWindowedStreamProcessorName = thisWindowedStreamProcessorParameters.processorName();
-        final String otherWindowedStreamProcessorName = otherWindowedStreamProcessorParameters.processorName();
-
-        topologyBuilder.addProcessor(thisProcessorName, thisProcessorParameters().processorSupplier(), thisWindowedStreamProcessorName);
-        topologyBuilder.addProcessor(otherProcessorName, otherProcessorParameters().processorSupplier(), otherWindowedStreamProcessorName);
-        topologyBuilder.addProcessor(mergeProcessorParameters().processorName(), mergeProcessorParameters().processorSupplier(), thisProcessorName, otherProcessorName);
-        topologyBuilder.addStateStore(thisWindowStoreBuilder, thisWindowedStreamProcessorName, otherProcessorName);
-        topologyBuilder.addStateStore(otherWindowStoreBuilder, otherWindowedStreamProcessorName, thisProcessorName);
-
-        if (props == null || StreamsConfig.InternalConfig.getBoolean(new HashMap(props), ENABLE_KSTREAMS_OUTER_JOIN_SPURIOUS_RESULTS_FIX, true)) {
-            outerJoinWindowStoreBuilder.ifPresent(builder -> topologyBuilder.addStateStore(builder, thisProcessorName, otherProcessorName));
+        final String thisWindowedStreamProcessorName = thisWindowedStreamProcessorParameters
+            .processorName();
+        final String otherWindowedStreamProcessorName = otherWindowedStreamProcessorParameters
+            .processorName();
+
+        topologyBuilder
+            .addProcessor(thisProcessorName, thisProcessorParameters().processorSupplier(),
+                thisWindowedStreamProcessorName);
+        topologyBuilder
+            .addProcessor(otherProcessorName, otherProcessorParameters().processorSupplier(),
+                otherWindowedStreamProcessorName);
+        topologyBuilder.addProcessor(mergeProcessorParameters().processorName(),
+            mergeProcessorParameters().processorSupplier(), thisProcessorName, otherProcessorName);
+        topologyBuilder.addStateStore(thisWindowStoreBuilder, thisWindowedStreamProcessorName,
+            otherProcessorName);
+        topologyBuilder.addStateStore(otherWindowStoreBuilder, otherWindowedStreamProcessorName,
+            thisProcessorName);
+
+        if (props == null || StreamsConfig.InternalConfig
+            .getBoolean(new HashMap(props), ENABLE_KSTREAMS_OUTER_JOIN_SPURIOUS_RESULTS_FIX,
+                true)) {
+            outerJoinWindowStoreBuilder.ifPresent(builder -> topologyBuilder
+                .addStateStore(builder, thisProcessorName, otherProcessorName));
         }
     }
 
@@ -136,7 +126,6 @@
     public static final class StreamStreamJoinNodeBuilder<K, V, V1, VOut> {
 
         private String nodeName;
-<<<<<<< HEAD
         private ValueJoinerWithKey<? super K, ? super V, ? super V1, ? extends VOut> valueJoiner;
         private ProcessorParameters<K, V, ?, ?> joinThisProcessorParameters;
         private ProcessorParameters<K, V1, ?, ?> joinOtherProcessorParameters;
@@ -145,19 +134,8 @@
         private ProcessorParameters<K, V1, ?, ?> otherWindowedStreamProcessorParameters;
         private StoreBuilder<WindowStore<K, V>> thisWindowStoreBuilder;
         private StoreBuilder<WindowStore<K, V1>> otherWindowStoreBuilder;
+        private Optional<StoreBuilder<WindowStore<KeyAndJoinSide<K>, LeftOrRightValue<V, V1>>>> outerJoinWindowStoreBuilder;
         private Joined<K, V, V1> joined;
-=======
-        private ValueJoinerWithKey<? super K, ? super V1, ? super V2, ? extends VR> valueJoiner;
-        private ProcessorParameters<K, V1, ?, ?> joinThisProcessorParameters;
-        private ProcessorParameters<K, V2, ?, ?> joinOtherProcessorParameters;
-        private ProcessorParameters<K, VR, ?, ?> joinMergeProcessorParameters;
-        private ProcessorParameters<K, V1, ?, ?> thisWindowedStreamProcessorParameters;
-        private ProcessorParameters<K, V2, ?, ?> otherWindowedStreamProcessorParameters;
-        private StoreBuilder<WindowStore<K, V1>> thisWindowStoreBuilder;
-        private StoreBuilder<WindowStore<K, V2>> otherWindowStoreBuilder;
-        private Optional<StoreBuilder<WindowStore<KeyAndJoinSide<K>, LeftOrRightValue<V1, V2>>>> outerJoinWindowStoreBuilder;
-        private Joined<K, V1, V2> joined;
->>>>>>> 9bec3625
 
 
         private StreamStreamJoinNodeBuilder() {
@@ -200,26 +178,26 @@
             return this;
         }
 
-        public StreamStreamJoinNodeBuilder<K, V, V1, VOut> withThisWindowStoreBuilder(final StoreBuilder<WindowStore<K, V>> thisWindowStoreBuilder) {
+        public StreamStreamJoinNodeBuilder<K, V, V1, VOut> withThisWindowStoreBuilder(
+            final StoreBuilder<WindowStore<K, V>> thisWindowStoreBuilder) {
             this.thisWindowStoreBuilder = thisWindowStoreBuilder;
             return this;
         }
 
-        public StreamStreamJoinNodeBuilder<K, V, V1, VOut> withOtherWindowStoreBuilder(final StoreBuilder<WindowStore<K, V1>> otherWindowStoreBuilder) {
+        public StreamStreamJoinNodeBuilder<K, V, V1, VOut> withOtherWindowStoreBuilder(
+            final StoreBuilder<WindowStore<K, V1>> otherWindowStoreBuilder) {
             this.otherWindowStoreBuilder = otherWindowStoreBuilder;
             return this;
         }
 
-<<<<<<< HEAD
-        public StreamStreamJoinNodeBuilder<K, V, V1, VOut> withJoined(final Joined<K, V, V1> joined) {
-=======
-        public StreamStreamJoinNodeBuilder<K, V1, V2, VR> withOuterJoinWindowStoreBuilder(final Optional<StoreBuilder<WindowStore<KeyAndJoinSide<K>, LeftOrRightValue<V1, V2>>>> outerJoinWindowStoreBuilder) {
+        public StreamStreamJoinNodeBuilder<K, V, V1, VOut> withOuterJoinWindowStoreBuilder(
+            final Optional<StoreBuilder<WindowStore<KeyAndJoinSide<K>, LeftOrRightValue<V, V1>>>> outerJoinWindowStoreBuilder) {
             this.outerJoinWindowStoreBuilder = outerJoinWindowStoreBuilder;
             return this;
         }
 
-        public StreamStreamJoinNodeBuilder<K, V1, V2, VR> withJoined(final Joined<K, V1, V2> joined) {
->>>>>>> 9bec3625
+        public StreamStreamJoinNodeBuilder<K, V, V1, VOut> withJoined(
+            final Joined<K, V, V1> joined) {
             this.joined = joined;
             return this;
         }
@@ -227,16 +205,16 @@
         public StreamStreamJoinNode<K, V, V1, VOut> build() {
 
             return new StreamStreamJoinNode<>(nodeName,
-                                              valueJoiner,
-                                              joinThisProcessorParameters,
-                                              joinOtherProcessorParameters,
-                                              joinMergeProcessorParameters,
-                                              thisWindowedStreamProcessorParameters,
-                                              otherWindowedStreamProcessorParameters,
-                                              thisWindowStoreBuilder,
-                                              otherWindowStoreBuilder,
-                                              outerJoinWindowStoreBuilder,
-                                              joined);
+                valueJoiner,
+                joinThisProcessorParameters,
+                joinOtherProcessorParameters,
+                joinMergeProcessorParameters,
+                thisWindowedStreamProcessorParameters,
+                otherWindowedStreamProcessorParameters,
+                thisWindowStoreBuilder,
+                otherWindowStoreBuilder,
+                outerJoinWindowStoreBuilder,
+                joined);
 
 
         }
