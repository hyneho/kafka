--- conflicted
+++ resolved
@@ -259,30 +259,9 @@
             partitionGroup.clear();
 
             transitionTo(State.SUSPENDED);
-            log.info("Suspended running");
+            log.info("Suspended restoring");
         } else {
-<<<<<<< HEAD
             throw new IllegalStateException("Illegal state " + state() + " while suspending active task " + id);
-=======
-            if (state() == State.RUNNING) {
-                closeTopology(true);
-            }
-
-            if (state() == State.RUNNING || state() == State.RESTORING) {
-                commitState();
-                // whenever we have successfully committed state during suspension, it is safe to checkpoint
-                // the state as well no matter if EOS is enabled or not
-                stateMgr.checkpoint(checkpointableOffsets());
-
-                // we should also clear any buffered records of a task when suspending it
-                partitionGroup.clear();
-
-                transitionTo(State.SUSPENDED);
-                log.info("Suspended active");
-            } else {
-                throw new IllegalStateException("Illegal state " + state() + " while suspending active task " + id);
-            }
->>>>>>> 0d16c26e
         }
     }
 
