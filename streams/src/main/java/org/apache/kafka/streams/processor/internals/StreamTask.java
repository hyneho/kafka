--- conflicted
+++ resolved
@@ -468,14 +468,9 @@
      * @param isZombie {@code true} is this task is a zombie or not
      */
     @Override
-<<<<<<< HEAD
-    public void close(boolean clean) {
-        log.debug("Closing");
-=======
     public void close(boolean clean,
                       final boolean isZombie) {
-        log.debug("{} Closing", logPrefix);
->>>>>>> 2fb5664b
+        log.debug("Closing");
 
         RuntimeException firstException = null;
         try {
