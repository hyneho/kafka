/*
 * Licensed to the Apache Software Foundation (ASF) under one or more
 * contributor license agreements. See the NOTICE file distributed with
 * this work for additional information regarding copyright ownership.
 * The ASF licenses this file to You under the Apache License, Version 2.0
 * (the "License"); you may not use this file except in compliance with
 * the License. You may obtain a copy of the License at
 *
 *    http://www.apache.org/licenses/LICENSE-2.0
 *
 * Unless required by applicable law or agreed to in writing, software
 * distributed under the License is distributed on an "AS IS" BASIS,
 * WITHOUT WARRANTIES OR CONDITIONS OF ANY KIND, either express or implied.
 * See the License for the specific language governing permissions and
 * limitations under the License.
 */
package org.apache.kafka.streams.processor.internals.assignment;

import org.apache.kafka.common.TopicPartition;
import org.apache.kafka.common.utils.ByteBufferInputStream;
import org.apache.kafka.streams.errors.TaskAssignmentException;
import org.apache.kafka.streams.processor.TaskId;
import org.apache.kafka.streams.state.HostInfo;
import org.slf4j.Logger;
import org.slf4j.LoggerFactory;

import java.io.ByteArrayOutputStream;
import java.io.DataInputStream;
import java.io.DataOutputStream;
import java.io.IOException;
import java.nio.ByteBuffer;
import java.util.ArrayList;
import java.util.Collections;
import java.util.HashMap;
import java.util.HashSet;
import java.util.List;
import java.util.Map;
import java.util.Set;

public class AssignmentInfo {

    private static final Logger log = LoggerFactory.getLogger(AssignmentInfo.class);

    public static final int LATEST_SUPPORTED_VERSION = 4;
    static final int UNKNOWN = -1;

    private final int usedVersion;
    private final int latestSupportedVersion;
    private int errCode;
    private List<TaskId> activeTasks;
    private Map<TaskId, Set<TopicPartition>> standbyTasks;
    private Map<HostInfo, Set<TopicPartition>> partitionsByHost;

    // used for decoding; don't apply version checks
    private AssignmentInfo(final int version,
                           final int latestSupportedVersion) {
        this.usedVersion = version;
        this.latestSupportedVersion = latestSupportedVersion;
        this.errCode = 0;
    }

    public AssignmentInfo(final List<TaskId> activeTasks,
                          final Map<TaskId, Set<TopicPartition>> standbyTasks,
                          final Map<HostInfo, Set<TopicPartition>> hostState) {
        this(LATEST_SUPPORTED_VERSION, activeTasks, standbyTasks, hostState, 0);
    }

    public AssignmentInfo() {
        this(LATEST_SUPPORTED_VERSION,
            Collections.emptyList(),
            Collections.emptyMap(),
            Collections.emptyMap(),
            0);
    }

    public AssignmentInfo(final int version,
                          final List<TaskId> activeTasks,
                          final Map<TaskId, Set<TopicPartition>> standbyTasks,
                          final Map<HostInfo, Set<TopicPartition>> hostState,
                          final int errCode) {
        this(version, LATEST_SUPPORTED_VERSION, activeTasks, standbyTasks, hostState, errCode);
        if (version < 1 || version > LATEST_SUPPORTED_VERSION) {
            throw new IllegalArgumentException("version must be between 1 and " + LATEST_SUPPORTED_VERSION
                + "; was: " + version);
        }
    }

    // for testing only; don't apply version checks
    AssignmentInfo(final int version,
                   final int latestSupportedVersion,
                   final List<TaskId> activeTasks,
                   final Map<TaskId, Set<TopicPartition>> standbyTasks,
                   final Map<HostInfo, Set<TopicPartition>> hostState,
                   final int errCode) {
        this.usedVersion = version;
        this.latestSupportedVersion = latestSupportedVersion;
        this.activeTasks = activeTasks;
        this.standbyTasks = standbyTasks;
        this.partitionsByHost = hostState;
        this.errCode = errCode;
    }

    public int version() {
        return usedVersion;
    }

    public int errCode() {
        return errCode;
    }

    public int latestSupportedVersion() {
        return latestSupportedVersion;
    }

    public List<TaskId> activeTasks() {
        return activeTasks;
    }

    public Map<TaskId, Set<TopicPartition>> standbyTasks() {
        return standbyTasks;
    }

    public Map<HostInfo, Set<TopicPartition>> partitionsByHost() {
        return partitionsByHost;
    }

    /**
     * @throws TaskAssignmentException if method fails to encode the data, e.g., if there is an
     * IO exception during encoding
     */
    public ByteBuffer encode() {
        final ByteArrayOutputStream baos = new ByteArrayOutputStream();

        try (final DataOutputStream out = new DataOutputStream(baos)) {
            switch (usedVersion) {
                case 1:
                    encodeVersionOne(out);
                    break;
                case 2:
                    encodeVersionTwo(out);
                    break;
                case 3:
                    encodeVersionThree(out);
                    break;
                case 4:
                    encodeVersionFour(out);
                    break;
                default:
                    throw new IllegalStateException("Unknown metadata version: " + usedVersion
                        + "; latest supported version: " + LATEST_SUPPORTED_VERSION);
            }

            out.flush();
            out.close();

            return ByteBuffer.wrap(baos.toByteArray());
        } catch (final IOException ex) {
            throw new TaskAssignmentException("Failed to encode AssignmentInfo", ex);
        }
    }

    private void encodeVersionOne(final DataOutputStream out) throws IOException {
        out.writeInt(1); // version
        encodeActiveAndStandbyTaskAssignment(out, 1);
    }

    private void encodeActiveAndStandbyTaskAssignment(final DataOutputStream out, int usedVersion) throws IOException {
        // encode active tasks
        out.writeInt(activeTasks.size());
        for (final TaskId id : activeTasks) {
            id.writeTo(out, usedVersion);
        }

        // encode standby tasks
        out.writeInt(standbyTasks.size());
        for (final Map.Entry<TaskId, Set<TopicPartition>> entry : standbyTasks.entrySet()) {
            final TaskId id = entry.getKey();
            id.writeTo(out, usedVersion);

            final Set<TopicPartition> partitions = entry.getValue();
            writeTopicPartitions(out, partitions);
        }
    }

    private void encodeVersionTwo(final DataOutputStream out) throws IOException {
        out.writeInt(2); // version
        encodeActiveAndStandbyTaskAssignment(out, 2);
        encodePartitionsByHost(out);
    }

    private void encodePartitionsByHost(final DataOutputStream out) throws IOException {
        // encode partitions by host
        out.writeInt(partitionsByHost.size());
        for (final Map.Entry<HostInfo, Set<TopicPartition>> entry : partitionsByHost.entrySet()) {
            final HostInfo hostInfo = entry.getKey();
            out.writeUTF(hostInfo.host());
            out.writeInt(hostInfo.port());
            writeTopicPartitions(out, entry.getValue());
        }
    }

    private void writeTopicPartitions(final DataOutputStream out,
                                      final Set<TopicPartition> partitions) throws IOException {
        out.writeInt(partitions.size());
        for (final TopicPartition partition : partitions) {
            out.writeUTF(partition.topic());
            out.writeInt(partition.partition());
        }
    }

    private void encodeVersionThree(final DataOutputStream out) throws IOException {
        out.writeInt(3);
        out.writeInt(LATEST_SUPPORTED_VERSION);
        encodeActiveAndStandbyTaskAssignment(out, 3);
        encodePartitionsByHost(out);
    }

    private void encodeVersionFour(final DataOutputStream out) throws IOException {
        out.writeInt(4);
        out.writeInt(LATEST_SUPPORTED_VERSION);
        encodeActiveAndStandbyTaskAssignment(out, 4);
        encodePartitionsByHost(out);
    }

    private void encodeVersionFour(final DataOutputStream out) throws IOException {
        out.writeInt(4);
        out.writeInt(LATEST_SUPPORTED_VERSION);
        encodeActiveAndStandbyTaskAssignment(out);
        encodePartitionsByHost(out);
        out.writeInt(errCode);
    }

    /**
     * @throws TaskAssignmentException if method fails to decode the data or if the data version is unknown
     */
    public static AssignmentInfo decode(final ByteBuffer data) {
        // ensure we are at the beginning of the ByteBuffer
        data.rewind();

        try (final DataInputStream in = new DataInputStream(new ByteBufferInputStream(data))) {
            final AssignmentInfo assignmentInfo;

            final int usedVersion = in.readInt();
<<<<<<< HEAD
            final int latestSupportedVersion;
=======
            int latestSupportedVersion;
>>>>>>> 9449f055
            switch (usedVersion) {
                case 1:
                    assignmentInfo = new AssignmentInfo(usedVersion, UNKNOWN);
                    decodeVersionOneData(assignmentInfo, in);
                    break;
                case 2:
                    assignmentInfo = new AssignmentInfo(usedVersion, UNKNOWN);
                    decodeVersionTwoData(assignmentInfo, in);
                    break;
                case 3:
                    latestSupportedVersion = in.readInt();
                    assignmentInfo = new AssignmentInfo(usedVersion, latestSupportedVersion);
                    decodeVersionThreeData(assignmentInfo, in);
                    break;
                case 4:
                    latestSupportedVersion = in.readInt();
                    assignmentInfo = new AssignmentInfo(usedVersion, latestSupportedVersion);
                    decodeVersionFourData(assignmentInfo, in);
                    break;
                default:
                    final TaskAssignmentException fatalException = new TaskAssignmentException("Unable to decode assignment data: " +
                        "used version: " + usedVersion + "; latest supported version: " + LATEST_SUPPORTED_VERSION);
                    log.error(fatalException.getMessage(), fatalException);
                    throw fatalException;
            }

            return assignmentInfo;
        } catch (final IOException ex) {
            throw new TaskAssignmentException("Failed to decode AssignmentInfo", ex);
        }
    }

    private static void decodeVersionOneData(final AssignmentInfo assignmentInfo,
                                             final DataInputStream in) throws IOException {
        decodeActiveTasks(assignmentInfo, in, 1);
        decodeStandbyTasks(assignmentInfo, in, 1);
        assignmentInfo.partitionsByHost = new HashMap<>();
    }

    private static void decodeActiveTasks(final AssignmentInfo assignmentInfo,
                                          final DataInputStream in,
                                          int usedVersion) throws IOException {
        final int count = in.readInt();
        assignmentInfo.activeTasks = new ArrayList<>(count);
        for (int i = 0; i < count; i++) {
            assignmentInfo.activeTasks.add(TaskId.readFrom(in, usedVersion));
        }
    }

    private static void decodeStandbyTasks(final AssignmentInfo assignmentInfo,
                                           final DataInputStream in,
                                           int usedVersion) throws IOException {
        final int count = in.readInt();
        assignmentInfo.standbyTasks = new HashMap<>(count);
        for (int i = 0; i < count; i++) {
            final TaskId id = TaskId.readFrom(in, usedVersion);
            assignmentInfo.standbyTasks.put(id, readTopicPartitions(in));
        }
    }

    private static void decodeVersionTwoData(final AssignmentInfo assignmentInfo,
                                             final DataInputStream in) throws IOException {
        decodeActiveTasks(assignmentInfo, in, 2);
        decodeStandbyTasks(assignmentInfo, in, 2);
        decodeGlobalAssignmentData(assignmentInfo, in);
    }

    private static void decodeGlobalAssignmentData(final AssignmentInfo assignmentInfo,
                                                   final DataInputStream in) throws IOException {
        assignmentInfo.partitionsByHost = new HashMap<>();
        final int numEntries = in.readInt();
        for (int i = 0; i < numEntries; i++) {
            final HostInfo hostInfo = new HostInfo(in.readUTF(), in.readInt());
            assignmentInfo.partitionsByHost.put(hostInfo, readTopicPartitions(in));
        }
    }

    private static Set<TopicPartition> readTopicPartitions(final DataInputStream in) throws IOException {
        final int numPartitions = in.readInt();
        final Set<TopicPartition> partitions = new HashSet<>(numPartitions);
        for (int j = 0; j < numPartitions; j++) {
            partitions.add(new TopicPartition(in.readUTF(), in.readInt()));
        }
        return partitions;
    }

    private static void decodeVersionThreeData(final AssignmentInfo assignmentInfo,
                                               final DataInputStream in) throws IOException {
        decodeActiveTasks(assignmentInfo, in, 3);
        decodeStandbyTasks(assignmentInfo, in, 3);
        decodeGlobalAssignmentData(assignmentInfo, in);
    }

    private static void decodeVersionFourData(final AssignmentInfo assignmentInfo,
                                              final DataInputStream in) throws IOException {
        decodeActiveTasks(assignmentInfo, in, 4);
        decodeStandbyTasks(assignmentInfo, in, 4);
        decodeGlobalAssignmentData(assignmentInfo, in);
    }

    private static void decodeVersionFourData(final AssignmentInfo assignmentInfo,
                                              final DataInputStream in) throws IOException {
        decodeVersionThreeData(assignmentInfo, in);
        assignmentInfo.errCode = in.readInt();
    }

    @Override
    public int hashCode() {
        return usedVersion ^ latestSupportedVersion ^ activeTasks.hashCode() ^ standbyTasks.hashCode()
            ^ partitionsByHost.hashCode() ^ errCode;
    }

    @Override
    public boolean equals(final Object o) {
        if (o instanceof AssignmentInfo) {
            final AssignmentInfo other = (AssignmentInfo) o;
            return usedVersion == other.usedVersion &&
                    latestSupportedVersion == other.latestSupportedVersion &&
                    errCode == other.errCode &&
                    activeTasks.equals(other.activeTasks) &&
                    standbyTasks.equals(other.standbyTasks) &&
                    partitionsByHost.equals(other.partitionsByHost);
        } else {
            return false;
        }
    }

    @Override
    public String toString() {
        return "[version=" + usedVersion
            + ", supported version=" + latestSupportedVersion
            + ", active tasks=" + activeTasks
            + ", standby tasks=" + standbyTasks
            + ", global assignment=" + partitionsByHost + "]";
    }

}<|MERGE_RESOLUTION|>--- conflicted
+++ resolved
@@ -241,11 +241,9 @@
             final AssignmentInfo assignmentInfo;
 
             final int usedVersion = in.readInt();
-<<<<<<< HEAD
+
             final int latestSupportedVersion;
-=======
-            int latestSupportedVersion;
->>>>>>> 9449f055
+
             switch (usedVersion) {
                 case 1:
                     assignmentInfo = new AssignmentInfo(usedVersion, UNKNOWN);
