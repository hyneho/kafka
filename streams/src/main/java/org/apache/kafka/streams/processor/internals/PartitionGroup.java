/*
 * Licensed to the Apache Software Foundation (ASF) under one or more
 * contributor license agreements. See the NOTICE file distributed with
 * this work for additional information regarding copyright ownership.
 * The ASF licenses this file to You under the Apache License, Version 2.0
 * (the "License"); you may not use this file except in compliance with
 * the License. You may obtain a copy of the License at
 *
 *    http://www.apache.org/licenses/LICENSE-2.0
 *
 * Unless required by applicable law or agreed to in writing, software
 * distributed under the License is distributed on an "AS IS" BASIS,
 * WITHOUT WARRANTIES OR CONDITIONS OF ANY KIND, either express or implied.
 * See the License for the specific language governing permissions and
 * limitations under the License.
 */
package org.apache.kafka.streams.processor.internals;

import org.apache.kafka.clients.consumer.ConsumerRecord;
import org.apache.kafka.common.TopicPartition;
import org.apache.kafka.common.metrics.Sensor;
import org.apache.kafka.common.utils.LogContext;
import org.apache.kafka.streams.StreamsConfig;
import org.slf4j.Logger;

import java.util.Comparator;
import java.util.HashMap;
import java.util.HashSet;
import java.util.Iterator;
import java.util.Map;
import java.util.Optional;
import java.util.OptionalLong;
import java.util.PriorityQueue;
import java.util.Set;
import java.util.function.Function;

/**
 * PartitionGroup is used to buffer all co-partitioned records for processing.
 *
 * In other words, it represents the "same" partition over multiple co-partitioned topics, and it is used
 * to buffer records from that partition in each of the contained topic-partitions.
 * Each StreamTask has exactly one PartitionGroup.
 *
 * PartitionGroup implements the algorithm that determines in what order buffered records are selected for processing.
 *
 * Specifically, when polled, it returns the record from the topic-partition with the lowest stream-time.
 * Stream-time for a topic-partition is defined as the highest timestamp
 * yet observed at the head of that topic-partition.
 *
 * PartitionGroup also maintains a stream-time for the group as a whole.
 * This is defined as the highest timestamp of any record yet polled from the PartitionGroup.
 * Note however that any computation that depends on stream-time should track it on a per-operator basis to obtain an
 * accurate view of the local time as seen by that processor.
 *
 * The PartitionGroups's stream-time is initially UNKNOWN (-1), and it set to a known value upon first poll.
 * As a consequence of the definition, the PartitionGroup's stream-time is non-decreasing
 * (i.e., it increases or stays the same over time).
 */
class PartitionGroup extends AbstractPartitionGroup {

    private final Logger logger;
    private final Map<TopicPartition, RecordQueue> partitionQueues;
    private final Function<TopicPartition, OptionalLong> lagProvider;
    private final Sensor enforcedProcessingSensor;
    private final long maxTaskIdleMs;
    private final Sensor recordLatenessSensor;
    private final PriorityQueue<RecordQueue> nonEmptyQueuesByTime;

    private long streamTime;
    private int totalBuffered;
    private boolean allBuffered;
    private final Map<TopicPartition, Long> idlePartitionDeadlines = new HashMap<>();
    private final Map<TopicPartition, Long> fetchedLags = new HashMap<>();

    PartitionGroup(final LogContext logContext,
                   final Map<TopicPartition, RecordQueue> partitionQueues,
                   final Function<TopicPartition, OptionalLong> lagProvider,
                   final Sensor recordLatenessSensor,
                   final Sensor enforcedProcessingSensor,
                   final long maxTaskIdleMs) {
        this.logger = logContext.logger(PartitionGroup.class);
        nonEmptyQueuesByTime = new PriorityQueue<>(partitionQueues.size(), Comparator.comparingLong(RecordQueue::headRecordTimestamp));
        this.partitionQueues = partitionQueues;
        this.lagProvider = lagProvider;
        this.enforcedProcessingSensor = enforcedProcessingSensor;
        this.maxTaskIdleMs = maxTaskIdleMs;
        this.recordLatenessSensor = recordLatenessSensor;
        totalBuffered = 0;
        allBuffered = false;
        streamTime = RecordQueue.UNKNOWN;
    }

    @Override
    boolean readyToProcess(final long wallClockTime) {
        if (maxTaskIdleMs == StreamsConfig.MAX_TASK_IDLE_MS_DISABLED) {
            if (logger.isTraceEnabled() && !allBuffered && totalBuffered > 0) {
                final Set<TopicPartition> bufferedPartitions = new HashSet<>();
                final Set<TopicPartition> emptyPartitions = new HashSet<>();
                for (final Map.Entry<TopicPartition, RecordQueue> entry : partitionQueues.entrySet()) {
                    if (entry.getValue().isEmpty()) {
                        emptyPartitions.add(entry.getKey());
                    } else {
                        bufferedPartitions.add(entry.getKey());
                    }
                }
                logger.trace("Ready for processing because max.task.idle.ms is disabled." +
                                "\n\tThere may be out-of-order processing for this task as a result." +
                                "\n\tBuffered partitions: {}" +
                                "\n\tNon-buffered partitions: {}",
                        bufferedPartitions,
                        emptyPartitions);
            }
            return true;
        }

        final Set<TopicPartition> queued = new HashSet<>();
        Map<TopicPartition, Long> enforced = null;

        for (final Map.Entry<TopicPartition, RecordQueue> entry : partitionQueues.entrySet()) {
            final TopicPartition partition = entry.getKey();
            final RecordQueue queue = entry.getValue();


            if (!queue.isEmpty()) {
                // this partition is ready for processing
                idlePartitionDeadlines.remove(partition);
                queued.add(partition);
            } else {
                final Long fetchedLag = fetchedLags.getOrDefault(partition, -1L);

                logger.trace("Fetched lag for {} is {}", partition, fetchedLag);

                if (fetchedLag == -1L) {
                    // must wait to fetch metadata for the partition
                    idlePartitionDeadlines.remove(partition);
                    logger.trace("Waiting to fetch data for {}", partition);
                    return false;
                } else if (fetchedLag > 0L) {
                    // must wait to poll the data we know to be on the broker
                    idlePartitionDeadlines.remove(partition);
                    logger.trace(
                            "Lag for {} is currently {}, but no data is buffered locally. Waiting to buffer some records.",
                            partition,
                            fetchedLag
                    );
                    return false;
                } else {
                    // p is known to have zero lag. wait for maxTaskIdleMs to see if more data shows up.
                    // One alternative would be to set the deadline to nullableMetadata.receivedTimestamp + maxTaskIdleMs
                    // instead. That way, we would start the idling timer as of the freshness of our knowledge about the zero
                    // lag instead of when we happen to run this method, but realistically it's probably a small difference
                    // and using wall clock time seems more intuitive for users,
                    // since the log message will be as of wallClockTime.
                    idlePartitionDeadlines.putIfAbsent(partition, wallClockTime + maxTaskIdleMs);
                    final long deadline = idlePartitionDeadlines.get(partition);
                    if (wallClockTime < deadline) {
                        logger.trace(
                                "Lag for {} is currently 0 and current time is {}. Waiting for new data to be produced for configured idle time {} (deadline is {}).",
                                partition,
                                wallClockTime,
                                maxTaskIdleMs,
                                deadline
                        );
                        return false;
                    } else {
                        // this partition is ready for processing due to the task idling deadline passing
                        if (enforced == null) {
                            enforced = new HashMap<>();
                        }
                        enforced.put(partition, deadline);
                    }
                }
            }
        }
        if (enforced == null) {
            logger.trace("All partitions were buffered locally, so this task is ready for processing.");
            return true;
        } else if (queued.isEmpty()) {
            logger.trace("No partitions were buffered locally, so this task is not ready for processing.");
            return false;
        } else {
            enforcedProcessingSensor.record(1.0d, wallClockTime);
            logger.trace("Continuing to process although some partitions are empty on the broker." +
                            "\n\tThere may be out-of-order processing for this task as a result." +
                            "\n\tPartitions with local data: {}." +
                            "\n\tPartitions we gave up waiting for, with their corresponding deadlines: {}." +
                            "\n\tConfigured max.task.idle.ms: {}." +
                            "\n\tCurrent wall-clock time: {}.",
                    queued,
                    enforced,
                    maxTaskIdleMs,
                    wallClockTime);
            return true;
        }
    }

    @Override
    long partitionTimestamp(final TopicPartition partition) {
        final RecordQueue queue = partitionQueues.get(partition);
        if (queue == null) {
            throw new IllegalStateException("Partition " + partition + " not found.");
        }
        return queue.partitionTime();
    }

    // creates queues for new partitions, removes old queues, saves cached records for previously assigned partitions
    @Override
    void updatePartitions(final Set<TopicPartition> inputPartitions, final Function<TopicPartition, RecordQueue> recordQueueCreator) {
        final Set<TopicPartition> removedPartitions = new HashSet<>();
        final Set<TopicPartition> newInputPartitions = new HashSet<>(inputPartitions);
        final Iterator<Map.Entry<TopicPartition, RecordQueue>> queuesIterator = partitionQueues.entrySet().iterator();
        while (queuesIterator.hasNext()) {
            final Map.Entry<TopicPartition, RecordQueue> queueEntry = queuesIterator.next();
            final TopicPartition topicPartition = queueEntry.getKey();
            if (!newInputPartitions.contains(topicPartition)) {
                // if partition is removed should delete its queue
                totalBuffered -= queueEntry.getValue().size();
                queuesIterator.remove();
                removedPartitions.add(topicPartition);
            }
            newInputPartitions.remove(topicPartition);
        }
        for (final TopicPartition newInputPartition : newInputPartitions) {
            partitionQueues.put(newInputPartition, recordQueueCreator.apply(newInputPartition));
        }
        nonEmptyQueuesByTime.removeIf(q -> removedPartitions.contains(q.partition()));
        allBuffered = allBuffered && newInputPartitions.isEmpty();
    }

    @Override
    void setPartitionTime(final TopicPartition partition, final long partitionTime) {
        final RecordQueue queue = partitionQueues.get(partition);
        if (queue == null) {
            throw new IllegalStateException("Partition " + partition + " not found.");
        }
        if (streamTime < partitionTime) {
            streamTime = partitionTime;
        }
        queue.setPartitionTime(partitionTime);
    }

    @Override
    StampedRecord nextRecord(final RecordInfo info, final long wallClockTime) {
        StampedRecord record = null;

        final RecordQueue queue = nonEmptyQueuesByTime.poll();
        info.queue = queue;

        if (queue != null) {
            // get the first record from this queue.
            record = queue.poll(wallClockTime);

            if (record != null) {
                --totalBuffered;

                if (queue.isEmpty()) {
                    // if a certain queue has been drained, reset the flag
                    allBuffered = false;
                } else {
                    nonEmptyQueuesByTime.offer(queue);
                }

                // always update the stream-time to the record's timestamp yet to be processed if it is larger
                if (record.timestamp > streamTime) {
                    streamTime = record.timestamp;
                    recordLatenessSensor.record(0, wallClockTime);
                } else {
                    recordLatenessSensor.record(streamTime - record.timestamp, wallClockTime);
                }
            }
        }

        return record;
    }

    @Override
    int addRawRecords(final TopicPartition partition, final Iterable<ConsumerRecord<byte[], byte[]>> rawRecords) {
        final RecordQueue recordQueue = partitionQueues.get(partition);

        if (recordQueue == null) {
            throw new IllegalStateException("Partition " + partition + " not found.");
        }

        final int oldSize = recordQueue.size();
        final int newSize = recordQueue.addRawRecords(rawRecords);

        // add this record queue to be considered for processing in the future if it was empty before
        if (oldSize == 0 && newSize > 0) {
            nonEmptyQueuesByTime.offer(recordQueue);

            // if all partitions now are non-empty, set the flag
            // we do not need to update the stream-time here since this task will definitely be
            // processed next, and hence the stream-time will be updated when we retrieved records by then
            if (nonEmptyQueuesByTime.size() == this.partitionQueues.size()) {
                allBuffered = true;
            }
        }

        totalBuffered += newSize - oldSize;

        return newSize;
    }

<<<<<<< HEAD
    /**
     * Return the stream-time of this partition group defined as the largest timestamp seen across all partitions
     */
=======
    Set<TopicPartition> partitions() {
        return Collections.unmodifiableSet(partitionQueues.keySet());
    }

    @Override
>>>>>>> e01eed32
    long streamTime() {
        return streamTime;
    }

    @Override
    Long headRecordOffset(final TopicPartition partition) {
        final RecordQueue recordQueue = partitionQueues.get(partition);

        if (recordQueue == null) {
            throw new IllegalStateException("Partition " + partition + " not found.");
        }

        return recordQueue.headRecordOffset();
    }

    Optional<Integer> headRecordLeaderEpoch(final TopicPartition partition) {
        final RecordQueue recordQueue = partitionQueues.get(partition);

        if (recordQueue == null) {
            throw new IllegalStateException("Partition " + partition + " not found.");
        }

        return recordQueue.headRecordLeaderEpoch();
    }

    /**
     * @throws IllegalStateException if the record's partition does not belong to this partition group
     */
    @Override
    int numBuffered(final TopicPartition partition) {
        final RecordQueue recordQueue = partitionQueues.get(partition);

        if (recordQueue == null) {
            throw new IllegalStateException("Partition " + partition + " not found.");
        }

        return recordQueue.size();
    }

    @Override
    int numBuffered() {
        return totalBuffered;
    }

    // for testing only
    boolean allPartitionsBufferedLocally() {
        return allBuffered;
    }

    @Override
    void clear() {
        for (final RecordQueue queue : partitionQueues.values()) {
            queue.clear();
        }
        nonEmptyQueuesByTime.clear();
        totalBuffered = 0;
        streamTime = RecordQueue.UNKNOWN;
        fetchedLags.clear();
    }

    @Override
    void close() {
        for (final RecordQueue queue : partitionQueues.values()) {
            queue.close();
        }
    }

    @Override
    void updateLags() {
        if (maxTaskIdleMs != StreamsConfig.MAX_TASK_IDLE_MS_DISABLED) {
            for (final TopicPartition tp : partitionQueues.keySet()) {
                final OptionalLong l = lagProvider.apply(tp);
                if (l.isPresent()) {
                    fetchedLags.put(tp, l.getAsLong());
                    logger.trace("Updated lag for {} to {}", tp, l.getAsLong());
                } else {
                    fetchedLags.remove(tp);
                }
            }
        }
    }

}<|MERGE_RESOLUTION|>--- conflicted
+++ resolved
@@ -301,17 +301,14 @@
         return newSize;
     }
 
-<<<<<<< HEAD
+    Set<TopicPartition> partitions() {
+        return Collections.unmodifiableSet(partitionQueues.keySet());
+    }
+
     /**
      * Return the stream-time of this partition group defined as the largest timestamp seen across all partitions
      */
-=======
-    Set<TopicPartition> partitions() {
-        return Collections.unmodifiableSet(partitionQueues.keySet());
-    }
-
-    @Override
->>>>>>> e01eed32
+    @Override
     long streamTime() {
         return streamTime;
     }
