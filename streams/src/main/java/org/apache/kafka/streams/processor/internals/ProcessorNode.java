--- conflicted
+++ resolved
@@ -95,7 +95,7 @@
         return children;
     }
 
-    ProcessorNode getChild(final String childName) {
+    ProcessorNode<KOut, VOut, ?, ?> getChild(final String childName) {
         return childByName.get(childName);
     }
 
@@ -120,6 +120,10 @@
         } catch (final Exception e) {
             throw new StreamsException(String.format("failed to initialize processor %s", name), e);
         }
+
+        // revived tasks could re-initialize the topology,
+        // in which case we should reset the flag
+        closed = false;
     }
 
     private void initSensors() {
@@ -161,13 +165,10 @@
         }
     }
 
-<<<<<<< HEAD
-    public void process(final K key, final V value) {
+
+    public void process(final KIn key, final VIn value) {
         throwIfClosed();
 
-=======
-    public void process(final KIn key, final VIn value) {
->>>>>>> 634c9175
         try {
             maybeMeasureLatency(() -> processor.process(key, value), time, processSensor);
         } catch (final ClassCastException e) {
