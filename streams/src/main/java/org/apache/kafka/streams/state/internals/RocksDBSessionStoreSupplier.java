--- conflicted
+++ resolved
@@ -18,14 +18,10 @@
 package org.apache.kafka.streams.state.internals;
 
 import org.apache.kafka.common.serialization.Serde;
-<<<<<<< HEAD
-=======
 import org.apache.kafka.common.serialization.Serdes;
->>>>>>> 1974e1b0
 import org.apache.kafka.common.utils.Bytes;
 import org.apache.kafka.common.utils.Time;
 import org.apache.kafka.streams.state.SessionStore;
-import org.apache.kafka.streams.state.WindowStore;
 
 import java.util.Map;
 
@@ -40,8 +36,8 @@
 
 public class RocksDBSessionStoreSupplier<K, V> extends AbstractStoreSupplier<K, V, SessionStore> implements WindowStoreSupplier<SessionStore> {
 
+    private static final String METRIC_SCOPE = "rocksdb-session";
     private static final int NUM_SEGMENTS = 3;
-    public static final String METRIC_SCOPE = "rocksdb-session-store";
     private final long retentionPeriod;
     private final boolean cached;
 
@@ -56,9 +52,6 @@
     }
 
     public SessionStore<K, V> get() {
-<<<<<<< HEAD
-        final String metricsScope = "rocksdb-session";
-
         SessionStore<K, V> store;
 
         // for session stores, the key schema needs to be used in both
@@ -72,75 +65,38 @@
             segmented = new ChangeLoggingSegmentedBytesStore(segmented);
 
             // metering wrapper, currently enforced
-            segmented = new MeteredSegmentedBytesStore(segmented, metricsScope, time);
+            segmented = new MeteredSegmentedBytesStore(segmented, METRIC_SCOPE, time);
 
             // sessioned
             SessionStore<Bytes, byte[]> bytes = RocksDBSessionStore.bytesStore(segmented);
 
             // caching wrapper
-            store = new CachingSessionStore<>(bytes, keySerde, valueSerde, keySchema);
+            store = new CachingSessionStore<>(bytes, keySerde, valueSerde);
         } else if (cached) {
             // metering wrapper, currently enforced
-            segmented = new MeteredSegmentedBytesStore(segmented, metricsScope, time);
+            segmented = new MeteredSegmentedBytesStore(segmented, METRIC_SCOPE, time);
 
             // windowed
             SessionStore<Bytes, byte[]> bytes = RocksDBSessionStore.bytesStore(segmented);
 
             // caching wrapper
-            store = new CachingSessionStore<>(bytes, keySerde, valueSerde, keySchema);
+            store = new CachingSessionStore<>(bytes, keySerde, valueSerde);
         } else if (logged) {
             // logging wrapper
             segmented = new ChangeLoggingSegmentedBytesStore(segmented);
 
             // metering wrapper, currently enforced
-            segmented = new MeteredSegmentedBytesStore(segmented, metricsScope, time);
+            segmented = new MeteredSegmentedBytesStore(segmented, METRIC_SCOPE, time);
 
             // windowed
             store = new RocksDBSessionStore<>(segmented, keySerde, valueSerde);
         } else {
             // metering wrapper, currently enforced
-            segmented = new MeteredSegmentedBytesStore(segmented, metricsScope, time);
+            segmented = new MeteredSegmentedBytesStore(segmented, METRIC_SCOPE, time);
 
             // windowed
             store = new RocksDBSessionStore<>(segmented, keySerde, valueSerde);
         }
-=======
-        final SessionKeySchema keySchema = new SessionKeySchema();
-        final RocksDBSegmentedBytesStore segmented = new RocksDBSegmentedBytesStore(name,
-                                                                                     retentionPeriod,
-                                                                                     NUM_SEGMENTS,
-                                                                                     keySchema
-        );
-
-        if (cached && logged) {
-            final ChangeLoggingSegmentedBytesStore logged = new ChangeLoggingSegmentedBytesStore(segmented);
-            final MeteredSegmentedBytesStore metered = new MeteredSegmentedBytesStore(logged,
-                                                                                      METRIC_SCOPE, time);
-            final RocksDBSessionStore<Bytes, byte[]> sessionStore
-                    = new RocksDBSessionStore<>(metered, Serdes.Bytes(), Serdes.ByteArray());
-
-            return new CachingSessionStore<>(sessionStore, keySerde, valueSerde);
-        }
-
-        if (cached) {
-            final MeteredSegmentedBytesStore metered = new MeteredSegmentedBytesStore(segmented,
-                                                                                      METRIC_SCOPE, time);
-            final RocksDBSessionStore<Bytes, byte[]> sessionStore
-                    = new RocksDBSessionStore<>(metered, Serdes.Bytes(), Serdes.ByteArray());
-
-            return new CachingSessionStore<>(sessionStore, keySerde, valueSerde);
-        }
-
-        if (logged) {
-            final ChangeLoggingSegmentedBytesStore logged = new ChangeLoggingSegmentedBytesStore(segmented);
-            final MeteredSegmentedBytesStore metered = new MeteredSegmentedBytesStore(logged,
-                                                                                      METRIC_SCOPE, time);
-            return new RocksDBSessionStore<>(metered, keySerde, valueSerde);
-        }
-
-        return new RocksDBSessionStore<>(
-                new MeteredSegmentedBytesStore(segmented, METRIC_SCOPE, time), keySerde, valueSerde);
->>>>>>> 1974e1b0
 
         return store;
     }
