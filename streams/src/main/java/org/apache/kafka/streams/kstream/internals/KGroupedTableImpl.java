/*
 * Licensed to the Apache Software Foundation (ASF) under one or more
 * contributor license agreements. See the NOTICE file distributed with
 * this work for additional information regarding copyright ownership.
 * The ASF licenses this file to You under the Apache License, Version 2.0
 * (the "License"); you may not use this file except in compliance with
 * the License. You may obtain a copy of the License at
 *
 *    http://www.apache.org/licenses/LICENSE-2.0
 *
 * Unless required by applicable law or agreed to in writing, software
 * distributed under the License is distributed on an "AS IS" BASIS,
 * WITHOUT WARRANTIES OR CONDITIONS OF ANY KIND, either express or implied.
 * See the License for the specific language governing permissions and
 * limitations under the License.
 */
package org.apache.kafka.streams.kstream.internals;

import org.apache.kafka.common.serialization.Deserializer;
import org.apache.kafka.common.serialization.Serde;
import org.apache.kafka.common.serialization.Serdes;
import org.apache.kafka.common.serialization.Serializer;
import org.apache.kafka.common.utils.Bytes;
import org.apache.kafka.streams.kstream.Aggregator;
import org.apache.kafka.streams.kstream.Initializer;
import org.apache.kafka.streams.kstream.KGroupedTable;
import org.apache.kafka.streams.kstream.KTable;
import org.apache.kafka.streams.kstream.Materialized;
import org.apache.kafka.streams.kstream.Reducer;
import org.apache.kafka.streams.processor.FailOnInvalidTimestamp;
import org.apache.kafka.streams.processor.ProcessorSupplier;
import org.apache.kafka.streams.state.KeyValueStore;

import java.util.Collections;
import java.util.Objects;

/**
 * The implementation class of {@link KGroupedTable}.
 *
 * @param <K> the key type
 * @param <V> the value type
 */
public class KGroupedTableImpl<K, V> extends AbstractStream<K> implements KGroupedTable<K, V> {

    private static final String AGGREGATE_NAME = "KTABLE-AGGREGATE-";

    private static final String REDUCE_NAME = "KTABLE-REDUCE-";

    protected final Serde<? extends K> keySerde;
    protected final Serde<? extends V> valSerde;
    private boolean isQueryable = true;
    private final Initializer<Long> countInitializer = new Initializer<Long>() {
        @Override
        public Long apply() {
            return 0L;
        }
    };

    private final Aggregator<K, V, Long> countAdder = new Aggregator<K, V, Long>() {
        @Override
        public Long apply(K aggKey, V value, Long aggregate) {
            return aggregate + 1L;
        }
    };

    private Aggregator<K, V, Long> countSubtractor = new Aggregator<K, V, Long>() {
        @Override
        public Long apply(K aggKey, V value, Long aggregate) {
            return aggregate - 1L;
        }
    };

    KGroupedTableImpl(final InternalStreamsBuilder builder,
                      final String name,
                      final String sourceName,
                      final Serde<? extends K> keySerde,
                      final Serde<? extends V> valSerde) {
        super(builder, name, Collections.singleton(sourceName));
        this.keySerde = keySerde;
        this.valSerde = valSerde;
        this.isQueryable = true;
    }

    private void determineIsQueryable(final String queryableStoreName) {
        if (queryableStoreName == null) {
            isQueryable = false;
        } // no need for else {} since isQueryable is true by default
    }

    @SuppressWarnings("deprecation")
    @Override
    public <T> KTable<K, T> aggregate(final Initializer<T> initializer,
                                      final Aggregator<? super K, ? super V, T> adder,
                                      final Aggregator<? super K, ? super V, T> subtractor,
                                      final Serde<T> aggValueSerde,
                                      final String queryableStoreName) {
        determineIsQueryable(queryableStoreName);
        return aggregate(initializer, adder, subtractor, keyValueStore(keySerde, aggValueSerde, getOrCreateName(queryableStoreName, AGGREGATE_NAME)));
    }

    @SuppressWarnings("deprecation")
    @Override
    public <T> KTable<K, T> aggregate(final Initializer<T> initializer,
                                      final Aggregator<? super K, ? super V, T> adder,
                                      final Aggregator<? super K, ? super V, T> subtractor,
                                      final Serde<T> aggValueSerde) {
        return aggregate(initializer, adder, subtractor, aggValueSerde, null);
    }

    @SuppressWarnings("deprecation")
    @Override
    public <T> KTable<K, T> aggregate(final Initializer<T> initializer,
                                      final Aggregator<? super K, ? super V, T> adder,
                                      final Aggregator<? super K, ? super V, T> subtractor,
                                      final String queryableStoreName) {
        determineIsQueryable(queryableStoreName);
        return aggregate(initializer, adder, subtractor, null, getOrCreateName(queryableStoreName, AGGREGATE_NAME));
    }

    @Override
    public <T> KTable<K, T> aggregate(final Initializer<T> initializer,
                                      final Aggregator<? super K, ? super V, T> adder,
                                      final Aggregator<? super K, ? super V, T> subtractor) {
        return aggregate(initializer, adder, subtractor, (String) null);
    }

    @SuppressWarnings("deprecation")
    @Override
    public <T> KTable<K, T> aggregate(final Initializer<T> initializer,
                                      final Aggregator<? super K, ? super V, T> adder,
                                      final Aggregator<? super K, ? super V, T> subtractor,
                                      final org.apache.kafka.streams.processor.StateStoreSupplier<KeyValueStore> storeSupplier) {
        Objects.requireNonNull(initializer, "initializer can't be null");
        Objects.requireNonNull(adder, "adder can't be null");
        Objects.requireNonNull(subtractor, "subtractor can't be null");
        Objects.requireNonNull(storeSupplier, "storeSupplier can't be null");
        ProcessorSupplier<K, Change<V>> aggregateSupplier = new KTableAggregate<>(storeSupplier.name(), initializer, adder, subtractor);
        return doAggregate(aggregateSupplier, AGGREGATE_NAME, storeSupplier);
    }

    @SuppressWarnings("deprecation")
    private <T> KTable<K, T> doAggregate(final ProcessorSupplier<K, Change<V>> aggregateSupplier,
                                         final String functionName,
<<<<<<< HEAD
                                         final StateStoreSupplier<KeyValueStore> storeSupplier) {
        final String sinkName = builder.newProcessorName(KStreamImpl.SINK_NAME);
        final String sourceName = builder.newProcessorName(KStreamImpl.SOURCE_NAME);
        final String funcName = builder.newProcessorName(functionName);
=======
                                         final org.apache.kafka.streams.processor.StateStoreSupplier<KeyValueStore> storeSupplier) {
        final String sinkName = builder.newName(KStreamImpl.SINK_NAME);
        final String sourceName = builder.newName(KStreamImpl.SOURCE_NAME);
        final String funcName = builder.newName(functionName);
>>>>>>> 713a67fd

        buildAggregate(aggregateSupplier,
                       storeSupplier.name() + KStreamImpl.REPARTITION_TOPIC_SUFFIX,
                       funcName,
                       sourceName,
                       sinkName);
        builder.internalTopologyBuilder.addStateStore(storeSupplier, funcName);

        // return the KTable representation with the intermediate topic as the sources
        return new KTableImpl<>(builder, funcName, aggregateSupplier, Collections.singleton(sourceName), storeSupplier.name(), isQueryable);
    }

    private void buildAggregate(final ProcessorSupplier<K, Change<V>> aggregateSupplier,
                                final String topic,
                                final String funcName,
                                final String sourceName,
                                final String sinkName) {
        final Serializer<? extends K> keySerializer = keySerde == null ? null : keySerde.serializer();
        final Deserializer<? extends K> keyDeserializer = keySerde == null ? null : keySerde.deserializer();
        final Serializer<? extends V> valueSerializer = valSerde == null ? null : valSerde.serializer();
        final Deserializer<? extends V> valueDeserializer = valSerde == null ? null : valSerde.deserializer();

        final ChangedSerializer<? extends V> changedValueSerializer = new ChangedSerializer<>(valueSerializer);
        final ChangedDeserializer<? extends V> changedValueDeserializer = new ChangedDeserializer<>(valueDeserializer);

        // send the aggregate key-value pairs to the intermediate topic for partitioning
        builder.internalTopologyBuilder.addInternalTopic(topic);
        builder.internalTopologyBuilder.addSink(sinkName, topic, keySerializer, changedValueSerializer, null, this.name);

        // read the intermediate topic with RecordMetadataTimestampExtractor
        builder.internalTopologyBuilder.addSource(null, sourceName, new FailOnInvalidTimestamp(), keyDeserializer, changedValueDeserializer, topic);

        // aggregate the values with the aggregator and local store
        builder.internalTopologyBuilder.addProcessor(funcName, aggregateSupplier, sourceName);
    }

    private <T> KTable<K, T> doAggregate(final ProcessorSupplier<K, Change<V>> aggregateSupplier,
                                         final String functionName,
                                         final MaterializedInternal<K, T, KeyValueStore<Bytes, byte[]>> materialized) {
        final String sinkName = builder.newProcessorName(KStreamImpl.SINK_NAME);
        final String sourceName = builder.newProcessorName(KStreamImpl.SOURCE_NAME);
        final String funcName = builder.newProcessorName(functionName);

        buildAggregate(aggregateSupplier,
                       materialized.storeName() + KStreamImpl.REPARTITION_TOPIC_SUFFIX,
                       funcName,
                       sourceName, sinkName);
        builder.internalTopologyBuilder.addStateStore(new KeyValueStoreMaterializer<>(materialized)
                                                              .materialize(), funcName);

        // return the KTable representation with the intermediate topic as the sources
        return new KTableImpl<>(builder, funcName, aggregateSupplier, Collections.singleton(sourceName), materialized.storeName(), isQueryable);
    }

    @SuppressWarnings("deprecation")
    @Override
    public KTable<K, V> reduce(final Reducer<V> adder,
                               final Reducer<V> subtractor,
                               final String queryableStoreName) {
        determineIsQueryable(queryableStoreName);
        return reduce(adder, subtractor, keyValueStore(keySerde, valSerde, getOrCreateName(queryableStoreName, REDUCE_NAME)));
    }

    @Override
    public KTable<K, V> reduce(final Reducer<V> adder,
                               final Reducer<V> subtractor,
                               final Materialized<K, V, KeyValueStore<Bytes, byte[]>> materialized) {
        Objects.requireNonNull(adder, "adder can't be null");
        Objects.requireNonNull(subtractor, "subtractor can't be null");
        Objects.requireNonNull(materialized, "materialized can't be null");
        final MaterializedInternal<K, V, KeyValueStore<Bytes, byte[]>> materializedInternal
                = new MaterializedInternal<>(materialized, builder, REDUCE_NAME);
        final ProcessorSupplier<K, Change<V>> aggregateSupplier = new KTableReduce<>(materializedInternal.storeName(),
                                                                                     adder,
                                                                                     subtractor);
        return doAggregate(aggregateSupplier, REDUCE_NAME, materializedInternal);
    }

    @Override
    public KTable<K, V> reduce(final Reducer<V> adder,
                               final Reducer<V> subtractor) {
        return reduce(adder, subtractor, (String) null);
    }

    @SuppressWarnings("deprecation")
    @Override
    public KTable<K, V> reduce(final Reducer<V> adder,
                               final Reducer<V> subtractor,
                               final org.apache.kafka.streams.processor.StateStoreSupplier<KeyValueStore> storeSupplier) {
        Objects.requireNonNull(adder, "adder can't be null");
        Objects.requireNonNull(subtractor, "subtractor can't be null");
        Objects.requireNonNull(storeSupplier, "storeSupplier can't be null");
        ProcessorSupplier<K, Change<V>> aggregateSupplier = new KTableReduce<>(storeSupplier.name(), adder, subtractor);
        return doAggregate(aggregateSupplier, REDUCE_NAME, storeSupplier);
    }

    @SuppressWarnings("deprecation")
    @Override
    public KTable<K, Long> count(final String queryableStoreName) {
        determineIsQueryable(queryableStoreName);
        return count(keyValueStore(keySerde, Serdes.Long(), getOrCreateName(queryableStoreName, AGGREGATE_NAME)));
    }

    @Override
    public KTable<K, Long> count(final Materialized<K, Long, KeyValueStore<Bytes, byte[]>> materialized) {
        return aggregate(countInitializer,
                         countAdder,
                         countSubtractor,
                         materialized);
    }

    @Override
    public <VR> KTable<K, VR> aggregate(final Initializer<VR> initializer,
                                        final Aggregator<? super K, ? super V, VR> adder,
                                        final Aggregator<? super K, ? super V, VR> subtractor,
                                        final Materialized<K, VR, KeyValueStore<Bytes, byte[]>> materialized) {
        Objects.requireNonNull(initializer, "initializer can't be null");
        Objects.requireNonNull(adder, "adder can't be null");
        Objects.requireNonNull(subtractor, "subtractor can't be null");
        Objects.requireNonNull(materialized, "materialized can't be null");
        final MaterializedInternal<K, VR, KeyValueStore<Bytes, byte[]>> materializedInternal =
                new MaterializedInternal<>(materialized, builder, AGGREGATE_NAME);
        final ProcessorSupplier<K, Change<V>> aggregateSupplier = new KTableAggregate<>(materializedInternal.storeName(),
                                                                                        initializer,
                                                                                        adder,
                                                                                        subtractor);
        return doAggregate(aggregateSupplier, AGGREGATE_NAME, materializedInternal);
    }

    @Override
    public KTable<K, Long> count() {
        return count((String) null);
    }

    @SuppressWarnings("deprecation")
    @Override
    public KTable<K, Long> count(final org.apache.kafka.streams.processor.StateStoreSupplier<KeyValueStore> storeSupplier) {
        return this.aggregate(
                countInitializer,
                countAdder,
                countSubtractor,
                storeSupplier);
    }

}<|MERGE_RESOLUTION|>--- conflicted
+++ resolved
@@ -29,6 +29,7 @@
 import org.apache.kafka.streams.kstream.Reducer;
 import org.apache.kafka.streams.processor.FailOnInvalidTimestamp;
 import org.apache.kafka.streams.processor.ProcessorSupplier;
+import org.apache.kafka.streams.processor.StateStoreSupplier;
 import org.apache.kafka.streams.state.KeyValueStore;
 
 import java.util.Collections;
@@ -141,17 +142,10 @@
     @SuppressWarnings("deprecation")
     private <T> KTable<K, T> doAggregate(final ProcessorSupplier<K, Change<V>> aggregateSupplier,
                                          final String functionName,
-<<<<<<< HEAD
                                          final StateStoreSupplier<KeyValueStore> storeSupplier) {
         final String sinkName = builder.newProcessorName(KStreamImpl.SINK_NAME);
         final String sourceName = builder.newProcessorName(KStreamImpl.SOURCE_NAME);
         final String funcName = builder.newProcessorName(functionName);
-=======
-                                         final org.apache.kafka.streams.processor.StateStoreSupplier<KeyValueStore> storeSupplier) {
-        final String sinkName = builder.newName(KStreamImpl.SINK_NAME);
-        final String sourceName = builder.newName(KStreamImpl.SOURCE_NAME);
-        final String funcName = builder.newName(functionName);
->>>>>>> 713a67fd
 
         buildAggregate(aggregateSupplier,
                        storeSupplier.name() + KStreamImpl.REPARTITION_TOPIC_SUFFIX,
