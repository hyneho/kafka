/**
 * Licensed to the Apache Software Foundation (ASF) under one or more
 * contributor license agreements.  See the NOTICE file distributed with
 * this work for additional information regarding copyright ownership.
 * The ASF licenses this file to You under the Apache License, Version 2.0
 * (the "License"); you may not use this file except in compliance with
 * the License.  You may obtain a copy of the License at
 * <p>
 * http://www.apache.org/licenses/LICENSE-2.0
 * <p>
 * Unless required by applicable law or agreed to in writing, software
 * distributed under the License is distributed on an "AS IS" BASIS,
 * WITHOUT WARRANTIES OR CONDITIONS OF ANY KIND, either express or implied.
 * See the License for the specific language governing permissions and
 * limitations under the License.
 */
package org.apache.kafka.streams.state.internals;

import org.apache.kafka.common.serialization.Serde;
import org.apache.kafka.common.utils.Bytes;
import org.apache.kafka.streams.KeyValue;
import org.apache.kafka.streams.kstream.Windowed;
import org.apache.kafka.streams.kstream.internals.CacheFlushListener;
import org.apache.kafka.streams.kstream.internals.SessionKeySerde;
import org.apache.kafka.streams.processor.ProcessorContext;
import org.apache.kafka.streams.processor.StateStore;
import org.apache.kafka.streams.processor.internals.InternalProcessorContext;
import org.apache.kafka.streams.processor.internals.RecordContext;
import org.apache.kafka.streams.state.KeyValueIterator;
import org.apache.kafka.streams.state.SessionStore;
import org.apache.kafka.streams.state.StateSerdes;

import java.util.List;
import java.util.NoSuchElementException;


class CachingSessionStore<K, AGG> extends WrappedStateStore.AbstractWrappedStateStore implements SessionStore<K, AGG>, CachedStateStore<Windowed<K>, AGG> {

    private final SessionStore<Bytes, byte[]> bytesStore;
    private final SessionKeySchema keySchema;
    private final Serde<K> keySerde;
    private final Serde<AGG> aggSerde;
<<<<<<< HEAD

    private String name;
=======
    private InternalProcessorContext context;
    private String cacheName;
    private StateSerdes<K, AGG> serdes;
>>>>>>> 0971e62e
    private ThreadCache cache;
    private StateSerdes<K, AGG> serdes;
    private InternalProcessorContext context;
    private CacheFlushListener<Windowed<K>, AGG> flushListener;

    CachingSessionStore(final SessionStore<Bytes, byte[]> bytesStore,
                        final Serde<K> keySerde,
                        final Serde<AGG> aggSerde) {
        super(bytesStore);
        this.bytesStore = bytesStore;
        this.keySerde = keySerde;
        this.aggSerde = aggSerde;
        this.keySchema = new SessionKeySchema();
    }

    @SuppressWarnings("unchecked")
    @Override
    public void init(final ProcessorContext context, final StateStore root) {
        bytesStore.init(context, root);

        this.context = (InternalProcessorContext) context;

        this.serdes = new StateSerdes<>(bytesStore.name(),
                keySerde == null ? (Serde<K>) context.keySerde() : keySerde,
                aggSerde == null ? (Serde<AGG>) context.valueSerde() : aggSerde);

        this.name = context.taskId() + "-" + bytesStore.name();
        this.cache = this.context.getCache();
        cache.addDirtyEntryFlushListener(name, new ThreadCache.DirtyEntryFlushListener() {
            @Override
            public void apply(final List<ThreadCache.DirtyEntry> entries) {
                for (ThreadCache.DirtyEntry entry : entries) {
                    putAndMaybeForward(entry, (InternalProcessorContext) context);
                }
            }
        });
    }

    public KeyValueIterator<Windowed<K>, AGG> findSessions(final K key,
                                                           final long earliestSessionEndTime,
                                                           final long latestSessionStartTime) {
        validateStoreOpen();
<<<<<<< HEAD

        final Bytes binarySessionId = Bytes.wrap(keySerde.serializer().serialize(name, key));
        final ThreadCache.MemoryLRUCacheBytesIterator cacheIterator = cache.range(name,
                                                                                  keySchema.lowerRange(binarySessionId, earliestSessionEndTime),
                                                                                  keySchema.upperRange(binarySessionId, latestSessionStartTime));
=======
        final Bytes binarySessionId = Bytes.wrap(keySerde.serializer().serialize(this.name(), key));
        final ThreadCache.MemoryLRUCacheBytesIterator cacheIterator = cache.range(cacheName,
                                                                                  keySchema.lowerRange(binarySessionId,
                                                                                                       earliestSessionEndTime).get(),
                                                                                  keySchema.upperRange(binarySessionId, latestSessionStartTime).get());
>>>>>>> 0971e62e
        final KeyValueIterator<Windowed<Bytes>, byte[]> storeIterator = bytesStore.findSessions(binarySessionId, earliestSessionEndTime, latestSessionStartTime);
        final HasNextCondition hasNextCondition = keySchema.hasNextCondition(binarySessionId,
                                                                             earliestSessionEndTime,
                                                                             latestSessionStartTime);
        final PeekingKeyValueIterator<Bytes, LRUCacheEntry> filteredCacheIterator = new FilteredCacheIterator(cacheIterator, hasNextCondition);
        return new MergedSortedCacheSessionStoreIterator<>(filteredCacheIterator, storeIterator, serdes);
    }

    @Override
    public void remove(final Windowed<K> sessionKey) {
        validateStoreOpen();

        put(sessionKey, null);
    }

    @Override
    public void put(final Windowed<K> key, AGG value) {
        validateStoreOpen();
        final Bytes binaryKey = SessionKeySerde.toBinary(key, keySerde.serializer());
        final LRUCacheEntry entry = new LRUCacheEntry(serdes.rawValue(value), true, context.offset(),
<<<<<<< HEAD
                key.window().end(), context.partition(), context.topic());
        cache.put(name, binaryKey, entry);
=======
                                                      key.window().end(), context.partition(), context.topic());
        cache.put(cacheName, binaryKey.get(), entry);
>>>>>>> 0971e62e
    }

    @Override
    public KeyValueIterator<Windowed<K>, AGG> fetch(final K key) {
        return findSessions(key, 0, Long.MAX_VALUE);
    }

<<<<<<< HEAD
=======
    @SuppressWarnings("unchecked")
    public void init(final ProcessorContext context, final StateStore root) {
        bytesStore.init(context, root);
        initInternal((InternalProcessorContext) context);
    }

    @SuppressWarnings("unchecked")
    private void initInternal(final InternalProcessorContext context) {
        this.context = context;

        this.serdes = new StateSerdes<>(bytesStore.name(),
                                        keySerde == null ? (Serde<K>) context.keySerde() : keySerde,
                                        aggSerde == null ? (Serde<AGG>) context.valueSerde() : aggSerde);


        this.cacheName = context.taskId() + "-" + bytesStore.name();
        this.cache = this.context.getCache();
        cache.addDirtyEntryFlushListener(cacheName, new ThreadCache.DirtyEntryFlushListener() {
            @Override
            public void apply(final List<ThreadCache.DirtyEntry> entries) {
                for (ThreadCache.DirtyEntry entry : entries) {
                    putAndMaybeForward(entry, context);
                }
            }
        });

    }

>>>>>>> 0971e62e
    private void putAndMaybeForward(final ThreadCache.DirtyEntry entry, final InternalProcessorContext context) {
        final Bytes binaryKey = entry.key();
        final RecordContext current = context.recordContext();
        context.setRecordContext(entry.recordContext());
        try {
            final Windowed<K> key = SessionKeySerde.from(binaryKey.get(), keySerde.deserializer());
            if (flushListener != null) {
                final AGG newValue = serdes.valueFrom(entry.newValue());
                final AGG oldValue = fetchPrevious(binaryKey);
                if (!(newValue == null && oldValue == null)) {
                    flushListener.apply(key, newValue == null ? null : newValue, oldValue);
                }
            }
            bytesStore.put(new Windowed<>(Bytes.wrap(serdes.rawKey(key.key())), key.window()), entry.newValue());
        } finally {
            context.setRecordContext(current);
        }
    }

    private AGG fetchPrevious(final Bytes key) {
        try (final KeyValueIterator<Windowed<Bytes>, byte[]> iterator = bytesStore.fetch(key)) {
            if (!iterator.hasNext()) {
                return null;
            }
            return serdes.valueFrom(iterator.next().value);
        }
    }

    public void flush() {
        cache.flush(cacheName);
        bytesStore.flush();
    }

    public void close() {
        flush();
<<<<<<< HEAD
        cache.close(name);
        bytesStore.close();
=======
        bytesStore.close();
        cache.close(cacheName);
>>>>>>> 0971e62e
    }

    public void setFlushListener(CacheFlushListener<Windowed<K>, AGG> flushListener) {
        this.flushListener = flushListener;
    }

    private static class FilteredCacheIterator implements PeekingKeyValueIterator<Bytes, LRUCacheEntry> {
        private final ThreadCache.MemoryLRUCacheBytesIterator cacheIterator;
        private final HasNextCondition hasNextCondition;

        FilteredCacheIterator(final ThreadCache.MemoryLRUCacheBytesIterator cacheIterator,
                              final HasNextCondition hasNextCondition) {
            this.cacheIterator = cacheIterator;
            this.hasNextCondition = hasNextCondition;
        }

        @Override
        public void close() {
            // no-op
        }

        @Override
        public Bytes peekNextKey() {
            if (!hasNext()) {
                throw new NoSuchElementException();
            }
            return cacheIterator.peekNextKey();
        }

        @Override
        public boolean hasNext() {
            return hasNextCondition.hasNext(cacheIterator);
        }

        @Override
        public KeyValue<Bytes, LRUCacheEntry> next() {
            if (!hasNext()) {
                throw new NoSuchElementException();
            }
            return cacheIterator.next();

        }

        @Override
        public void remove() {
            throw new UnsupportedOperationException();
        }

        @Override
        public KeyValue<Bytes, LRUCacheEntry> peekNext() {
            if (!hasNext()) {
                throw new NoSuchElementException();
            }
            return cacheIterator.peekNext();
        }
    }
}<|MERGE_RESOLUTION|>--- conflicted
+++ resolved
@@ -40,14 +40,7 @@
     private final SessionKeySchema keySchema;
     private final Serde<K> keySerde;
     private final Serde<AGG> aggSerde;
-<<<<<<< HEAD
-
-    private String name;
-=======
-    private InternalProcessorContext context;
     private String cacheName;
-    private StateSerdes<K, AGG> serdes;
->>>>>>> 0971e62e
     private ThreadCache cache;
     private StateSerdes<K, AGG> serdes;
     private InternalProcessorContext context;
@@ -64,94 +57,18 @@
     }
 
     @SuppressWarnings("unchecked")
-    @Override
     public void init(final ProcessorContext context, final StateStore root) {
         bytesStore.init(context, root);
-
-        this.context = (InternalProcessorContext) context;
+        initInternal((InternalProcessorContext) context);
+    }
+
+    @SuppressWarnings("unchecked")
+    private void initInternal(final InternalProcessorContext context) {
+        this.context = context;
 
         this.serdes = new StateSerdes<>(bytesStore.name(),
                 keySerde == null ? (Serde<K>) context.keySerde() : keySerde,
                 aggSerde == null ? (Serde<AGG>) context.valueSerde() : aggSerde);
-
-        this.name = context.taskId() + "-" + bytesStore.name();
-        this.cache = this.context.getCache();
-        cache.addDirtyEntryFlushListener(name, new ThreadCache.DirtyEntryFlushListener() {
-            @Override
-            public void apply(final List<ThreadCache.DirtyEntry> entries) {
-                for (ThreadCache.DirtyEntry entry : entries) {
-                    putAndMaybeForward(entry, (InternalProcessorContext) context);
-                }
-            }
-        });
-    }
-
-    public KeyValueIterator<Windowed<K>, AGG> findSessions(final K key,
-                                                           final long earliestSessionEndTime,
-                                                           final long latestSessionStartTime) {
-        validateStoreOpen();
-<<<<<<< HEAD
-
-        final Bytes binarySessionId = Bytes.wrap(keySerde.serializer().serialize(name, key));
-        final ThreadCache.MemoryLRUCacheBytesIterator cacheIterator = cache.range(name,
-                                                                                  keySchema.lowerRange(binarySessionId, earliestSessionEndTime),
-                                                                                  keySchema.upperRange(binarySessionId, latestSessionStartTime));
-=======
-        final Bytes binarySessionId = Bytes.wrap(keySerde.serializer().serialize(this.name(), key));
-        final ThreadCache.MemoryLRUCacheBytesIterator cacheIterator = cache.range(cacheName,
-                                                                                  keySchema.lowerRange(binarySessionId,
-                                                                                                       earliestSessionEndTime).get(),
-                                                                                  keySchema.upperRange(binarySessionId, latestSessionStartTime).get());
->>>>>>> 0971e62e
-        final KeyValueIterator<Windowed<Bytes>, byte[]> storeIterator = bytesStore.findSessions(binarySessionId, earliestSessionEndTime, latestSessionStartTime);
-        final HasNextCondition hasNextCondition = keySchema.hasNextCondition(binarySessionId,
-                                                                             earliestSessionEndTime,
-                                                                             latestSessionStartTime);
-        final PeekingKeyValueIterator<Bytes, LRUCacheEntry> filteredCacheIterator = new FilteredCacheIterator(cacheIterator, hasNextCondition);
-        return new MergedSortedCacheSessionStoreIterator<>(filteredCacheIterator, storeIterator, serdes);
-    }
-
-    @Override
-    public void remove(final Windowed<K> sessionKey) {
-        validateStoreOpen();
-
-        put(sessionKey, null);
-    }
-
-    @Override
-    public void put(final Windowed<K> key, AGG value) {
-        validateStoreOpen();
-        final Bytes binaryKey = SessionKeySerde.toBinary(key, keySerde.serializer());
-        final LRUCacheEntry entry = new LRUCacheEntry(serdes.rawValue(value), true, context.offset(),
-<<<<<<< HEAD
-                key.window().end(), context.partition(), context.topic());
-        cache.put(name, binaryKey, entry);
-=======
-                                                      key.window().end(), context.partition(), context.topic());
-        cache.put(cacheName, binaryKey.get(), entry);
->>>>>>> 0971e62e
-    }
-
-    @Override
-    public KeyValueIterator<Windowed<K>, AGG> fetch(final K key) {
-        return findSessions(key, 0, Long.MAX_VALUE);
-    }
-
-<<<<<<< HEAD
-=======
-    @SuppressWarnings("unchecked")
-    public void init(final ProcessorContext context, final StateStore root) {
-        bytesStore.init(context, root);
-        initInternal((InternalProcessorContext) context);
-    }
-
-    @SuppressWarnings("unchecked")
-    private void initInternal(final InternalProcessorContext context) {
-        this.context = context;
-
-        this.serdes = new StateSerdes<>(bytesStore.name(),
-                                        keySerde == null ? (Serde<K>) context.keySerde() : keySerde,
-                                        aggSerde == null ? (Serde<AGG>) context.valueSerde() : aggSerde);
 
 
         this.cacheName = context.taskId() + "-" + bytesStore.name();
@@ -164,10 +81,45 @@
                 }
             }
         });
-
-    }
-
->>>>>>> 0971e62e
+    }
+
+    public KeyValueIterator<Windowed<K>, AGG> findSessions(final K key,
+                                                           final long earliestSessionEndTime,
+                                                           final long latestSessionStartTime) {
+        validateStoreOpen();
+        final Bytes binarySessionId = Bytes.wrap(keySerde.serializer().serialize(this.name(), key));
+        final ThreadCache.MemoryLRUCacheBytesIterator cacheIterator = cache.range(cacheName,
+                                                                                  keySchema.lowerRange(binarySessionId, earliestSessionEndTime),
+                                                                                  keySchema.upperRange(binarySessionId, latestSessionStartTime));
+        final KeyValueIterator<Windowed<Bytes>, byte[]> storeIterator = bytesStore.findSessions(binarySessionId, earliestSessionEndTime, latestSessionStartTime);
+        final HasNextCondition hasNextCondition = keySchema.hasNextCondition(binarySessionId,
+                                                                             earliestSessionEndTime,
+                                                                             latestSessionStartTime);
+        final PeekingKeyValueIterator<Bytes, LRUCacheEntry> filteredCacheIterator = new FilteredCacheIterator(cacheIterator, hasNextCondition);
+        return new MergedSortedCacheSessionStoreIterator<>(filteredCacheIterator, storeIterator, serdes);
+    }
+
+    @Override
+    public void remove(final Windowed<K> sessionKey) {
+        validateStoreOpen();
+
+        put(sessionKey, null);
+    }
+
+    @Override
+    public void put(final Windowed<K> key, AGG value) {
+        validateStoreOpen();
+        final Bytes binaryKey = SessionKeySerde.toBinary(key, keySerde.serializer());
+        final LRUCacheEntry entry = new LRUCacheEntry(serdes.rawValue(value), true, context.offset(),
+                                                      key.window().end(), context.partition(), context.topic());
+        cache.put(cacheName, binaryKey, entry);
+    }
+
+    @Override
+    public KeyValueIterator<Windowed<K>, AGG> fetch(final K key) {
+        return findSessions(key, 0, Long.MAX_VALUE);
+    }
+
     private void putAndMaybeForward(final ThreadCache.DirtyEntry entry, final InternalProcessorContext context) {
         final Bytes binaryKey = entry.key();
         final RecordContext current = context.recordContext();
@@ -203,13 +155,8 @@
 
     public void close() {
         flush();
-<<<<<<< HEAD
-        cache.close(name);
+        cache.close(cacheName);
         bytesStore.close();
-=======
-        bytesStore.close();
-        cache.close(cacheName);
->>>>>>> 0971e62e
     }
 
     public void setFlushListener(CacheFlushListener<Windowed<K>, AGG> flushListener) {
