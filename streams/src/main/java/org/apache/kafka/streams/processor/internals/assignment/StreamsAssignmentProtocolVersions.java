--- conflicted
+++ resolved
@@ -19,17 +19,11 @@
 public final class StreamsAssignmentProtocolVersions {
     public static final int UNKNOWN = -1;
     public static final int EARLIEST_PROBEABLE_VERSION = 3;
-<<<<<<< HEAD
+    public static final int MIN_NAMED_TOPOLOGY_VERSION = 10;
     public static final int LATEST_SUPPORTED_VERSION = 10;
-    //When changing the versions update this test: streams_upgrade_test.py::StreamsUpgradeTest.test_version_probing_upgrade
-    //Add add a unit test in SubscriptionInfoTest
-=======
-    public static final int MIN_NAMED_TOPOLOGY_VERSION = 10;
-    public static final int LATEST_SUPPORTED_VERSION = 9;
     // When changing the versions:
     // 1) Update the version_probing_message and end_of_upgrade_message in streams_upgrade_test.py::StreamsUpgradeTest.test_version_probing_upgrade
     // 2) Add a unit test in SubscriptionInfoTest and/or AssignmentInfoTest
->>>>>>> 9eb9b16d
 
     private StreamsAssignmentProtocolVersions() {}
 }