/**
 * Licensed to the Apache Software Foundation (ASF) under one or more
 * contributor license agreements.  See the NOTICE file distributed with
 * this work for additional information regarding copyright ownership.
 * The ASF licenses this file to You under the Apache License, Version 2.0
 * (the "License"); you may not use this file except in compliance with
 * the License.  You may obtain a copy of the License at
 *
 *    http://www.apache.org/licenses/LICENSE-2.0
 *
 * Unless required by applicable law or agreed to in writing, software
 * distributed under the License is distributed on an "AS IS" BASIS,
 * WITHOUT WARRANTIES OR CONDITIONS OF ANY KIND, either express or implied.
 * See the License for the specific language governing permissions and
 * limitations under the License.
 */

package org.apache.kafka.streams.processor;

import org.apache.kafka.common.KafkaException;
import org.apache.kafka.common.serialization.Deserializer;
import org.apache.kafka.common.serialization.Serializer;
import org.apache.kafka.common.utils.Utils;
import org.apache.kafka.streams.processor.internals.ProcessorNode;
import org.apache.kafka.streams.processor.internals.ProcessorTopology;
import org.apache.kafka.streams.processor.internals.QuickUnion;
import org.apache.kafka.streams.processor.internals.SinkNode;
import org.apache.kafka.streams.processor.internals.SourceNode;

import java.util.ArrayList;
import java.util.Arrays;
import java.util.Collection;
import java.util.Collections;
import java.util.HashMap;
import java.util.HashSet;
import java.util.Iterator;
import java.util.LinkedHashMap;
import java.util.List;
import java.util.Map;
import java.util.Set;

/**
 * A component that is used to build a {@link ProcessorTopology}. A topology contains an acyclic graph of sources, processors,
 * and sinks. A {@link SourceNode source} is a node in the graph that consumes one or more Kafka topics and forwards them to
 * its child nodes. A {@link Processor processor} is a node in the graph that receives input messages from upstream nodes,
 * processes that message, and optionally forwarding new messages to one or all of its children. Finally, a {@link SinkNode sink}
 * is a node in the graph that receives messages from upstream nodes and writes them to a Kafka topic. This builder allows you
 * to construct an acyclic graph of these nodes, and the builder is then passed into a new {@link KafkaStreaming} instance
 * that will then {@link KafkaStreaming#start() begin consuming, processing, and producing messages}.
 */
public class TopologyBuilder {

    // node factories in a topological order
    private final LinkedHashMap<String, NodeFactory> nodeFactories = new LinkedHashMap<>();

    private final Set<String> sourceTopicNames = new HashSet<>();

    private final QuickUnion<String> nodeGrouper = new QuickUnion<>();
    private final List<Set<String>> copartitionSourceGroups = new ArrayList<>();
    private final HashMap<String, String[]> nodeToTopics = new HashMap<>();
    private Map<Integer, Set<String>> nodeGroups = null;

<<<<<<< HEAD
    private static abstract class NodeFactory {
        public final String name;

        NodeFactory(String name) {
            this.name = name;
        }

        public abstract ProcessorNode build();
=======
    private Map<String, StateStoreSupplier> stateStores = new HashMap<>();
    private Map<String, Set<String>> stateStoreUsers = new HashMap();

    private interface NodeFactory {
        ProcessorNode build();
>>>>>>> e466ccd7
    }

    private static class ProcessorNodeFactory extends NodeFactory {
        public final String[] parents;
        private final ProcessorSupplier supplier;
        private final Set<String> stateStoreNames = new HashSet<>();

        public ProcessorNodeFactory(String name, String[] parents, ProcessorSupplier supplier) {
            super(name);
            this.parents = parents.clone();
            this.supplier = supplier;
        }
<<<<<<< HEAD
=======

        public void addStateStore(String stateStoreName) {
            stateStoreNames.add(stateStoreName);
        }

>>>>>>> e466ccd7
        @Override
        public ProcessorNode build() {
            return new ProcessorNode(name, supplier.get(), stateStoreNames);
        }
    }

    private static class SourceNodeFactory extends NodeFactory {
        public final String[] topics;
        private Deserializer keyDeserializer;
        private Deserializer valDeserializer;

        private SourceNodeFactory(String name, String[] topics, Deserializer keyDeserializer, Deserializer valDeserializer) {
            super(name);
            this.topics = topics.clone();
            this.keyDeserializer = keyDeserializer;
            this.valDeserializer = valDeserializer;
        }

        @Override
        public ProcessorNode build() {
            return new SourceNode(name, keyDeserializer, valDeserializer);
        }
    }

    private static class SinkNodeFactory extends NodeFactory {
        public final String[] parents;
        public final String topic;
        private Serializer keySerializer;
        private Serializer valSerializer;

        private SinkNodeFactory(String name, String[] parents, String topic, Serializer keySerializer, Serializer valSerializer) {
            super(name);
            this.parents = parents.clone();
            this.topic = topic;
            this.keySerializer = keySerializer;
            this.valSerializer = valSerializer;
        }
        @Override
        public ProcessorNode build() {
            return new SinkNode(name, topic, keySerializer, valSerializer);
        }
    }

    /**
     * Create a new builder.
     */
    public TopologyBuilder() {}

    /**
     * Add a new source that consumes the named topics and forwards the messages to child processor and/or sink nodes.
     * The source will use the {@link StreamingConfig#KEY_DESERIALIZER_CLASS_CONFIG default key deserializer} and
     * {@link StreamingConfig#VALUE_DESERIALIZER_CLASS_CONFIG default value deserializer} specified in the
     * {@link StreamingConfig streaming configuration}.
     *
     * @param name the unique name of the source used to reference this node when
     * {@link #addProcessor(String, ProcessorSupplier, String...) adding processor children}.
     * @param topics the name of one or more Kafka topics that this source is to consume
     * @return this builder instance so methods can be chained together; never null
     */
    public final TopologyBuilder addSource(String name, String... topics) {
        return addSource(name, (Deserializer) null, (Deserializer) null, topics);
    }

    /**
     * Add a new source that consumes the named topics and forwards the messages to child processor and/or sink nodes.
     * The sink will use the specified key and value deserializers.
     *
     * @param name the unique name of the source used to reference this node when
     * {@link #addProcessor(String, ProcessorSupplier, String...) adding processor children}.
     * @param keyDeserializer the {@link Deserializer key deserializer} used when consuming messages; may be null if the source
     * should use the {@link StreamingConfig#KEY_DESERIALIZER_CLASS_CONFIG default key deserializer} specified in the
     * {@link StreamingConfig streaming configuration}
     * @param valDeserializer the {@link Deserializer value deserializer} used when consuming messages; may be null if the source
     * should use the {@link StreamingConfig#VALUE_DESERIALIZER_CLASS_CONFIG default value deserializer} specified in the
     * {@link StreamingConfig streaming configuration}
     * @param topics the name of one or more Kafka topics that this source is to consume
     * @return this builder instance so methods can be chained together; never null
     */
    public final TopologyBuilder addSource(String name, Deserializer keyDeserializer, Deserializer valDeserializer, String... topics) {
        if (nodeFactories.containsKey(name))
            throw new TopologyException("Processor " + name + " is already added.");

        for (String topic : topics) {
            if (sourceTopicNames.contains(topic))
                throw new TopologyException("Topic " + topic + " has already been registered by another source.");

            sourceTopicNames.add(topic);
        }

        nodeFactories.put(name, new SourceNodeFactory(name, topics, keyDeserializer, valDeserializer));
        nodeToTopics.put(name, topics.clone());
        nodeGrouper.add(name);

        return this;
    }

    /**
     * Add a new sink that forwards messages from upstream parent processor and/or source nodes to the named Kafka topic.
     * The sink will use the {@link StreamingConfig#KEY_SERIALIZER_CLASS_CONFIG default key serializer} and
     * {@link StreamingConfig#VALUE_SERIALIZER_CLASS_CONFIG default value serializer} specified in the
     * {@link StreamingConfig streaming configuration}.
     *
     * @param name the unique name of the sink
     * @param topic the name of the Kafka topic to which this sink should write its messages
     * @return this builder instance so methods can be chained together; never null
     */
    public final TopologyBuilder addSink(String name, String topic, String... parentNames) {
        return addSink(name, topic, (Serializer) null, (Serializer) null, parentNames);
    }

    /**
     * Add a new sink that forwards messages from upstream parent processor and/or source nodes to the named Kafka topic.
     * The sink will use the specified key and value serializers.
     *
     * @param name the unique name of the sink
     * @param topic the name of the Kafka topic to which this sink should write its messages
     * @param keySerializer the {@link Serializer key serializer} used when consuming messages; may be null if the sink
     * should use the {@link StreamingConfig#KEY_SERIALIZER_CLASS_CONFIG default key serializer} specified in the
     * {@link StreamingConfig streaming configuration}
     * @param valSerializer the {@link Serializer value serializer} used when consuming messages; may be null if the sink
     * should use the {@link StreamingConfig#VALUE_SERIALIZER_CLASS_CONFIG default value serializer} specified in the
     * {@link StreamingConfig streaming configuration}
     * @param parentNames the name of one or more source or processor nodes whose output message this sink should consume
     * and write to its topic
     * @return this builder instance so methods can be chained together; never null
     */
    public final TopologyBuilder addSink(String name, String topic, Serializer keySerializer, Serializer valSerializer, String... parentNames) {
        if (nodeFactories.containsKey(name))
            throw new TopologyException("Processor " + name + " is already added.");

        if (parentNames != null) {
            for (String parent : parentNames) {
                if (parent.equals(name)) {
                    throw new TopologyException("Processor " + name + " cannot be a parent of itself.");
                }
                if (!nodeFactories.containsKey(parent)) {
                    throw new TopologyException("Parent processor " + parent + " is not added yet.");
                }
            }
        }

        nodeFactories.put(name, new SinkNodeFactory(name, parentNames, topic, keySerializer, valSerializer));
        return this;
    }

    /**
     * Add a new processor node that receives and processes messages output by one or more parent source or processor node.
     * Any new messages output by this processor will be forwarded to its child processor or sink nodes.
     * @param name the unique name of the processor node
     * @param supplier the supplier used to obtain this node's {@link Processor} instance
     * @param parentNames the name of one or more source or processor nodes whose output messages this processor should receive
     * and process
     * @return this builder instance so methods can be chained together; never null
     */
    public final TopologyBuilder addProcessor(String name, ProcessorSupplier supplier, String... parentNames) {
        if (nodeFactories.containsKey(name))
            throw new TopologyException("Processor " + name + " is already added.");

        if (parentNames != null) {
            for (String parent : parentNames) {
                if (parent.equals(name)) {
                    throw new TopologyException("Processor " + name + " cannot be a parent of itself.");
                }
                if (!nodeFactories.containsKey(parent)) {
                    throw new TopologyException("Parent processor " + parent + " is not added yet.");
                }
            }
        }

        nodeFactories.put(name, new ProcessorNodeFactory(name, parentNames, supplier));
        nodeGrouper.add(name);
        nodeGrouper.unite(name, parentNames);
        return this;
    }

    /**
<<<<<<< HEAD
     * Asserts that the streams of the specified source nodes must be copartitioned.
     *
     * @param sourceNodes source node names
     * @return this builder instance so methods can be chained together; never null
     */
    public final TopologyBuilder copartitionSources(String... sourceNodes) {
        copartitionSourceGroups.add(Collections.unmodifiableSet(Utils.mkSet(sourceNodes)));
=======
     * Adds a state store
     *
     * @param supplier the supplier used to obtain this state store {@link StateStore} instance
     * @return this builder instance so methods can be chained together; never null
     */
    public final TopologyBuilder addStateStore(StateStoreSupplier supplier, String... processorNames) {
        if (stateStores.containsKey(supplier.name())) {
            throw new TopologyException("StateStore " + supplier.name() + " is already added.");
        }
        stateStores.put(supplier.name(), supplier);
        stateStoreUsers.put(supplier.name(), new HashSet<String>());

        if (processorNames != null) {
            for (String processorName : processorNames) {
                connectProcessorAndStateStore(processorName, supplier.name());
            }
        }

>>>>>>> e466ccd7
        return this;
    }

    /**
<<<<<<< HEAD
     * Asserts that the streams of the specified source nodes must be copartitioned.
     *
     * @param sourceNodes a set of source node names
     * @return this builder instance so methods can be chained together; never null
     */
    public final TopologyBuilder copartitionSources(Collection<String> sourceNodes) {
        copartitionSourceGroups.add(Collections.unmodifiableSet(new HashSet<>(sourceNodes)));
        return this;
    }

    /**
     * Returns the map of topic groups keyed by the topic group id.
=======
     * Connects the processor and the state stores
     *
     * @param processorName the name of the processor
     * @param stateStoreNames the names of state stores that the processor uses
     * @return this builder instance so methods can be chained together; never null
     */
    public final TopologyBuilder connectProcessorAndStateStores(String processorName, String... stateStoreNames) {
        if (stateStoreNames != null) {
            for (String stateStoreName : stateStoreNames) {
                connectProcessorAndStateStore(processorName, stateStoreName);
            }
        }

        return this;
    }

    private void connectProcessorAndStateStore(String processorName, String stateStoreName) {
        if (!stateStores.containsKey(stateStoreName))
            throw new TopologyException("StateStore " + stateStoreName + " is not added yet.");
        if (!nodeFactories.containsKey(processorName))
            throw new TopologyException("Processor " + processorName + " is not added yet.");

        Set<String> users = stateStoreUsers.get(stateStoreName);
        Iterator<String> iter = users.iterator();
        if (iter.hasNext()) {
            String user = iter.next();
            nodeGrouper.unite(user, processorName);
        }
        users.add(processorName);

        NodeFactory factory = nodeFactories.get(processorName);
        if (factory instanceof ProcessorNodeFactory) {
            ((ProcessorNodeFactory) factory).addStateStore(stateStoreName);
        } else {
            throw new TopologyException("cannot connect a state store " + stateStoreName + " to a source node or a sink node.");
        }
    }

    /**
     * Returns the map of topic groups keyed by the group id.
>>>>>>> e466ccd7
     * A topic group is a group of topics in the same task.
     *
     * @return groups of topic names
     */
    public Map<Integer, Set<String>> topicGroups() {
        Map<Integer, Set<String>> topicGroups = new HashMap<>();

        if (nodeGroups == null)
            nodeGroups = makeNodeGroups();

        for (Map.Entry<Integer, Set<String>> entry : nodeGroups.entrySet()) {
            Set<String> topicGroup = new HashSet<>();
            for (String node : entry.getValue()) {
                String[] topics = nodeToTopics.get(node);
                if (topics != null)
                    topicGroup.addAll(Arrays.asList(topics));
            }
            topicGroups.put(entry.getKey(), Collections.unmodifiableSet(topicGroup));
        }

        return Collections.unmodifiableMap(topicGroups);
    }

    /**
     * Returns the map of node groups keyed by the topic group id.
     *
     * @return groups of node names
     */
    public Map<Integer, Set<String>> nodeGroups() {
        if (nodeGroups == null)
            nodeGroups = makeNodeGroups();

        return nodeGroups;
    }

    private Map<Integer, Set<String>> makeNodeGroups() {
        HashMap<Integer, Set<String>> nodeGroups = new HashMap<>();
        HashMap<String, Set<String>> rootToNodeGroup = new HashMap<>();

        int nodeGroupId = 0;

        // Go through source nodes first. This makes the group id assignment easy to predict in tests
        for (String nodeName : Utils.sorted(nodeToTopics.keySet())) {
            String root = nodeGrouper.root(nodeName);
            Set<String> nodeGroup = rootToNodeGroup.get(root);
            if (nodeGroup == null) {
                nodeGroup = new HashSet<>();
                rootToNodeGroup.put(root, nodeGroup);
                nodeGroups.put(nodeGroupId++, nodeGroup);
            }
            nodeGroup.add(nodeName);
        }

        // Go through non-source nodes
        for (String nodeName : Utils.sorted(nodeFactories.keySet())) {
            if (!nodeToTopics.containsKey(nodeName)) {
                String root = nodeGrouper.root(nodeName);
                Set<String> nodeGroup = rootToNodeGroup.get(root);
                if (nodeGroup == null) {
                    nodeGroup = new HashSet<>();
                    rootToNodeGroup.put(root, nodeGroup);
                    nodeGroups.put(nodeGroupId++, nodeGroup);
                }
                nodeGroup.add(nodeName);
            }
        }

        return nodeGroups;
    }

    /**
     * Returns the copartition groups.
     * A copartition group is a group of topics that are required to be copartitioned.
     *
     * @return groups of topic names
     */
    public Collection<Set<String>> copartitionGroups() {
        List<Set<String>> list = new ArrayList<>(copartitionSourceGroups.size());
        for (Set<String> nodeNames : copartitionSourceGroups) {
            Set<String> copartitionGroup = new HashSet<>();
            for (String node : nodeNames) {
                String[] topics = nodeToTopics.get(node);
                if (topics != null)
                    copartitionGroup.addAll(Arrays.asList(topics));
            }
            list.add(Collections.unmodifiableSet(copartitionGroup));
        }
        return Collections.unmodifiableList(list);
    }

    /**
     * Build the topology for the specified topic group. This is called automatically when passing this builder into the
     * {@link KafkaStreaming#KafkaStreaming(TopologyBuilder, StreamingConfig)} constructor.
     *
     * @see KafkaStreaming#KafkaStreaming(TopologyBuilder, StreamingConfig)
     */
    public ProcessorTopology build(Integer topicGroupId) {
        Set<String> nodeGroup;
        if (topicGroupId != null) {
            nodeGroup = nodeGroups().get(topicGroupId);
        } else {
            // when nodeGroup is null, we build the full topology. this is used in some tests.
            nodeGroup = null;
        }
        return build(nodeGroup);
    }

    @SuppressWarnings("unchecked")
    private ProcessorTopology build(Set<String> nodeGroup) {
        List<ProcessorNode> processorNodes = new ArrayList<>(nodeFactories.size());
        Map<String, ProcessorNode> processorMap = new HashMap<>();
        Map<String, SourceNode> topicSourceMap = new HashMap<>();
        Map<String, StateStoreSupplier> stateStoreMap = new HashMap<>();

        try {
            // create processor nodes in a topological order ("nodeFactories" is already topologically sorted)
<<<<<<< HEAD
            for (NodeFactory factory : nodeFactories) {
                if (nodeGroup == null || nodeGroup.contains(factory.name)) {
                    ProcessorNode node = factory.build();
                    processorNodes.add(node);
                    processorMap.put(node.name(), node);

                    if (factory instanceof ProcessorNodeFactory) {
                        for (String parent : ((ProcessorNodeFactory) factory).parents) {
                            processorMap.get(parent).addChild(node);
                        }
                    } else if (factory instanceof SourceNodeFactory) {
                        for (String topic : ((SourceNodeFactory) factory).topics) {
                            topicSourceMap.put(topic, (SourceNode) node);
                        }
                    } else if (factory instanceof SinkNodeFactory) {
                        for (String parent : ((SinkNodeFactory) factory).parents) {
                            processorMap.get(parent).addChild(node);
                        }
                    } else {
                        throw new TopologyException("Unknown definition class: " + factory.getClass().getName());
=======
            for (NodeFactory factory : nodeFactories.values()) {
                ProcessorNode node = factory.build();
                processorNodes.add(node);
                processorMap.put(node.name(), node);

                if (factory instanceof ProcessorNodeFactory) {
                    for (String parent : ((ProcessorNodeFactory) factory).parents) {
                        processorMap.get(parent).addChild(node);
                    }
                    for (String stateStoreName : ((ProcessorNodeFactory) factory).stateStoreNames) {
                        if (!stateStoreMap.containsKey(stateStoreName)) {
                            stateStoreMap.put(stateStoreName, stateStores.get(stateStoreName));
                        }
                    }
                } else if (factory instanceof SourceNodeFactory) {
                    for (String topic : ((SourceNodeFactory) factory).topics) {
                        topicSourceMap.put(topic, (SourceNode) node);
                    }
                } else if (factory instanceof SinkNodeFactory) {
                    for (String parent : ((SinkNodeFactory) factory).parents) {
                        processorMap.get(parent).addChild(node);
>>>>>>> e466ccd7
                    }
                }
            }
        } catch (Exception e) {
            throw new KafkaException("ProcessorNode construction failed: this should not happen.");
        }

        return new ProcessorTopology(processorNodes, topicSourceMap, new ArrayList<>(stateStoreMap.values()));
    }

    /**
     * Get the names of topics that are to be consumed by the source nodes created by this builder.
     * @return the unmodifiable set of topic names used by source nodes, which changes as new sources are added; never null
     */
    public Set<String> sourceTopics() {
        return Collections.unmodifiableSet(sourceTopicNames);
    }
}<|MERGE_RESOLUTION|>--- conflicted
+++ resolved
@@ -60,7 +60,9 @@
     private final HashMap<String, String[]> nodeToTopics = new HashMap<>();
     private Map<Integer, Set<String>> nodeGroups = null;
 
-<<<<<<< HEAD
+    private Map<String, StateStoreSupplier> stateStores = new HashMap<>();
+    private Map<String, Set<String>> stateStoreUsers = new HashMap();
+
     private static abstract class NodeFactory {
         public final String name;
 
@@ -69,13 +71,6 @@
         }
 
         public abstract ProcessorNode build();
-=======
-    private Map<String, StateStoreSupplier> stateStores = new HashMap<>();
-    private Map<String, Set<String>> stateStoreUsers = new HashMap();
-
-    private interface NodeFactory {
-        ProcessorNode build();
->>>>>>> e466ccd7
     }
 
     private static class ProcessorNodeFactory extends NodeFactory {
@@ -88,14 +83,11 @@
             this.parents = parents.clone();
             this.supplier = supplier;
         }
-<<<<<<< HEAD
-=======
 
         public void addStateStore(String stateStoreName) {
             stateStoreNames.add(stateStoreName);
         }
 
->>>>>>> e466ccd7
         @Override
         public ProcessorNode build() {
             return new ProcessorNode(name, supplier.get(), stateStoreNames);
@@ -272,7 +264,6 @@
     }
 
     /**
-<<<<<<< HEAD
      * Asserts that the streams of the specified source nodes must be copartitioned.
      *
      * @param sourceNodes source node names
@@ -280,7 +271,21 @@
      */
     public final TopologyBuilder copartitionSources(String... sourceNodes) {
         copartitionSourceGroups.add(Collections.unmodifiableSet(Utils.mkSet(sourceNodes)));
-=======
+        return this;
+    }
+
+    /**
+     * Asserts that the streams of the specified source nodes must be copartitioned.
+     *
+     * @param sourceNodes a set of source node names
+     * @return this builder instance so methods can be chained together; never null
+     */
+    public final TopologyBuilder copartitionSources(Collection<String> sourceNodes) {
+        copartitionSourceGroups.add(Collections.unmodifiableSet(new HashSet<>(sourceNodes)));
+        return this;
+    }
+
+    /**
      * Adds a state store
      *
      * @param supplier the supplier used to obtain this state store {@link StateStore} instance
@@ -299,25 +304,10 @@
             }
         }
 
->>>>>>> e466ccd7
-        return this;
-    }
-
-    /**
-<<<<<<< HEAD
-     * Asserts that the streams of the specified source nodes must be copartitioned.
-     *
-     * @param sourceNodes a set of source node names
-     * @return this builder instance so methods can be chained together; never null
-     */
-    public final TopologyBuilder copartitionSources(Collection<String> sourceNodes) {
-        copartitionSourceGroups.add(Collections.unmodifiableSet(new HashSet<>(sourceNodes)));
-        return this;
-    }
-
-    /**
-     * Returns the map of topic groups keyed by the topic group id.
-=======
+        return this;
+    }
+
+    /**
      * Connects the processor and the state stores
      *
      * @param processorName the name of the processor
@@ -358,7 +348,6 @@
 
     /**
      * Returns the map of topic groups keyed by the group id.
->>>>>>> e466ccd7
      * A topic group is a group of topics in the same task.
      *
      * @return groups of topic names
@@ -475,8 +464,7 @@
 
         try {
             // create processor nodes in a topological order ("nodeFactories" is already topologically sorted)
-<<<<<<< HEAD
-            for (NodeFactory factory : nodeFactories) {
+            for (NodeFactory factory : nodeFactories.values()) {
                 if (nodeGroup == null || nodeGroup.contains(factory.name)) {
                     ProcessorNode node = factory.build();
                     processorNodes.add(node);
@@ -485,6 +473,11 @@
                     if (factory instanceof ProcessorNodeFactory) {
                         for (String parent : ((ProcessorNodeFactory) factory).parents) {
                             processorMap.get(parent).addChild(node);
+                        }
+                        for (String stateStoreName : ((ProcessorNodeFactory) factory).stateStoreNames) {
+                            if (!stateStoreMap.containsKey(stateStoreName)) {
+                                stateStoreMap.put(stateStoreName, stateStores.get(stateStoreName));
+                            }
                         }
                     } else if (factory instanceof SourceNodeFactory) {
                         for (String topic : ((SourceNodeFactory) factory).topics) {
@@ -494,31 +487,6 @@
                         for (String parent : ((SinkNodeFactory) factory).parents) {
                             processorMap.get(parent).addChild(node);
                         }
-                    } else {
-                        throw new TopologyException("Unknown definition class: " + factory.getClass().getName());
-=======
-            for (NodeFactory factory : nodeFactories.values()) {
-                ProcessorNode node = factory.build();
-                processorNodes.add(node);
-                processorMap.put(node.name(), node);
-
-                if (factory instanceof ProcessorNodeFactory) {
-                    for (String parent : ((ProcessorNodeFactory) factory).parents) {
-                        processorMap.get(parent).addChild(node);
-                    }
-                    for (String stateStoreName : ((ProcessorNodeFactory) factory).stateStoreNames) {
-                        if (!stateStoreMap.containsKey(stateStoreName)) {
-                            stateStoreMap.put(stateStoreName, stateStores.get(stateStoreName));
-                        }
-                    }
-                } else if (factory instanceof SourceNodeFactory) {
-                    for (String topic : ((SourceNodeFactory) factory).topics) {
-                        topicSourceMap.put(topic, (SourceNode) node);
-                    }
-                } else if (factory instanceof SinkNodeFactory) {
-                    for (String parent : ((SinkNodeFactory) factory).parents) {
-                        processorMap.get(parent).addChild(node);
->>>>>>> e466ccd7
                     }
                 }
             }
