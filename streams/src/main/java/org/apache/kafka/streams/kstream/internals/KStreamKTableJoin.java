--- conflicted
+++ resolved
@@ -34,13 +34,8 @@
     private final ValueJoiner<? super V1, ? super V2, R> joiner;
     private final boolean leftJoin;
 
-<<<<<<< HEAD
-    KStreamKTableJoin(final KTableValueGetterSupplier<K, V2> valueGetterSupplier, final ValueJoiner<V1, V2, R> joiner, final boolean leftJoin) {
+    KStreamKTableJoin(final KTableValueGetterSupplier<K, V2> valueGetterSupplier, final ValueJoiner<? super V1, ? super V2, R> joiner, final boolean leftJoin) {
         this.valueGetterSupplier = valueGetterSupplier;
-=======
-    KStreamKTableJoin(final KTableImpl<K, ?, V2> table, final ValueJoiner<? super V1, ? super V2, R> joiner, final boolean leftJoin) {
-        valueGetterSupplier = table.valueGetterSupplier();
->>>>>>> 4b71c0bd
         this.joiner = joiner;
         this.leftJoin = leftJoin;
     }
