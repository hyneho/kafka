/*
 * Licensed to the Apache Software Foundation (ASF) under one or more
 * contributor license agreements. See the NOTICE file distributed with
 * this work for additional information regarding copyright ownership.
 * The ASF licenses this file to You under the Apache License, Version 2.0
 * (the "License"); you may not use this file except in compliance with
 * the License. You may obtain a copy of the License at
 *
 *    http://www.apache.org/licenses/LICENSE-2.0
 *
 * Unless required by applicable law or agreed to in writing, software
 * distributed under the License is distributed on an "AS IS" BASIS,
 * WITHOUT WARRANTIES OR CONDITIONS OF ANY KIND, either express or implied.
 * See the License for the specific language governing permissions and
 * limitations under the License.
 */
package org.apache.kafka.streams.kstream.internals.foreignkeyjoin;

import org.apache.kafka.common.errors.UnsupportedVersionException;

import java.util.Arrays;
import java.util.Objects;


public class SubscriptionWrapper<K> {
<<<<<<< HEAD
    final static byte CURRENT_VERSION = 0;
    //This is the maximum version because SubscriptionWrapperSerde uses
    final private static byte MAXIMUM_VERSION_INCLUSIVE = (byte) Math.pow(2, SubscriptionWrapperSerde.VERSION_BITS);
=======
    static final byte CURRENT_VERSION = 0;
>>>>>>> fd8394c1

    private final long[] hash;
    private final Instruction instruction;
    private final byte version;
    private final K primaryKey;

    public enum Instruction {
        //Send nothing. Do not propagate.
        DELETE_KEY_NO_PROPAGATE((byte) 0x00),

        //Send (k, null)
        DELETE_KEY_AND_PROPAGATE((byte) 0x01),

        //(changing foreign key, but FK+Val may not exist)
        //Send (k, fk-val) OR
        //Send (k, null) if fk-val does not exist
        PROPAGATE_NULL_IF_NO_FK_VAL_AVAILABLE((byte) 0x02),

        //(first time ever sending key)
        //Send (k, fk-val) only if fk-val exists.
        PROPAGATE_ONLY_IF_FK_VAL_AVAILABLE((byte) 0x03);

        private final byte value;
        Instruction(final byte value) {
            this.value = value;
        }

        public byte getValue() {
            return value;
        }

        public static Instruction fromValue(final byte value) {
            for (final Instruction i: values()) {
                if (i.value == value) {
                    return i;
                }
            }
            throw new IllegalArgumentException("Unknown instruction byte value = " + value);
        }
    }

    public SubscriptionWrapper(final long[] hash, final Instruction instruction, final K primaryKey) {
        this(hash, instruction, primaryKey, CURRENT_VERSION);
    }

    public SubscriptionWrapper(final long[] hash, final Instruction instruction, final K primaryKey, final byte version) {
        Objects.requireNonNull(instruction, "instruction cannot be null. Required by downstream processor.");
        Objects.requireNonNull(primaryKey, "primaryKey cannot be null. Required by downstream processor.");
        if (version != CURRENT_VERSION) {
            throw new UnsupportedVersionException("SubscriptionWrapper does not support version " + version);
        }

        this.instruction = instruction;
        this.hash = hash;
        this.primaryKey = primaryKey;
        this.version = version;
    }

    public Instruction getInstruction() {
        return instruction;
    }

    public long[] getHash() {
        return hash;
    }

    public K getPrimaryKey() {
        return primaryKey;
    }

    public byte getVersion() {
        return version;
    }

    @Override
    public String toString() {
        return "SubscriptionWrapper{" +
            "version=" + version +
            ", primaryKey=" + primaryKey +
            ", instruction=" + instruction +
            ", hash=" + Arrays.toString(hash) +
            '}';
    }
}
<|MERGE_RESOLUTION|>--- conflicted
+++ resolved
@@ -23,13 +23,7 @@
 
 
 public class SubscriptionWrapper<K> {
-<<<<<<< HEAD
-    final static byte CURRENT_VERSION = 0;
-    //This is the maximum version because SubscriptionWrapperSerde uses
-    final private static byte MAXIMUM_VERSION_INCLUSIVE = (byte) Math.pow(2, SubscriptionWrapperSerde.VERSION_BITS);
-=======
     static final byte CURRENT_VERSION = 0;
->>>>>>> fd8394c1
 
     private final long[] hash;
     private final Instruction instruction;
