--- conflicted
+++ resolved
@@ -17,7 +17,7 @@
 
 package org.apache.kafka.streams.kstream;
 
-import org.apache.kafka.common.serialization.Serialization;
+import org.apache.kafka.common.serialization.SerDe;
 import org.apache.kafka.common.serialization.Serializer;
 import org.apache.kafka.streams.KeyValue;
 
@@ -68,13 +68,13 @@
      * This is equivalent to calling to(topic) and table(topic).
      *
      * @param topic           the topic name
-     * @param keySerialization   key serde used to send key-value pairs,
+     * @param keySerDe   key serde used to send key-value pairs,
      *                        if not specified the default key serde defined in the configuration will be used
-     * @param valSerialization   value serde used to send key-value pairs,
+     * @param valSerDe   value serde used to send key-value pairs,
      *                        if not specified the default value serde defined in the configuration will be used
      * @return the new stream that consumes the given topic
      */
-    KTable<K, V> through(String topic, Serialization<K> keySerialization, Serialization<V> valSerialization);
+    KTable<K, V> through(String topic, SerDe<K> keySerDe, SerDe<V> valSerDe);
 
     /**
      * Sends key-value to a topic using default serializers specified in the config.
@@ -148,8 +148,8 @@
     <K1, V1> KTable<K1, V1> reduce(Reducer<V1> addReducer,
                                    Reducer<V1> removeReducer,
                                    KeyValueMapper<K, V, KeyValue<K1, V1>> selector,
-                                   Serialization<K1> keySerialization,
-                                   Serialization<V1> valueSerialization,
+                                   SerDe<K1> keySerDe,
+                                   SerDe<V1> valueSerDe,
                                    String name);
 
     /**
@@ -168,9 +168,9 @@
                                         Aggregator<K1, V1, T> add,
                                         Aggregator<K1, V1, T> remove,
                                         KeyValueMapper<K, V, KeyValue<K1, V1>> selector,
-                                        Serialization<K1> keySerialization,
-                                        Serialization<V1> valueSerialization,
-                                        Serialization<T> aggValueSerialization,
+                                        SerDe<K1> keySerDe,
+                                        SerDe<V1> valueSerDe,
+                                        SerDe<T> aggValueSerDe,
                                         String name);
 
     /**
@@ -182,16 +182,7 @@
      * @return the instance of KTable
      */
     <K1> KTable<K1, Long> count(KeyValueMapper<K, V, K1> selector,
-<<<<<<< HEAD
-                                Serialization<K1> keySerialization,
-                                Serialization<V> valueSerialization,
-                                Serialization<Long> aggValueSerialization,
-=======
-                                Serializer<K1> keySerializer,
-                                Serializer<V> valueSerializer,
-                                Deserializer<K1> keyDeserializer,
-                                Deserializer<V> valueDeserializer,
->>>>>>> 90c623d1
+                                SerDe<K1> keySerDe,
+                                SerDe<V> valueSerDe,
                                 String name);
-
 }