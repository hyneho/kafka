--- conflicted
+++ resolved
@@ -23,13 +23,8 @@
 import org.apache.kafka.streams.KeyValue;
 import org.apache.kafka.streams.StreamsBuilder;
 import org.apache.kafka.streams.StreamsConfig;
-<<<<<<< HEAD
-import org.apache.kafka.streams.kstream.internals.WindowedSerializer;
-import org.apache.kafka.streams.kstream.internals.WindowedStreamPartitioner;
 import org.apache.kafka.streams.processor.ProcessorContext;
-=======
 import org.apache.kafka.streams.Topology;
->>>>>>> adeced29
 import org.apache.kafka.streams.processor.StateStore;
 import org.apache.kafka.streams.state.KeyValueBytesStoreSupplier;
 import org.apache.kafka.streams.state.KeyValueStore;
@@ -389,596 +384,6 @@
     <KR> KStream<KR, V> toStream(final KeyValueMapper<? super K, ? super V, ? extends KR> mapper);
 
     /**
-     * Re-groups the records of this {@code KTable} using the provided {@link KeyValueMapper} and default serializers
-     * and deserializers.
-     * Each {@link KeyValue} pair of this {@code KTable} is mapped to a new {@link KeyValue} pair by applying the
-     * provided {@link KeyValueMapper}.
-     * Re-grouping a {@code KTable} is required before an aggregation operator can be applied to the data
-     * (cf. {@link KGroupedTable}).
-     * The {@link KeyValueMapper} selects a new key and value (with should both have unmodified type).
-     * If the new record key is {@code null} the record will not be included in the resulting {@link KGroupedTable}
-     * <p>
-     * Because a new key is selected, an internal repartitioning topic will be created in Kafka.
-     * This topic will be named "${applicationId}-XXX-repartition", where "applicationId" is user-specified in
-     * {@link  StreamsConfig} via parameter {@link StreamsConfig#APPLICATION_ID_CONFIG APPLICATION_ID_CONFIG}, "XXX" is
-     * an internally generated name, and "-repartition" is a fixed suffix.
-     *
-     * You can retrieve all generated internal topic names via {@link Topology#describe()}.
-     *
-     * <p>
-     * All data of this {@code KTable} will be redistributed through the repartitioning topic by writing all update
-     * records to and rereading all updated records from it, such that the resulting {@link KGroupedTable} is partitioned
-     * on the new key.
-     * <p>
-     * If the key or value type is changed, it is recommended to use {@link #groupBy(KeyValueMapper, Serialized)}
-     * instead.
-     *
-     * @param selector a {@link KeyValueMapper} that computes a new grouping key and value to be aggregated
-     * @param <KR>     the key type of the result {@link KGroupedTable}
-     * @param <VR>     the value type of the result {@link KGroupedTable}
-     * @return a {@link KGroupedTable} that contains the re-grouped records of the original {@code KTable}
-     */
-<<<<<<< HEAD
-    @Deprecated
-    void writeAsText(final String filePath);
-
-    /**
-     * Write the updated records of this {@code KTable} to a file at the given path.
-     * This function will use the given name to label the key/value printed to the file.
-     * <p>
-     * The default serde will be used to deserialize the key or value in case the type is {@code byte[]} before calling
-     * {@code toString()} on the deserialized object.
-     * <p>
-     * Implementors will need to override {@code toString()} for keys and values that are not of type {@link String},
-     * {@link Integer} etc. to get meaningful information.
-     * <p>
-     * Note that {@code writeAsText()} is not applied to the internal state store and only called for each new
-     * {@code KTable} updated record.
-     *
-     * @param filePath   name of file to write to
-     * @param label the name used to label the key/value pairs printed out to the console
-     * @deprecated Use the Interactive Queries APIs (e.g., {@link KafkaStreams#store(String, QueryableStoreType) }
-     * followed by {@link ReadOnlyKeyValueStore#all()}) to iterate over the keys of a KTable. Alternatively
-     * convert to a {@link KStream} using {@link #toStream()} and then use
-     * {@link KStream#print(Printed) print(Printed.toFile(filePath).withLabel(label)} on the result.
-     */
-    @Deprecated
-    void writeAsText(final String filePath,
-                     final String label);
-
-    /**
-     * Write the updated records of this {@code KTable} to a file at the given path.
-     * This function will use the generated name of the parent processor node to label the key/value pairs printed to
-     * the file.
-     * <p>
-     * The provided serde will be used to deserialize the key or value in case the type is {@code byte[]} before calling
-     * {@code toString()} on the deserialized object.
-     * <p>
-     * Implementors will need to override {@code toString()} for keys and values that are not of type {@link String},
-     * {@link Integer} etc. to get meaningful information.
-     * <p>
-     * Note that {@code writeAsText()} is not applied to the internal state store and only called for each new
-     * {@code KTable} updated record.
-     *
-     * @param filePath name of file to write to
-     * @param keySerde key serde used to deserialize key if type is {@code byte[]},
-     * @param valSerde value serde used to deserialize value if type is {@code byte[]}
-     * @deprecated Use the Interactive Queries APIs (e.g., {@link KafkaStreams#store(String, QueryableStoreType) }
-     * followed by {@link ReadOnlyKeyValueStore#all()}) to iterate over the keys of a KTable. Alternatively
-     * convert to a {@link KStream} using {@link #toStream()} and then use
-     * {@link KStream#print(Printed) print(Printed.toFile(filePath).withKeyValueMapper(...)} on the result.
-     */
-    @Deprecated
-    void  writeAsText(final String filePath,
-                      final Serde<K> keySerde,
-                      final Serde<V> valSerde);
-
-    /**
-     * Write the updated records of this {@code KTable} to a file at the given path.
-     * This function will use the given name to label the key/value printed to the file.
-     * <p>
-     * The default serde will be used to deserialize the key or value in case the type is {@code byte[]} before calling
-     * {@code toString()} on the deserialized object.
-     * <p>
-     * Implementors will need to override {@code toString()} for keys and values that are not of type {@link String},
-     * {@link Integer} etc. to get meaningful information.
-     * <p>
-     * Note that {@code writeAsText()} is not applied to the internal state store and only called for each new
-     * {@code KTable} updated record.
-     *
-     * @param filePath name of file to write to
-     * @param label the name used to label the key/value pairs printed to the console
-     * @param keySerde key serde used to deserialize key if type is {@code byte[]},
-     * @param valSerde value serde used to deserialize value if type is {@code byte[]}
-     * @deprecated Use the Interactive Queries APIs (e.g., {@link KafkaStreams#store(String, QueryableStoreType) }
-     * followed by {@link ReadOnlyKeyValueStore#all()}) to iterate over the keys of a KTable. Alternatively
-     * convert to a {@link KStream} using {@link #toStream()} and then use
-     * {@link KStream#print(Printed) print(Printed.toFile(filePath).withLabel(label).withKeyValueMapper(...)} on the result.
-     */
-    @Deprecated
-    void writeAsText(final String filePath,
-                     final String label,
-                     final Serde<K> keySerde,
-                     final Serde<V> valSerde);
-
-    /**
-     * Perform an action on each updated record of this {@code KTable}.
-     * Note that this is a terminal operation that returns void.
-     * <p>
-     * Note that {@code foreach()} is not applied to the internal state store and only called for each new
-     * {@code KTable} updated record.
-     *
-     * @param action an action to perform on each record
-     * @deprecated Use the Interactive Queries APIs (e.g., {@link KafkaStreams#store(String, QueryableStoreType) }
-     * followed by {@link ReadOnlyKeyValueStore#all()}) to iterate over the keys of a KTable. Alternatively
-     * convert to a {@link KStream} using {@link #toStream()} and then use
-     * {@link KStream#foreach(ForeachAction) foreach(action)} on the result.
-     */
-    @Deprecated
-    void foreach(final ForeachAction<? super K, ? super V> action);
-
-    /**
-     * Convert this changelog stream to a {@link KStream}.
-     * <p>
-     * Note that this is a logical operation and only changes the "interpretation" of the stream, i.e., each record of
-     * this changelog stream is no longer treated as an updated record (cf. {@link KStream} vs {@code KTable}).
-     *
-     * @return a {@link KStream} that contains the same records as this {@code KTable}
-     */
-    KStream<K, V> toStream();
-
-    /**
-     * Convert this changelog stream to a {@link KStream} using the given {@link KeyValueMapper} to select the new key.
-     * <p>
-     * For example, you can compute the new key as the length of the value string.
-     * <pre>{@code
-     * KTable<String, String> table = builder.table("topic");
-     * KTable<Integer, String> keyedStream = table.toStream(new KeyValueMapper<String, String, Integer> {
-     *     Integer apply(String key, String value) {
-     *         return value.length();
-     *     }
-     * });
-     * }</pre>
-     * Setting a new key might result in an internal data redistribution if a key based operator (like an aggregation or
-     * join) is applied to the result {@link KStream}.
-     * <p>
-     * This operation is equivalent to calling
-     * {@code table.}{@link #toStream() toStream}{@code ().}{@link KStream#selectKey(KeyValueMapper) selectKey(KeyValueMapper)}.
-     * <p>
-     * Note that {@link #toStream()} is a logical operation and only changes the "interpretation" of the stream, i.e.,
-     * each record of this changelog stream is no longer treated as an updated record (cf. {@link KStream} vs {@code KTable}).
-     *
-     * @param mapper a {@link KeyValueMapper} that computes a new key for each record
-     * @param <KR> the new key type of the result stream
-     * @return a {@link KStream} that contains the same records as this {@code KTable}
-     */
-    <KR> KStream<KR, V> toStream(final KeyValueMapper<? super K, ? super V, ? extends KR> mapper);
-
-    /**
-     * Materialize this changelog stream to a topic and creates a new {@code KTable} from the topic using default
-     * serializers and deserializers and producer's {@link DefaultPartitioner}.
-     * The specified topic should be manually created before it is used (i.e., before the Kafka Streams application is
-     * started).
-     * <p>
-     * This is equivalent to calling {@link #to(String) #to(someTopicName)} and
-     * {@link KStreamBuilder#table(String, String) KStreamBuilder#table(someTopicName, queryableStoreName)}.
-     * <p>
-     * The resulting {@code KTable} will be materialized in a local state store with the given store name (cf.
-     * {@link KStreamBuilder#table(String, String)})
-     * The store name must be a valid Kafka topic name and cannot contain characters other than ASCII alphanumerics, '.', '_' and '-'.
-     *
-     * @param topic     the topic name
-     * @param queryableStoreName the state store name used for the result {@code KTable}; valid characters are ASCII
-     *                  alphanumerics, '.', '_' and '-'. If {@code null} this is the equivalent of {@link KTable#through(String)}
-     * @return a {@code KTable} that contains the exact same (and potentially repartitioned) records as this {@code KTable}
-     * @deprecated use {@link #toStream()} followed by {@link KStream#to(String) to(topic)} and
-     * {@link StreamsBuilder#table(String, Materialized) StreamsBuilder#table(topic, Materialized.as(queryableStoreName))}
-     * to read back as a {@code KTable}
-     */
-    @Deprecated
-    KTable<K, V> through(final String topic,
-                         final String queryableStoreName);
-
-    /**
-     * Materialize this changelog stream to a topic and creates a new {@code KTable} from the topic using default
-     * serializers and deserializers and producer's {@link DefaultPartitioner}.
-     * The specified topic should be manually created before it is used (i.e., before the Kafka Streams application is
-     * started).
-     * <p>
-     * This is equivalent to calling {@link #to(String) #to(someTopicName)} and
-     * {@link KStreamBuilder#table(String, String) KStreamBuilder#table(someTopicName, queryableStoreName)}.
-     * <p>
-     * The resulting {@code KTable} will be materialized in a local state store with the given store name (cf.
-     * {@link KStreamBuilder#table(String, String)})
-     * The store name must be a valid Kafka topic name and cannot contain characters other than ASCII alphanumerics, '.', '_' and '-'.
-     *
-     * @param topic     the topic name
-     * @param storeSupplier user defined state store supplier. Cannot be {@code null}.
-     * @return a {@code KTable} that contains the exact same (and potentially repartitioned) records as this {@code KTable}
-     * @deprecated use {@link #toStream()} followed by {@link KStream#to(String) to(topic)} and
-     * and {@link StreamsBuilder#table(String, Materialized) StreamsBuilder#table(topic, Materialized.as(KeyValueBytesStoreSupplier))}
-     * to read back as a {@code KTable}
-     */
-    @Deprecated
-    KTable<K, V> through(final String topic,
-                         final org.apache.kafka.streams.processor.StateStoreSupplier<KeyValueStore> storeSupplier);
-
-    /**
-     * Materialize this changelog stream to a topic and creates a new {@code KTable} from the topic using default
-     * serializers and deserializers and producer's {@link DefaultPartitioner}.
-     * The specified topic should be manually created before it is used (i.e., before the Kafka Streams application is
-     * started).
-     * <p>
-     * This is equivalent to calling {@link #to(String) #to(someTopicName)} and
-     * {@link KStreamBuilder#table(String) KStreamBuilder#table(someTopicName)}.
-     * <p>
-     * The resulting {@code KTable} will be materialized in a local state store with an internal store name (cf.
-     * {@link KStreamBuilder#table(String)})
-     *
-     * @param topic     the topic name
-     * @return a {@code KTable} that contains the exact same (and potentially repartitioned) records as this {@code KTable}
-     * @deprecated use {@link #toStream()} followed by {@link KStream#to(String) to(topic)} and
-     * and {@link StreamsBuilder#table(String) StreamsBuilder#table(topic)} to read back as a {@code KTable}
-     */
-    @Deprecated
-    KTable<K, V> through(final String topic);
-
-    /**
-     * Materialize this changelog stream to a topic and creates a new {@code KTable} from the topic using default
-     * serializers and deserializers and a customizable {@link StreamPartitioner} to determine the distribution of
-     * records to partitions.
-     * The specified topic should be manually created before it is used (i.e., before the Kafka Streams application is
-     * started).
-     * <p>
-     * This is equivalent to calling {@link #to(StreamPartitioner, String) #to(partitioner, someTopicName)} and
-     * {@link KStreamBuilder#table(String) KStreamBuilder#table(someTopicName)}.
-     * <p>
-     * The resulting {@code KTable} will be materialized in a local state store with an internal store name (cf.
-     * {@link KStreamBuilder#table(String)})
-     *
-     * @param partitioner the function used to determine how records are distributed among partitions of the topic,
-     *                    if not specified producer's {@link DefaultPartitioner} will be used
-     * @param topic       the topic name
-     * @return a {@code KTable} that contains the exact same (and potentially repartitioned) records as this {@code KTable}
-     * @deprecated use {@link #toStream()} followed by
-     * {@link KStream#to(String, Produced) to(topic, Produced.streamPartitioner(partitioner))} and
-     * {@link StreamsBuilder#table(String) StreamsBuilder#table(topic)} to read back as a {@code KTable}
-     */
-    @Deprecated
-    KTable<K, V> through(final StreamPartitioner<? super K, ? super V> partitioner,
-                         final String topic);
-
-    /**
-     * Materialize this changelog stream to a topic and creates a new {@code KTable} from the topic using default
-     * serializers and deserializers and a customizable {@link StreamPartitioner} to determine the distribution of
-     * records to partitions.
-     * The specified topic should be manually created before it is used (i.e., before the Kafka Streams application is
-     * started).
-     * <p>
-     * This is equivalent to calling {@link #to(StreamPartitioner, String) #to(partitioner, someTopicName)} and
-     * {@link KStreamBuilder#table(String, String) KStreamBuilder#table(someTopicName, queryableStoreName)}.
-     * <p>
-     * The resulting {@code KTable} will be materialized in a local state store with the given store name (cf.
-     * {@link KStreamBuilder#table(String, String)})
-     *
-     * @param partitioner the function used to determine how records are distributed among partitions of the topic,
-     *                    if not specified producer's {@link DefaultPartitioner} will be used
-     * @param topic       the topic name
-     * @param queryableStoreName   the state store name used for the result {@code KTable}.
-     *                             If {@code null} this is the equivalent of {@link KTable#through(StreamPartitioner, String)}
-     * @return a {@code KTable} that contains the exact same (and potentially repartitioned) records as this {@code KTable}
-     * @deprecated use {@link #toStream()} followed by
-     * {@link KStream#to(String, Produced) to(topic, Produced.streamPartitioner(partitioner))} and
-     * {@link StreamsBuilder#table(String, Materialized) StreamsBuilder#table(topic, Materialized.as(queryableStoreName))}
-     * to read back as a {@code KTable}
-     */
-    @Deprecated
-    KTable<K, V> through(final StreamPartitioner<? super K, ? super V> partitioner,
-                         final String topic,
-                         final String queryableStoreName);
-
-    /**
-     * Materialize this changelog stream to a topic and creates a new {@code KTable} from the topic using default
-     * serializers and deserializers and a customizable {@link StreamPartitioner} to determine the distribution of
-     * records to partitions.
-     * The specified topic should be manually created before it is used (i.e., before the Kafka Streams application is
-     * started).
-     * <p>
-     * This is equivalent to calling {@link #to(StreamPartitioner, String) #to(partitioner, someTopicName)} and
-     * {@link KStreamBuilder#table(String, String) KStreamBuilder#table(someTopicName, queryableStoreName)}.
-     * <p>
-     * The resulting {@code KTable} will be materialized in a local state store with the given store name (cf.
-     * {@link KStreamBuilder#table(String, String)})
-     *
-     * @param partitioner the function used to determine how records are distributed among partitions of the topic,
-     *                    if not specified producer's {@link DefaultPartitioner} will be used
-     * @param topic       the topic name
-     * @param storeSupplier user defined state store supplier. Cannot be {@code null}.
-     * @return a {@code KTable} that contains the exact same (and potentially repartitioned) records as this {@code KTable}
-     * @deprecated use {@link #toStream()} followed by
-     * {@link KStream#to(String, Produced) to(topic, Produced.streamPartitioner(partitioner))} and
-     * {@link StreamsBuilder#table(String, Materialized) StreamsBuilder#table(topic, Materialized.as(KeyValueBytesStoreSupplier)}
-     * to read back as a {@code KTable}
-     */
-    @Deprecated
-    KTable<K, V> through(final StreamPartitioner<? super K, ? super V> partitioner,
-                         final String topic,
-                         final org.apache.kafka.streams.processor.StateStoreSupplier<KeyValueStore> storeSupplier);
-
-    /**
-     * Materialize this changelog stream to a topic and creates a new {@code KTable} from the topic.
-     * The specified topic should be manually created before it is used (i.e., before the Kafka Streams application is
-     * started).
-     * <p>
-     * If {@code keySerde} provides a {@link WindowedSerializer} for the key {@link WindowedStreamPartitioner} is
-     * used&mdash;otherwise producer's {@link DefaultPartitioner} is used.
-     * <p>
-     * This is equivalent to calling {@link #to(Serde, Serde, String) #to(keySerde, valueSerde, someTopicName)} and
-     * {@link KStreamBuilder#table(String, String) StreamsBuilder#table(someTopicName, queryableStoreName)}.
-     * <p>
-     * The resulting {@code KTable} will be materialized in a local state store with the given store name (cf.
-     * {@link KStreamBuilder#table(String, String)})
-     *
-     * @param keySerde  key serde used to send key-value pairs,
-     *                  if not specified the default key serde defined in the configuration will be used
-     * @param valSerde  value serde used to send key-value pairs,
-     *                  if not specified the default value serde defined in the configuration will be used
-     * @param topic     the topic name
-     * @param queryableStoreName the state store name used for the result {@code KTable}.
-     *                           If {@code null} this is the equivalent of {@link KTable#through(Serde, Serde, String)}
-     * @return a {@code KTable} that contains the exact same (and potentially repartitioned) records as this {@code KTable}
-     * @deprecated use {@link #toStream()} followed by
-     * {@link KStream#to(String, Produced) to(topic, Produced.with(keySerde, valSerde))} and
-     * {@link StreamsBuilder#table(String, Materialized) StreamsBuilder#table(topic, Materialized.as(queryableStoreName))}
-     * to read back as a {@code KTable}
-     */
-    @Deprecated
-    KTable<K, V> through(final Serde<K> keySerde,
-                         final Serde<V> valSerde,
-                         final String topic,
-                         final String queryableStoreName);
-
-    /**
-     * Materialize this changelog stream to a topic and creates a new {@code KTable} from the topic.
-     * The specified topic should be manually created before it is used (i.e., before the Kafka Streams application is
-     * started).
-     * <p>
-     * If {@code keySerde} provides a {@link WindowedSerializer} for the key {@link WindowedStreamPartitioner} is
-     * used&mdash;otherwise producer's {@link DefaultPartitioner} is used.
-     * <p>
-     * This is equivalent to calling {@link #to(Serde, Serde, String) #to(keySerde, valueSerde, someTopicName)} and
-     * {@link KStreamBuilder#table(String, String) KStreamBuilder#table(someTopicName, queryableStoreName)}.
-     * <p>
-     * The resulting {@code KTable} will be materialized in a local state store with the given store name (cf.
-     * {@link StreamsBuilder#table(String, Materialized)})
-     *
-     * @param keySerde  key serde used to send key-value pairs,
-     *                  if not specified the default key serde defined in the configuration will be used
-     * @param valSerde  value serde used to send key-value pairs,
-     *                  if not specified the default value serde defined in the configuration will be used
-     * @param topic     the topic name
-     * @param storeSupplier user defined state store supplier. Cannot be {@code null}.
-     * @return a {@code KTable} that contains the exact same (and potentially repartitioned) records as this {@code KTable}
-     * @deprecated use {@link #toStream()} followed by
-     * {@link KStream#to(String, Produced) to(topic, Produced.with(keySerde, valSerde))} and
-     * {@link StreamsBuilder#table(String, Materialized) StreamsBuilder#table(topic, Materialized.as(KeyValueBytesStoreSupplier)}
-     * to read back as a {@code KTable}
-     */
-    @Deprecated
-    KTable<K, V> through(final Serde<K> keySerde,
-                         final Serde<V> valSerde,
-                         final String topic,
-                         final org.apache.kafka.streams.processor.StateStoreSupplier<KeyValueStore> storeSupplier);
-
-    /**
-     * Materialize this changelog stream to a topic and creates a new {@code KTable} from the topic.
-     * The specified topic should be manually created before it is used (i.e., before the Kafka Streams application is
-     * started).
-     * <p>
-     * If {@code keySerde} provides a {@link WindowedSerializer} for the key {@link WindowedStreamPartitioner} is
-     * used&mdash;otherwise producer's {@link DefaultPartitioner} is used.
-     * <p>
-     * This is equivalent to calling {@link #to(Serde, Serde, String) #to(keySerde, valueSerde, someTopicName)} and
-     * {@link KStreamBuilder#table(String) KStreamBuilder#table(someTopicName)}.
-     * <p>
-     * The resulting {@code KTable} will be materialized in a local state store with an interna; store name (cf.
-     * {@link KStreamBuilder#table(String)})
-     *
-     * @param keySerde  key serde used to send key-value pairs,
-     *                  if not specified the default key serde defined in the configuration will be used
-     * @param valSerde  value serde used to send key-value pairs,
-     *                  if not specified the default value serde defined in the configuration will be used
-     * @param topic     the topic name
-     * @return a {@code KTable} that contains the exact same (and potentially repartitioned) records as this {@code KTable}
-     * @deprecated use {@link #toStream()} followed by
-     * {@link KStream#to(String, Produced) to(topic, Produced.with(keySerde, valSerde))}
-     * and {@link StreamsBuilder#table(String) StreamsBuilder#table(topic)} to read back as a {@code KTable}
-     */
-    @Deprecated
-    KTable<K, V> through(final Serde<K> keySerde,
-                         final Serde<V> valSerde,
-                         final String topic);
-
-    /**
-     * Materialize this changelog stream to a topic and creates a new {@code KTable} from the topic using a customizable
-     * {@link StreamPartitioner} to determine the distribution of records to partitions.
-     * The specified topic should be manually created before it is used (i.e., before the Kafka Streams application is
-     * started).
-     * <p>
-     * This is equivalent to calling {@link #to(Serde, Serde, StreamPartitioner, String)
-     * #to(keySerde, valueSerde, partitioner, someTopicName)} and
-     * {@link KStreamBuilder#table(String, String) KStreamBuilder#table(someTopicName, queryableStoreName)}.
-     * <p>
-     * The resulting {@code KTable} will be materialized in a local state store with the given store name (cf.
-     * {@link KStreamBuilder#table(String, String)})
-     *
-     * @param keySerde    key serde used to send key-value pairs,
-     *                    if not specified the default key serde defined in the configuration will be used
-     * @param valSerde    value serde used to send key-value pairs,
-     *                    if not specified the default value serde defined in the configuration will be used
-     * @param partitioner the function used to determine how records are distributed among partitions of the topic,
-     *                    if not specified and {@code keySerde} provides a {@link WindowedSerializer} for the key
-     *                    {@link WindowedStreamPartitioner} will be used&mdash;otherwise {@link DefaultPartitioner} will
-     *                    be used
-     * @param topic      the topic name
-     * @param queryableStoreName  the state store name used for the result {@code KTable}.
-     *                            If {@code null} this is the equivalent of {@link KTable#through(Serde, Serde, StreamPartitioner, String)()}
-     * @return a {@code KTable} that contains the exact same (and potentially repartitioned) records as this {@code KTable}
-     * @deprecated use {@link #toStream()} followed by
-     * {@link KStream#to(String, Produced) to(topic, Produced.with(keySerde, valSerde, partitioner))} and
-     * {@link StreamsBuilder#table(String, Materialized) StreamsBuilder#table(topic, Materialized.as(queryableStoreName))}
-     * to read back as a {@code KTable}
-     */
-    @Deprecated
-    KTable<K, V> through(final Serde<K> keySerde,
-                         final Serde<V> valSerde,
-                         final StreamPartitioner<? super K, ? super V> partitioner,
-                         final String topic,
-                         final String queryableStoreName);
-
-    /**
-     * Materialize this changelog stream to a topic and creates a new {@code KTable} from the topic using a customizable
-     * {@link StreamPartitioner} to determine the distribution of records to partitions.
-     * The specified topic should be manually created before it is used (i.e., before the Kafka Streams application is
-     * started).
-     * <p>
-     * This is equivalent to calling {@link #to(Serde, Serde, StreamPartitioner, String)
-     * #to(keySerde, valueSerde, partitioner, someTopicName)} and
-     * {@link KStreamBuilder#table(String, String) KStreamBuilder#table(someTopicName, queryableStoreName)}.
-     * <p>
-     * The resulting {@code KTable} will be materialized in a local state store with the given store name (cf.
-     * {@link KStreamBuilder#table(String, String)})
-     *
-     * @param keySerde    key serde used to send key-value pairs,
-     *                    if not specified the default key serde defined in the configuration will be used
-     * @param valSerde    value serde used to send key-value pairs,
-     *                    if not specified the default value serde defined in the configuration will be used
-     * @param partitioner the function used to determine how records are distributed among partitions of the topic,
-     *                    if not specified and {@code keySerde} provides a {@link WindowedSerializer} for the key
-     *                    {@link WindowedStreamPartitioner} will be used&mdash;otherwise {@link DefaultPartitioner} will
-     *                    be used
-     * @param topic      the topic name
-     * @param storeSupplier user defined state store supplier. Cannot be {@code null}.
-     * @return a {@code KTable} that contains the exact same (and potentially repartitioned) records as this {@code KTable}
-     * @deprecated use {@link #toStream()} followed by
-     * {@link KStream#to(String, Produced) to(topic, Produced.with(keySerde, valSerde, partitioner))} and
-     * {@link StreamsBuilder#table(String, Materialized) StreamsBuilder#table(topic, Materialized.as(KeyValueBytesStoreSupplier))}
-     * to read back as a {@code KTable}
-     */
-    @Deprecated
-    KTable<K, V> through(final Serde<K> keySerde,
-                         final Serde<V> valSerde,
-                         final StreamPartitioner<? super K, ? super V> partitioner,
-                         final String topic,
-                         final org.apache.kafka.streams.processor.StateStoreSupplier<KeyValueStore> storeSupplier);
-
-    /**
-     * Materialize this changelog stream to a topic and creates a new {@code KTable} from the topic using a customizable
-     * {@link StreamPartitioner} to determine the distribution of records to partitions.
-     * The specified topic should be manually created before it is used (i.e., before the Kafka Streams application is
-     * started).
-     * <p>
-     * This is equivalent to calling {@link #to(Serde, Serde, StreamPartitioner, String)
-     * #to(keySerde, valueSerde, partitioner, someTopicName)} and
-     * {@link KStreamBuilder#table(String) KStreamBuilder#table(someTopicName)}.
-     * <p>
-     * The resulting {@code KTable} will be materialized in a local state store with an internal store name (cf.
-     * {@link KStreamBuilder#table(String)})
-     *
-     * @param keySerde    key serde used to send key-value pairs,
-     *                    if not specified the default key serde defined in the configuration will be used
-     * @param valSerde    value serde used to send key-value pairs,
-     *                    if not specified the default value serde defined in the configuration will be used
-     * @param partitioner the function used to determine how records are distributed among partitions of the topic,
-     *                    if not specified and {@code keySerde} provides a {@link WindowedSerializer} for the key
-     *                    {@link WindowedStreamPartitioner} will be used&mdash;otherwise {@link DefaultPartitioner} will
-     *                    be used
-     * @param topic      the topic name
-     * @return a {@code KTable} that contains the exact same (and potentially repartitioned) records as this {@code KTable}
-     * @deprecated use {@link #toStream()} followed by
-     * {@link KStream#to(String, Produced) to(topic, Produced.with(keySerde, valSerde, partitioner))} and
-     * {@link StreamsBuilder#table(String) StreamsBuilder#table(topic)} to read back as a {@code KTable}
-     */
-    @Deprecated
-    KTable<K, V> through(final Serde<K> keySerde,
-                         final Serde<V> valSerde,
-                         final StreamPartitioner<? super K, ? super V> partitioner,
-                         final String topic);
-
-    /**
-     * Materialize this changelog stream to a topic using default serializers and deserializers and producer's
-     * {@link DefaultPartitioner}.
-     * The specified topic should be manually created before it is used (i.e., before the Kafka Streams application is
-     * started).
-     *
-     * @param topic the topic name
-     * @deprecated use {@link #toStream()} followed by {@link KStream#to(String) to(topic)}
-     */
-    @Deprecated
-    void to(final String topic);
-
-    /**
-     * Materialize this changelog stream to a topic using default serializers and deserializers and a customizable
-     * {@link StreamPartitioner} to determine the distribution of records to partitions.
-     * The specified topic should be manually created before it is used (i.e., before the Kafka Streams application is
-     * started).
-     *
-     * @param partitioner the function used to determine how records are distributed among partitions of the topic,
-     *                    if not specified producer's {@link DefaultPartitioner} will be used
-     * @param topic       the topic name
-     * @deprecated use {@link #toStream()} followed by
-     * {@link KStream#to(String, Produced) to(topic, Produced.withStreamPartitioner(partitioner)}
-     */
-    @Deprecated
-    void to(final StreamPartitioner<? super K, ? super V> partitioner,
-            final String topic);
-
-    /**
-     * Materialize this changelog stream to a topic.
-     * The specified topic should be manually created before it is used (i.e., before the Kafka Streams application is
-     * started).
-     * <p>
-     * If {@code keySerde} provides a {@link WindowedSerializer} for the key {@link WindowedStreamPartitioner} is
-     * used&mdash;otherwise producer's {@link DefaultPartitioner} is used.
-     *
-     * @param keySerde key serde used to send key-value pairs,
-     *                 if not specified the default key serde defined in the configuration will be used
-     * @param valSerde value serde used to send key-value pairs,
-     *                 if not specified the default value serde defined in the configuration will be used
-     * @param topic    the topic name
-     * @deprecated use {@link #toStream()} followed by
-     * {@link KStream#to(String, Produced) to(topic, Produced.with(keySerde, valSerde)}
-     */
-    @Deprecated
-    void to(final Serde<K> keySerde,
-            final Serde<V> valSerde,
-            final String topic);
-
-    /**
-     * Materialize this changelog stream to a topic using a customizable {@link StreamPartitioner} to determine the
-     * distribution of records to partitions.
-     * The specified topic should be manually created before it is used (i.e., before the Kafka Streams application is
-     * started).
-     *
-     * @param keySerde    key serde used to send key-value pairs,
-     *                    if not specified the default key serde defined in the configuration will be used
-     * @param valSerde    value serde used to send key-value pairs,
-     *                    if not specified the default value serde defined in the configuration will be used
-     * @param partitioner the function used to determine how records are distributed among partitions of the topic,
-     *                    if not specified and {@code keySerde} provides a {@link WindowedSerializer} for the key
-     *                    {@link WindowedStreamPartitioner} will be used&mdash;otherwise {@link DefaultPartitioner} will
-     *                    be used
-     * @param topic      the topic name
-     * @deprecated use {@link #toStream()} followed by
-     * {@link KStream#to(String, Produced) to(topic, Produced.with(keySerde, valSerde, partioner)}
-     */
-    @Deprecated
-    void to(final Serde<K> keySerde,
-            final Serde<V> valSerde,
-            final StreamPartitioner<? super K, ? super V> partitioner,
-            final String topic);
-
-    /**
      * Transform the value of each input record into a new value (with possible new type) of the output record.
      * A {@link ValueTransformerWithKey} (provided by the given {@link ValueTransformerWithKeySupplier}) is applies to each input
      * record value and computes a new value for it.
@@ -1129,7 +534,9 @@
      * This topic will be named "${applicationId}-XXX-repartition", where "applicationId" is user-specified in
      * {@link  StreamsConfig} via parameter {@link StreamsConfig#APPLICATION_ID_CONFIG APPLICATION_ID_CONFIG}, "XXX" is
      * an internally generated name, and "-repartition" is a fixed suffix.
-     * You can retrieve all generated internal topic names via {@link KafkaStreams#toString()}.
+     *
+     * You can retrieve all generated internal topic names via {@link Topology#describe()}.
+     *
      * <p>
      * All data of this {@code KTable} will be redistributed through the repartitioning topic by writing all update
      * records to and rereading all updated records from it, such that the resulting {@link KGroupedTable} is partitioned
@@ -1143,8 +550,6 @@
      * @param <VR>     the value type of the result {@link KGroupedTable}
      * @return a {@link KGroupedTable} that contains the re-grouped records of the original {@code KTable}
      */
-=======
->>>>>>> adeced29
     <KR, VR> KGroupedTable<KR, VR> groupBy(final KeyValueMapper<? super K, ? super V, KeyValue<KR, VR>> selector);
 
     /**
