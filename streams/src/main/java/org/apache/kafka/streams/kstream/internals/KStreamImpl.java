/*
 * Licensed to the Apache Software Foundation (ASF) under one or more
 * contributor license agreements. See the NOTICE file distributed with
 * this work for additional information regarding copyright ownership.
 * The ASF licenses this file to You under the Apache License, Version 2.0
 * (the "License"); you may not use this file except in compliance with
 * the License. You may obtain a copy of the License at
 *
 *    http://www.apache.org/licenses/LICENSE-2.0
 *
 * Unless required by applicable law or agreed to in writing, software
 * distributed under the License is distributed on an "AS IS" BASIS,
 * WITHOUT WARRANTIES OR CONDITIONS OF ANY KIND, either express or implied.
 * See the License for the specific language governing permissions and
 * limitations under the License.
 */
package org.apache.kafka.streams.kstream.internals;

import org.apache.kafka.common.serialization.Serde;
import org.apache.kafka.streams.KeyValue;
import org.apache.kafka.streams.kstream.ForeachAction;
import org.apache.kafka.streams.kstream.GlobalKTable;
import org.apache.kafka.streams.kstream.JoinWindows;
import org.apache.kafka.streams.kstream.Joined;
import org.apache.kafka.streams.kstream.KGroupedStream;
import org.apache.kafka.streams.kstream.KStream;
import org.apache.kafka.streams.kstream.KTable;
import org.apache.kafka.streams.kstream.KeyValueMapper;
import org.apache.kafka.streams.kstream.Predicate;
import org.apache.kafka.streams.kstream.Printed;
import org.apache.kafka.streams.kstream.Produced;
import org.apache.kafka.streams.kstream.Serialized;
import org.apache.kafka.streams.kstream.TransformerSupplier;
import org.apache.kafka.streams.kstream.ValueJoiner;
import org.apache.kafka.streams.kstream.ValueMapper;
import org.apache.kafka.streams.kstream.ValueMapperWithKey;
import org.apache.kafka.streams.kstream.ValueTransformerSupplier;
import org.apache.kafka.streams.kstream.ValueTransformerWithKeySupplier;
import org.apache.kafka.streams.kstream.internals.graph.OptimizableRepartitionNode;
import org.apache.kafka.streams.kstream.internals.graph.ProcessorGraphNode;
import org.apache.kafka.streams.kstream.internals.graph.ProcessorParameters;
import org.apache.kafka.streams.kstream.internals.graph.StatefulProcessorNode;
import org.apache.kafka.streams.kstream.internals.graph.StreamSinkNode;
import org.apache.kafka.streams.kstream.internals.graph.StreamStreamJoinNode;
import org.apache.kafka.streams.kstream.internals.graph.StreamTableJoinNode;
import org.apache.kafka.streams.kstream.internals.graph.StreamsGraphNode;
import org.apache.kafka.streams.processor.FailOnInvalidTimestamp;
import org.apache.kafka.streams.processor.ProcessorSupplier;
import org.apache.kafka.streams.processor.TopicNameExtractor;
import org.apache.kafka.streams.processor.internals.StaticTopicNameExtractor;
import org.apache.kafka.streams.state.StoreBuilder;
import org.apache.kafka.streams.state.Stores;
import org.apache.kafka.streams.state.WindowStore;

import java.lang.reflect.Array;
import java.util.Arrays;
import java.util.Collections;
import java.util.HashSet;
import java.util.Objects;
import java.util.Set;

public class KStreamImpl<K, V> extends AbstractStream<K> implements KStream<K, V> {

    static final String SOURCE_NAME = "KSTREAM-SOURCE-";

    static final String SINK_NAME = "KSTREAM-SINK-";

    static final String REPARTITION_TOPIC_SUFFIX = "-repartition";

    private static final String BRANCH_NAME = "KSTREAM-BRANCH-";

    private static final String BRANCHCHILD_NAME = "KSTREAM-BRANCHCHILD-";

    private static final String FILTER_NAME = "KSTREAM-FILTER-";

    private static final String PEEK_NAME = "KSTREAM-PEEK-";

    private static final String FLATMAP_NAME = "KSTREAM-FLATMAP-";

    private static final String FLATMAPVALUES_NAME = "KSTREAM-FLATMAPVALUES-";

    private static final String JOINTHIS_NAME = "KSTREAM-JOINTHIS-";

    private static final String JOINOTHER_NAME = "KSTREAM-JOINOTHER-";

    private static final String JOIN_NAME = "KSTREAM-JOIN-";

    private static final String LEFTJOIN_NAME = "KSTREAM-LEFTJOIN-";

    private static final String MAP_NAME = "KSTREAM-MAP-";

    private static final String MAPVALUES_NAME = "KSTREAM-MAPVALUES-";

    private static final String MERGE_NAME = "KSTREAM-MERGE-";

    private static final String OUTERTHIS_NAME = "KSTREAM-OUTERTHIS-";

    private static final String OUTEROTHER_NAME = "KSTREAM-OUTEROTHER-";

    private static final String PROCESSOR_NAME = "KSTREAM-PROCESSOR-";

    private static final String PRINTING_NAME = "KSTREAM-PRINTER-";

    private static final String KEY_SELECT_NAME = "KSTREAM-KEY-SELECT-";

    private static final String TRANSFORM_NAME = "KSTREAM-TRANSFORM-";

    private static final String TRANSFORMVALUES_NAME = "KSTREAM-TRANSFORMVALUES-";

    private static final String WINDOWED_NAME = "KSTREAM-WINDOWED-";

    private static final String FOREACH_NAME = "KSTREAM-FOREACH-";

    private final boolean repartitionRequired;

    KStreamImpl(final InternalStreamsBuilder builder,
                final String name,
                final Set<String> sourceNodes,
                final boolean repartitionRequired,
                final StreamsGraphNode streamsGraphNode) {
        super(builder, name, sourceNodes, streamsGraphNode);
        this.repartitionRequired = repartitionRequired;
    }

    @Override
    public KStream<K, V> filter(final Predicate<? super K, ? super V> predicate) {
        Objects.requireNonNull(predicate, "predicate can't be null");
        final String name = builder.newProcessorName(FILTER_NAME);


        final ProcessorParameters<? super K, ? super V> processorParameters = new ProcessorParameters<>(new KStreamFilter<>(predicate, false), name);
        final ProcessorGraphNode<? super K, ? super V> filterProcessorNode = new ProcessorGraphNode<>(name,
                                                                                                      processorParameters,
                                                                                                      repartitionRequired);
        builder.addGraphNode(this.streamsGraphNode, filterProcessorNode);

        return new KStreamImpl<>(builder, name, sourceNodes, this.repartitionRequired, filterProcessorNode);
    }

    @Override
    public KStream<K, V> filterNot(final Predicate<? super K, ? super V> predicate) {
        Objects.requireNonNull(predicate, "predicate can't be null");
        final String name = builder.newProcessorName(FILTER_NAME);

        final ProcessorParameters<? super K, ? super V> processorParameters = new ProcessorParameters<>(new KStreamFilter<>(predicate, true), name);


        final ProcessorGraphNode<? super K, ? super V> filterNotProcessorNode = new ProcessorGraphNode<>(name,
                                                                                                         processorParameters,
                                                                                                         repartitionRequired);

        builder.addGraphNode(this.streamsGraphNode, filterNotProcessorNode);

        return new KStreamImpl<>(builder, name, sourceNodes, this.repartitionRequired, filterNotProcessorNode);
    }

    @Override
    public <K1> KStream<K1, V> selectKey(final KeyValueMapper<? super K, ? super V, ? extends K1> mapper) {
        Objects.requireNonNull(mapper, "mapper can't be null");


        final ProcessorGraphNode<K, V> selectKeyProcessorNode = internalSelectKey(mapper);

        selectKeyProcessorNode.keyChangingOperation(true);
        builder.addGraphNode(this.streamsGraphNode, selectKeyProcessorNode);
        return new KStreamImpl<>(builder, selectKeyProcessorNode.nodeName(), sourceNodes, true, selectKeyProcessorNode);
    }


    private <K1> ProcessorGraphNode<K, V> internalSelectKey(final KeyValueMapper<? super K, ? super V, ? extends K1> mapper) {
        final String name = builder.newProcessorName(KEY_SELECT_NAME);


        final KStreamMap<K, V, K1, V> kStreamMap = new KStreamMap<>(
            (KeyValueMapper<K, V, KeyValue<K1, V>>) (key, value) -> new KeyValue<>(mapper.apply(key, value), value));


        final ProcessorParameters<K, V> processorParameters = new ProcessorParameters<>(kStreamMap, name);

        return new ProcessorGraphNode<>(
            name,
            processorParameters,
            repartitionRequired
        );

    }

    @Override
    public <K1, V1> KStream<K1, V1> map(final KeyValueMapper<? super K, ? super V, ? extends KeyValue<? extends K1, ? extends V1>> mapper) {
        Objects.requireNonNull(mapper, "mapper can't be null");
        final String name = builder.newProcessorName(MAP_NAME);

        final ProcessorParameters<? super K, ? super V> processorParameters = new ProcessorParameters<>(new KStreamMap<>(mapper), name);

        final ProcessorGraphNode<? super K, ? super V> mapProcessorNode = new ProcessorGraphNode<>(name,
                                                                                                   processorParameters,
                                                                                                   true);

        mapProcessorNode.keyChangingOperation(true);
        builder.addGraphNode(this.streamsGraphNode, mapProcessorNode);

        return new KStreamImpl<>(builder, name, sourceNodes, true, mapProcessorNode);
    }


    @Override
    public <V1> KStream<K, V1> mapValues(final ValueMapper<? super V, ? extends V1> mapper) {
        return mapValues(withKey(mapper));
    }

    @Override
    public <VR> KStream<K, VR> mapValues(final ValueMapperWithKey<? super K, ? super V, ? extends VR> mapper) {
        Objects.requireNonNull(mapper, "mapper can't be null");
        final String name = builder.newProcessorName(MAPVALUES_NAME);

        final ProcessorParameters<? super K, ? super V> processorParameters = new ProcessorParameters<>(new KStreamMapValues<>(mapper), name);


        final ProcessorGraphNode<? super K, ? super V> mapValuesProcessorNode = new ProcessorGraphNode<>(name,
                                                                                                         processorParameters,
                                                                                                         repartitionRequired);
        mapValuesProcessorNode.setValueChangingOperation(true);
        builder.addGraphNode(this.streamsGraphNode, mapValuesProcessorNode);

        return new KStreamImpl<>(builder, name, sourceNodes, this.repartitionRequired, mapValuesProcessorNode);
    }

    @Override
    public void print(final Printed<K, V> printed) {
        Objects.requireNonNull(printed, "printed can't be null");
        final PrintedInternal<K, V> printedInternal = new PrintedInternal<>(printed);
        final String name = builder.newProcessorName(PRINTING_NAME);

        final ProcessorParameters<? super K, ? super V> processorParameters = new ProcessorParameters<>(printedInternal.build(this.name), name);


        final ProcessorGraphNode<? super K, ? super V> printNode = new ProcessorGraphNode<>(name,
                                                                                            processorParameters,
                                                                                            false);
        builder.addGraphNode(this.streamsGraphNode, printNode);
    }

    @Override
    public <K1, V1> KStream<K1, V1> flatMap(
        final KeyValueMapper<? super K, ? super V, ? extends Iterable<? extends KeyValue<? extends K1, ? extends V1>>> mapper) {
        Objects.requireNonNull(mapper, "mapper can't be null");
        final String name = builder.newProcessorName(FLATMAP_NAME);

        final ProcessorParameters<? super K, ? super V> processorParameters = new ProcessorParameters<>(new KStreamFlatMap<>(mapper), name);


        final ProcessorGraphNode<? super K, ? super V> flatMapNode = new ProcessorGraphNode<>(name,
                                                                                              processorParameters,
                                                                                              true);
        flatMapNode.keyChangingOperation(true);

        builder.addGraphNode(this.streamsGraphNode, flatMapNode);

        return new KStreamImpl<>(builder, name, sourceNodes, true, flatMapNode);
    }

    @Override
    public <V1> KStream<K, V1> flatMapValues(final ValueMapper<? super V, ? extends Iterable<? extends V1>> mapper) {
        return flatMapValues(withKey(mapper));
    }

    @Override
    public <VR> KStream<K, VR> flatMapValues(final ValueMapperWithKey<? super K, ? super V, ? extends Iterable<? extends VR>> mapper) {
        Objects.requireNonNull(mapper, "mapper can't be null");
        final String name = builder.newProcessorName(FLATMAPVALUES_NAME);

        final ProcessorParameters<? super K, ? super V> processorParameters = new ProcessorParameters<>(new KStreamFlatMapValues<>(mapper), name);


        final ProcessorGraphNode<? super K, ? super V> flatMapValuesNode = new ProcessorGraphNode<>(name,
                                                                                                    processorParameters,
                                                                                                    repartitionRequired);
        flatMapValuesNode.setValueChangingOperation(true);
        builder.addGraphNode(this.streamsGraphNode, flatMapValuesNode);

        return new KStreamImpl<>(builder, name, sourceNodes, this.repartitionRequired, flatMapValuesNode);
    }

    @Override
    @SuppressWarnings("unchecked")
    public KStream<K, V>[] branch(final Predicate<? super K, ? super V>... predicates) {
        if (predicates.length == 0) {
            throw new IllegalArgumentException("you must provide at least one predicate");
        }
        for (final Predicate<? super K, ? super V> predicate : predicates) {
            Objects.requireNonNull(predicate, "predicates can't have null values");
        }

        final String branchName = builder.newProcessorName(BRANCH_NAME);

        final String[] childNames = new String[predicates.length];
        for (int i = 0; i < predicates.length; i++) {
            childNames[i] = builder.newProcessorName(BRANCHCHILD_NAME);
        }


        final ProcessorParameters processorParameters = new ProcessorParameters<>(new KStreamBranch(predicates.clone(), childNames), branchName);

        final ProcessorGraphNode<K, V> branchNode = new ProcessorGraphNode<>(branchName,
                                                                             processorParameters,
                                                                             false);
        builder.addGraphNode(this.streamsGraphNode, branchNode);

        final KStream<K, V>[] branchChildren = (KStream<K, V>[]) Array.newInstance(KStream.class, predicates.length);

        for (int i = 0; i < predicates.length; i++) {
            final ProcessorParameters innerProcessorParameters = new ProcessorParameters<>(new KStreamPassThrough<K, V>(), childNames[i]);

            final ProcessorGraphNode<K, V> branchChildNode = new ProcessorGraphNode<>(childNames[i],
                                                                                      innerProcessorParameters,
                                                                                      repartitionRequired);

            builder.addGraphNode(branchNode, branchChildNode);
            branchChildren[i] = new KStreamImpl<>(builder, childNames[i], sourceNodes, this.repartitionRequired, branchChildNode);
        }

        return branchChildren;
    }

    @Override
    public KStream<K, V> merge(final KStream<K, V> stream) {
        Objects.requireNonNull(stream);
        return merge(builder, stream);
    }

    private KStream<K, V> merge(final InternalStreamsBuilder builder,
                                final KStream<K, V> stream) {
        final KStreamImpl<K, V> streamImpl = (KStreamImpl<K, V>) stream;
        final String name = builder.newProcessorName(MERGE_NAME);
        final Set<String> allSourceNodes = new HashSet<>();

        final boolean requireRepartitioning = streamImpl.repartitionRequired || repartitionRequired;
        allSourceNodes.addAll(sourceNodes);
        allSourceNodes.addAll(streamImpl.sourceNodes);

        final ProcessorParameters<? super K, ? super V> processorParameters = new ProcessorParameters<>(new KStreamPassThrough<>(), name);


        final ProcessorGraphNode<? super K, ? super V> mergeNode = new ProcessorGraphNode<>(name,
                                                                                            processorParameters,
                                                                                            requireRepartitioning);

        mergeNode.setMergeNode(true);
        builder.addGraphNode(Arrays.asList(this.streamsGraphNode, streamImpl.streamsGraphNode), mergeNode);
        return new KStreamImpl<>(builder, name, allSourceNodes, requireRepartitioning, mergeNode);
    }

    @Override
    public KStream<K, V> through(final String topic, final Produced<K, V> produced) {
        final ProducedInternal<K, V> producedInternal = new ProducedInternal<>(produced);
        to(topic, producedInternal);
        return builder.stream(
            Collections.singleton(topic),
            new ConsumedInternal<>(
                producedInternal.keySerde(),
                producedInternal.valueSerde(),
                new FailOnInvalidTimestamp(),
                null
            )
        );
    }

    @Override
    public void foreach(final ForeachAction<? super K, ? super V> action) {
        Objects.requireNonNull(action, "action can't be null");
        final String name = builder.newProcessorName(FOREACH_NAME);

        final ProcessorParameters<? super K, ? super V> processorParameters = new ProcessorParameters<>(
            new KStreamPeek<>(action, false),
            name
        );


        final ProcessorGraphNode<? super K, ? super V> foreachNode = new ProcessorGraphNode<>(name,
                                                                                              processorParameters,
                                                                                              repartitionRequired);
        builder.addGraphNode(this.streamsGraphNode, foreachNode);
    }

    @Override
    public KStream<K, V> peek(final ForeachAction<? super K, ? super V> action) {
        Objects.requireNonNull(action, "action can't be null");
        final String name = builder.newProcessorName(PEEK_NAME);

        final ProcessorParameters<? super K, ? super V> processorParameters = new ProcessorParameters<>(
            new KStreamPeek<>(action, true),
            name
        );

        final ProcessorGraphNode<? super K, ? super V> peekNode = new ProcessorGraphNode<>(name,
                                                                                           processorParameters,
                                                                                           repartitionRequired
        );

        builder.addGraphNode(this.streamsGraphNode, peekNode);

        return new KStreamImpl<>(builder, name, sourceNodes, repartitionRequired, peekNode);
    }

    @Override
    public KStream<K, V> through(final String topic) {
        return through(topic, Produced.with(null, null, null));
    }

    @Override
    public void to(final String topic) {
        to(topic, Produced.with(null, null, null));
    }

    @Override
    public void to(final String topic, final Produced<K, V> produced) {
        Objects.requireNonNull(topic, "topic can't be null");
        Objects.requireNonNull(produced, "Produced can't be null");
        to(new StaticTopicNameExtractor<>(topic), new ProducedInternal<>(produced));
    }

    @Override
    public void to(final TopicNameExtractor<K, V> topicExtractor) {
        to(topicExtractor, Produced.with(null, null, null));
    }

    @Override
    public void to(final TopicNameExtractor<K, V> topicExtractor, final Produced<K, V> produced) {
        Objects.requireNonNull(topicExtractor, "topic extractor can't be null");
        Objects.requireNonNull(produced, "Produced can't be null");
        to(topicExtractor, new ProducedInternal<>(produced));
    }

    @SuppressWarnings("unchecked")
    private void to(final TopicNameExtractor<K, V> topicExtractor, final ProducedInternal<K, V> produced) {
        final String name = builder.newProcessorName(SINK_NAME);

        final StreamSinkNode<K, V> sinkNode = new StreamSinkNode<>(
            name,
            topicExtractor,
            produced
        );

        builder.addGraphNode(this.streamsGraphNode, sinkNode);
    }

<<<<<<< HEAD
    private <K1, V1> KStream<K1, V1> doTransform(final ProcessorSupplier processorSupplierForGraph,
                                                 final ProcessorSupplier processorSupplierForTopologyBuilder,
                                                 final String... stateStoreNames) {
        String name = builder.newProcessorName(TRANSFORM_NAME);

        ProcessorParameters processorParameters = new ProcessorParameters<>(processorSupplierForGraph, name);
=======
    @Override
    public <K1, V1> KStream<K1, V1> transform(final TransformerSupplier<? super K, ? super V, KeyValue<K1, V1>> transformerSupplier,
                                              final String... stateStoreNames) {
        Objects.requireNonNull(transformerSupplier, "transformerSupplier can't be null");
        final String name = builder.newProcessorName(TRANSFORM_NAME);

        final ProcessorParameters processorParameters = new ProcessorParameters<>(new KStreamTransform<>(transformerSupplier), name);

>>>>>>> 0d535b16

        final StatefulProcessorNode<K1, V1> transformNode = new StatefulProcessorNode<>(name,
                                                                                        processorParameters,
                                                                                        stateStoreNames,
                                                                                        null,
                                                                                        true);
        transformNode.keyChangingOperation(true);
        builder.addGraphNode(this.streamsGraphNode, transformNode);

<<<<<<< HEAD
        builder.internalTopologyBuilder.addProcessor(name, processorSupplierForTopologyBuilder, this.name);
        if (stateStoreNames != null && stateStoreNames.length > 0) {
            builder.internalTopologyBuilder.connectProcessorAndStateStores(name, stateStoreNames);
        }
=======
>>>>>>> 0d535b16

        return new KStreamImpl<>(builder, name, sourceNodes, true, transformNode);
    }

    @Override
    public <K1, V1> KStream<K1, V1> transform(final TransformerSupplier<? super K, ? super V, ? extends KeyValue<? extends K1, ? extends V1>> transformerSupplier,
                                              final String... stateStoreNames) {
        Objects.requireNonNull(transformerSupplier, "transformerSupplier can't be null");
        return doTransform(new KStreamTransform<>(transformerSupplier),
                           new KStreamTransform<>(transformerSupplier),
                           stateStoreNames);
    }

    @Override
    public <K1, V1> KStream<K1, V1> flatTransform(final TransformerSupplier<? super K, ? super V, ? extends Iterable<? extends KeyValue<? extends K1, ? extends V1>>> transformerSupplier,
                                                  final String... stateStoreNames) {
        Objects.requireNonNull(transformerSupplier, "transformerSupplier can't be null");
        return doTransform(new KStreamFlatTransform<>(transformerSupplier),
                           new KStreamFlatTransform<>(transformerSupplier),
                           stateStoreNames);
    }

    @Override
    public <V1> KStream<K, V1> transformValues(final ValueTransformerSupplier<? super V, ? extends V1> valueTransformerSupplier,
                                               final String... stateStoreNames) {
        Objects.requireNonNull(valueTransformerSupplier, "valueTransformSupplier can't be null");

        return doTransformValues(toValueTransformerWithKeySupplier(valueTransformerSupplier), stateStoreNames);
    }

    @Override
    public <VR> KStream<K, VR> transformValues(final ValueTransformerWithKeySupplier<? super K, ? super V, ? extends VR> valueTransformerSupplier,
                                               final String... stateStoreNames) {
        Objects.requireNonNull(valueTransformerSupplier, "valueTransformSupplier can't be null");

        return doTransformValues(valueTransformerSupplier, stateStoreNames);
    }

    private <VR> KStream<K, VR> doTransformValues(final ValueTransformerWithKeySupplier<? super K, ? super V, ? extends VR> valueTransformerWithKeySupplier,
                                                  final String... stateStoreNames) {
        final String name = builder.newProcessorName(TRANSFORMVALUES_NAME);


        final ProcessorParameters processorParameters = new ProcessorParameters<>(new KStreamTransformValues<>(valueTransformerWithKeySupplier), name);

        final StatefulProcessorNode<K, VR> transformNode = new StatefulProcessorNode<>(name,
                                                                                       processorParameters,
                                                                                       stateStoreNames,
                                                                                       null,
                                                                                       repartitionRequired);
        transformNode.setValueChangingOperation(true);
        builder.addGraphNode(this.streamsGraphNode, transformNode);

        return new KStreamImpl<>(builder, name, sourceNodes, this.repartitionRequired, transformNode);
    }

    @Override
    public void process(final ProcessorSupplier<? super K, ? super V> processorSupplier,
                        final String... stateStoreNames) {

        Objects.requireNonNull(processorSupplier, "ProcessSupplier cant' be null");
        final String name = builder.newProcessorName(PROCESSOR_NAME);

        final ProcessorParameters processorParameters = new ProcessorParameters<>(processorSupplier, name);
        final StatefulProcessorNode<K, V> processNode = new StatefulProcessorNode<>(name,
                                                                                    processorParameters,
                                                                                    stateStoreNames,
                                                                                    null,
                                                                                    repartitionRequired);
        builder.addGraphNode(this.streamsGraphNode, processNode);
    }

    @Override
    public <V1, R> KStream<K, R> join(final KStream<K, V1> other,
                                      final ValueJoiner<? super V, ? super V1, ? extends R> joiner,
                                      final JoinWindows windows) {
        return join(other, joiner, windows, Joined.with(null, null, null));
    }

    @Override
    public <VO, VR> KStream<K, VR> join(final KStream<K, VO> otherStream,
                                        final ValueJoiner<? super V, ? super VO, ? extends VR> joiner,
                                        final JoinWindows windows,
                                        final Joined<K, V, VO> joined) {

        return doJoin(otherStream,
                      joiner,
                      windows,
                      joined,
                      new KStreamImplJoin(false, false));

    }

    @Override
    public <V1, R> KStream<K, R> outerJoin(final KStream<K, V1> other,
                                           final ValueJoiner<? super V, ? super V1, ? extends R> joiner,
                                           final JoinWindows windows) {
        return outerJoin(other, joiner, windows, Joined.with(null, null, null));
    }

    @Override
    public <VO, VR> KStream<K, VR> outerJoin(final KStream<K, VO> other,
                                             final ValueJoiner<? super V, ? super VO, ? extends VR> joiner,
                                             final JoinWindows windows,
                                             final Joined<K, V, VO> joined) {
        return doJoin(other, joiner, windows, joined, new KStreamImplJoin(true, true));
    }

    private <V1, R> KStream<K, R> doJoin(final KStream<K, V1> other,
                                         final ValueJoiner<? super V, ? super V1, ? extends R> joiner,
                                         final JoinWindows windows,
                                         final Joined<K, V, V1> joined,
                                         final KStreamImplJoin join) {
        Objects.requireNonNull(other, "other KStream can't be null");
        Objects.requireNonNull(joiner, "joiner can't be null");
        Objects.requireNonNull(windows, "windows can't be null");
        Objects.requireNonNull(joined, "joined can't be null");

        KStreamImpl<K, V> joinThis = this;
        KStreamImpl<K, V1> joinOther = (KStreamImpl<K, V1>) other;

        if (joinThis.repartitionRequired) {
            joinThis = joinThis.repartitionForJoin(joined.keySerde(), joined.valueSerde());
        }

        if (joinOther.repartitionRequired) {
            joinOther = joinOther.repartitionForJoin(joined.keySerde(), joined.otherValueSerde());
        }

        joinThis.ensureJoinableWith(joinOther);

        return join.join(
            joinThis,
            joinOther,
            joiner,
            windows,
            joined
        );
    }

    /**
     * Repartition a stream. This is required on join operations occurring after
     * an operation that changes the key, i.e, selectKey, map(..), flatMap(..).
     *
     * @param keySerde Serdes for serializing the keys
     * @param valSerde Serdes for serializing the values
     * @return a new {@link KStreamImpl}
     */
    private KStreamImpl<K, V> repartitionForJoin(final Serde<K> keySerde,
                                                 final Serde<V> valSerde) {

        final OptimizableRepartitionNode.OptimizableRepartitionNodeBuilder<K, V> optimizableRepartitionNodeBuilder = OptimizableRepartitionNode.optimizableRepartitionNodeBuilder();
        final String repartitionedSourceName = createRepartitionedSource(builder,
                                                                         keySerde,
                                                                         valSerde,
                                                                         null,
                                                                         name,
                                                                         optimizableRepartitionNodeBuilder);

        final OptimizableRepartitionNode<K, V> optimizableRepartitionNode = optimizableRepartitionNodeBuilder.build();
        builder.addGraphNode(this.streamsGraphNode, optimizableRepartitionNode);

        return new KStreamImpl<>(builder, repartitionedSourceName, Collections.singleton(repartitionedSourceName), false, optimizableRepartitionNode);
    }

    static <K1, V1> String createRepartitionedSource(final InternalStreamsBuilder builder,
                                                     final Serde<K1> keySerde,
                                                     final Serde<V1> valSerde,
                                                     final String topicNamePrefix,
                                                     final String name,
                                                     final OptimizableRepartitionNode.OptimizableRepartitionNodeBuilder<K1, V1> optimizableRepartitionNodeBuilder) {

        final String baseName = topicNamePrefix != null ? topicNamePrefix : name;
        final String repartitionTopic = baseName + REPARTITION_TOPIC_SUFFIX;
        final String sinkName = builder.newProcessorName(SINK_NAME);
        final String nullKeyFilterProcessorName = builder.newProcessorName(FILTER_NAME);
        final String sourceName = builder.newProcessorName(SOURCE_NAME);

        final Predicate<K1, V1> notNullKeyPredicate = (k, v) -> k != null;

        final ProcessorParameters processorParameters = new ProcessorParameters<>(
            new KStreamFilter<>(notNullKeyPredicate, false),
            nullKeyFilterProcessorName
        );

        optimizableRepartitionNodeBuilder.withKeySerde(keySerde)
                                         .withValueSerde(valSerde)
                                         .withSourceName(sourceName)
                                         .withRepartitionTopic(repartitionTopic)
                                         .withSinkName(sinkName)
                                         .withProcessorParameters(processorParameters)
                                         // reusing the source name for the graph node name
                                         // adding explicit variable as it simplifies logic
                                         .withNodeName(sourceName);

        return sourceName;
    }

    @Override
    public <V1, R> KStream<K, R> leftJoin(final KStream<K, V1> other,
                                          final ValueJoiner<? super V, ? super V1, ? extends R> joiner,
                                          final JoinWindows windows) {
        return leftJoin(other, joiner, windows, Joined.with(null, null, null));
    }

    @Override
    public <VO, VR> KStream<K, VR> leftJoin(final KStream<K, VO> other,
                                            final ValueJoiner<? super V, ? super VO, ? extends VR> joiner,
                                            final JoinWindows windows,
                                            final Joined<K, V, VO> joined) {
        Objects.requireNonNull(joined, "joined can't be null");
        return doJoin(
            other,
            joiner,
            windows,
            joined,
            new KStreamImplJoin(true, false)
        );

    }

    @Override
    public <V1, R> KStream<K, R> join(final KTable<K, V1> other,
                                      final ValueJoiner<? super V, ? super V1, ? extends R> joiner) {
        return join(other, joiner, Joined.with(null, null, null));
    }

    @Override
    public <VT, VR> KStream<K, VR> join(final KTable<K, VT> other,
                                        final ValueJoiner<? super V, ? super VT, ? extends VR> joiner,
                                        final Joined<K, V, VT> joined) {
        Objects.requireNonNull(other, "other can't be null");
        Objects.requireNonNull(joiner, "joiner can't be null");
        Objects.requireNonNull(joined, "joined can't be null");
        if (repartitionRequired) {
            final KStreamImpl<K, V> thisStreamRepartitioned = repartitionForJoin(joined.keySerde(), joined.valueSerde());
            return thisStreamRepartitioned.doStreamTableJoin(other, joiner, false);
        } else {
            return doStreamTableJoin(other, joiner, false);
        }
    }

    @Override
    public <K1, V1, R> KStream<K, R> leftJoin(final GlobalKTable<K1, V1> globalTable,
                                              final KeyValueMapper<? super K, ? super V, ? extends K1> keyMapper,
                                              final ValueJoiner<? super V, ? super V1, ? extends R> joiner) {
        return globalTableJoin(globalTable, keyMapper, joiner, true);
    }

    @Override
    public <K1, V1, V2> KStream<K, V2> join(final GlobalKTable<K1, V1> globalTable,
                                            final KeyValueMapper<? super K, ? super V, ? extends K1> keyMapper,
                                            final ValueJoiner<? super V, ? super V1, ? extends V2> joiner) {
        return globalTableJoin(globalTable, keyMapper, joiner, false);
    }

    private <K1, V1, V2> KStream<K, V2> globalTableJoin(final GlobalKTable<K1, V1> globalTable,
                                                        final KeyValueMapper<? super K, ? super V, ? extends K1> keyMapper,
                                                        final ValueJoiner<? super V, ? super V1, ? extends V2> joiner,
                                                        final boolean leftJoin) {
        Objects.requireNonNull(globalTable, "globalTable can't be null");
        Objects.requireNonNull(keyMapper, "keyMapper can't be null");
        Objects.requireNonNull(joiner, "joiner can't be null");

        final KTableValueGetterSupplier<K1, V1> valueGetterSupplier = ((GlobalKTableImpl<K1, V1>) globalTable).valueGetterSupplier();
        final String name = builder.newProcessorName(LEFTJOIN_NAME);

        final ProcessorSupplier<K, V> processorSupplier = new KStreamGlobalKTableJoin<>(
            valueGetterSupplier,
            joiner,
            keyMapper,
            leftJoin
        );
        final ProcessorParameters<K, V> processorParameters = new ProcessorParameters<>(processorSupplier, name);

        final StreamTableJoinNode<K, V> streamTableJoinNode = new StreamTableJoinNode<>(name,
                                                                                        processorParameters,
                                                                                        new String[] {},
                                                                                        null);
        builder.addGraphNode(this.streamsGraphNode, streamTableJoinNode);

        return new KStreamImpl<>(builder, name, sourceNodes, false, streamTableJoinNode);
    }

    @SuppressWarnings("unchecked")
    private <V1, R> KStream<K, R> doStreamTableJoin(final KTable<K, V1> other,
                                                    final ValueJoiner<? super V, ? super V1, ? extends R> joiner,
                                                    final boolean leftJoin) {
        Objects.requireNonNull(other, "other KTable can't be null");
        Objects.requireNonNull(joiner, "joiner can't be null");

        final Set<String> allSourceNodes = ensureJoinableWith((AbstractStream<K>) other);

        final String name = builder.newProcessorName(leftJoin ? LEFTJOIN_NAME : JOIN_NAME);
        final ProcessorSupplier<K, V> processorSupplier = new KStreamKTableJoin<>(
            ((KTableImpl<K, ?, V1>) other).valueGetterSupplier(),
            joiner,
            leftJoin
        );


        final ProcessorParameters<K, V> processorParameters = new ProcessorParameters<>(processorSupplier, name);
        final StreamTableJoinNode<K, V> streamTableJoinNode = new StreamTableJoinNode<>(
            name,
            processorParameters,
            ((KTableImpl) other).valueGetterSupplier().storeNames(),
            this.name
        );

        builder.addGraphNode(this.streamsGraphNode, streamTableJoinNode);

        return new KStreamImpl<>(builder, name, allSourceNodes, false, streamTableJoinNode);
    }

    @Override
    public <V1, R> KStream<K, R> leftJoin(final KTable<K, V1> other, final ValueJoiner<? super V, ? super V1, ? extends R> joiner) {
        return leftJoin(other, joiner, Joined.with(null, null, null));
    }

    @Override
    public <VT, VR> KStream<K, VR> leftJoin(final KTable<K, VT> other,
                                            final ValueJoiner<? super V, ? super VT, ? extends VR> joiner,
                                            final Joined<K, V, VT> joined) {
        Objects.requireNonNull(other, "other can't be null");
        Objects.requireNonNull(joiner, "joiner can't be null");
        Objects.requireNonNull(joined, "joined can't be null");
        if (repartitionRequired) {
            final KStreamImpl<K, V> thisStreamRepartitioned = this.repartitionForJoin(joined.keySerde(), joined.valueSerde());
            return thisStreamRepartitioned.doStreamTableJoin(other, joiner, true);
        } else {
            return doStreamTableJoin(other, joiner, true);
        }
    }

    @Override
    public <K1> KGroupedStream<K1, V> groupBy(final KeyValueMapper<? super K, ? super V, K1> selector) {
        return groupBy(selector, Serialized.with(null, null));
    }

    @Override
    public <KR> KGroupedStream<KR, V> groupBy(final KeyValueMapper<? super K, ? super V, KR> selector,
                                              final Serialized<KR, V> serialized) {
        Objects.requireNonNull(selector, "selector can't be null");
        Objects.requireNonNull(serialized, "serialized can't be null");
        final SerializedInternal<KR, V> serializedInternal = new SerializedInternal<>(serialized);
        final ProcessorGraphNode<K, V> selectKeyMapNode = internalSelectKey(selector);
        selectKeyMapNode.keyChangingOperation(true);

        builder.addGraphNode(this.streamsGraphNode, selectKeyMapNode);
        return new KGroupedStreamImpl<>(
            builder,
            selectKeyMapNode.nodeName(),
            sourceNodes,
            serializedInternal.keySerde(),
            serializedInternal.valueSerde(),
            true,
            selectKeyMapNode
        );

    }

    @Override
    public KGroupedStream<K, V> groupByKey() {
        return groupByKey(Serialized.with(null, null));
    }

    @Override
    public KGroupedStream<K, V> groupByKey(final Serialized<K, V> serialized) {
        final SerializedInternal<K, V> serializedInternal = new SerializedInternal<>(serialized);
        return new KGroupedStreamImpl<>(builder,
                                        this.name,
                                        sourceNodes,
                                        serializedInternal.keySerde(),
                                        serializedInternal.valueSerde(),
                                        this.repartitionRequired,
                                        streamsGraphNode);

    }

    @SuppressWarnings("deprecation") // continuing to support Windows#maintainMs/segmentInterval in fallback mode
    private static <K, V> StoreBuilder<WindowStore<K, V>> joinWindowStoreBuilder(final String joinName,
                                                                                 final JoinWindows windows,
                                                                                 final Serde<K> keySerde,
                                                                                 final Serde<V> valueSerde) {
        return Stores.windowStoreBuilder(
            Stores.persistentWindowStore(
                joinName + "-store",
                windows.size() + windows.gracePeriodMs(),
                windows.size(),
                true
            ),
            keySerde,
            valueSerde
        );
    }

    private class KStreamImplJoin {

        private final boolean leftOuter;
        private final boolean rightOuter;


        KStreamImplJoin(final boolean leftOuter,
                        final boolean rightOuter) {
            this.leftOuter = leftOuter;
            this.rightOuter = rightOuter;
        }

        @SuppressWarnings("unchecked")
        public <K1, R, V1, V2> KStream<K1, R> join(final KStream<K1, V1> lhs,
                                                   final KStream<K1, V2> other,
                                                   final ValueJoiner<? super V1, ? super V2, ? extends R> joiner,
                                                   final JoinWindows windows,
                                                   final Joined<K1, V1, V2> joined) {
            final String thisWindowStreamName = builder.newProcessorName(WINDOWED_NAME);
            final String otherWindowStreamName = builder.newProcessorName(WINDOWED_NAME);
            final String joinThisName = rightOuter ? builder.newProcessorName(OUTERTHIS_NAME) : builder.newProcessorName(JOINTHIS_NAME);
            final String joinOtherName = leftOuter ? builder.newProcessorName(OUTEROTHER_NAME) : builder.newProcessorName(JOINOTHER_NAME);
            final String joinMergeName = builder.newProcessorName(MERGE_NAME);

            final StreamsGraphNode thisStreamsGraphNode = ((AbstractStream) lhs).streamsGraphNode;
            final StreamsGraphNode otherStreamsGraphNode = ((AbstractStream) other).streamsGraphNode;


            final StoreBuilder<WindowStore<K1, V1>> thisWindowStore =
                joinWindowStoreBuilder(joinThisName, windows, joined.keySerde(), joined.valueSerde());
            final StoreBuilder<WindowStore<K1, V2>> otherWindowStore =
                joinWindowStoreBuilder(joinOtherName, windows, joined.keySerde(), joined.otherValueSerde());

            final KStreamJoinWindow<K1, V1> thisWindowedStream = new KStreamJoinWindow<>(thisWindowStore.name());

            final ProcessorParameters thisWindowStreamProcessorParams = new ProcessorParameters(thisWindowedStream, thisWindowStreamName);
            final ProcessorGraphNode<K1, V1> thisWindowedStreamsNode = new ProcessorGraphNode<>(thisWindowStreamName, thisWindowStreamProcessorParams);
            builder.addGraphNode(thisStreamsGraphNode, thisWindowedStreamsNode);

            final KStreamJoinWindow<K1, V2> otherWindowedStream = new KStreamJoinWindow<>(otherWindowStore.name());

            final ProcessorParameters otherWindowStreamProcessorParams = new ProcessorParameters(otherWindowedStream, otherWindowStreamName);
            final ProcessorGraphNode<K1, V2> otherWindowedStreamsNode = new ProcessorGraphNode<>(otherWindowStreamName, otherWindowStreamProcessorParams);
            builder.addGraphNode(otherStreamsGraphNode, otherWindowedStreamsNode);

            final KStreamKStreamJoin<K1, R, ? super V1, ? super V2> joinThis = new KStreamKStreamJoin<>(
                otherWindowStore.name(),
                windows.beforeMs,
                windows.afterMs,
                joiner,
                leftOuter
            );

            final KStreamKStreamJoin<K1, R, ? super V2, ? super V1> joinOther = new KStreamKStreamJoin<>(
                thisWindowStore.name(),
                windows.afterMs,
                windows.beforeMs,
                reverseJoiner(joiner),
                rightOuter
            );

            final KStreamPassThrough<K1, R> joinMerge = new KStreamPassThrough<>();

            final StreamStreamJoinNode.StreamStreamJoinNodeBuilder<K, V1, V2, R> joinBuilder = StreamStreamJoinNode.streamStreamJoinNodeBuilder();

            final ProcessorParameters joinThisProcessorParams = new ProcessorParameters(joinThis, joinThisName);
            final ProcessorParameters joinOtherProcessorParams = new ProcessorParameters(joinOther, joinOtherName);
            final ProcessorParameters joinMergeProcessorParams = new ProcessorParameters(joinMerge, joinMergeName);

            joinBuilder.withJoinMergeProcessorParameters(joinMergeProcessorParams)
                       .withJoinThisProcessorParameters(joinThisProcessorParams)
                       .withJoinOtherProcessorParameters(joinOtherProcessorParams)
                       .withThisWindowStoreBuilder(thisWindowStore)
                       .withOtherWindowStoreBuilder(otherWindowStore)
                       .withThisWindowedStreamProcessorParameters(thisWindowStreamProcessorParams)
                       .withOtherWindowedStreamProcessorParameters(otherWindowStreamProcessorParams)
                       .withValueJoiner(joiner)
                       .withNodeName(joinMergeName);

            final StreamsGraphNode joinGraphNode = joinBuilder.build();

            builder.addGraphNode(Arrays.asList(thisStreamsGraphNode, otherStreamsGraphNode), joinGraphNode);

            final Set<String> allSourceNodes = new HashSet<>(((AbstractStream<K>) lhs).sourceNodes);
            allSourceNodes.addAll(((KStreamImpl<K1, V2>) other).sourceNodes);
            return new KStreamImpl<>(builder, joinMergeName, allSourceNodes, false, joinGraphNode);
        }
    }

}<|MERGE_RESOLUTION|>--- conflicted
+++ resolved
@@ -444,24 +444,10 @@
         builder.addGraphNode(this.streamsGraphNode, sinkNode);
     }
 
-<<<<<<< HEAD
-    private <K1, V1> KStream<K1, V1> doTransform(final ProcessorSupplier processorSupplierForGraph,
-                                                 final ProcessorSupplier processorSupplierForTopologyBuilder,
+    private <K1, V1> KStream<K1, V1> doTransform(final ProcessorSupplier processorSupplier,
                                                  final String... stateStoreNames) {
-        String name = builder.newProcessorName(TRANSFORM_NAME);
-
-        ProcessorParameters processorParameters = new ProcessorParameters<>(processorSupplierForGraph, name);
-=======
-    @Override
-    public <K1, V1> KStream<K1, V1> transform(final TransformerSupplier<? super K, ? super V, KeyValue<K1, V1>> transformerSupplier,
-                                              final String... stateStoreNames) {
-        Objects.requireNonNull(transformerSupplier, "transformerSupplier can't be null");
         final String name = builder.newProcessorName(TRANSFORM_NAME);
-
-        final ProcessorParameters processorParameters = new ProcessorParameters<>(new KStreamTransform<>(transformerSupplier), name);
-
->>>>>>> 0d535b16
-
+        final ProcessorParameters processorParameters = new ProcessorParameters<>(processorSupplier, name);
         final StatefulProcessorNode<K1, V1> transformNode = new StatefulProcessorNode<>(name,
                                                                                         processorParameters,
                                                                                         stateStoreNames,
@@ -470,14 +456,6 @@
         transformNode.keyChangingOperation(true);
         builder.addGraphNode(this.streamsGraphNode, transformNode);
 
-<<<<<<< HEAD
-        builder.internalTopologyBuilder.addProcessor(name, processorSupplierForTopologyBuilder, this.name);
-        if (stateStoreNames != null && stateStoreNames.length > 0) {
-            builder.internalTopologyBuilder.connectProcessorAndStateStores(name, stateStoreNames);
-        }
-=======
->>>>>>> 0d535b16
-
         return new KStreamImpl<>(builder, name, sourceNodes, true, transformNode);
     }
 
@@ -486,7 +464,6 @@
                                               final String... stateStoreNames) {
         Objects.requireNonNull(transformerSupplier, "transformerSupplier can't be null");
         return doTransform(new KStreamTransform<>(transformerSupplier),
-                           new KStreamTransform<>(transformerSupplier),
                            stateStoreNames);
     }
 
@@ -495,7 +472,6 @@
                                                   final String... stateStoreNames) {
         Objects.requireNonNull(transformerSupplier, "transformerSupplier can't be null");
         return doTransform(new KStreamFlatTransform<>(transformerSupplier),
-                           new KStreamFlatTransform<>(transformerSupplier),
                            stateStoreNames);
     }
 
