--- conflicted
+++ resolved
@@ -124,11 +124,9 @@
 
     private static final String FOREACH_NAME = "KSTREAM-FOREACH-";
 
-<<<<<<< HEAD
+    private static final String TO_KTABLE_NAME = "KSTREAM-TOTABLE-";
+
     private static final String REPARTITION_NAME = "KSTREAM-REPARTITION-";
-=======
-    private static final String TO_KTABLE_NAME = "KSTREAM-TOTABLE-";
->>>>>>> 96c4ce48
 
     private final boolean repartitionRequired;
 
