--- conflicted
+++ resolved
@@ -1189,19 +1189,6 @@
     }
 
     @Override
-<<<<<<< HEAD
-    public <KR> KGroupedStream<KR, V> groupBy(final KeyValueMapper<? super K, ? super V, KR> selector,
-                                              final Grouped<KR, V> grouped) {
-        Objects.requireNonNull(selector, "selector can't be null");
-        Objects.requireNonNull(grouped, "grouped can't be null");
-        GroupedInternal<KR, V> groupedInternal = new GroupedInternal<>(grouped);
-        if (groupedInternal.valueSerde() == null) {
-            groupedInternal = new GroupedInternal<>(grouped.withValueSerde(valSerde));
-        }
-
-        final ProcessorGraphNode<K, V> selectKeyMapNode = internalSelectKey(selector, new NamedInternal(groupedInternal.name()));
-        selectKeyMapNode.keyChangingOperation(true);
-=======
     public <K1, V1> KStream<K1, V1> flatTransform(final TransformerSupplier<? super K, ? super V, Iterable<KeyValue<K1, V1>>> transformerSupplier,
                                                   final Named named,
                                                   final String... stateStoreNames) {
@@ -1211,7 +1198,6 @@
         for (final String stateStoreName : stateStoreNames) {
             Objects.requireNonNull(stateStoreName, "stateStoreNames can't contain `null` as store name");
         }
->>>>>>> 7a2a198d
 
         final String name = new NamedInternal(named).name();
         final StatefulProcessorNode<? super K, ? super V> transformNode = new StatefulProcessorNode<>(
@@ -1256,31 +1242,10 @@
     }
 
     @Override
-<<<<<<< HEAD
-    public KGroupedStream<K, V> groupByKey(final Grouped<K, V> grouped) {
-        GroupedInternal<K, V> groupedInternal = new GroupedInternal<>(grouped);
-        Grouped<K, V> newGrouped = grouped;
-        if (groupedInternal.keySerde() == null) {
-            newGrouped = newGrouped.withKeySerde(keySerde);
-        }
-        if (groupedInternal.valueSerde() == null) {
-            newGrouped = newGrouped.withValueSerde(valSerde);
-        }
-        groupedInternal = new GroupedInternal<>(newGrouped);
-
-        return new KGroupedStreamImpl<>(
-            name,
-            sourceNodes,
-            groupedInternal,
-            repartitionRequired,
-            streamsGraphNode,
-            builder);
-=======
     public <VR> KStream<K, VR> transformValues(final ValueTransformerWithKeySupplier<? super K, ? super V, ? extends VR> valueTransformerSupplier,
                                                final String... stateStoreNames) {
         Objects.requireNonNull(valueTransformerSupplier, "valueTransformerSupplier can't be null");
         return doTransformValues(valueTransformerSupplier, NamedInternal.empty(), stateStoreNames);
->>>>>>> 7a2a198d
     }
 
     @Override
