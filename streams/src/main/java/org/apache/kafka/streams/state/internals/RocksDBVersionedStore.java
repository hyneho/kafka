--- conflicted
+++ resolved
@@ -46,10 +46,7 @@
 import org.apache.kafka.streams.query.Query;
 import org.apache.kafka.streams.query.QueryConfig;
 import org.apache.kafka.streams.query.QueryResult;
-<<<<<<< HEAD
 import org.apache.kafka.streams.state.ValueIterator;
-=======
->>>>>>> e7f4f5df
 import org.apache.kafka.streams.state.VersionedKeyValueStore;
 import org.apache.kafka.streams.state.VersionedRecord;
 import org.apache.kafka.streams.state.internals.RocksDBVersionedStoreSegmentValueFormatter.SegmentValue;
@@ -399,20 +396,6 @@
         segmentStores.flush();
         // flushing segments store includes flushing latest value store, since they share the
         // same physical RocksDB instance
-    }
-
-    @Override
-    public <R> QueryResult<R> query(final Query<R> query,
-                                    final PositionBound positionBound,
-                                    final QueryConfig config) {
-        return StoreQueryUtils.handleBasicQueries(
-            query,
-            positionBound,
-            config,
-            this,
-            position,
-            stateStoreContext
-        );
     }
 
     @Override
