/*
 * Licensed to the Apache Software Foundation (ASF) under one or more
 * contributor license agreements. See the NOTICE file distributed with
 * this work for additional information regarding copyright ownership.
 * The ASF licenses this file to You under the Apache License, Version 2.0
 * (the "License"); you may not use this file except in compliance with
 * the License. You may obtain a copy of the License at
 *
 *    http://www.apache.org/licenses/LICENSE-2.0
 *
 * Unless required by applicable law or agreed to in writing, software
 * distributed under the License is distributed on an "AS IS" BASIS,
 * WITHOUT WARRANTIES OR CONDITIONS OF ANY KIND, either express or implied.
 * See the License for the specific language governing permissions and
 * limitations under the License.
 */
package org.apache.kafka.streams.state.internals;

import org.apache.kafka.common.serialization.ByteArraySerializer;
import org.apache.kafka.common.serialization.BytesSerializer;
import org.apache.kafka.common.serialization.Serde;
import org.apache.kafka.common.utils.Bytes;
import org.apache.kafka.streams.KeyValue;
import org.apache.kafka.streams.processor.ProcessorContext;
import org.apache.kafka.streams.processor.StateStore;
import org.apache.kafka.streams.processor.StateStoreContext;
import org.apache.kafka.streams.processor.api.Record;
import org.apache.kafka.streams.processor.internals.InternalProcessorContext;
import org.apache.kafka.streams.processor.internals.ProcessorContextUtils;
import org.apache.kafka.streams.processor.internals.ProcessorRecordContext;
import org.apache.kafka.streams.processor.internals.RecordCollector;
import org.apache.kafka.streams.processor.internals.SerdeGetter;
import org.apache.kafka.streams.state.KeyValueIterator;
import org.apache.kafka.streams.state.StoreBuilder;
import org.apache.kafka.streams.state.ValueAndTimestamp;

import java.nio.ByteBuffer;
import java.time.Duration;
import java.util.Collections;
import java.util.HashMap;
import java.util.Map;
import java.util.function.Consumer;
import java.util.function.Supplier;

import static java.util.Objects.requireNonNull;

public class RocksDBTimeOrderedKeyValueBuffer<K, V> extends WrappedStateStore<RocksDBTimeOrderedKeyValueBytesStore, Object, Object> implements TimeOrderedKeyValueBuffer<K, V, V> {
    private static final BytesSerializer KEY_SERIALIZER = new BytesSerializer();
    private static final ByteArraySerializer VALUE_SERIALIZER = new ByteArraySerializer();
    private final long gracePeriod;
    private long bufferSize;
    private long minTimestamp;
    private int numRecords;
    private Serde<K> keySerde;
    private Serde<V> valueSerde;
    private final String topic;
    private int seqnum;
    private final boolean loggingEnabled;
    private int partition;
    private String changelogTopic;
    private InternalProcessorContext context;
<<<<<<< HEAD
    private boolean minValid;

    public static class Builder<K, V> implements StoreBuilder<TimeOrderedKeyValueBuffer<K, V, V>> {

        private final String storeName;
        private boolean loggingEnabled = true;
        private Map<String, String> logConfig = new HashMap<>();
        private final Duration grace;
        private final String topic;

        public Builder(final String storeName, final Duration grace, final String topic) {
            this.storeName = storeName;
            this.grace = grace;
            this.topic = topic;
        }

        /**
         * As of 2.1, there's no way for users to directly interact with the buffer,
         * so this method is implemented solely to be called by Streams (which
         * it will do based on the {@code cache.max.bytes.buffering} config.
         * <p>
         * It's currently a no-op.
         */
        @Override
        public StoreBuilder<TimeOrderedKeyValueBuffer<K, V, V>> withCachingEnabled() {
            return this;
        }

        /**
         * As of 2.1, there's no way for users to directly interact with the buffer,
         * so this method is implemented solely to be called by Streams (which
         * it will do based on the {@code cache.max.bytes.buffering} config.
         * <p>
         * It's currently a no-op.
         */
        @Override
        public StoreBuilder<TimeOrderedKeyValueBuffer<K, V, V>> withCachingDisabled() {
            return this;
        }

        @Override
        public StoreBuilder<TimeOrderedKeyValueBuffer<K, V, V>> withLoggingEnabled(final Map<String, String> config) {
            logConfig = config;
            return this;
        }

        @Override
        public StoreBuilder<TimeOrderedKeyValueBuffer<K, V, V>> withLoggingDisabled() {
            loggingEnabled = false;
            return this;
        }

        @Override
        public TimeOrderedKeyValueBuffer<K, V, V> build() {
            return new RocksDBTimeOrderedKeyValueBuffer<>(
                new RocksDBTimeOrderedKeyValueBytesStoreSupplier(storeName).get(),
                grace,
                topic,
                loggingEnabled);
        }

        @Override
        public Map<String, String> logConfig() {
            return loggingEnabled() ? Collections.unmodifiableMap(logConfig) : Collections.emptyMap();
        }

        @Override
        public boolean loggingEnabled() {
            return loggingEnabled;
        }

        @Override
        public String name() {
            return storeName;
        }
    }

=======
>>>>>>> d0b7677c

    public RocksDBTimeOrderedKeyValueBuffer(final RocksDBTimeOrderedKeyValueBytesStore store,
                                            final Duration gracePeriod,
                                            final String topic,
                                            final boolean loggingEnabled) {
        super(store);
        this.gracePeriod = gracePeriod.toMillis();
        minTimestamp = store.minTimestamp();
        minValid = false;
        numRecords = 0;
        bufferSize = 0;
        seqnum = 0;
        this.topic = topic;
        this.loggingEnabled = loggingEnabled;
    }

    @SuppressWarnings("unchecked")
    @Override
    public void setSerdesIfNull(final SerdeGetter getter) {
        keySerde = keySerde == null ? (Serde<K>) getter.keySerde() : keySerde;
        valueSerde = valueSerde == null ? getter.valueSerde() : valueSerde;
    }

    @Deprecated
    @Override
    public void init(final ProcessorContext context, final StateStore root) {
        wrapped().init(context, wrapped());
    }

    @Override
    public void init(final StateStoreContext context, final StateStore root) {
        wrapped().init(context, wrapped());
        this.context = ProcessorContextUtils.asInternalProcessorContext(context);
        partition = context.taskId().partition();
        if (loggingEnabled) {
            changelogTopic = ProcessorContextUtils.changelogFor(context, name(), Boolean.TRUE);
        }
    }

    @Override
    public void evictWhile(final Supplier<Boolean> predicate, final Consumer<Eviction<K, V>> callback) {
        KeyValue<Bytes, byte[]> keyValue;

        if (predicate.get()) {
            long start = 0;
            if (minValid) {
                start = minTimestamp();
            }
            try (final KeyValueIterator<Bytes, byte[]> iterator = wrapped()
                .fetchAll(start, wrapped().observedStreamTime - gracePeriod)) {
                while (iterator.hasNext() && predicate.get()) {
                    keyValue = iterator.next();

                    final BufferValue bufferValue = BufferValue.deserialize(ByteBuffer.wrap(keyValue.value));
                    final K key = keySerde.deserializer().deserialize(topic,
                        PrefixedWindowKeySchemas.TimeFirstWindowKeySchema.extractStoreKeyBytes(keyValue.key.get()));

                    if (bufferValue.context().timestamp() < minTimestamp && minValid) {
                        throw new IllegalStateException(
                            "minTimestamp [" + minTimestamp + "] did not match the actual min timestamp [" +
                                bufferValue.context().timestamp() + "]"
                        );
                    }
                    minTimestamp = bufferValue.context().timestamp();
                    minValid = true;

                    final V value = valueSerde.deserializer().deserialize(topic, bufferValue.newValue());

                    callback.accept(new Eviction<>(key, value, bufferValue.context()));

                    wrapped().remove(keyValue.key);

                    if (loggingEnabled) {
                        logTombstone(keyValue.key);
                    }

                    numRecords--;
                    bufferSize = bufferSize - computeRecordSize(keyValue.key, bufferValue);
                }
                if (numRecords == 0) {
                    minTimestamp = Long.MAX_VALUE;
                } else {
                    minTimestamp = wrapped().observedStreamTime - gracePeriod + 1;
                }
            }
        }
    }


    @Override
    public Maybe<ValueAndTimestamp<V>> priorValueForBuffered(final K key) {
        return Maybe.undefined();
    }

    @Override
    public boolean put(final long time, final Record<K, V> record, final ProcessorRecordContext recordContext) {
        requireNonNull(record.value(), "value cannot be null");
        requireNonNull(record.key(), "key cannot be null");
        requireNonNull(recordContext, "recordContext cannot be null");
        if (wrapped().observedStreamTime - gracePeriod > record.timestamp()) {
            return false;
        }
        maybeUpdateSeqnumForDups();
        final Bytes serializedKey = Bytes.wrap(
            PrefixedWindowKeySchemas.TimeFirstWindowKeySchema.toStoreKeyBinary(keySerde.serializer().serialize(topic, record.key()),
                record.timestamp(),
                seqnum).get());
        final byte[] valueBytes = valueSerde.serializer().serialize(topic, record.value());
        final BufferValue buffered = new BufferValue(null, null, valueBytes, recordContext);
        wrapped().put(serializedKey, buffered.serialize(0).array());

        if (loggingEnabled) {
            final BufferKey key = new BufferKey(0L, serializedKey);
            logValue(serializedKey, key, buffered);
        }

        bufferSize += computeRecordSize(serializedKey, buffered);
        numRecords++;
        minTimestamp = Math.min(minTimestamp(), record.timestamp());
        return true;
    }

    @Override
    public int numRecords() {
        return numRecords;
    }

    @Override
    public long bufferSize() {
        return bufferSize;
    }

    @Override
    public long minTimestamp() {
        return minTimestamp;
    }

    private static long computeRecordSize(final Bytes key, final BufferValue value) {
        long size = 0L;
        size += key.get().length;
        if (value != null) {
            size += value.residentMemorySizeEstimate();
        }
        return size;
    }

    private void maybeUpdateSeqnumForDups() {
        seqnum = (seqnum + 1) & 0x7FFFFFFF;
    }

    private void logValue(final Bytes key, final BufferKey bufferKey, final BufferValue value) {
        final int sizeOfBufferTime = Long.BYTES;
        final ByteBuffer buffer = value.serialize(sizeOfBufferTime);
        buffer.putLong(bufferKey.time());
        final byte[] array = buffer.array();
<<<<<<< HEAD
        this.context = ProcessorContextUtils.asInternalProcessorContext(wrapped().context);
        partition = context.taskId().partition();
        if (loggingEnabled) {
            changelogTopic = ProcessorContextUtils.changelogFor((ProcessorContext) context, name(), Boolean.TRUE);
        }
=======
>>>>>>> d0b7677c
        ((RecordCollector.Supplier) context).recordCollector().send(
            changelogTopic,
            key,
            array,
            null,
            partition,
            null,
            KEY_SERIALIZER,
            VALUE_SERIALIZER,
            null,
            null);
    }

    private void logTombstone(final Bytes key) {
<<<<<<< HEAD
        this.context = ProcessorContextUtils.asInternalProcessorContext(wrapped().context);
        partition = context.taskId().partition();
        if (loggingEnabled) {
            changelogTopic = ProcessorContextUtils.changelogFor((ProcessorContext) context, name(), Boolean.TRUE);
        }
=======
>>>>>>> d0b7677c
        ((RecordCollector.Supplier) context).recordCollector().send(
            changelogTopic,
            key,
            null,
            null,
            partition,
            null,
            KEY_SERIALIZER,
            VALUE_SERIALIZER,
            null,
            null);
    }

}<|MERGE_RESOLUTION|>--- conflicted
+++ resolved
@@ -59,7 +59,6 @@
     private int partition;
     private String changelogTopic;
     private InternalProcessorContext context;
-<<<<<<< HEAD
     private boolean minValid;
 
     public static class Builder<K, V> implements StoreBuilder<TimeOrderedKeyValueBuffer<K, V, V>> {
@@ -137,8 +136,6 @@
         }
     }
 
-=======
->>>>>>> d0b7677c
 
     public RocksDBTimeOrderedKeyValueBuffer(final RocksDBTimeOrderedKeyValueBytesStore store,
                                             final Duration gracePeriod,
@@ -294,14 +291,11 @@
         final ByteBuffer buffer = value.serialize(sizeOfBufferTime);
         buffer.putLong(bufferKey.time());
         final byte[] array = buffer.array();
-<<<<<<< HEAD
         this.context = ProcessorContextUtils.asInternalProcessorContext(wrapped().context);
         partition = context.taskId().partition();
         if (loggingEnabled) {
             changelogTopic = ProcessorContextUtils.changelogFor((ProcessorContext) context, name(), Boolean.TRUE);
         }
-=======
->>>>>>> d0b7677c
         ((RecordCollector.Supplier) context).recordCollector().send(
             changelogTopic,
             key,
@@ -316,14 +310,11 @@
     }
 
     private void logTombstone(final Bytes key) {
-<<<<<<< HEAD
         this.context = ProcessorContextUtils.asInternalProcessorContext(wrapped().context);
         partition = context.taskId().partition();
         if (loggingEnabled) {
             changelogTopic = ProcessorContextUtils.changelogFor((ProcessorContext) context, name(), Boolean.TRUE);
         }
-=======
->>>>>>> d0b7677c
         ((RecordCollector.Supplier) context).recordCollector().send(
             changelogTopic,
             key,
