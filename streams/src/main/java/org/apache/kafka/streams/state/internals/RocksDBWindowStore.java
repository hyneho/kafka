/*
 * Licensed to the Apache Software Foundation (ASF) under one or more
 * contributor license agreements. See the NOTICE file distributed with
 * this work for additional information regarding copyright ownership.
 * The ASF licenses this file to You under the Apache License, Version 2.0
 * (the "License"); you may not use this file except in compliance with
 * the License. You may obtain a copy of the License at
 *
 *    http://www.apache.org/licenses/LICENSE-2.0
 *
 * Unless required by applicable law or agreed to in writing, software
 * distributed under the License is distributed on an "AS IS" BASIS,
 * WITHOUT WARRANTIES OR CONDITIONS OF ANY KIND, either express or implied.
 * See the License for the specific language governing permissions and
 * limitations under the License.
 */
package org.apache.kafka.streams.state.internals;

import org.apache.kafka.common.serialization.Serde;
import org.apache.kafka.common.utils.Bytes;
import org.apache.kafka.streams.kstream.Windowed;
import org.apache.kafka.streams.processor.ProcessorContext;
import org.apache.kafka.streams.processor.StateStore;
import org.apache.kafka.streams.processor.internals.ProcessorStateManager;
import org.apache.kafka.streams.state.KeyValueIterator;
import org.apache.kafka.streams.state.StateSerdes;
import org.apache.kafka.streams.state.WindowStore;
import org.apache.kafka.streams.state.WindowStoreIterator;

public class RocksDBWindowStore<K, V> extends WrappedStateStore.AbstractStateStore implements WindowStore<K, V> {

    private final Serde<K> keySerde;
    private final Serde<V> valueSerde;
    private final boolean retainDuplicates;
    private final long windowSize;
    private final SegmentedBytesStore bytesStore;

    private ProcessorContext context;
    private StateSerdes<K, V> serdes;
    private int seqnum = 0;

    RocksDBWindowStore(final SegmentedBytesStore bytesStore,
                       final Serde<K> keySerde,
                       final Serde<V> valueSerde,
                       final boolean retainDuplicates,
                       final long windowSize) {
        super(bytesStore);
        this.keySerde = keySerde;
        this.valueSerde = valueSerde;
        this.bytesStore = bytesStore;
        this.retainDuplicates = retainDuplicates;
        this.windowSize = windowSize;
    }

    @Override
    @SuppressWarnings("unchecked")
    public void init(final ProcessorContext context, final StateStore root) {
        this.context = context;
        // construct the serde
        serdes = new StateSerdes<>(ProcessorStateManager.storeChangelogTopic(context.applicationId(), bytesStore.name()),
                                   keySerde == null ? (Serde<K>) context.keySerde() : keySerde,
                                   valueSerde == null ? (Serde<V>) context.valueSerde() : valueSerde);

        bytesStore.init(context, root);
    }

    @Override
    public void put(final K key, final V value) {
        put(key, value, context.timestamp());
    }

    @Override
    public void put(final K key, final V value, final long timestamp) {
        maybeUpdateSeqnumForDups();

        bytesStore.put(WindowKeySchema.toStoreKeyBinary(key, timestamp, seqnum, serdes), serdes.rawValue(value));
    }

    @Override
    public V fetch(final K key, final long timestamp) {
<<<<<<< HEAD
        final byte[] bytesValue = bytesStore.get(WindowKeySchema.toStoreKeyBinary(key, timestamp, seqnum, serdes));
=======
        final byte[] bytesValue = bytesStore.get(WindowStoreUtils.toBinaryKey(key, timestamp, seqnum, serdes));
        if (bytesValue == null) {
            return null;
        }
>>>>>>> 989088f6
        return serdes.valueFrom(bytesValue);
    }

    @Override
    public WindowStoreIterator<V> fetch(final K key, final long timeFrom, final long timeTo) {
        final KeyValueIterator<Bytes, byte[]> bytesIterator = bytesStore.fetch(Bytes.wrap(serdes.rawKey(key)), timeFrom, timeTo);
        return new WindowStoreIteratorWrapper<>(bytesIterator, serdes, windowSize).valuesIterator();
    }

    @Override
    public KeyValueIterator<Windowed<K>, V> fetch(final K from, final K to, final long timeFrom, final long timeTo) {
        final KeyValueIterator<Bytes, byte[]> bytesIterator = bytesStore.fetch(Bytes.wrap(serdes.rawKey(from)), Bytes.wrap(serdes.rawKey(to)), timeFrom, timeTo);
        return new WindowStoreIteratorWrapper<>(bytesIterator, serdes, windowSize).keyValueIterator();
    }

    @Override
    public KeyValueIterator<Windowed<K>, V> all() {
        final KeyValueIterator<Bytes, byte[]> bytesIterator = bytesStore.all();
        return new WindowStoreIteratorWrapper<>(bytesIterator, serdes, windowSize).keyValueIterator();
    }
    
    @Override
    public KeyValueIterator<Windowed<K>, V> fetchAll(final long timeFrom, final long timeTo) {
        final KeyValueIterator<Bytes, byte[]> bytesIterator = bytesStore.fetchAll(timeFrom, timeTo);
        return new WindowStoreIteratorWrapper<>(bytesIterator, serdes, windowSize).keyValueIterator();
    }

    private void maybeUpdateSeqnumForDups() {
        if (retainDuplicates) {
            seqnum = (seqnum + 1) & 0x7FFFFFFF;
        }
    }
}<|MERGE_RESOLUTION|>--- conflicted
+++ resolved
@@ -78,14 +78,10 @@
 
     @Override
     public V fetch(final K key, final long timestamp) {
-<<<<<<< HEAD
         final byte[] bytesValue = bytesStore.get(WindowKeySchema.toStoreKeyBinary(key, timestamp, seqnum, serdes));
-=======
-        final byte[] bytesValue = bytesStore.get(WindowStoreUtils.toBinaryKey(key, timestamp, seqnum, serdes));
         if (bytesValue == null) {
             return null;
         }
->>>>>>> 989088f6
         return serdes.valueFrom(bytesValue);
     }
 
