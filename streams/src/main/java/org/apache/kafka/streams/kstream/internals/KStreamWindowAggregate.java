/*
 * Licensed to the Apache Software Foundation (ASF) under one or more
 * contributor license agreements. See the NOTICE file distributed with
 * this work for additional information regarding copyright ownership.
 * The ASF licenses this file to You under the Apache License, Version 2.0
 * (the "License"); you may not use this file except in compliance with
 * the License. You may obtain a copy of the License at
 *
 *    http://www.apache.org/licenses/LICENSE-2.0
 *
 * Unless required by applicable law or agreed to in writing, software
 * distributed under the License is distributed on an "AS IS" BASIS,
 * WITHOUT WARRANTIES OR CONDITIONS OF ANY KIND, either express or implied.
 * See the License for the specific language governing permissions and
 * limitations under the License.
 */
package org.apache.kafka.streams.kstream.internals;

import org.apache.kafka.clients.consumer.ConsumerRecord;
<<<<<<< HEAD
import org.apache.kafka.common.metrics.Sensor;
import org.apache.kafka.common.utils.Time;
import org.apache.kafka.streams.KeyValue;
import org.apache.kafka.streams.StreamsConfig;
=======
>>>>>>> 3e0ac087
import org.apache.kafka.streams.kstream.Aggregator;
import org.apache.kafka.streams.kstream.EmitStrategy;
import org.apache.kafka.streams.kstream.EmitStrategy.StrategyType;
import org.apache.kafka.streams.kstream.Initializer;
import org.apache.kafka.streams.kstream.TimeWindows;
import org.apache.kafka.streams.kstream.Window;
import org.apache.kafka.streams.kstream.Windowed;
import org.apache.kafka.streams.kstream.Windows;
<<<<<<< HEAD
import org.apache.kafka.streams.kstream.internals.KStreamImplJoin.TimeTracker;
import org.apache.kafka.streams.processor.api.ContextualProcessor;
=======
>>>>>>> 3e0ac087
import org.apache.kafka.streams.processor.api.Processor;
import org.apache.kafka.streams.processor.api.ProcessorContext;
import org.apache.kafka.streams.processor.api.Record;
import org.apache.kafka.streams.processor.api.RecordMetadata;
<<<<<<< HEAD
import org.apache.kafka.streams.processor.internals.InternalProcessorContext;
import org.apache.kafka.streams.processor.internals.metrics.StreamsMetricsImpl;
import org.apache.kafka.streams.state.KeyValueIterator;
=======
>>>>>>> 3e0ac087
import org.apache.kafka.streams.state.TimestampedWindowStore;
import org.apache.kafka.streams.state.ValueAndTimestamp;
import org.slf4j.Logger;
import org.slf4j.LoggerFactory;
import java.util.Map;

<<<<<<< HEAD
import static org.apache.kafka.streams.StreamsConfig.InternalConfig.EMIT_INTERVAL_MS_KSTREAMS_WINDOWED_AGGREGATION;
import static org.apache.kafka.streams.processor.internals.metrics.ProcessorNodeMetrics.emitFinalLatencySensor;
import static org.apache.kafka.streams.processor.internals.metrics.ProcessorNodeMetrics.emittedRecordsSensor;
import static org.apache.kafka.streams.processor.internals.metrics.TaskMetrics.droppedRecordsSensor;
=======
>>>>>>> 3e0ac087
import static org.apache.kafka.streams.state.ValueAndTimestamp.getValueOrNull;

public class KStreamWindowAggregate<KIn, VIn, VAgg, W extends Window> implements KStreamAggProcessorSupplier<KIn, VIn, Windowed<KIn>, VAgg> {

    private final Logger log = LoggerFactory.getLogger(getClass());

    private final String storeName;
    private final Windows<W> windows;
    private final Initializer<VAgg> initializer;
    private final Aggregator<? super KIn, ? super VIn, VAgg> aggregator;
    private final EmitStrategy emitStrategy;

    private boolean sendOldValues = false;

    public KStreamWindowAggregate(final Windows<W> windows,
                                  final String storeName,
                                  final Initializer<VAgg> initializer,
                                  final Aggregator<? super KIn, ? super VIn, VAgg> aggregator) {
        this(windows, storeName, EmitStrategy.onWindowUpdate(), initializer, aggregator);
    }

    public KStreamWindowAggregate(final Windows<W> windows,
                                  final String storeName,
                                  final EmitStrategy emitStrategy,
                                  final Initializer<VAgg> initializer,
                                  final Aggregator<? super KIn, ? super VIn, VAgg> aggregator) {
        this.windows = windows;
        this.storeName = storeName;
        this.emitStrategy = emitStrategy;
        this.initializer = initializer;
        this.aggregator = aggregator;

        if (emitStrategy.type() == StrategyType.ON_WINDOW_CLOSE) {
            if (!(windows instanceof TimeWindows)) {
                throw new IllegalArgumentException("ON_WINDOW_CLOSE strategy is only supported for "
                    + "TimeWindows and SlidingWindows for TimeWindowedKStream");
            }
        }
    }

    @Override
    public Processor<KIn, VIn, Windowed<KIn>, Change<VAgg>> get() {
        return new KStreamWindowAggregateProcessor(storeName, emitStrategy, sendOldValues);
    }

    public Windows<W> windows() {
        return windows;
    }

    @Override
    public void enableSendingOldValues() {
        sendOldValues = true;
    }


<<<<<<< HEAD
    private class KStreamWindowAggregateProcessor extends ContextualProcessor<KIn, VIn, Windowed<KIn>, Change<VAgg>> {
        private TimestampedWindowStore<KIn, VAgg> windowStore;
        private TimestampedTupleForwarder<Windowed<KIn>, VAgg> tupleForwarder;
        private Sensor droppedRecordsSensor;
        private Sensor emittedRecordsSensor;
        private Sensor emitFinalLatencySensor;
=======
    private class KStreamWindowAggregateProcessor extends AbstractKStreamTimeWindowAggregateProcessor<KIn, VIn, VAgg> {
>>>>>>> 3e0ac087
        private long observedStreamTime = ConsumerRecord.NO_TIMESTAMP;
        private long lastEmitWindowCloseTime = ConsumerRecord.NO_TIMESTAMP;
        private InternalProcessorContext<Windowed<KIn>, Change<VAgg>> internalProcessorContext;
        private final TimeTracker timeTracker = new TimeTracker();
        private final Time time = Time.SYSTEM;

<<<<<<< HEAD
        @Override
        public void init(final ProcessorContext<Windowed<KIn>, Change<VAgg>> context) {
            super.init(context);
            internalProcessorContext = (InternalProcessorContext<Windowed<KIn>, Change<VAgg>>) context;
            final StreamsMetricsImpl metrics = internalProcessorContext.metrics();
            final String threadId = Thread.currentThread().getName();
            droppedRecordsSensor = droppedRecordsSensor(threadId, context.taskId().toString(), metrics);
            emittedRecordsSensor = emittedRecordsSensor(threadId, context.taskId().toString(),
                internalProcessorContext.currentNode().name(), metrics);
            emitFinalLatencySensor = emitFinalLatencySensor(threadId, context.taskId().toString(),
                internalProcessorContext.currentNode().name(), metrics);
            windowStore = context.getStateStore(storeName);

            if (emitStrategy.type() == StrategyType.ON_WINDOW_CLOSE) {
                // Don't set flush lister which emit cache results
                tupleForwarder = new TimestampedTupleForwarder<>(
                    windowStore,
                    context,
                    sendOldValues);
            } else {
                tupleForwarder = new TimestampedTupleForwarder<>(
                    windowStore,
                    context,
                    new TimestampedCacheFlushListener<>(context),
                    sendOldValues);
            }

            // Restore last emit close time for ON_WINDOW_CLOSE strategy
            if (emitStrategy.type() == StrategyType.ON_WINDOW_CLOSE) {
                final Long lastEmitTime = internalProcessorContext.processorMetadataForKey(storeName);
                if (lastEmitTime != null) {
                    lastEmitWindowCloseTime = lastEmitTime;
                }
                final long emitInterval = StreamsConfig.InternalConfig.getLong(
                    context.appConfigs(),
                    EMIT_INTERVAL_MS_KSTREAMS_WINDOWED_AGGREGATION,
                    1000L
                );
                timeTracker.setEmitInterval(emitInterval);
            }
=======
        protected KStreamWindowAggregateProcessor(final String storeName, final EmitStrategy emitStrategy, final boolean sendOldValues) {
            super(storeName, emitStrategy, sendOldValues);
>>>>>>> 3e0ac087
        }

        @Override
        public void process(final Record<KIn, VIn> record) {
            if (record.key() == null) {
                if (context().recordMetadata().isPresent()) {
                    final RecordMetadata recordMetadata = context().recordMetadata().get();
                    log.warn(
                        "Skipping record due to null key. "
                            + "topic=[{}] partition=[{}] offset=[{}]",
                        recordMetadata.topic(), recordMetadata.partition(), recordMetadata.offset()
                    );
                } else {
                    log.warn(
                        "Skipping record due to null key. Topic, partition, and offset not known."
                    );
                }
                droppedRecordsSensor.record();
                return;
            }

            // first get the matching windows
            final long timestamp = record.timestamp();
            observedStreamTime = Math.max(observedStreamTime, timestamp);
            final long windowCloseTime = observedStreamTime - windows.gracePeriodMs();

            final Map<Long, W> matchedWindows = windows.windowsFor(timestamp);

            // try update the window whose end time is still larger than the window close time,
            // and create the new window for the rest of unmatched window that do not exist yet;
            for (final Map.Entry<Long, W> entry : matchedWindows.entrySet()) {
                final Long windowStart = entry.getKey();
                final long windowEnd = entry.getValue().end();
                if (windowEnd > windowCloseTime) {
                    final ValueAndTimestamp<VAgg> oldAggAndTimestamp = windowStore.fetch(record.key(), windowStart);
                    VAgg oldAgg = getValueOrNull(oldAggAndTimestamp);

                    final VAgg newAgg;
                    final long newTimestamp;

                    if (oldAgg == null) {
                        oldAgg = initializer.apply();
                        newTimestamp = record.timestamp();
                    } else {
                        newTimestamp = Math.max(record.timestamp(), oldAggAndTimestamp.timestamp());
                    }

                    newAgg = aggregator.apply(record.key(), record.value(), oldAgg);

                    // update the store with the new value
                    windowStore.put(record.key(), ValueAndTimestamp.make(newAgg, newTimestamp), windowStart);
<<<<<<< HEAD
                    if (emitStrategy.type() == StrategyType.ON_WINDOW_UPDATE) {
                        tupleForwarder.maybeForward(
                            record.withKey(new Windowed<>(record.key(), entry.getValue()))
                                .withValue(new Change<>(newAgg, sendOldValues ? oldAgg : null))
                                .withTimestamp(newTimestamp));
                    }
=======
                    maybeForwardUpdate(record, entry.getValue(), oldAgg, newAgg, newTimestamp);
>>>>>>> 3e0ac087
                } else {
                    if (context().recordMetadata().isPresent()) {
                        final RecordMetadata recordMetadata = context().recordMetadata().get();
                        log.warn(
                            "Skipping record for expired window. " +
                                "topic=[{}] " +
                                "partition=[{}] " +
                                "offset=[{}] " +
                                "timestamp=[{}] " +
                                "window=[{},{}) " +
                                "expiration=[{}] " +
                                "streamTime=[{}]",
                            recordMetadata.topic(), recordMetadata.partition(), recordMetadata.offset(),
                            record.timestamp(),
                            windowStart, windowEnd,
                            windowCloseTime,
                            observedStreamTime
                        );
                    } else {
                        log.warn(
                            "Skipping record for expired window. Topic, partition, and offset not known. " +
                                "timestamp=[{}] " +
                                "window=[{},{}] " +
                                "expiration=[{}] " +
                                "streamTime=[{}]",
                            record.timestamp(),
                            windowStart, windowEnd,
                            windowCloseTime,
                            observedStreamTime
                        );
                    }
                    droppedRecordsSensor.record();
                }
            }

<<<<<<< HEAD
            tryEmitFinalResult(record, windowCloseTime);
        }

        private void tryEmitFinalResult(final Record<KIn, VIn> record, final long windowCloseTime) {
            if (emitStrategy.type() != StrategyType.ON_WINDOW_CLOSE) {
                return;
            }

            final long now = internalProcessorContext.currentSystemTimeMs();
            // Throttle emit frequency as an optimization, the tradeoff is that we need to remember the
            // window close time when we emitted last time so that we can restart from there in the next emit
            if (now < timeTracker.nextTimeToEmit) {
                return;
            }

            // Schedule next emit time based on now to avoid the case that if system time jumps a lot,
            // this can be triggered every time
            timeTracker.nextTimeToEmit = now;
            timeTracker.advanceNextTimeToEmit();

            // Window close time has not progressed, there will be no windows to close hence no records to emit
            if (lastEmitWindowCloseTime != ConsumerRecord.NO_TIMESTAMP && lastEmitWindowCloseTime >= windowCloseTime) {
                return;
            }

            final long emitRangeUpperBoundInclusive = windowCloseTime - windows.size();
            // No window has ever closed and hence no need to emit any records
            if (emitRangeUpperBoundInclusive < 0) {
                return;
            }


            // Set emitRangeLowerBoundInclusive to -1L if lastEmitWindowCloseTime was not set so that
            // we would fetch from 0L for the first time; otherwise set it to lastEmitWindowCloseTime - windows.size().
            //
            // Note if we get here, it means emitRangeUpperBoundInclusive > 0, which means windowCloseTime > windows.size(),
            // Because we always set lastEmitWindowCloseTime to windowCloseTime before, it means
            // lastEmitWindowCloseTime - windows.size() should always > 0
            // As a result, emitRangeLowerBoundInclusive is always >= 0
            final long emitRangeLowerBoundInclusive = lastEmitWindowCloseTime == ConsumerRecord.NO_TIMESTAMP ?
                -1L : lastEmitWindowCloseTime - windows.size();

            if (lastEmitWindowCloseTime != ConsumerRecord.NO_TIMESTAMP) {
                final Map<Long, W> matchedCloseWindows = windows.windowsFor(emitRangeUpperBoundInclusive);
                final Map<Long, W> matchedEmitWindows = windows.windowsFor(emitRangeLowerBoundInclusive);

                // Don't fetch store if there is no new stores that are closed since the last time we emitted
                if (matchedCloseWindows.equals(matchedEmitWindows)) {
                    log.trace("no new windows to emit. LastEmitCloseTime={}, newCloseTime={}",
                            lastEmitWindowCloseTime, windowCloseTime);
=======
            maybeMeasureEmitFinalLatency(record, closeTime);
        }

        @Override
        protected void maybeForwardFinalResult(final Record<KIn, VIn> record, final long closeTime) {
            if (!shouldEmitFinal(closeTime)) {
                return;
            }

            final long emitRangeUpperBoundInclusive = closeTime - windows.size();
            if (emitRangeUpperBoundInclusive < 0) {
                // If emitRangeUpperBoundInclusive is 0, it means first window closes since windowEndTime
                // is exclusive
                return;
            }

            // Because we only get here when emitRangeUpperBoundInclusive > 0 which means closeTime > windows.size()
            // Since we set lastEmitCloseTime to closeTime before storing to processor metadata
            // lastEmitCloseTime - windows.size() is always > 0
            // Set emitRangeLowerBoundInclusive to -1L if not set so that when we fetchAll, we fetch from 0L
            final long emitRangeLowerBoundInclusive = lastEmitCloseTime == ConsumerRecord.NO_TIMESTAMP ?
                -1L : lastEmitCloseTime - windows.size();

            if (lastEmitCloseTime != ConsumerRecord.NO_TIMESTAMP) {
                final Map<Long, W> matchedCloseWindows = windows.windowsFor(emitRangeUpperBoundInclusive);
                final Map<Long, W> matchedEmitWindows = windows.windowsFor(emitRangeLowerBoundInclusive);

                // Don't fetch store if the new emit window close time doesn't progress enough to cover next
                // window
                if (matchedCloseWindows.equals(matchedEmitWindows)) {
                    log.trace("no new windows to emit. LastEmitCloseTime={}, newCloseTime={}",
                        lastEmitCloseTime, closeTime);
>>>>>>> 3e0ac087
                    return;
                }
            }

<<<<<<< HEAD
            final long startMs = time.milliseconds();

            final KeyValueIterator<Windowed<KIn>, ValueAndTimestamp<VAgg>> windowToEmit = windowStore
                .fetchAll(emitRangeLowerBoundInclusive + 1, emitRangeUpperBoundInclusive);

            int emittedCount = 0;
            while (windowToEmit.hasNext()) {
                emittedCount++;
                final KeyValue<Windowed<KIn>, ValueAndTimestamp<VAgg>> kv = windowToEmit.next();
                tupleForwarder.maybeForward(
                    record.withKey(kv.key)
                        .withValue(new Change<>(kv.value.value(), null))
                        .withTimestamp(kv.value.timestamp())
                        .withHeaders(record.headers()));
            }
            emittedRecordsSensor.record(emittedCount);
            emitFinalLatencySensor.record(time.milliseconds() - startMs);

            lastEmitWindowCloseTime = windowCloseTime;
            internalProcessorContext.addProcessorMetadataKeyValue(storeName, windowCloseTime);
=======
            fetchAndEmit(record, closeTime, emitRangeLowerBoundInclusive + 1, emitRangeUpperBoundInclusive);
>>>>>>> 3e0ac087
        }
    }

    @Override
    public KTableValueGetterSupplier<Windowed<KIn>, VAgg> view() {
        return new KTableValueGetterSupplier<Windowed<KIn>, VAgg>() {

            public KTableValueGetter<Windowed<KIn>, VAgg> get() {
                return new KStreamWindowAggregateValueGetter();
            }

            @Override
            public String[] storeNames() {
                return new String[] {storeName};
            }
        };
    }

    private class KStreamWindowAggregateValueGetter implements KTableValueGetter<Windowed<KIn>, VAgg> {
        private TimestampedWindowStore<KIn, VAgg> windowStore;

        @Override
        public void init(final ProcessorContext<?, ?> context) {
            windowStore = context.getStateStore(storeName);
        }

        @SuppressWarnings("unchecked")
        @Override
        public ValueAndTimestamp<VAgg> get(final Windowed<KIn> windowedKey) {
            final KIn key = windowedKey.key();
            final W window = (W) windowedKey.window();
            return windowStore.fetch(key, window.start());
        }
    }
}<|MERGE_RESOLUTION|>--- conflicted
+++ resolved
@@ -17,13 +17,6 @@
 package org.apache.kafka.streams.kstream.internals;
 
 import org.apache.kafka.clients.consumer.ConsumerRecord;
-<<<<<<< HEAD
-import org.apache.kafka.common.metrics.Sensor;
-import org.apache.kafka.common.utils.Time;
-import org.apache.kafka.streams.KeyValue;
-import org.apache.kafka.streams.StreamsConfig;
-=======
->>>>>>> 3e0ac087
 import org.apache.kafka.streams.kstream.Aggregator;
 import org.apache.kafka.streams.kstream.EmitStrategy;
 import org.apache.kafka.streams.kstream.EmitStrategy.StrategyType;
@@ -32,34 +25,16 @@
 import org.apache.kafka.streams.kstream.Window;
 import org.apache.kafka.streams.kstream.Windowed;
 import org.apache.kafka.streams.kstream.Windows;
-<<<<<<< HEAD
-import org.apache.kafka.streams.kstream.internals.KStreamImplJoin.TimeTracker;
-import org.apache.kafka.streams.processor.api.ContextualProcessor;
-=======
->>>>>>> 3e0ac087
 import org.apache.kafka.streams.processor.api.Processor;
 import org.apache.kafka.streams.processor.api.ProcessorContext;
 import org.apache.kafka.streams.processor.api.Record;
 import org.apache.kafka.streams.processor.api.RecordMetadata;
-<<<<<<< HEAD
-import org.apache.kafka.streams.processor.internals.InternalProcessorContext;
-import org.apache.kafka.streams.processor.internals.metrics.StreamsMetricsImpl;
-import org.apache.kafka.streams.state.KeyValueIterator;
-=======
->>>>>>> 3e0ac087
 import org.apache.kafka.streams.state.TimestampedWindowStore;
 import org.apache.kafka.streams.state.ValueAndTimestamp;
 import org.slf4j.Logger;
 import org.slf4j.LoggerFactory;
 import java.util.Map;
 
-<<<<<<< HEAD
-import static org.apache.kafka.streams.StreamsConfig.InternalConfig.EMIT_INTERVAL_MS_KSTREAMS_WINDOWED_AGGREGATION;
-import static org.apache.kafka.streams.processor.internals.metrics.ProcessorNodeMetrics.emitFinalLatencySensor;
-import static org.apache.kafka.streams.processor.internals.metrics.ProcessorNodeMetrics.emittedRecordsSensor;
-import static org.apache.kafka.streams.processor.internals.metrics.TaskMetrics.droppedRecordsSensor;
-=======
->>>>>>> 3e0ac087
 import static org.apache.kafka.streams.state.ValueAndTimestamp.getValueOrNull;
 
 public class KStreamWindowAggregate<KIn, VIn, VAgg, W extends Window> implements KStreamAggProcessorSupplier<KIn, VIn, Windowed<KIn>, VAgg> {
@@ -114,68 +89,12 @@
         sendOldValues = true;
     }
 
-
-<<<<<<< HEAD
-    private class KStreamWindowAggregateProcessor extends ContextualProcessor<KIn, VIn, Windowed<KIn>, Change<VAgg>> {
-        private TimestampedWindowStore<KIn, VAgg> windowStore;
-        private TimestampedTupleForwarder<Windowed<KIn>, VAgg> tupleForwarder;
-        private Sensor droppedRecordsSensor;
-        private Sensor emittedRecordsSensor;
-        private Sensor emitFinalLatencySensor;
-=======
     private class KStreamWindowAggregateProcessor extends AbstractKStreamTimeWindowAggregateProcessor<KIn, VIn, VAgg> {
->>>>>>> 3e0ac087
         private long observedStreamTime = ConsumerRecord.NO_TIMESTAMP;
-        private long lastEmitWindowCloseTime = ConsumerRecord.NO_TIMESTAMP;
-        private InternalProcessorContext<Windowed<KIn>, Change<VAgg>> internalProcessorContext;
-        private final TimeTracker timeTracker = new TimeTracker();
-        private final Time time = Time.SYSTEM;
-
-<<<<<<< HEAD
-        @Override
-        public void init(final ProcessorContext<Windowed<KIn>, Change<VAgg>> context) {
-            super.init(context);
-            internalProcessorContext = (InternalProcessorContext<Windowed<KIn>, Change<VAgg>>) context;
-            final StreamsMetricsImpl metrics = internalProcessorContext.metrics();
-            final String threadId = Thread.currentThread().getName();
-            droppedRecordsSensor = droppedRecordsSensor(threadId, context.taskId().toString(), metrics);
-            emittedRecordsSensor = emittedRecordsSensor(threadId, context.taskId().toString(),
-                internalProcessorContext.currentNode().name(), metrics);
-            emitFinalLatencySensor = emitFinalLatencySensor(threadId, context.taskId().toString(),
-                internalProcessorContext.currentNode().name(), metrics);
-            windowStore = context.getStateStore(storeName);
-
-            if (emitStrategy.type() == StrategyType.ON_WINDOW_CLOSE) {
-                // Don't set flush lister which emit cache results
-                tupleForwarder = new TimestampedTupleForwarder<>(
-                    windowStore,
-                    context,
-                    sendOldValues);
-            } else {
-                tupleForwarder = new TimestampedTupleForwarder<>(
-                    windowStore,
-                    context,
-                    new TimestampedCacheFlushListener<>(context),
-                    sendOldValues);
-            }
-
-            // Restore last emit close time for ON_WINDOW_CLOSE strategy
-            if (emitStrategy.type() == StrategyType.ON_WINDOW_CLOSE) {
-                final Long lastEmitTime = internalProcessorContext.processorMetadataForKey(storeName);
-                if (lastEmitTime != null) {
-                    lastEmitWindowCloseTime = lastEmitTime;
-                }
-                final long emitInterval = StreamsConfig.InternalConfig.getLong(
-                    context.appConfigs(),
-                    EMIT_INTERVAL_MS_KSTREAMS_WINDOWED_AGGREGATION,
-                    1000L
-                );
-                timeTracker.setEmitInterval(emitInterval);
-            }
-=======
+
+
         protected KStreamWindowAggregateProcessor(final String storeName, final EmitStrategy emitStrategy, final boolean sendOldValues) {
             super(storeName, emitStrategy, sendOldValues);
->>>>>>> 3e0ac087
         }
 
         @Override
@@ -227,16 +146,7 @@
 
                     // update the store with the new value
                     windowStore.put(record.key(), ValueAndTimestamp.make(newAgg, newTimestamp), windowStart);
-<<<<<<< HEAD
-                    if (emitStrategy.type() == StrategyType.ON_WINDOW_UPDATE) {
-                        tupleForwarder.maybeForward(
-                            record.withKey(new Windowed<>(record.key(), entry.getValue()))
-                                .withValue(new Change<>(newAgg, sendOldValues ? oldAgg : null))
-                                .withTimestamp(newTimestamp));
-                    }
-=======
                     maybeForwardUpdate(record, entry.getValue(), oldAgg, newAgg, newTimestamp);
->>>>>>> 3e0ac087
                 } else {
                     if (context().recordMetadata().isPresent()) {
                         final RecordMetadata recordMetadata = context().recordMetadata().get();
@@ -272,68 +182,16 @@
                 }
             }
 
-<<<<<<< HEAD
-            tryEmitFinalResult(record, windowCloseTime);
-        }
-
-        private void tryEmitFinalResult(final Record<KIn, VIn> record, final long windowCloseTime) {
-            if (emitStrategy.type() != StrategyType.ON_WINDOW_CLOSE) {
+            maybeMeasureEmitFinalLatency(record, windowCloseTime);
+        }
+
+        @Override
+        protected void maybeForwardFinalResult(final Record<KIn, VIn> record, final long windowCloseTime) {
+            if (!shouldEmitFinal(windowCloseTime)) {
                 return;
             }
 
-            final long now = internalProcessorContext.currentSystemTimeMs();
-            // Throttle emit frequency as an optimization, the tradeoff is that we need to remember the
-            // window close time when we emitted last time so that we can restart from there in the next emit
-            if (now < timeTracker.nextTimeToEmit) {
-                return;
-            }
-
-            // Schedule next emit time based on now to avoid the case that if system time jumps a lot,
-            // this can be triggered every time
-            timeTracker.nextTimeToEmit = now;
-            timeTracker.advanceNextTimeToEmit();
-
-            // Window close time has not progressed, there will be no windows to close hence no records to emit
-            if (lastEmitWindowCloseTime != ConsumerRecord.NO_TIMESTAMP && lastEmitWindowCloseTime >= windowCloseTime) {
-                return;
-            }
-
             final long emitRangeUpperBoundInclusive = windowCloseTime - windows.size();
-            // No window has ever closed and hence no need to emit any records
-            if (emitRangeUpperBoundInclusive < 0) {
-                return;
-            }
-
-
-            // Set emitRangeLowerBoundInclusive to -1L if lastEmitWindowCloseTime was not set so that
-            // we would fetch from 0L for the first time; otherwise set it to lastEmitWindowCloseTime - windows.size().
-            //
-            // Note if we get here, it means emitRangeUpperBoundInclusive > 0, which means windowCloseTime > windows.size(),
-            // Because we always set lastEmitWindowCloseTime to windowCloseTime before, it means
-            // lastEmitWindowCloseTime - windows.size() should always > 0
-            // As a result, emitRangeLowerBoundInclusive is always >= 0
-            final long emitRangeLowerBoundInclusive = lastEmitWindowCloseTime == ConsumerRecord.NO_TIMESTAMP ?
-                -1L : lastEmitWindowCloseTime - windows.size();
-
-            if (lastEmitWindowCloseTime != ConsumerRecord.NO_TIMESTAMP) {
-                final Map<Long, W> matchedCloseWindows = windows.windowsFor(emitRangeUpperBoundInclusive);
-                final Map<Long, W> matchedEmitWindows = windows.windowsFor(emitRangeLowerBoundInclusive);
-
-                // Don't fetch store if there is no new stores that are closed since the last time we emitted
-                if (matchedCloseWindows.equals(matchedEmitWindows)) {
-                    log.trace("no new windows to emit. LastEmitCloseTime={}, newCloseTime={}",
-                            lastEmitWindowCloseTime, windowCloseTime);
-=======
-            maybeMeasureEmitFinalLatency(record, closeTime);
-        }
-
-        @Override
-        protected void maybeForwardFinalResult(final Record<KIn, VIn> record, final long closeTime) {
-            if (!shouldEmitFinal(closeTime)) {
-                return;
-            }
-
-            final long emitRangeUpperBoundInclusive = closeTime - windows.size();
             if (emitRangeUpperBoundInclusive < 0) {
                 // If emitRangeUpperBoundInclusive is 0, it means first window closes since windowEndTime
                 // is exclusive
@@ -344,10 +202,10 @@
             // Since we set lastEmitCloseTime to closeTime before storing to processor metadata
             // lastEmitCloseTime - windows.size() is always > 0
             // Set emitRangeLowerBoundInclusive to -1L if not set so that when we fetchAll, we fetch from 0L
-            final long emitRangeLowerBoundInclusive = lastEmitCloseTime == ConsumerRecord.NO_TIMESTAMP ?
-                -1L : lastEmitCloseTime - windows.size();
-
-            if (lastEmitCloseTime != ConsumerRecord.NO_TIMESTAMP) {
+            final long emitRangeLowerBoundInclusive = lastEmitWindowCloseTime == ConsumerRecord.NO_TIMESTAMP ?
+                -1L : lastEmitWindowCloseTime - windows.size();
+
+            if (lastEmitWindowCloseTime != ConsumerRecord.NO_TIMESTAMP) {
                 final Map<Long, W> matchedCloseWindows = windows.windowsFor(emitRangeUpperBoundInclusive);
                 final Map<Long, W> matchedEmitWindows = windows.windowsFor(emitRangeLowerBoundInclusive);
 
@@ -355,36 +213,12 @@
                 // window
                 if (matchedCloseWindows.equals(matchedEmitWindows)) {
                     log.trace("no new windows to emit. LastEmitCloseTime={}, newCloseTime={}",
-                        lastEmitCloseTime, closeTime);
->>>>>>> 3e0ac087
+                            lastEmitWindowCloseTime, windowCloseTime);
                     return;
                 }
             }
 
-<<<<<<< HEAD
-            final long startMs = time.milliseconds();
-
-            final KeyValueIterator<Windowed<KIn>, ValueAndTimestamp<VAgg>> windowToEmit = windowStore
-                .fetchAll(emitRangeLowerBoundInclusive + 1, emitRangeUpperBoundInclusive);
-
-            int emittedCount = 0;
-            while (windowToEmit.hasNext()) {
-                emittedCount++;
-                final KeyValue<Windowed<KIn>, ValueAndTimestamp<VAgg>> kv = windowToEmit.next();
-                tupleForwarder.maybeForward(
-                    record.withKey(kv.key)
-                        .withValue(new Change<>(kv.value.value(), null))
-                        .withTimestamp(kv.value.timestamp())
-                        .withHeaders(record.headers()));
-            }
-            emittedRecordsSensor.record(emittedCount);
-            emitFinalLatencySensor.record(time.milliseconds() - startMs);
-
-            lastEmitWindowCloseTime = windowCloseTime;
-            internalProcessorContext.addProcessorMetadataKeyValue(storeName, windowCloseTime);
-=======
-            fetchAndEmit(record, closeTime, emitRangeLowerBoundInclusive + 1, emitRangeUpperBoundInclusive);
->>>>>>> 3e0ac087
+            fetchAndEmit(record, windowCloseTime, emitRangeLowerBoundInclusive + 1, emitRangeUpperBoundInclusive);
         }
     }
 
