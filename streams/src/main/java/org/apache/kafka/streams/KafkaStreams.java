/*
 * Licensed to the Apache Software Foundation (ASF) under one or more
 * contributor license agreements. See the NOTICE file distributed with
 * this work for additional information regarding copyright ownership.
 * The ASF licenses this file to You under the Apache License, Version 2.0
 * (the "License"); you may not use this file except in compliance with
 * the License. You may obtain a copy of the License at
 *
 *    http://www.apache.org/licenses/LICENSE-2.0
 *
 * Unless required by applicable law or agreed to in writing, software
 * distributed under the License is distributed on an "AS IS" BASIS,
 * WITHOUT WARRANTIES OR CONDITIONS OF ANY KIND, either express or implied.
 * See the License for the specific language governing permissions and
 * limitations under the License.
 */
package org.apache.kafka.streams;

import org.apache.kafka.clients.CommonClientConfigs;
import org.apache.kafka.clients.admin.Admin;
import org.apache.kafka.clients.admin.ListOffsetsResult.ListOffsetsResultInfo;
import org.apache.kafka.clients.admin.MemberToRemove;
import org.apache.kafka.clients.admin.RemoveMembersFromConsumerGroupOptions;
import org.apache.kafka.clients.admin.RemoveMembersFromConsumerGroupResult;
import org.apache.kafka.clients.consumer.KafkaConsumer;
import org.apache.kafka.clients.producer.KafkaProducer;
import org.apache.kafka.common.Metric;
import org.apache.kafka.common.MetricName;
import org.apache.kafka.common.TopicPartition;
import org.apache.kafka.common.errors.TimeoutException;
import org.apache.kafka.common.metrics.JmxReporter;
import org.apache.kafka.common.metrics.KafkaMetricsContext;
import org.apache.kafka.common.metrics.MetricConfig;
import org.apache.kafka.common.metrics.Metrics;
import org.apache.kafka.common.metrics.MetricsContext;
import org.apache.kafka.common.metrics.MetricsReporter;
import org.apache.kafka.common.metrics.Sensor;
import org.apache.kafka.common.metrics.Sensor.RecordingLevel;
import org.apache.kafka.common.serialization.Serializer;
import org.apache.kafka.common.utils.LogContext;
import org.apache.kafka.common.utils.Time;
import org.apache.kafka.streams.errors.InvalidStateStoreException;
import org.apache.kafka.streams.errors.ProcessorStateException;
import org.apache.kafka.streams.errors.StreamsException;
import org.apache.kafka.streams.errors.StreamsNotStartedException;
import org.apache.kafka.streams.errors.StreamsUncaughtExceptionHandler;
import org.apache.kafka.streams.errors.TopologyException;
import org.apache.kafka.streams.errors.UnknownStateStoreException;
import org.apache.kafka.streams.errors.InvalidStateStorePartitionException;
import org.apache.kafka.streams.internals.metrics.ClientMetrics;
import org.apache.kafka.streams.processor.Processor;
import org.apache.kafka.streams.processor.StateRestoreListener;
import org.apache.kafka.streams.processor.StateStore;
import org.apache.kafka.streams.processor.StreamPartitioner;
import org.apache.kafka.streams.processor.ThreadMetadata;
import org.apache.kafka.streams.processor.internals.ClientUtils;
import org.apache.kafka.streams.processor.internals.DefaultKafkaClientSupplier;
import org.apache.kafka.streams.processor.internals.GlobalStreamThread;
import org.apache.kafka.streams.processor.internals.InternalTopologyBuilder;
import org.apache.kafka.streams.processor.internals.ProcessorTopology;
import org.apache.kafka.streams.processor.internals.StateDirectory;
import org.apache.kafka.streams.processor.internals.StreamThread;
import org.apache.kafka.streams.processor.internals.StreamsMetadataState;
import org.apache.kafka.streams.processor.internals.Task;
import org.apache.kafka.streams.processor.internals.ThreadStateTransitionValidator;
import org.apache.kafka.streams.processor.internals.assignment.AssignorError;
import org.apache.kafka.streams.processor.internals.metrics.StreamsMetricsImpl;
import org.apache.kafka.streams.state.HostInfo;
import org.apache.kafka.streams.state.StreamsMetadata;
import org.apache.kafka.streams.state.internals.GlobalStateStoreProvider;
import org.apache.kafka.streams.state.internals.QueryableStoreProvider;
import org.apache.kafka.streams.state.internals.RocksDBGenericOptionsToDbOptionsColumnFamilyOptionsAdapter;
import org.apache.kafka.streams.state.internals.StreamThreadStateStoreProvider;
import org.slf4j.Logger;

import java.time.Duration;
import java.util.ArrayList;
import java.util.Arrays;
import java.util.Collection;
import java.util.Collections;
import java.util.HashMap;
import java.util.HashSet;
import java.util.LinkedHashMap;
import java.util.LinkedList;
import java.util.List;
import java.util.Map;
import java.util.Objects;
import java.util.Optional;
import java.util.Properties;
import java.util.Set;
import java.util.TreeMap;
import java.util.UUID;
import java.util.concurrent.atomic.AtomicInteger;
import java.util.concurrent.ExecutionException;
import java.util.concurrent.Executors;
import java.util.concurrent.ScheduledExecutorService;
import java.util.concurrent.TimeUnit;
import java.util.function.Consumer;

import static org.apache.kafka.streams.StreamsConfig.METRICS_RECORDING_LEVEL_CONFIG;
import static org.apache.kafka.streams.errors.StreamsUncaughtExceptionHandler.StreamThreadExceptionResponse.SHUTDOWN_CLIENT;
import static org.apache.kafka.streams.internals.ApiUtils.prepareMillisCheckFailMsgPrefix;
import static org.apache.kafka.streams.internals.ApiUtils.validateMillisecondDuration;
import static org.apache.kafka.streams.processor.internals.ClientUtils.fetchEndOffsets;

/**
 * A Kafka client that allows for performing continuous computation on input coming from one or more input topics and
 * sends output to zero, one, or more output topics.
 * <p>
 * The computational logic can be specified either by using the {@link Topology} to define a DAG topology of
 * {@link Processor}s or by using the {@link StreamsBuilder} which provides the high-level DSL to define
 * transformations.
 * <p>
 * One {@code KafkaStreams} instance can contain one or more threads specified in the configs for the processing work.
 * <p>
 * A {@code KafkaStreams} instance can co-ordinate with any other instances with the same
 * {@link StreamsConfig#APPLICATION_ID_CONFIG application ID} (whether in the same process, on other processes on this
 * machine, or on remote machines) as a single (possibly distributed) stream processing application.
 * These instances will divide up the work based on the assignment of the input topic partitions so that all partitions
 * are being consumed.
 * If instances are added or fail, all (remaining) instances will rebalance the partition assignment among themselves
 * to balance processing load and ensure that all input topic partitions are processed.
 * <p>
 * Internally a {@code KafkaStreams} instance contains a normal {@link KafkaProducer} and {@link KafkaConsumer} instance
 * that is used for reading input and writing output.
 * <p>
 * A simple example might look like this:
 * <pre>{@code
 * Properties props = new Properties();
 * props.put(StreamsConfig.APPLICATION_ID_CONFIG, "my-stream-processing-application");
 * props.put(StreamsConfig.BOOTSTRAP_SERVERS_CONFIG, "localhost:9092");
 * props.put(StreamsConfig.DEFAULT_KEY_SERDE_CLASS_CONFIG, Serdes.String().getClass());
 * props.put(StreamsConfig.DEFAULT_VALUE_SERDE_CLASS_CONFIG, Serdes.String().getClass());
 *
 * StreamsBuilder builder = new StreamsBuilder();
 * builder.<String, String>stream("my-input-topic").mapValues(value -> String.valueOf(value.length())).to("my-output-topic");
 *
 * KafkaStreams streams = new KafkaStreams(builder.build(), props);
 * streams.start();
 * }</pre>
 *
 * @see org.apache.kafka.streams.StreamsBuilder
 * @see org.apache.kafka.streams.Topology
 */
public class KafkaStreams implements AutoCloseable {

    private static final String JMX_PREFIX = "kafka.streams";

    // processId is expected to be unique across JVMs and to be used
    // in userData of the subscription request to allow assignor be aware
    // of the co-location of stream thread's consumers. It is for internal
    // usage only and should not be exposed to users at all.
    private final Time time;
    private final Logger log;
    private final String clientId;
    private final Metrics metrics;
    private final StreamsConfig config;
    protected final List<StreamThread> threads;
    private final StateDirectory stateDirectory;
    private final StreamsMetadataState streamsMetadataState;
    private final ScheduledExecutorService stateDirCleaner;
    private final ScheduledExecutorService rocksDBMetricsRecordingService;
    private final QueryableStoreProvider queryableStoreProvider;
    private final Admin adminClient;
    private final StreamsMetricsImpl streamsMetrics;
    private final ProcessorTopology taskTopology;
    private final ProcessorTopology globalTaskTopology;
    private final long totalCacheSize;
    private final StreamStateListener streamStateListener;
    private final StateRestoreListener delegatingStateRestoreListener;
    private final Map<Long, StreamThread.State> threadState;
    private final ArrayList<StreamThreadStateStoreProvider> storeProviders;
    private final UUID processId;
    private final KafkaClientSupplier clientSupplier;
    private final InternalTopologyBuilder internalTopologyBuilder;

    GlobalStreamThread globalStreamThread;
    private KafkaStreams.StateListener stateListener;
    private StateRestoreListener globalStateRestoreListener;
    private boolean oldHandler;
    private java.util.function.Consumer<Throwable> streamsUncaughtExceptionHandler;
    private final Object changeThreadCount = new Object();

    // container states
    /**
     * Kafka Streams states are the possible state that a Kafka Streams instance can be in.
     * An instance must only be in one state at a time.
     * The expected state transition with the following defined states is:
     *
     * <pre>
     *                 +--------------+
     *         +&lt;----- | Created (0)  |
     *         |       +-----+--------+
     *         |             |
     *         |             v
     *         |       +----+--+------+
     *         |       | Re-          |
     *         +&lt;----- | Balancing (1)| --------&gt;+
     *         |       +-----+-+------+          |
     *         |             | ^                 |
     *         |             v |                 |
     *         |       +--------------+          v
     *         |       | Running (2)  | --------&gt;+
     *         |       +------+-------+          |
     *         |              |                  |
     *         |              v                  |
     *         |       +------+-------+     +----+-------+
     *         +-----&gt; | Pending      |     | Pending    |
     *                 | Shutdown (3) |     | Error (5)  |
     *                 +------+-------+     +-----+------+
     *                        |                   |
     *                        v                   v
     *                 +------+-------+     +-----+--------+
     *                 | Not          |     | Error (6)    |
     *                 | Running (4)  |     +--------------+
     *                 +--------------+
     *
     *
     * </pre>
     * Note the following:
     * - RUNNING state will transit to REBALANCING if any of its threads is in PARTITION_REVOKED or PARTITIONS_ASSIGNED state
     * - REBALANCING state will transit to RUNNING if all of its threads are in RUNNING state
     * - Any state except NOT_RUNNING, PENDING_ERROR or ERROR can go to PENDING_SHUTDOWN (whenever close is called)
     * - Of special importance: If the global stream thread dies, or all stream threads die (or both) then
     *   the instance will be in the ERROR state. The user will not need to close it.
     */
    public enum State {
        CREATED(1, 3),          // 0
        REBALANCING(2, 3, 5),   // 1
        RUNNING(1, 2, 3, 5),    // 2
        PENDING_SHUTDOWN(4),    // 3
        NOT_RUNNING,            // 4
        PENDING_ERROR(6),       // 5
        ERROR;                  // 6

        private final Set<Integer> validTransitions = new HashSet<>();

        State(final Integer... validTransitions) {
            this.validTransitions.addAll(Arrays.asList(validTransitions));
        }

        public boolean isRunningOrRebalancing() {
            return equals(RUNNING) || equals(REBALANCING);
        }

        public boolean isValidTransition(final State newState) {
            return validTransitions.contains(newState.ordinal());
        }
    }

    private final Object stateLock = new Object();
    protected volatile State state = State.CREATED;

    private boolean waitOnState(final State targetState, final long waitMs) {
        final long begin = time.milliseconds();
        synchronized (stateLock) {
            boolean interrupted = false;
            long elapsedMs = 0L;
            try {
                while (state != targetState) {
                    if (waitMs > elapsedMs) {
                        final long remainingMs = waitMs - elapsedMs;
                        try {
                            stateLock.wait(remainingMs);
                        } catch (final InterruptedException e) {
                            interrupted = true;
                        }
                    } else {
                        log.debug("Cannot transit to {} within {}ms", targetState, waitMs);
                        return false;
                    }
                    elapsedMs = time.milliseconds() - begin;
                }
            } finally {
                // Make sure to restore the interruption status before returning.
                // We do not always own the current thread that executes this method, i.e., we do not know the
                // interruption policy of the thread. The least we can do is restore the interruption status before
                // the current thread exits this method.
                if (interrupted) {
                    Thread.currentThread().interrupt();
                }
            }
            return true;
        }
    }

    /**
     * Sets the state
     * @param newState New state
     */
    private boolean setState(final State newState) {
        final State oldState;

        synchronized (stateLock) {
            oldState = state;

            if (state == State.PENDING_SHUTDOWN && newState != State.NOT_RUNNING) {
                // when the state is already in PENDING_SHUTDOWN, all other transitions than NOT_RUNNING (due to thread dying) will be
                // refused but we do not throw exception here, to allow appropriate error handling
                return false;
            } else if (state == State.NOT_RUNNING && (newState == State.PENDING_SHUTDOWN || newState == State.NOT_RUNNING)) {
                // when the state is already in NOT_RUNNING, its transition to PENDING_SHUTDOWN or NOT_RUNNING (due to consecutive close calls)
                // will be refused but we do not throw exception here, to allow idempotent close calls
                return false;
            } else if (state == State.REBALANCING && newState == State.REBALANCING) {
                // when the state is already in REBALANCING, it should not transit to REBALANCING again
                return false;
            } else if (state == State.ERROR && (newState == State.PENDING_ERROR || newState == State.ERROR)) {
                // when the state is already in ERROR, its transition to PENDING_ERROR or ERROR (due to consecutive close calls)
                return false;
            } else if (state == State.PENDING_ERROR && newState != State.ERROR) {
                // when the state is already in PENDING_ERROR, all other transitions than ERROR (due to thread dying) will be
                // refused but we do not throw exception here, to allow appropriate error handling
                return false;
            } else if (!state.isValidTransition(newState)) {
                throw new IllegalStateException("Stream-client " + clientId + ": Unexpected state transition from " + oldState + " to " + newState);
            } else {
                log.info("State transition from {} to {}", oldState, newState);
            }
            state = newState;
            stateLock.notifyAll();
        }

        // we need to call the user customized state listener outside the state lock to avoid potential deadlocks
        if (stateListener != null) {
            stateListener.onChange(newState, oldState);
        }

        return true;
    }

    /**
     * Return the current {@link State} of this {@code KafkaStreams} instance.
     *
     * @return the current state of this Kafka Streams instance
     */
    public State state() {
        return state;
    }

    private boolean isRunningOrRebalancing() {
        synchronized (stateLock) {
            return state.isRunningOrRebalancing();
        }
    }

    private void validateIsRunningOrRebalancing() {
        synchronized (stateLock) {
            if (state == State.CREATED) {
                throw new StreamsNotStartedException("KafkaStreams has not been started, you can retry after calling start()");
            }
            if (!isRunningOrRebalancing()) {
                throw new IllegalStateException("KafkaStreams is not running. State is " + state + ".");
            }
        }
    }

    /**
     * Listen to {@link State} change events.
     */
    public interface StateListener {

        /**
         * Called when state changes.
         *
         * @param newState new state
         * @param oldState previous state
         */
        void onChange(final State newState, final State oldState);
    }

    /**
     * An app can set a single {@link KafkaStreams.StateListener} so that the app is notified when state changes.
     *
     * @param listener a new state listener
     * @throws IllegalStateException if this {@code KafkaStreams} instance is not in state {@link State#CREATED CREATED}.
     */
    public void setStateListener(final KafkaStreams.StateListener listener) {
        synchronized (stateLock) {
            if (state == State.CREATED) {
                stateListener = listener;
            } else {
                throw new IllegalStateException("Can only set StateListener in CREATED state. Current state is: " + state);
            }
        }
    }

    /**
     * Set the handler invoked when an internal {@link StreamsConfig#NUM_STREAM_THREADS_CONFIG stream thread} abruptly
     * terminates due to an uncaught exception.
     *
     * @param uncaughtExceptionHandler the uncaught exception handler for all internal threads; {@code null} deletes the current handler
     * @throws IllegalStateException if this {@code KafkaStreams} instance is not in state {@link State#CREATED CREATED}.
     *
     * @deprecated Since 2.8.0. Use {@link KafkaStreams#setUncaughtExceptionHandler(StreamsUncaughtExceptionHandler)} instead.
     *
     */
    @Deprecated
    public void setUncaughtExceptionHandler(final Thread.UncaughtExceptionHandler uncaughtExceptionHandler) {
        synchronized (stateLock) {
            if (state == State.CREATED) {
                oldHandler = true;
                processStreamThread(thread -> thread.setUncaughtExceptionHandler(uncaughtExceptionHandler));

                if (globalStreamThread != null) {
                    globalStreamThread.setUncaughtExceptionHandler(uncaughtExceptionHandler);
                }
            } else {
                throw new IllegalStateException("Can only set UncaughtExceptionHandler in CREATED state. " +
                    "Current state is: " + state);
            }
        }
    }

    /**
     * Set the handler invoked when an internal {@link StreamsConfig#NUM_STREAM_THREADS_CONFIG stream thread}
     * throws an unexpected exception.
     * These might be exceptions indicating rare bugs in Kafka Streams, or they
     * might be exceptions thrown by your code, for example a NullPointerException thrown from your processor logic.
     * The handler will execute on the thread that produced the exception.
     * In order to get the thread that threw the exception, use {@code Thread.currentThread()}.
     * <p>
     * Note, this handler must be threadsafe, since it will be shared among all threads, and invoked from any
     * thread that encounters such an exception.
     *
     * @param streamsUncaughtExceptionHandler the uncaught exception handler of type {@link StreamsUncaughtExceptionHandler} for all internal threads
     * @throws IllegalStateException if this {@code KafkaStreams} instance is not in state {@link State#CREATED CREATED}.
     * @throws NullPointerException if streamsUncaughtExceptionHandler is null.
     */
    public void setUncaughtExceptionHandler(final StreamsUncaughtExceptionHandler streamsUncaughtExceptionHandler) {
        final Consumer<Throwable> handler = exception -> handleStreamsUncaughtException(exception, streamsUncaughtExceptionHandler);
        synchronized (stateLock) {
            if (state == State.CREATED) {
                this.streamsUncaughtExceptionHandler = handler;
                Objects.requireNonNull(streamsUncaughtExceptionHandler);
                processStreamThread(thread -> thread.setStreamsUncaughtExceptionHandler(handler));
                if (globalStreamThread != null) {
                    globalStreamThread.setUncaughtExceptionHandler(handler);
                }
            } else {
                throw new IllegalStateException("Can only set UncaughtExceptionHandler in CREATED state. " +
                    "Current state is: " + state);
            }
        }
    }

    private void defaultStreamsUncaughtExceptionHandler(final Throwable throwable) {
        if (oldHandler) {
            threads.remove(Thread.currentThread());
            if (throwable instanceof RuntimeException) {
                throw (RuntimeException) throwable;
            } else if (throwable instanceof Error) {
                throw (Error) throwable;
            } else {
                throw new RuntimeException("Unexpected checked exception caught in the uncaught exception handler", throwable);
            }
        } else {
            handleStreamsUncaughtException(throwable, t -> SHUTDOWN_CLIENT);
        }
    }

    private void replaceStreamThread(final Throwable throwable) {
        if (globalStreamThread != null && Thread.currentThread().getName().equals(globalStreamThread.getName())) {
            log.warn("The global thread cannot be replaced. Reverting to shutting down the client.");
            log.error("Encountered the following exception during processing " +
                    " The streams client is going to shut down now. ", throwable);
            closeToError();
        }
        final StreamThread deadThread = (StreamThread) Thread.currentThread();
        deadThread.shutdown();
        addStreamThread();
        if (throwable instanceof RuntimeException) {
            throw (RuntimeException) throwable;
        } else if (throwable instanceof Error) {
            throw (Error) throwable;
        } else {
            throw new RuntimeException("Unexpected checked exception caught in the uncaught exception handler", throwable);
        }
    }

    private void handleStreamsUncaughtException(final Throwable throwable,
                                                final StreamsUncaughtExceptionHandler streamsUncaughtExceptionHandler) {
        final StreamsUncaughtExceptionHandler.StreamThreadExceptionResponse action = streamsUncaughtExceptionHandler.handle(throwable);
        if (oldHandler) {
            log.warn("Stream's new uncaught exception handler is set as well as the deprecated old handler." +
                    "The old handler will be ignored as long as a new handler is set.");
        }
        switch (action) {
            case REPLACE_THREAD:
                replaceStreamThread(throwable);
                break;
            case SHUTDOWN_CLIENT:
                log.error("Encountered the following exception during processing " +
                        "and the registered exception handler opted to " + action + "." +
                        " The streams client is going to shut down now. ", throwable);
                closeToError();
                break;
            case SHUTDOWN_APPLICATION:
                if (getNumLiveStreamThreads() == 1) {
                    log.warn("Attempt to shut down the application requires adding a thread to communicate the shutdown. No processing will be done on this thread");
                    addStreamThread();
                }
                if (throwable instanceof Error) {
                    log.error("This option requires running threads to shut down the application." +
                            "but the uncaught exception was an Error, which means this runtime is no " +
                            "longer in a well-defined state. Attempting to send the shutdown command anyway.", throwable);
                }
                if (Thread.currentThread().equals(globalStreamThread) && getNumLiveStreamThreads() == 0) {
                    log.error("Exception in global thread caused the application to attempt to shutdown." +
                            " This action will succeed only if there is at least one StreamThread running on this client." +
                            " Currently there are no running threads so will now close the client.");
                    closeToError();
                    break;
                }
                processStreamThread(thread -> thread.sendShutdownRequest(AssignorError.SHUTDOWN_REQUESTED));
                log.error("Encountered the following exception during processing " +
                        "and sent shutdown request for the entire application.", throwable);
                break;
        }
    }

    /**
     * Set the listener which is triggered whenever a {@link StateStore} is being restored in order to resume
     * processing.
     *
     * @param globalStateRestoreListener The listener triggered when {@link StateStore} is being restored.
     * @throws IllegalStateException if this {@code KafkaStreams} instance is not in state {@link State#CREATED CREATED}.
     */
    public void setGlobalStateRestoreListener(final StateRestoreListener globalStateRestoreListener) {
        synchronized (stateLock) {
            if (state == State.CREATED) {
                this.globalStateRestoreListener = globalStateRestoreListener;
            } else {
                throw new IllegalStateException("Can only set GlobalStateRestoreListener in CREATED state. " +
                    "Current state is: " + state);
            }
        }
    }

    /**
     * Get read-only handle on global metrics registry, including streams client's own metrics plus
     * its embedded producer, consumer and admin clients' metrics.
     *
     * @return Map of all metrics.
     */
    public Map<MetricName, ? extends Metric> metrics() {
        final Map<MetricName, Metric> result = new LinkedHashMap<>();
        // producer and consumer clients are per-thread
        processStreamThread(thread -> {
            result.putAll(thread.producerMetrics());
            result.putAll(thread.consumerMetrics());
            // admin client is shared, so we can actually move it
            // to result.putAll(adminClient.metrics()).
            // we did it intentionally just for flexibility.
            result.putAll(thread.adminClientMetrics());
        });
        // global thread's consumer client
        if (globalStreamThread != null) {
            result.putAll(globalStreamThread.consumerMetrics());
        }
        // self streams metrics
        result.putAll(metrics.metrics());
        return Collections.unmodifiableMap(result);
    }

    /**
     * Class that handles stream thread transitions
     */
    final class StreamStateListener implements StreamThread.StateListener {
        private final Map<Long, StreamThread.State> threadState;
        private GlobalStreamThread.State globalThreadState;
        // this lock should always be held before the state lock
        private final Object threadStatesLock;

        StreamStateListener(final Map<Long, StreamThread.State> threadState,
                            final GlobalStreamThread.State globalThreadState) {
            this.threadState = threadState;
            this.globalThreadState = globalThreadState;
            this.threadStatesLock = new Object();
        }

        /**
         * If all threads are up, including the global thread, set to RUNNING
         */
        private void maybeSetRunning() {
            // state can be transferred to RUNNING if all threads are either RUNNING or DEAD
            for (final StreamThread.State state : threadState.values()) {
                if (state != StreamThread.State.RUNNING && state != StreamThread.State.DEAD) {
                    return;
                }
            }

            // the global state thread is relevant only if it is started. There are cases
            // when we don't have a global state thread at all, e.g., when we don't have global KTables
            if (globalThreadState != null && globalThreadState != GlobalStreamThread.State.RUNNING) {
                return;
            }

            setState(State.RUNNING);
        }


        @Override
        public synchronized void onChange(final Thread thread,
                                          final ThreadStateTransitionValidator abstractNewState,
                                          final ThreadStateTransitionValidator abstractOldState) {
            synchronized (threadStatesLock) {
                // StreamThreads first
                if (thread instanceof StreamThread) {
                    final StreamThread.State newState = (StreamThread.State) abstractNewState;
                    threadState.put(thread.getId(), newState);

                    if (newState == StreamThread.State.PARTITIONS_REVOKED || newState == StreamThread.State.PARTITIONS_ASSIGNED) {
                        setState(State.REBALANCING);
                    } else if (newState == StreamThread.State.RUNNING) {
                        maybeSetRunning();
                    }
                } else if (thread instanceof GlobalStreamThread) {
                    // global stream thread has different invariants
                    final GlobalStreamThread.State newState = (GlobalStreamThread.State) abstractNewState;
                    globalThreadState = newState;

                    if (newState == GlobalStreamThread.State.RUNNING) {
                        maybeSetRunning();
                    } else if (newState == GlobalStreamThread.State.DEAD) {
                        log.error("Global thread has died. The streams application or client will now close to ERROR.");
                        closeToError();
                    }
                }
            }
        }
    }

    final class DelegatingStateRestoreListener implements StateRestoreListener {
        private void throwOnFatalException(final Exception fatalUserException,
                                           final TopicPartition topicPartition,
                                           final String storeName) {
            throw new StreamsException(
                    String.format("Fatal user code error in store restore listener for store %s, partition %s.",
                            storeName,
                            topicPartition),
                    fatalUserException);
        }

        @Override
        public void onRestoreStart(final TopicPartition topicPartition,
                                   final String storeName,
                                   final long startingOffset,
                                   final long endingOffset) {
            if (globalStateRestoreListener != null) {
                try {
                    globalStateRestoreListener.onRestoreStart(topicPartition, storeName, startingOffset, endingOffset);
                } catch (final Exception fatalUserException) {
                    throwOnFatalException(fatalUserException, topicPartition, storeName);
                }
            }
        }

        @Override
        public void onBatchRestored(final TopicPartition topicPartition,
                                    final String storeName,
                                    final long batchEndOffset,
                                    final long numRestored) {
            if (globalStateRestoreListener != null) {
                try {
                    globalStateRestoreListener.onBatchRestored(topicPartition, storeName, batchEndOffset, numRestored);
                } catch (final Exception fatalUserException) {
                    throwOnFatalException(fatalUserException, topicPartition, storeName);
                }
            }
        }

        @Override
        public void onRestoreEnd(final TopicPartition topicPartition, final String storeName, final long totalRestored) {
            if (globalStateRestoreListener != null) {
                try {
                    globalStateRestoreListener.onRestoreEnd(topicPartition, storeName, totalRestored);
                } catch (final Exception fatalUserException) {
                    throwOnFatalException(fatalUserException, topicPartition, storeName);
                }
            }
        }
    }

    /**
     * Create a {@code KafkaStreams} instance.
     * <p>
     * Note: even if you never call {@link #start()} on a {@code KafkaStreams} instance,
     * you still must {@link #close()} it to avoid resource leaks.
     *
     * @param topology the topology specifying the computational logic
     * @param props    properties for {@link StreamsConfig}
     * @throws StreamsException if any fatal error occurs
     */
    public KafkaStreams(final Topology topology,
                        final Properties props) {
        this(topology.internalTopologyBuilder, new StreamsConfig(props), new DefaultKafkaClientSupplier());
    }

    /**
     * Create a {@code KafkaStreams} instance.
     * <p>
     * Note: even if you never call {@link #start()} on a {@code KafkaStreams} instance,
     * you still must {@link #close()} it to avoid resource leaks.
     *
     * @param topology       the topology specifying the computational logic
     * @param props          properties for {@link StreamsConfig}
     * @param clientSupplier the Kafka clients supplier which provides underlying producer and consumer clients
     *                       for the new {@code KafkaStreams} instance
     * @throws StreamsException if any fatal error occurs
     */
    public KafkaStreams(final Topology topology,
                        final Properties props,
                        final KafkaClientSupplier clientSupplier) {
        this(topology.internalTopologyBuilder, new StreamsConfig(props), clientSupplier, Time.SYSTEM);
    }

    /**
     * Create a {@code KafkaStreams} instance.
     * <p>
     * Note: even if you never call {@link #start()} on a {@code KafkaStreams} instance,
     * you still must {@link #close()} it to avoid resource leaks.
     *
     * @param topology       the topology specifying the computational logic
     * @param props          properties for {@link StreamsConfig}
     * @param time           {@code Time} implementation; cannot be null
     * @throws StreamsException if any fatal error occurs
     */
    public KafkaStreams(final Topology topology,
                        final Properties props,
                        final Time time) {
        this(topology.internalTopologyBuilder, new StreamsConfig(props), new DefaultKafkaClientSupplier(), time);
    }

    /**
     * Create a {@code KafkaStreams} instance.
     * <p>
     * Note: even if you never call {@link #start()} on a {@code KafkaStreams} instance,
     * you still must {@link #close()} it to avoid resource leaks.
     *
     * @param topology       the topology specifying the computational logic
     * @param props          properties for {@link StreamsConfig}
     * @param clientSupplier the Kafka clients supplier which provides underlying producer and consumer clients
     *                       for the new {@code KafkaStreams} instance
     * @param time           {@code Time} implementation; cannot be null
     * @throws StreamsException if any fatal error occurs
     */
    public KafkaStreams(final Topology topology,
                        final Properties props,
                        final KafkaClientSupplier clientSupplier,
                        final Time time) {
        this(topology.internalTopologyBuilder, new StreamsConfig(props), clientSupplier, time);
    }

    /**
     * Create a {@code KafkaStreams} instance.
     * <p>
     * Note: even if you never call {@link #start()} on a {@code KafkaStreams} instance,
     * you still must {@link #close()} it to avoid resource leaks.
     *
     * @param topology  the topology specifying the computational logic
     * @param config    configs for Kafka Streams
     * @throws StreamsException if any fatal error occurs
     */
    public KafkaStreams(final Topology topology,
                        final StreamsConfig config) {
        this(topology, config, new DefaultKafkaClientSupplier());
    }

    /**
     * Create a {@code KafkaStreams} instance.
     * <p>
     * Note: even if you never call {@link #start()} on a {@code KafkaStreams} instance,
     * you still must {@link #close()} it to avoid resource leaks.
     *
     * @param topology       the topology specifying the computational logic
     * @param config         configs for Kafka Streams
     * @param clientSupplier the Kafka clients supplier which provides underlying producer and consumer clients
     *                       for the new {@code KafkaStreams} instance
     * @throws StreamsException if any fatal error occurs
     */
    public KafkaStreams(final Topology topology,
                        final StreamsConfig config,
                        final KafkaClientSupplier clientSupplier) {
        this(topology.internalTopologyBuilder, config, clientSupplier);
    }

    /**
     * Create a {@code KafkaStreams} instance.
     * <p>
     * Note: even if you never call {@link #start()} on a {@code KafkaStreams} instance,
     * you still must {@link #close()} it to avoid resource leaks.
     *
     * @param topology       the topology specifying the computational logic
     * @param config         configs for Kafka Streams
     * @param time           {@code Time} implementation; cannot be null
     * @throws StreamsException if any fatal error occurs
     */
    public KafkaStreams(final Topology topology,
                        final StreamsConfig config,
                        final Time time) {
        this(topology.internalTopologyBuilder, config, new DefaultKafkaClientSupplier(), time);
    }

    private KafkaStreams(final InternalTopologyBuilder internalTopologyBuilder,
                         final StreamsConfig config,
                         final KafkaClientSupplier clientSupplier) throws StreamsException {
        this(internalTopologyBuilder, config, clientSupplier, Time.SYSTEM);
    }

    private KafkaStreams(final InternalTopologyBuilder internalTopologyBuilder,
                         final StreamsConfig config,
                         final KafkaClientSupplier clientSupplier,
                         final Time time) throws StreamsException {
        this.config = config;
        this.time = time;

        this.internalTopologyBuilder = internalTopologyBuilder;
        internalTopologyBuilder.rewriteTopology(config);

        // sanity check to fail-fast in case we cannot build a ProcessorTopology due to an exception
        taskTopology = internalTopologyBuilder.buildTopology();
        globalTaskTopology = internalTopologyBuilder.buildGlobalStateTopology();

        final boolean hasGlobalTopology = globalTaskTopology != null;
        final boolean hasPersistentStores = taskTopology.hasPersistentLocalStore() ||
            (hasGlobalTopology && globalTaskTopology.hasPersistentGlobalStore());

        try {
            stateDirectory = new StateDirectory(config, time, hasPersistentStores);
            processId = stateDirectory.initializeProcessId();
        } catch (final ProcessorStateException fatal) {
            throw new StreamsException(fatal);
        }


        // The application ID is a required config and hence should always have value
        final String userClientId = config.getString(StreamsConfig.CLIENT_ID_CONFIG);
        final String applicationId = config.getString(StreamsConfig.APPLICATION_ID_CONFIG);
        if (userClientId.length() <= 0) {
            clientId = applicationId + "-" + processId;
        } else {
            clientId = userClientId;
        }
        final LogContext logContext = new LogContext(String.format("stream-client [%s] ", clientId));
        this.log = logContext.logger(getClass());

        // use client id instead of thread client id since this admin client may be shared among threads
        this.clientSupplier = clientSupplier;
        adminClient = clientSupplier.getAdmin(config.getAdminConfigs(ClientUtils.getSharedAdminClientId(clientId)));

        log.info("Kafka Streams version: {}", ClientMetrics.version());
        log.info("Kafka Streams commit ID: {}", ClientMetrics.commitId());

        metrics = getMetrics(config, time, clientId);
        streamsMetrics = new StreamsMetricsImpl(
            metrics,
            clientId,
            config.getString(StreamsConfig.BUILT_IN_METRICS_VERSION_CONFIG),
            time
        );

        ClientMetrics.addVersionMetric(streamsMetrics);
        ClientMetrics.addCommitIdMetric(streamsMetrics);
        ClientMetrics.addApplicationIdMetric(streamsMetrics, config.getString(StreamsConfig.APPLICATION_ID_CONFIG));
        ClientMetrics.addTopologyDescriptionMetric(streamsMetrics, internalTopologyBuilder.describe().toString());
        ClientMetrics.addStateMetric(streamsMetrics, (metricsConfig, now) -> state);
        ClientMetrics.addNumAliveStreamThreadMetric(streamsMetrics, (metricsConfig, now) -> getNumLiveStreamThreads());

        streamsMetadataState = new StreamsMetadataState(
            internalTopologyBuilder,
            parseHostInfo(config.getString(StreamsConfig.APPLICATION_SERVER_CONFIG)));

        oldHandler = false;
        streamsUncaughtExceptionHandler = this::defaultStreamsUncaughtExceptionHandler;
        delegatingStateRestoreListener = new DelegatingStateRestoreListener();

        totalCacheSize = config.getLong(StreamsConfig.CACHE_MAX_BYTES_BUFFERING_CONFIG);
        final int numStreamThreads = getNumStreamThreads(hasGlobalTopology);
        final long cacheSizePerThread = getCacheSizePerThread(numStreamThreads);

        GlobalStreamThread.State globalThreadState = null;
        if (hasGlobalTopology) {
            final String globalThreadId = clientId + "-GlobalStreamThread";
            globalStreamThread = new GlobalStreamThread(
                globalTaskTopology,
                config,
                clientSupplier.getGlobalConsumer(config.getGlobalConsumerConfigs(clientId)),
                stateDirectory,
                cacheSizePerThread,
                streamsMetrics,
                time,
                globalThreadId,
                delegatingStateRestoreListener,
                streamsUncaughtExceptionHandler
            );
            globalThreadState = globalStreamThread.state();
        }

        threads = Collections.synchronizedList(new LinkedList<>());
        threadState = new HashMap<>(numStreamThreads);
        streamStateListener = new StreamStateListener(threadState, globalThreadState);

<<<<<<< HEAD
        final Map<Long, StreamThread.State> threadState = new HashMap<>(threads.length);
        final ArrayList<StreamThreadStateStoreProvider> storeProviders = new ArrayList<>();
        for (int i = 0; i < threads.length; i++) {
            threads[i] = StreamThread.create(
                internalTopologyBuilder,
                config,
                clientSupplier,
                adminClient,
                processId,
                clientId,
                streamsMetrics,
                time,
                streamsMetadataState,
                cacheSizePerThread,
                stateDirectory,
                delegatingStateRestoreListener,
                i + 1);
            threadState.put(threads[i].getId(), threads[i].state());
            storeProviders.add(new StreamThreadStateStoreProvider(threads[i]));
        }

        ClientMetrics.addNumAliveStreamThreadMetric(streamsMetrics, (metricsConfig, now) ->
            Math.toIntExact(Arrays.stream(threads).filter(thread -> thread.state().isAlive()).count()));
=======
        final GlobalStateStoreProvider globalStateStoreProvider = new GlobalStateStoreProvider(internalTopologyBuilder.globalStateStores());
>>>>>>> 62e88657

        if (hasGlobalTopology) {
            globalStreamThread.setStateListener(streamStateListener);
        }

        storeProviders = new ArrayList<>();
        for (int i = 1; i <= numStreamThreads; i++) {
            createAndAddStreamThread(cacheSizePerThread, i);
        }
        queryableStoreProvider = new QueryableStoreProvider(storeProviders, globalStateStoreProvider);

        stateDirCleaner = setupStateDirCleaner();
        maybeWarnAboutCodeInRocksDBConfigSetter(log, config);
        rocksDBMetricsRecordingService = maybeCreateRocksDBMetricsRecordingService(clientId, config);
    }

    private StreamThread createAndAddStreamThread(final long cacheSizePerThread, final int threadIdx) {
        final StreamThread streamThread = StreamThread.create(
            internalTopologyBuilder,
            config,
            clientSupplier,
            adminClient,
            processId,
            clientId,
            streamsMetrics,
            time,
            streamsMetadataState,
            cacheSizePerThread,
            stateDirectory,
            delegatingStateRestoreListener,
            threadIdx,
            KafkaStreams.this::closeToError,
            streamsUncaughtExceptionHandler
        );
        streamThread.setStateListener(streamStateListener);
        threads.add(streamThread);
        threadState.put(streamThread.getId(), streamThread.state());
        storeProviders.add(new StreamThreadStateStoreProvider(streamThread));
        return streamThread;
    }

    private static Metrics getMetrics(final StreamsConfig config, final Time time, final String clientId) {
        final MetricConfig metricConfig = new MetricConfig()
            .samples(config.getInt(StreamsConfig.METRICS_NUM_SAMPLES_CONFIG))
            .recordLevel(Sensor.RecordingLevel.forName(config.getString(StreamsConfig.METRICS_RECORDING_LEVEL_CONFIG)))
            .timeWindow(config.getLong(StreamsConfig.METRICS_SAMPLE_WINDOW_MS_CONFIG), TimeUnit.MILLISECONDS);
        final List<MetricsReporter> reporters = config.getConfiguredInstances(StreamsConfig.METRIC_REPORTER_CLASSES_CONFIG,
                                                                              MetricsReporter.class,
                                                                              Collections.singletonMap(StreamsConfig.CLIENT_ID_CONFIG, clientId));
        final JmxReporter jmxReporter = new JmxReporter();
        jmxReporter.configure(config.originals());
        reporters.add(jmxReporter);
        final MetricsContext metricsContext = new KafkaMetricsContext(JMX_PREFIX,
                                                                      config.originalsWithPrefix(CommonClientConfigs.METRICS_CONTEXT_PREFIX));
        return new Metrics(metricConfig, reporters, time, metricsContext);
    }

    private int getNumStreamThreads(final boolean hasGlobalTopology) {
        final int numStreamThreads;
        if (internalTopologyBuilder.hasNoNonGlobalTopology()) {
            log.info("Overriding number of StreamThreads to zero for global-only topology");
            numStreamThreads = 0;
        } else {
            numStreamThreads = config.getInt(StreamsConfig.NUM_STREAM_THREADS_CONFIG);
        }

        if (numStreamThreads == 0 && !hasGlobalTopology) {
            log.error("Topology with no input topics will create no stream threads and no global thread.");
            throw new TopologyException("Topology has no stream threads and no global threads, " +
                                            "must subscribe to at least one source topic or global table.");
        }
        return numStreamThreads;
    }

    /**
     * Adds and starts a stream thread in addition to the stream threads that are already running in this
     * Kafka Streams client.
     * <p>
     * Since the number of stream threads increases, the sizes of the caches in the new stream thread
     * and the existing stream threads are adapted so that the sum of the cache sizes over all stream
     * threads does not exceed the total cache size specified in configuration
     * {@link StreamsConfig#CACHE_MAX_BYTES_BUFFERING_CONFIG}.
     * <p>
     * Stream threads can only be added if this Kafka Streams client is in state RUNNING or REBALANCING.
     *
     * @return name of the added stream thread or empty if a new stream thread could not be added
     */
    public Optional<String> addStreamThread() {
        if (isRunningOrRebalancing()) {
            final StreamThread streamThread;
            synchronized (changeThreadCount) {
                final int threadIdx = getNextThreadIndex();
                final int numLiveThreads = getNumLiveStreamThreads();
                final long cacheSizePerThread = getCacheSizePerThread(numLiveThreads + 1);
                log.info("Adding StreamThread-{}, there will now be {} live threads and the new cache size per thread is {}",
                         threadIdx, numLiveThreads + 1, cacheSizePerThread);
                resizeThreadCache(cacheSizePerThread);
                // Creating thread should hold the lock in order to avoid duplicate thread index.
                // If the duplicate index happen, the metadata of thread may be duplicate too.
                streamThread = createAndAddStreamThread(cacheSizePerThread, threadIdx);
            }

            synchronized (stateLock) {
                if (isRunningOrRebalancing()) {
                    streamThread.start();
                    return Optional.of(streamThread.getName());
                } else {
                    log.warn("Terminating the new thread because the Kafka Streams client is in state {}", state);
                    streamThread.shutdown();
                    threads.remove(streamThread);
                    final long cacheSizePerThread = getCacheSizePerThread(getNumLiveStreamThreads());
                    log.info("Resizing thread cache due to terminating added thread, new cache size per thread is {}", cacheSizePerThread);
                    resizeThreadCache(cacheSizePerThread);
                    return Optional.empty();
                }
            }
        } else {
            log.warn("Cannot add a stream thread when Kafka Streams client is in state {}", state);
            return Optional.empty();
        }
    }

    /**
     * Removes one stream thread out of the running stream threads from this Kafka Streams client.
     * <p>
     * The removed stream thread is gracefully shut down. This method does not specify which stream
     * thread is shut down.
     * <p>
     * Since the number of stream threads decreases, the sizes of the caches in the remaining stream
     * threads are adapted so that the sum of the cache sizes over all stream threads equals the total
     * cache size specified in configuration {@link StreamsConfig#CACHE_MAX_BYTES_BUFFERING_CONFIG}.
     *
     * @return name of the removed stream thread or empty if a stream thread could not be removed because
     *         no stream threads are alive
     */
    public Optional<String> removeStreamThread() {
        return removeStreamThread(Long.MAX_VALUE);
    }

    /**
     * Removes one stream thread out of the running stream threads from this Kafka Streams client.
     * <p>
     * The removed stream thread is gracefully shut down. This method does not specify which stream
     * thread is shut down.
     * <p>
     * Since the number of stream threads decreases, the sizes of the caches in the remaining stream
     * threads are adapted so that the sum of the cache sizes over all stream threads equals the total
     * cache size specified in configuration {@link StreamsConfig#CACHE_MAX_BYTES_BUFFERING_CONFIG}.
     *
     * @param timeout The length of time to wait for the thread to shutdown
     * @throws org.apache.kafka.common.errors.TimeoutException if the thread does not stop in time
     * @return name of the removed stream thread or empty if a stream thread could not be removed because
     *         no stream threads are alive
     */
    public Optional<String> removeStreamThread(final Duration timeout) {
        final String msgPrefix = prepareMillisCheckFailMsgPrefix(timeout, "timeout");
        final long timeoutMs = validateMillisecondDuration(timeout, msgPrefix);
        return removeStreamThread(timeoutMs);
    }

    private Optional<String> removeStreamThread(final long timeoutMs) throws TimeoutException {
        final long startMs = time.milliseconds();

        if (isRunningOrRebalancing()) {
            synchronized (changeThreadCount) {
                // make a copy of threads to avoid holding lock
                for (final StreamThread streamThread : new ArrayList<>(threads)) {
                    final boolean callingThreadIsNotCurrentStreamThread = !streamThread.getName().equals(Thread.currentThread().getName());
                    if (streamThread.isAlive() && (callingThreadIsNotCurrentStreamThread || getNumLiveStreamThreads() == 1)) {
                        log.info("Removing StreamThread " + streamThread.getName());
                        final Optional<String> groupInstanceID = streamThread.getGroupInstanceID();
                        streamThread.requestLeaveGroupDuringShutdown();
                        streamThread.shutdown();
                        if (!streamThread.getName().equals(Thread.currentThread().getName())) {
                            final long remainingTimeMs = timeoutMs - (time.milliseconds() - startMs);
                            if (remainingTimeMs <= 0 || !streamThread.waitOnThreadState(StreamThread.State.DEAD, remainingTimeMs)) {
                                log.warn("{} did not shutdown in the allotted time.", streamThread.getName());
                                // Don't remove from threads until shutdown is complete. We will trim it from the
                                // list once it reaches DEAD, and if for some reason it's hanging indefinitely in the
                                // shutdown then we should just consider this thread.id to be burned
                            } else {
                                log.info("Successfully removed {} in {}ms", streamThread.getName(), time.milliseconds() - startMs);
                                threads.remove(streamThread);
                            }
                        } else {
                            log.info("{} is the last remaining thread and must remove itself, therefore we cannot wait "
                                + "for it to complete shutdown as this will result in deadlock.", streamThread.getName());
                        }

                        final long cacheSizePerThread = getCacheSizePerThread(getNumLiveStreamThreads());
                        log.info("Resizing thread cache due to thread removal, new cache size per thread is {}", cacheSizePerThread);
                        resizeThreadCache(cacheSizePerThread);
                        if (groupInstanceID.isPresent() && callingThreadIsNotCurrentStreamThread) {
                            final MemberToRemove memberToRemove = new MemberToRemove(groupInstanceID.get());
                            final Collection<MemberToRemove> membersToRemove = Collections.singletonList(memberToRemove);
                            final RemoveMembersFromConsumerGroupResult removeMembersFromConsumerGroupResult = 
                                adminClient.removeMembersFromConsumerGroup(
                                    config.getString(StreamsConfig.APPLICATION_ID_CONFIG), 
                                    new RemoveMembersFromConsumerGroupOptions(membersToRemove)
                                );
                            try {
                                final long remainingTimeMs = timeoutMs - (time.milliseconds() - startMs);
                                removeMembersFromConsumerGroupResult.memberResult(memberToRemove).get(remainingTimeMs, TimeUnit.MILLISECONDS);
                            } catch (final java.util.concurrent.TimeoutException e) {
                                log.error("Could not remove static member {} from consumer group {} due to a timeout: {}",
                                        groupInstanceID.get(), config.getString(StreamsConfig.APPLICATION_ID_CONFIG), e);
                                throw new TimeoutException(e.getMessage(), e);
                            } catch (final InterruptedException e) {
                                Thread.currentThread().interrupt();
                            } catch (final ExecutionException e) {
                                log.error("Could not remove static member {} from consumer group {} due to: {}",
                                        groupInstanceID.get(), config.getString(StreamsConfig.APPLICATION_ID_CONFIG), e);
                                throw new StreamsException(
                                        "Could not remove static member " + groupInstanceID.get()
                                            + " from consumer group " + config.getString(StreamsConfig.APPLICATION_ID_CONFIG)
                                            + " for the following reason: ",
                                        e.getCause()
                                );
                            }
                        }
                        final long remainingTimeMs = timeoutMs - (time.milliseconds() - startMs);
                        if (remainingTimeMs <= 0) {
                            throw new TimeoutException("Thread " + streamThread.getName() + " did not stop in the allotted time");
                        }
                        return Optional.of(streamThread.getName());
                    }
                }
            }
            log.warn("There are no threads eligible for removal");
        } else {
            log.warn("Cannot remove a stream thread when Kafka Streams client is in state  " + state());
        }
        return Optional.empty();
    }

    /**
     * Takes a snapshot and counts the number of stream threads which are not in PENDING_SHUTDOWN or DEAD
     *
     * note: iteration over SynchronizedList is not thread safe so it must be manually synchronized. However, we may
     * require other locks when looping threads and it could cause deadlock. Hence, we create a copy to avoid holding
     * threads lock when looping threads.
     * @return number of alive stream threads
     */
    private int getNumLiveStreamThreads() {
        final AtomicInteger numLiveThreads = new AtomicInteger(0);

        synchronized (threads) {
            processStreamThread(thread -> {
                if (thread.state() == StreamThread.State.DEAD) {
                    log.debug("Trimming thread {} from the threads list since it's state is {}", thread.getName(), StreamThread.State.DEAD);
                    threads.remove(thread);
                } else if (thread.state() == StreamThread.State.PENDING_SHUTDOWN) {
                    log.debug("Skipping thread {} from num live threads computation since it's state is {}",
                              thread.getName(), StreamThread.State.PENDING_SHUTDOWN);
                } else {
                    numLiveThreads.incrementAndGet();
                }
            });
            return numLiveThreads.get();
        }
    }

    private int getNextThreadIndex() {
        final HashSet<String> allLiveThreadNames = new HashSet<>();
        final AtomicInteger maxThreadId = new AtomicInteger(1);
        synchronized (threads) {
            processStreamThread(thread -> {
                // trim any DEAD threads from the list so we can reuse the thread.id
                // this is only safe to do once the thread has fully completed shutdown
                if (thread.state() == StreamThread.State.DEAD) {
                    threads.remove(thread);
                } else {
                    allLiveThreadNames.add(thread.getName());
                    // Assume threads are always named with the "-StreamThread-<threadId>" suffix
                    final int threadId = Integer.parseInt(thread.getName().substring(thread.getName().lastIndexOf("-") + 1));
                    if (threadId > maxThreadId.get()) {
                        maxThreadId.set(threadId);
                    }
                }
            });

            final String baseName = clientId + "-StreamThread-";
            for (int i = 1; i <= maxThreadId.get(); i++) {
                final String name = baseName + i;
                if (!allLiveThreadNames.contains(name)) {
                    return i;
                }
            }
            // It's safe to use threads.size() rather than getNumLiveStreamThreads() to infer the number of threads
            // here since we trimmed any DEAD threads earlier in this method while holding the lock
            return threads.size() + 1;
        }
    }

    private long getCacheSizePerThread(final int numStreamThreads) {
        if (numStreamThreads == 0) {
            return totalCacheSize;
        }
        return totalCacheSize / (numStreamThreads + ((globalTaskTopology != null) ? 1 : 0));
    }

    private void resizeThreadCache(final long cacheSizePerThread) {
        processStreamThread(thread -> thread.resizeCache(cacheSizePerThread));
        if (globalStreamThread != null) {
            globalStreamThread.resize(cacheSizePerThread);
        }
    }

    private ScheduledExecutorService setupStateDirCleaner() {
        return Executors.newSingleThreadScheduledExecutor(r -> {
            final Thread thread = new Thread(r, clientId + "-CleanupThread");
            thread.setDaemon(true);
            return thread;
        });
    }

    private static ScheduledExecutorService maybeCreateRocksDBMetricsRecordingService(final String clientId,
                                                                                      final StreamsConfig config) {
        if (RecordingLevel.forName(config.getString(METRICS_RECORDING_LEVEL_CONFIG)) == RecordingLevel.DEBUG) {
            return Executors.newSingleThreadScheduledExecutor(r -> {
                final Thread thread = new Thread(r, clientId + "-RocksDBMetricsRecordingTrigger");
                thread.setDaemon(true);
                return thread;
            });
        }
        return null;
    }

    private static void maybeWarnAboutCodeInRocksDBConfigSetter(final Logger log,
                                                                final StreamsConfig config) {
        if (config.getClass(StreamsConfig.ROCKSDB_CONFIG_SETTER_CLASS_CONFIG) != null) {
            RocksDBGenericOptionsToDbOptionsColumnFamilyOptionsAdapter.logWarning(log);
        }
    }

    private static HostInfo parseHostInfo(final String endPoint) {
        final HostInfo hostInfo = HostInfo.buildFromEndpoint(endPoint);
        if (hostInfo == null) {
            return StreamsMetadataState.UNKNOWN_HOST;
        } else {
            return hostInfo;
        }
    }

    /**
     * Start the {@code KafkaStreams} instance by starting all its threads.
     * This function is expected to be called only once during the life cycle of the client.
     * <p>
     * Because threads are started in the background, this method does not block.
     * However, if you have global stores in your topology, this method blocks until all global stores are restored.
     * As a consequence, any fatal exception that happens during processing is by default only logged.
     * If you want to be notified about dying threads, you can
     * {@link #setUncaughtExceptionHandler(Thread.UncaughtExceptionHandler) register an uncaught exception handler}
     * before starting the {@code KafkaStreams} instance.
     * <p>
     * Note, for brokers with version {@code 0.9.x} or lower, the broker version cannot be checked.
     * There will be no error and the client will hang and retry to verify the broker version until it
     * {@link StreamsConfig#REQUEST_TIMEOUT_MS_CONFIG times out}.

     * @throws IllegalStateException if process was already started
     * @throws StreamsException if the Kafka brokers have version 0.10.0.x or
     *                          if {@link StreamsConfig#PROCESSING_GUARANTEE_CONFIG exactly-once} is enabled for pre 0.11.0.x brokers
     */
    public synchronized void start() throws IllegalStateException, StreamsException {
        if (setState(State.REBALANCING)) {
            log.debug("Starting Streams client");

            if (globalStreamThread != null) {
                globalStreamThread.start();
            }

            processStreamThread(StreamThread::start);

            final Long cleanupDelay = config.getLong(StreamsConfig.STATE_CLEANUP_DELAY_MS_CONFIG);
            stateDirCleaner.scheduleAtFixedRate(() -> {
                // we do not use lock here since we only read on the value and act on it
                if (state == State.RUNNING) {
                    stateDirectory.cleanRemovedTasks(cleanupDelay);
                }
            }, cleanupDelay, cleanupDelay, TimeUnit.MILLISECONDS);

            final long recordingDelay = 0;
            final long recordingInterval = 1;
            if (rocksDBMetricsRecordingService != null) {
                rocksDBMetricsRecordingService.scheduleAtFixedRate(
                    streamsMetrics.rocksDBMetricsRecordingTrigger(),
                    recordingDelay,
                    recordingInterval,
                    TimeUnit.MINUTES
                );
            }
        } else {
            throw new IllegalStateException("The client is either already started or already stopped, cannot re-start");
        }
    }

    /**
     * Shutdown this {@code KafkaStreams} instance by signaling all the threads to stop, and then wait for them to join.
     * This will block until all threads have stopped.
     */
    public void close() {
        close(Long.MAX_VALUE);
    }

    private Thread shutdownHelper(final boolean error) {
        stateDirCleaner.shutdownNow();
        if (rocksDBMetricsRecordingService != null) {
            rocksDBMetricsRecordingService.shutdownNow();
        }

        // wait for all threads to join in a separate thread;
        // save the current thread so that if it is a stream thread
        // we don't attempt to join it and cause a deadlock
        return new Thread(() -> {
            // notify all the threads to stop; avoid deadlocks by stopping any
            // further state reports from the thread since we're shutting down
            processStreamThread(StreamThread::shutdown);

            processStreamThread(thread -> {
                try {
                    if (!thread.isRunning()) {
                        thread.join();
                    }
                } catch (final InterruptedException ex) {
                    Thread.currentThread().interrupt();
                }
            });

            if (globalStreamThread != null) {
                globalStreamThread.shutdown();
            }

            if (globalStreamThread != null && !globalStreamThread.stillRunning()) {
                try {
                    globalStreamThread.join();
                } catch (final InterruptedException e) {
                    Thread.currentThread().interrupt();
                }
                globalStreamThread = null;
            }

            stateDirectory.close();
            adminClient.close();

            streamsMetrics.removeAllClientLevelSensorsAndMetrics();
            metrics.close();
            if (!error) {
                setState(State.NOT_RUNNING);
            } else {
                setState(State.ERROR);
            }
        }, "kafka-streams-close-thread");
    }

    private boolean close(final long timeoutMs) {
        if (state == State.ERROR || state == State.NOT_RUNNING) {
            log.info("Streams client is already in the terminal {} state, all resources are closed and the client has stopped.", state);
            return true;
        }
        if (state == State.PENDING_ERROR || state == State.PENDING_SHUTDOWN) {
            log.info("Streams client is in {}, all resources are being closed and the client will be stopped.", state);
            if (state == State.PENDING_ERROR && waitOnState(State.ERROR, timeoutMs)) {
                log.info("Streams client stopped to ERROR completely");
                return true;
            } else if (state == State.PENDING_SHUTDOWN && waitOnState(State.NOT_RUNNING, timeoutMs)) {
                log.info("Streams client stopped to NOT_RUNNING completely");
                return true;
            } else {
                log.warn("Streams client cannot transition to {}} completely within the timeout",
                         state == State.PENDING_SHUTDOWN ? State.NOT_RUNNING : State.ERROR);
                return false;
            }
        }

        if (!setState(State.PENDING_SHUTDOWN)) {
            // if we can't transition to PENDING_SHUTDOWN but not because we're already shutting down, then it must be fatal
            log.error("Failed to transition to PENDING_SHUTDOWN, current state is {}", state);
            throw new StreamsException("Failed to shut down while in state " + state);
        } else {
            final Thread shutdownThread = shutdownHelper(false);

            shutdownThread.setDaemon(true);
            shutdownThread.start();
        }

        if (waitOnState(State.NOT_RUNNING, timeoutMs)) {
            log.info("Streams client stopped completely");
            return true;
        } else {
            log.info("Streams client cannot stop completely within the timeout");
            return false;
        }
    }

    private void closeToError() {
        if (!setState(State.PENDING_ERROR)) {
            log.info("Skipping shutdown since we are already in " + state());
        } else {
            final Thread shutdownThread = shutdownHelper(true);

            shutdownThread.setDaemon(true);
            shutdownThread.start();
        }
    }

    /**
     * Shutdown this {@code KafkaStreams} by signaling all the threads to stop, and then wait up to the timeout for the
     * threads to join.
     * A {@code timeout} of Duration.ZERO (or any other zero duration) makes the close operation asynchronous.
     * Negative-duration timeouts are rejected.
     *
     * @param timeout  how long to wait for the threads to shutdown
     * @return {@code true} if all threads were successfully stopped&mdash;{@code false} if the timeout was reached
     * before all threads stopped
     * Note that this method must not be called in the {@link StateListener#onChange(KafkaStreams.State, KafkaStreams.State)} callback of {@link StateListener}.
     * @throws IllegalArgumentException if {@code timeout} can't be represented as {@code long milliseconds}
     */
    public synchronized boolean close(final Duration timeout) throws IllegalArgumentException {
        final String msgPrefix = prepareMillisCheckFailMsgPrefix(timeout, "timeout");
        final long timeoutMs = validateMillisecondDuration(timeout, msgPrefix);
        if (timeoutMs < 0) {
            throw new IllegalArgumentException("Timeout can't be negative.");
        }

        log.debug("Stopping Streams client with timeoutMillis = {} ms.", timeoutMs);

        return close(timeoutMs);
    }

    /**
     * Do a clean up of the local {@link StateStore} directory ({@link StreamsConfig#STATE_DIR_CONFIG}) by deleting all
     * data with regard to the {@link StreamsConfig#APPLICATION_ID_CONFIG application ID}.
     * <p>
     * May only be called either before this {@code KafkaStreams} instance is {@link #start() started} or after the
     * instance is {@link #close() closed}.
     * <p>
     * Calling this method triggers a restore of local {@link StateStore}s on the next {@link #start() application start}.
     *
     * @throws IllegalStateException if this {@code KafkaStreams} instance is currently {@link State#RUNNING running}
     * @throws StreamsException if cleanup failed
     */
    public void cleanUp() {
        if (!(state == State.CREATED || state == State.NOT_RUNNING || state == State.ERROR)) {
            throw new IllegalStateException("Cannot clean up while running.");
        }
        stateDirectory.clean();
    }

    /**
     * Find all currently running {@code KafkaStreams} instances (potentially remotely) that use the same
     * {@link StreamsConfig#APPLICATION_ID_CONFIG application ID} as this instance (i.e., all instances that belong to
     * the same Kafka Streams application) and return {@link StreamsMetadata} for each discovered instance.
     * <p>
     * Note: this is a point in time view and it may change due to partition reassignment.
     *
     * @return {@link StreamsMetadata} for each {@code KafkaStreams} instances of this application
     */
    public Collection<StreamsMetadata> allMetadata() {
        validateIsRunningOrRebalancing();
        return streamsMetadataState.getAllMetadata();
    }

    /**
     * Find all currently running {@code KafkaStreams} instances (potentially remotely) that
     * <ul>
     *   <li>use the same {@link StreamsConfig#APPLICATION_ID_CONFIG application ID} as this instance (i.e., all
     *       instances that belong to the same Kafka Streams application)</li>
     *   <li>and that contain a {@link StateStore} with the given {@code storeName}</li>
     * </ul>
     * and return {@link StreamsMetadata} for each discovered instance.
     * <p>
     * Note: this is a point in time view and it may change due to partition reassignment.
     *
     * @param storeName the {@code storeName} to find metadata for
     * @return {@link StreamsMetadata} for each {@code KafkaStreams} instances with the provide {@code storeName} of
     * this application
     */
    public Collection<StreamsMetadata> allMetadataForStore(final String storeName) {
        validateIsRunningOrRebalancing();
        return streamsMetadataState.getAllMetadataForStore(storeName);
    }

    /**
     * Finds the metadata containing the active hosts and standby hosts where the key being queried would reside.
     *
     * @param storeName     the {@code storeName} to find metadata for
     * @param key           the key to find metadata for
     * @param keySerializer serializer for the key
     * @param <K>           key type
     * Returns {@link KeyQueryMetadata} containing all metadata about hosting the given key for the given store,
     * or {@code null} if no matching metadata could be found.
     */
    public <K> KeyQueryMetadata queryMetadataForKey(final String storeName,
                                                    final K key,
                                                    final Serializer<K> keySerializer) {
        validateIsRunningOrRebalancing();
        return streamsMetadataState.getKeyQueryMetadataForKey(storeName, key, keySerializer);
    }

    /**
     * Finds the metadata containing the active hosts and standby hosts where the key being queried would reside.
     *
     * @param storeName     the {@code storeName} to find metadata for
     * @param key           the key to find metadata for
     * @param partitioner the partitioner to be use to locate the host for the key
     * @param <K>           key type
     * Returns {@link KeyQueryMetadata} containing all metadata about hosting the given key for the given store, using the
     * the supplied partitioner, or {@code null} if no matching metadata could be found.
     */
    public <K> KeyQueryMetadata queryMetadataForKey(final String storeName,
                                                    final K key,
                                                    final StreamPartitioner<? super K, ?> partitioner) {
        validateIsRunningOrRebalancing();
        return streamsMetadataState.getKeyQueryMetadataForKey(storeName, key, partitioner);
    }

    /**
     * Get a facade wrapping the local {@link StateStore} instances with the provided {@link StoreQueryParameters}.
     * The returned object can be used to query the {@link StateStore} instances.
     *
     * @param storeQueryParameters   the parameters used to fetch a queryable store
     * @return A facade wrapping the local {@link StateStore} instances
     * @throws StreamsNotStartedException If Streams state is {@link KafkaStreams.State#CREATED CREATED}. Just
     *         retry and wait until to {@link KafkaStreams.State#RUNNING RUNNING}.
     * @throws UnknownStateStoreException If the specified store name does not exist in the topology.
     * @throws InvalidStateStorePartitionException If the specified partition does not exist.
     * @throws InvalidStateStoreException If the Streams instance isn't in a queryable state.
     *                                    If the store's type does not match the QueryableStoreType,
     *                                    the Streams instance is not in a queryable state with respect
     *                                    to the parameters, or if the store is not available locally, then
     *                                    an InvalidStateStoreException is thrown upon store access.
     */
    public <T> T store(final StoreQueryParameters<T> storeQueryParameters) {
        validateIsRunningOrRebalancing();
        final String storeName = storeQueryParameters.storeName();
        if ((taskTopology == null || !taskTopology.hasStore(storeName))
            && (globalTaskTopology == null || !globalTaskTopology.hasStore(storeName))) {
            throw new UnknownStateStoreException(
                "Cannot get state store " + storeName + " because no such store is registered in the topology."
            );
        }
        return queryableStoreProvider.getStore(storeQueryParameters);
    }

    /**
     * handle each stream thread in a snapshot of threads.
     * noted: iteration over SynchronizedList is not thread safe so it must be manually synchronized. However, we may
     * require other locks when looping threads and it could cause deadlock. Hence, we create a copy to avoid holding
     * threads lock when looping threads.
     * @param consumer handler
     */
    private void processStreamThread(final Consumer<StreamThread> consumer) {
        final List<StreamThread> copy = new ArrayList<>(threads);
        for (final StreamThread thread : copy) consumer.accept(thread);
    }

    /**
     * Returns runtime information about the local threads of this {@link KafkaStreams} instance.
     *
     * @return the set of {@link ThreadMetadata}.
     */
    public Set<ThreadMetadata> localThreadsMetadata() {
        final Set<ThreadMetadata> threadMetadata = new HashSet<>();
        processStreamThread(thread -> {
            synchronized (thread.getStateLock()) {
                if (thread.state() != StreamThread.State.DEAD) {
                    threadMetadata.add(thread.threadMetadata());
                }
            }
        });
        return threadMetadata;
    }

    /**
     * Returns {@link LagInfo}, for all store partitions (active or standby) local to this Streams instance. Note that the
     * values returned are just estimates and meant to be used for making soft decisions on whether the data in the store
     * partition is fresh enough for querying.
     *
     * Note: Each invocation of this method issues a call to the Kafka brokers. Thus its advisable to limit the frequency
     * of invocation to once every few seconds.
     *
     * @return map of store names to another map of partition to {@link LagInfo}s
     * @throws StreamsException if the admin client request throws exception
     */
    public Map<String, Map<Integer, LagInfo>> allLocalStorePartitionLags() {
        final Map<String, Map<Integer, LagInfo>> localStorePartitionLags = new TreeMap<>();
        final Collection<TopicPartition> allPartitions = new LinkedList<>();
        final Map<TopicPartition, Long> allChangelogPositions = new HashMap<>();

        // Obtain the current positions, of all the active-restoring and standby tasks
        processStreamThread(thread -> {
            for (final Task task : thread.allTasks().values()) {
                allPartitions.addAll(task.changelogPartitions());
                // Note that not all changelog partitions, will have positions; since some may not have started
                allChangelogPositions.putAll(task.changelogOffsets());
            }
        });

        log.debug("Current changelog positions: {}", allChangelogPositions);
        final Map<TopicPartition, ListOffsetsResultInfo> allEndOffsets;
        allEndOffsets = fetchEndOffsets(allPartitions, adminClient);
        log.debug("Current end offsets :{}", allEndOffsets);

        for (final Map.Entry<TopicPartition, ListOffsetsResultInfo> entry : allEndOffsets.entrySet()) {
            // Avoiding an extra admin API lookup by computing lags for not-yet-started restorations
            // from zero instead of the real "earliest offset" for the changelog.
            // This will yield the correct relative order of lagginess for the tasks in the cluster,
            // but it is an over-estimate of how much work remains to restore the task from scratch.
            final long earliestOffset = 0L;
            final long changelogPosition = allChangelogPositions.getOrDefault(entry.getKey(), earliestOffset);
            final long latestOffset = entry.getValue().offset();
            final LagInfo lagInfo = new LagInfo(changelogPosition == Task.LATEST_OFFSET ? latestOffset : changelogPosition, latestOffset);
            final String storeName = streamsMetadataState.getStoreForChangelogTopic(entry.getKey().topic());
            localStorePartitionLags.computeIfAbsent(storeName, ignored -> new TreeMap<>())
                .put(entry.getKey().partition(), lagInfo);
        }

        return Collections.unmodifiableMap(localStorePartitionLags);
    }
}<|MERGE_RESOLUTION|>--- conflicted
+++ resolved
@@ -901,33 +901,7 @@
         threadState = new HashMap<>(numStreamThreads);
         streamStateListener = new StreamStateListener(threadState, globalThreadState);
 
-<<<<<<< HEAD
-        final Map<Long, StreamThread.State> threadState = new HashMap<>(threads.length);
-        final ArrayList<StreamThreadStateStoreProvider> storeProviders = new ArrayList<>();
-        for (int i = 0; i < threads.length; i++) {
-            threads[i] = StreamThread.create(
-                internalTopologyBuilder,
-                config,
-                clientSupplier,
-                adminClient,
-                processId,
-                clientId,
-                streamsMetrics,
-                time,
-                streamsMetadataState,
-                cacheSizePerThread,
-                stateDirectory,
-                delegatingStateRestoreListener,
-                i + 1);
-            threadState.put(threads[i].getId(), threads[i].state());
-            storeProviders.add(new StreamThreadStateStoreProvider(threads[i]));
-        }
-
-        ClientMetrics.addNumAliveStreamThreadMetric(streamsMetrics, (metricsConfig, now) ->
-            Math.toIntExact(Arrays.stream(threads).filter(thread -> thread.state().isAlive()).count()));
-=======
         final GlobalStateStoreProvider globalStateStoreProvider = new GlobalStateStoreProvider(internalTopologyBuilder.globalStateStores());
->>>>>>> 62e88657
 
         if (hasGlobalTopology) {
             globalStreamThread.setStateListener(streamStateListener);
