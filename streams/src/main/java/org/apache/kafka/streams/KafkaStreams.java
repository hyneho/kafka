--- conflicted
+++ resolved
@@ -599,45 +599,16 @@
 
         final LogContext logContext = new LogContext(String.format("stream-client [%s] ", clientId));
         this.log = logContext.logger(getClass());
-<<<<<<< HEAD
 
         try {
-            stateDirectory = new StateDirectory(
-                    applicationId,
-                    config.getString(StreamsConfig.STATE_DIR_CONFIG),
-                    time);
-=======
-
-        internalTopologyBuilder.setApplicationId(applicationId);
-        // sanity check to fail-fast in case we cannot build a ProcessorTopology due to an exception
-        internalTopologyBuilder.build(null);
-
-        long cacheSize = config.getLong(StreamsConfig.CACHE_MAX_BYTES_BUFFERING_CONFIG);
-        if (cacheSize < 0) {
-            cacheSize = 0;
-            log.warn("Negative cache size passed in. Reverting to cache size of 0 bytes.");
-        }
-
-        final StateRestoreListener delegatingStateRestoreListener = new DelegatingStateRestoreListener();
-
-        threads = new StreamThread[config.getInt(StreamsConfig.NUM_STREAM_THREADS_CONFIG)];
-        try {
-            stateDirectory = new StateDirectory(
-                config,
-                Time.SYSTEM);
->>>>>>> e3c32391
+            stateDirectory = new StateDirectory(config, time);
         } catch (final ProcessorStateException fatal) {
             throw new StreamsException(fatal);
         }
 
         final MetricConfig metricConfig = new MetricConfig().samples(config.getInt(StreamsConfig.METRICS_NUM_SAMPLES_CONFIG))
-<<<<<<< HEAD
-                .recordLevel(Sensor.RecordingLevel.forName(config.getString(StreamsConfig.METRICS_RECORDING_LEVEL_CONFIG)))
-                .timeWindow(config.getLong(StreamsConfig.METRICS_SAMPLE_WINDOW_MS_CONFIG), TimeUnit.MILLISECONDS);
-=======
             .recordLevel(Sensor.RecordingLevel.forName(config.getString(StreamsConfig.METRICS_RECORDING_LEVEL_CONFIG)))
             .timeWindow(config.getLong(StreamsConfig.METRICS_SAMPLE_WINDOW_MS_CONFIG), TimeUnit.MILLISECONDS);
->>>>>>> e3c32391
         final List<MetricsReporter> reporters = config.getConfiguredInstances(StreamsConfig.METRIC_REPORTER_CLASSES_CONFIG,
                 MetricsReporter.class);
         reporters.add(new JmxReporter(JMX_PREFIX));
@@ -686,7 +657,6 @@
         final ArrayList<StateStoreProvider> storeProviders = new ArrayList<>();
         for (int i = 0; i < threads.length; i++) {
             threads[i] = StreamThread.create(internalTopologyBuilder,
-<<<<<<< HEAD
                     config,
                     clientSupplier,
                     adminClient,
@@ -698,19 +668,6 @@
                     cacheSizePerThread,
                     stateDirectory,
                     delegatingStateRestoreListener);
-=======
-                                             config,
-                                             clientSupplier,
-                                             adminClient,
-                                             processId,
-                                             clientId,
-                                             metrics,
-                                             Time.SYSTEM,
-                                             streamsMetadataState,
-                                             cacheSize / (threads.length + (globalTaskTopology == null ? 0 : 1)),
-                                             stateDirectory,
-                                             delegatingStateRestoreListener);
->>>>>>> e3c32391
             threadState.put(threads[i].getId(), threads[i].state());
             storeProviders.add(new StreamThreadStateStoreProvider(threads[i]));
         }
