--- conflicted
+++ resolved
@@ -1059,15 +1059,10 @@
      * <p>
      * This operation is equivalent to calling {@link #selectKey(KeyValueMapper)} followed by {@link #groupByKey()}.
      *
-<<<<<<< HEAD
-     * @param  grouped  the {@link Grouped} instance used to specify {@link Serdes}
-     *                  and part of the name for a repartition topic if repartitioning is required.
-=======
      * @param keySelector a {@link KeyValueMapper} that computes a new key for grouping
      * @param grouped     the {@link Grouped} instance used to specify {@link org.apache.kafka.common.serialization.Serdes}
      *                    and part of the name for a repartition topic if repartitioning is required.
      * @param <KR>        the key type of the result {@link KGroupedStream}
->>>>>>> ed7c071e
      * @return a {@link KGroupedStream} that contains the grouped records of the original {@code KStream}
      */
     <KR> KGroupedStream<KR, V> groupBy(final KeyValueMapper<? super K, ? super V, KR> keySelector,
@@ -1158,15 +1153,8 @@
      * records to it, and rereading all records from it, such that the resulting {@link KGroupedStream} is partitioned
      * correctly on its key.
      *
-<<<<<<< HEAD
-     * @param selector a {@link KeyValueMapper} that computes a new key for grouping
-     * @param grouped  the {@link Grouped} instance used to specify {@link Serdes}
-     *                 and part of the name for a repartition topic if repartitioning is required.
-     * @param <KR>     the key type of the result {@link KGroupedStream}
-=======
-     * @param  grouped  the {@link Grouped} instance used to specify {@link org.apache.kafka.common.serialization.Serdes}
+     * @param  grouped  the {@link Grouped} instance used to specify {@link Serdes}
      *                  and part of the name for a repartition topic if repartitioning is required.
->>>>>>> ed7c071e
      * @return a {@link KGroupedStream} that contains the grouped records of the original {@code KStream}
      * @see #groupBy(KeyValueMapper)
      */
