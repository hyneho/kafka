--- conflicted
+++ resolved
@@ -714,11 +714,7 @@
      *
      *             void init(ProcessorContext context) {
      *                 this.state = context.getStateStore("myValueTransformState");
-<<<<<<< HEAD
      *                 // punctuate each second, can access this.state
-=======
-     *                 // punctuate each 1000ms, can access this.state
->>>>>>> a42f16f9
      *                 context.schedule(Duration.ofSeconds(1), PunctuationType.WALL_CLOCK_TIME, new Punctuator(..));
      *             }
      *
@@ -793,11 +789,7 @@
      *
      *             void init(ProcessorContext context) {
      *                 this.state = context.getStateStore("myValueTransformState");
-<<<<<<< HEAD
      *                 // punctuate each second, can access this.state
-=======
-     *                 // punctuate each 1000ms, can access this.state
->>>>>>> a42f16f9
      *                 context.schedule(Duration.ofSeconds(1), PunctuationType.WALL_CLOCK_TIME, new Punctuator(..));
      *             }
      *
