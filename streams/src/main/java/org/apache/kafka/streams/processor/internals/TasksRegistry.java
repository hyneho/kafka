/*
 * Licensed to the Apache Software Foundation (ASF) under one or more
 * contributor license agreements. See the NOTICE file distributed with
 * this work for additional information regarding copyright ownership.
 * The ASF licenses this file to You under the Apache License, Version 2.0
 * (the "License"); you may not use this file except in compliance with
 * the License. You may obtain a copy of the License at
 *
 *    http://www.apache.org/licenses/LICENSE-2.0
 *
 * Unless required by applicable law or agreed to in writing, software
 * distributed under the License is distributed on an "AS IS" BASIS,
 * WITHOUT WARRANTIES OR CONDITIONS OF ANY KIND, either express or implied.
 * See the License for the specific language governing permissions and
 * limitations under the License.
 */
package org.apache.kafka.streams.processor.internals;

import org.apache.kafka.common.TopicPartition;
import org.apache.kafka.streams.processor.TaskId;

import java.util.Collection;
import java.util.Map;
import java.util.Set;

public interface TasksRegistry {

    Map<TaskId, Set<TopicPartition>> drainPendingActiveTasksForTopologies(final Set<String> currentTopologies);

    Map<TaskId, Set<TopicPartition>> drainPendingStandbyTasksForTopologies(final Set<String> currentTopologies);

    void addPendingActiveTasksToCreate(final Map<TaskId, Set<TopicPartition>> pendingTasks);

    void addPendingStandbyTasksToCreate(final Map<TaskId, Set<TopicPartition>> pendingTasks);

    void clearPendingTasksToCreate();

    Set<TopicPartition> removePendingTaskToRecycle(final TaskId taskId);

    void addPendingTaskToRecycle(final TaskId taskId, final Set<TopicPartition> inputPartitions);

    Set<TopicPartition> removePendingTaskToUpdateInputPartitions(final TaskId taskId);

    void addPendingTaskToUpdateInputPartitions(final TaskId taskId, final Set<TopicPartition> inputPartitions);

    boolean removePendingTaskToCloseDirty(final TaskId taskId);

    void addPendingTaskToCloseDirty(final TaskId taskId);

    boolean removePendingTaskToCloseClean(final TaskId taskId);

    void addPendingTaskToCloseClean(final TaskId taskId);

    Set<Task> drainPendingTaskToInit();

    void addPendingTaskToInit(final Collection<Task> tasks);

    void addActiveTasks(final Collection<Task> tasks);

<<<<<<< HEAD
    void addNewStandbyTasks(final Collection<Task> newTasks);
=======
    void addActiveTask(final Task task);

    void addStandbyTasks(final Collection<Task> tasks);
>>>>>>> 2bef80e3

    void addTask(final Task task);

    void removeTask(final Task taskToRemove);

    void replaceActiveWithStandby(final StandbyTask standbyTask);

    void replaceStandbyWithActive(final StreamTask activeTask);

    boolean updateActiveTaskInputPartitions(final Task task, final Set<TopicPartition> topicPartitions);

    void clear();

    Task activeTasksForInputPartition(final TopicPartition partition);

    Task task(final TaskId taskId);

    Collection<Task> tasks(final Collection<TaskId> taskIds);

    Collection<Task> activeTasks();

    Set<Task> allTasks();

    Map<TaskId, Task> allTasksPerId();

    Set<TaskId> allTaskIds();

    boolean contains(final TaskId taskId);
}<|MERGE_RESOLUTION|>--- conflicted
+++ resolved
@@ -57,13 +57,7 @@
 
     void addActiveTasks(final Collection<Task> tasks);
 
-<<<<<<< HEAD
-    void addNewStandbyTasks(final Collection<Task> newTasks);
-=======
-    void addActiveTask(final Task task);
-
     void addStandbyTasks(final Collection<Task> tasks);
->>>>>>> 2bef80e3
 
     void addTask(final Task task);
 
