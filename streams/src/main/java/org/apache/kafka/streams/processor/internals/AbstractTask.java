/*
 * Licensed to the Apache Software Foundation (ASF) under one or more
 * contributor license agreements. See the NOTICE file distributed with
 * this work for additional information regarding copyright ownership.
 * The ASF licenses this file to You under the Apache License, Version 2.0
 * (the "License"); you may not use this file except in compliance with
 * the License. You may obtain a copy of the License at
 *
 *    http://www.apache.org/licenses/LICENSE-2.0
 *
 * Unless required by applicable law or agreed to in writing, software
 * distributed under the License is distributed on an "AS IS" BASIS,
 * WITHOUT WARRANTIES OR CONDITIONS OF ANY KIND, either express or implied.
 * See the License for the specific language governing permissions and
 * limitations under the License.
 */
package org.apache.kafka.streams.processor.internals;

import org.apache.kafka.clients.consumer.Consumer;
import org.apache.kafka.clients.consumer.OffsetAndMetadata;
import org.apache.kafka.common.KafkaException;
import org.apache.kafka.common.TopicPartition;
import org.apache.kafka.common.errors.AuthorizationException;
import org.apache.kafka.common.errors.WakeupException;
import org.apache.kafka.streams.StreamsConfig;
import org.apache.kafka.streams.errors.ProcessorStateException;
import org.apache.kafka.streams.processor.ProcessorContext;
import org.apache.kafka.streams.processor.StateStore;
import org.apache.kafka.streams.processor.TaskId;
import org.apache.kafka.streams.state.internals.ThreadCache;
import org.slf4j.Logger;
import org.slf4j.LoggerFactory;

import java.io.IOException;
import java.util.Collection;
import java.util.Collections;
import java.util.HashSet;
import java.util.Map;
import java.util.Set;

public abstract class AbstractTask {
    private static final Logger log = LoggerFactory.getLogger(AbstractTask.class);

    final TaskId id;
    final String applicationId;
    final ProcessorTopology topology;
    final Consumer consumer;
    final ProcessorStateManager stateMgr;
    final Set<TopicPartition> partitions;
    InternalProcessorContext processorContext;
    private final ThreadCache cache;
    final String logPrefix;
    final boolean eosEnabled;

    /**
     * @throws ProcessorStateException if the state manager cannot be created
     */
    AbstractTask(final TaskId id,
                 final String applicationId,
                 final Collection<TopicPartition> partitions,
                 final ProcessorTopology topology,
                 final Consumer<byte[], byte[]> consumer,
                 final ChangelogReader changelogReader,
                 final boolean isStandby,
                 final StateDirectory stateDirectory,
                 final ThreadCache cache,
                 final StreamsConfig config) {
        this.id = id;
        this.applicationId = applicationId;
        this.partitions = new HashSet<>(partitions);
        this.topology = topology;
        this.consumer = consumer;
        this.cache = cache;
        eosEnabled = StreamsConfig.EXACTLY_ONCE.equals(config.getString(StreamsConfig.PROCESSING_GUARANTEE_CONFIG));

        logPrefix = String.format("%s [%s]", isStandby ? "standby-task" : "task", id());

        // create the processor state manager
        try {
            stateMgr = new ProcessorStateManager(
                id,
                partitions,
                isStandby,
                stateDirectory,
                topology.storeToChangelogTopic(),
                changelogReader,
                eosEnabled);
        } catch (final IOException e) {
            throw new ProcessorStateException(String.format("%s Error while creating the state manager", logPrefix), e);
        }
    }

    public abstract void resume();

    public abstract void commit();
    public abstract void suspend();
    public abstract void close(final boolean clean);

    public final TaskId id() {
        return id;
    }

    public final String applicationId() {
        return applicationId;
    }

    public final Set<TopicPartition> partitions() {
        return partitions;
    }

    public final ProcessorTopology topology() {
        return topology;
    }

    public final ProcessorContext context() {
        return processorContext;
    }

    public final ThreadCache cache() {
        return cache;
    }

    public StateStore getStore(final String name) {
        return stateMgr.getStore(name);
    }

    /**
     * Produces a string representation containing useful information about a StreamTask.
     * This is useful in debugging scenarios.
     * @return A string representation of the StreamTask instance.
     */
    @Override
    public String toString() {
        return toString("");
    }

    /**
     * Produces a string representation containing useful information about a StreamTask starting with the given indent.
     * This is useful in debugging scenarios.
     * @return A string representation of the StreamTask instance.
     */
    public String toString(final String indent) {
        final StringBuilder sb = new StringBuilder();
        sb.append(indent);
        sb.append("StreamsTask taskId: ");
        sb.append(id);
        sb.append("\n");

        // print topology
        if (topology != null) {
            sb.append(indent).append(topology.toString(indent + "\t"));
        }

        // print assigned partitions
        if (partitions != null && !partitions.isEmpty()) {
            sb.append(indent).append("Partitions [");
            for (final TopicPartition topicPartition : partitions) {
                sb.append(topicPartition.toString()).append(", ");
            }
            sb.setLength(sb.length() - 2);
            sb.append("]\n");
        }
        return sb.toString();
    }

    protected Map<TopicPartition, Long> recordCollectorOffsets() {
        return Collections.emptyMap();
    }

    protected void updateOffsetLimits() {
<<<<<<< HEAD
        log.trace("{} Updating store offset limits {}", logPrefix);
=======
        log.debug("{} Updating store offset limits", logPrefix);
>>>>>>> d65844b5
        for (final TopicPartition partition : partitions) {
            try {
                final OffsetAndMetadata metadata = consumer.committed(partition); // TODO: batch API?
                stateMgr.putOffsetLimit(partition, metadata != null ? metadata.offset() : 0L);
            } catch (final AuthorizationException e) {
                throw new ProcessorStateException(String.format("task [%s] AuthorizationException when initializing offsets for %s", id, partition), e);
            } catch (final WakeupException e) {
                throw e;
            } catch (final KafkaException e) {
                throw new ProcessorStateException(String.format("task [%s] Failed to initialize offsets for %s", id, partition), e);
            }
        }
    }

    /**
     * Flush all state stores owned by this task
     */
    void flushState() {
        stateMgr.flush();
    }

    void initializeStateStores() {
        log.trace("{} Initializing state stores", logPrefix);

        // set initial offset limits
        updateOffsetLimits();

        for (final StateStore store : topology.stateStores()) {
            log.trace("{} Initializing store {}", logPrefix, store.name());
            store.init(processorContext, store);
        }
    }

    /**
     * @throws ProcessorStateException if there is an error while closing the state manager
     * @param writeCheckpoint boolean indicating if a checkpoint file should be written
     */
    void closeStateManager(final boolean writeCheckpoint) throws ProcessorStateException {
        log.trace("{} Closing state manager", logPrefix);
        stateMgr.close(writeCheckpoint ? recordCollectorOffsets() : null);
    }

}<|MERGE_RESOLUTION|>--- conflicted
+++ resolved
@@ -168,15 +168,15 @@
     }
 
     protected void updateOffsetLimits() {
-<<<<<<< HEAD
-        log.trace("{} Updating store offset limits {}", logPrefix);
-=======
-        log.debug("{} Updating store offset limits", logPrefix);
->>>>>>> d65844b5
         for (final TopicPartition partition : partitions) {
             try {
                 final OffsetAndMetadata metadata = consumer.committed(partition); // TODO: batch API?
-                stateMgr.putOffsetLimit(partition, metadata != null ? metadata.offset() : 0L);
+                final long offset = metadata != null ? metadata.offset() : 0L;
+                stateMgr.putOffsetLimit(partition, offset);
+
+                if (log.isTraceEnabled()) {
+                    log.trace("{} Updating store offset limits {} for changelog {}", logPrefix, offset, partition);
+                }
             } catch (final AuthorizationException e) {
                 throw new ProcessorStateException(String.format("task [%s] AuthorizationException when initializing offsets for %s", id, partition), e);
             } catch (final WakeupException e) {
