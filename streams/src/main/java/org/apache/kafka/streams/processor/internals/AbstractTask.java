/*
 * Licensed to the Apache Software Foundation (ASF) under one or more
 * contributor license agreements. See the NOTICE file distributed with
 * this work for additional information regarding copyright ownership.
 * The ASF licenses this file to You under the Apache License, Version 2.0
 * (the "License"); you may not use this file except in compliance with
 * the License. You may obtain a copy of the License at
 *
 *    http://www.apache.org/licenses/LICENSE-2.0
 *
 * Unless required by applicable law or agreed to in writing, software
 * distributed under the License is distributed on an "AS IS" BASIS,
 * WITHOUT WARRANTIES OR CONDITIONS OF ANY KIND, either express or implied.
 * See the License for the specific language governing permissions and
 * limitations under the License.
 */
package org.apache.kafka.streams.processor.internals;

import org.apache.kafka.common.TopicPartition;
import org.apache.kafka.common.errors.TimeoutException;
import org.apache.kafka.streams.StreamsConfig;
import org.apache.kafka.streams.errors.StreamsException;
import org.apache.kafka.streams.errors.TaskMigratedException;
import org.apache.kafka.streams.processor.StateStore;
import org.apache.kafka.streams.processor.TaskId;
import org.slf4j.Logger;

import java.util.Collection;
import java.util.HashMap;
import java.util.List;
import java.util.Map;
import java.util.Set;

import static org.apache.kafka.streams.processor.internals.Task.State.CLOSED;
import static org.apache.kafka.streams.processor.internals.Task.State.CREATED;

public abstract class AbstractTask implements Task {
    private final static long NO_DEADLINE = -1L;

    private Task.State state = CREATED;
    private long deadlineMs = NO_DEADLINE;
    protected Set<TopicPartition> inputPartitions;

    /**
     * If the checkpoint has not been loaded from the file yet (null), then we should not overwrite the checkpoint;
     * If the checkpoint has been loaded from the file and has never been re-written (empty map), then we should re-write the checkpoint;
     * If the checkpoint has been loaded from the file but has not been updated since, then we do not need to checkpoint;
     * If the checkpoint has been loaded from the file and has been updated since, then we could overwrite the checkpoint;
     */
    protected Map<TopicPartition, Long> offsetSnapshotSinceLastFlush = null;

    protected final TaskId id;
    protected final ProcessorTopology topology;
    protected final StateDirectory stateDirectory;
    protected final ProcessorStateManager stateMgr;
    private final long taskTimeoutMs;

<<<<<<< HEAD
    public AbstractTask(final TaskId id,
                        final ProcessorTopology topology,
                        final StateDirectory stateDirectory,
                        final ProcessorStateManager stateMgr,
                        final Set<TopicPartition> inputPartitions) {
=======
    AbstractTask(final TaskId id,
                 final ProcessorTopology topology,
                 final StateDirectory stateDirectory,
                 final ProcessorStateManager stateMgr,
                 final Set<TopicPartition> inputPartitions,
                 final long taskTimeoutMs) {
>>>>>>> 1457cc65
        this.id = id;
        this.stateMgr = stateMgr;
        this.topology = topology;
        this.inputPartitions = inputPartitions;
        this.stateDirectory = stateDirectory;
        this.taskTimeoutMs = taskTimeoutMs;
    }

    /**
     * The following exceptions maybe thrown from the state manager flushing call
     *
     * @throws TaskMigratedException recoverable error sending changelog records that would cause the task to be removed
     * @throws StreamsException fatal error when flushing the state store, for example sending changelog records failed
     *                          or flushing state store get IO errors; such error should cause the thread to die
     */
    protected void maybeWriteCheckpoint(final boolean enforceCheckpoint) {
        final Map<TopicPartition, Long> offsetSnapshot = stateMgr.changelogOffsets();
        if (StateManagerUtil.checkpointNeeded(enforceCheckpoint, offsetSnapshotSinceLastFlush, offsetSnapshot)) {
            // the state's current offset would be used to checkpoint
            stateMgr.flush();
            stateMgr.checkpoint();
            offsetSnapshotSinceLastFlush = new HashMap<>(offsetSnapshot);
        }
    }

    @Override
    public TaskId id() {
        return id;
    }

    @Override
    public Set<TopicPartition> inputPartitions() {
        return inputPartitions;
    }

    @Override
    public Collection<TopicPartition> changelogPartitions() {
        return stateMgr.changelogPartitions();
    }

    @Override
    public void markChangelogAsCorrupted(final Collection<TopicPartition> partitions) {
        stateMgr.markChangelogAsCorrupted(partitions);
    }

    @Override
    public StateStore getStore(final String name) {
        return stateMgr.getStore(name);
    }

    @Override
    public ProcessorStateManager stateManager() {
        return stateMgr;
    }

    @Override
    public boolean isClosed() {
        return state() == State.CLOSED;
    }

    @Override
    public final Task.State state() {
        return state;
    }

    @Override
    public void revive() {
        if (state == CLOSED) {
            // clear all the stores since they should be re-registered
            stateMgr.clear();

            transitionTo(CREATED);
        } else {
            throw new IllegalStateException("Illegal state " + state() + " while reviving task " + id);
        }
    }

    public final void transitionTo(final Task.State newState) {
        final State oldState = state();

        if (oldState.isValidTransition(newState)) {
            state = newState;
        } else {
            throw new IllegalStateException("Invalid transition from " + oldState + " to " + newState);
        }
    }

    @Override
    public void update(final Set<TopicPartition> topicPartitions, final Map<String, List<String>> nodeToSourceTopics) {
        this.inputPartitions = topicPartitions;
        topology.updateSourceTopics(nodeToSourceTopics);
    }

    void maybeInitTaskTimeoutOrThrow(final long currentWallClockMs,
                                     final TimeoutException timeoutException,
                                     final Logger log) throws StreamsException {
        if (deadlineMs == NO_DEADLINE) {
            deadlineMs = currentWallClockMs + taskTimeoutMs;
        } else if (currentWallClockMs > deadlineMs) {
            final String errorMessage = String.format(
                "Task %s did not make progress within %d ms. Adjust `%s` if needed.",
                id,
                currentWallClockMs - deadlineMs + taskTimeoutMs,
                StreamsConfig.TASK_TIMEOUT_MS_CONFIG
            );

            if (timeoutException != null) {
                throw new TimeoutException(errorMessage, timeoutException);
            } else {
                throw new TimeoutException(errorMessage);
            }
        }

        if (timeoutException != null) {
            log.debug(
                "Timeout exception. Remaining time to deadline {}; retrying.",
                deadlineMs - currentWallClockMs,
                timeoutException
            );
        } else {
            log.debug(
                "Task did not make progress. Remaining time to deadline {}; retrying.",
                deadlineMs - currentWallClockMs
            );
        }

    }

    void clearTaskTimeout(final Logger log) {
        if (deadlineMs != NO_DEADLINE) {
            log.debug("Clearing task timeout.");
            deadlineMs = NO_DEADLINE;
        }
    }
}<|MERGE_RESOLUTION|>--- conflicted
+++ resolved
@@ -55,20 +55,12 @@
     protected final ProcessorStateManager stateMgr;
     private final long taskTimeoutMs;
 
-<<<<<<< HEAD
     public AbstractTask(final TaskId id,
                         final ProcessorTopology topology,
                         final StateDirectory stateDirectory,
                         final ProcessorStateManager stateMgr,
-                        final Set<TopicPartition> inputPartitions) {
-=======
-    AbstractTask(final TaskId id,
-                 final ProcessorTopology topology,
-                 final StateDirectory stateDirectory,
-                 final ProcessorStateManager stateMgr,
-                 final Set<TopicPartition> inputPartitions,
-                 final long taskTimeoutMs) {
->>>>>>> 1457cc65
+                        final Set<TopicPartition> inputPartitions,
+                        final long taskTimeoutMs) {
         this.id = id;
         this.stateMgr = stateMgr;
         this.topology = topology;
