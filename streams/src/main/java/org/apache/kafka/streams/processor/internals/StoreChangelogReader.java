--- conflicted
+++ resolved
@@ -85,11 +85,10 @@
 
         final Set<TopicPartition> restoringPartitions = new HashSet<>(needsRestoring.keySet());
         try {
-<<<<<<< HEAD
             int totalNumberOfRecords = 0;
             final Map<TopicPartition, List<ConsumerRecord<byte[], byte[]>>> allRecords = new HashMap<>();
             while (totalNumberOfRecords < DEFAULT_MAX) {
-                final ConsumerRecords<byte[], byte[]> records = restoreConsumer.poll(10);
+                final ConsumerRecords<byte[], byte[]> records = poll(restoreConsumer, 10);
                 int count = records.count();
                 if (count == 0) {
                     break;
@@ -100,9 +99,6 @@
                 }
             }
             final ConsumerRecords<byte[], byte[]> mergedRecords = new ConsumerRecords<>(allRecords);
-=======
-            final ConsumerRecords<byte[], byte[]> allRecords = poll(restoreConsumer, 10);
->>>>>>> de8a67b5
             for (final TopicPartition partition : restoringPartitions) {
                 final Task task = active.restoringTaskFor(partition);
                 final StateRestorer restorer = stateRestorers.get(partition);
