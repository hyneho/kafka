/*
 * Licensed to the Apache Software Foundation (ASF) under one or more
 * contributor license agreements. See the NOTICE file distributed with
 * this work for additional information regarding copyright ownership.
 * The ASF licenses this file to You under the Apache License, Version 2.0
 * (the "License"); you may not use this file except in compliance with
 * the License. You may obtain a copy of the License at
 *
 *    http://www.apache.org/licenses/LICENSE-2.0
 *
 * Unless required by applicable law or agreed to in writing, software
 * distributed under the License is distributed on an "AS IS" BASIS,
 * WITHOUT WARRANTIES OR CONDITIONS OF ANY KIND, either express or implied.
 * See the License for the specific language governing permissions and
 * limitations under the License.
 */
package org.apache.kafka.streams.processor.internals;

import java.util.concurrent.atomic.AtomicReference;
import org.apache.kafka.clients.consumer.Consumer;
import org.apache.kafka.clients.consumer.ConsumerRecord;
import org.apache.kafka.clients.consumer.ConsumerRecords;
import org.apache.kafka.clients.consumer.InvalidOffsetException;
import org.apache.kafka.common.KafkaException;
import org.apache.kafka.common.TopicPartition;
import org.apache.kafka.common.errors.TimeoutException;
import org.apache.kafka.common.utils.LogContext;
import org.apache.kafka.common.utils.Time;
import org.apache.kafka.streams.StreamsConfig;
import org.apache.kafka.streams.errors.StreamsException;
import org.apache.kafka.streams.errors.TaskCorruptedException;
import org.apache.kafka.streams.processor.StateRestoreListener;
import org.apache.kafka.streams.processor.TaskId;
import org.apache.kafka.streams.processor.internals.ProcessorStateManager.StateStoreMetadata;
import org.slf4j.Logger;

import java.time.Duration;
import java.util.ArrayList;
import java.util.Arrays;
import java.util.Collection;
import java.util.Collections;
import java.util.HashMap;
import java.util.HashSet;
import java.util.List;
import java.util.Map;
import java.util.Set;
import java.util.stream.Collectors;

/**
 * ChangelogReader is created and maintained by the stream thread and used for both updating standby tasks and
 * restoring active tasks. It manages the restore consumer, including its assigned partitions, when to pause / resume
 * these partitions, etc.
 * <p>
 * The reader also maintains the source of truth for restoration state: only active tasks restoring changelog could
 * be completed, while standby tasks updating changelog would always be in restoring state after being initialized.
 */
public class StoreChangelogReader implements ChangelogReader {

    enum ChangelogState {
        // registered but need to be initialized (i.e. set its starting, end, limit offsets)
        REGISTERED("REGISTERED"),

        // initialized and restoring
        RESTORING("RESTORING", 0),

        // completed restoring (only for active restoring task, standby task should never be completed)
        COMPLETED("COMPLETED", 1);

        public final String name;
        private final List<Integer> prevStates;

        ChangelogState(final String name, final Integer... prevStates) {
            this.name = name;
            this.prevStates = Arrays.asList(prevStates);
        }
    }

    // NOTE we assume that the changelog reader is used only for either
    //   1) restoring active task or
    //   2) updating standby task at a given time,
    // but never doing both
    enum ChangelogReaderState {
        ACTIVE_RESTORING("ACTIVE_RESTORING"),

        STANDBY_UPDATING("STANDBY_UPDATING");

        public final String name;

        ChangelogReaderState(final String name) {
            this.name = name;
        }
    }

    static class ChangelogMetadata {

        private final StateStoreMetadata storeMetadata;

        private final ProcessorStateManager stateManager;

        private ChangelogState changelogState;

        private long totalRestored;

        // the end offset beyond which records should not be applied (yet) to restore the states
        //
        // for both active restoring tasks and standby updating tasks, it is defined as:
        //    * log-end-offset if the changelog is not piggy-backed with source topic
        //    * min(log-end-offset, committed-offset) if the changelog is piggy-backed with source topic
        //
        // the log-end-offset only needs to be updated once and only need to be for active tasks since for standby
        // tasks it would never "complete" based on the end-offset;
        //
        // the committed-offset needs to be updated periodically for those standby tasks
        //
        // NOTE we do not book keep the current offset since we leverage state manager as its source of truth
        private Long restoreEndOffset;

        // buffer records polled by the restore consumer;
        private final List<ConsumerRecord<byte[], byte[]>> bufferedRecords;

        // the limit index (exclusive) inside the buffered records beyond which should not be used to restore
        // either due to limit offset (standby) or committed end offset (active)
        private int bufferedLimitIndex;

        private ChangelogMetadata(final StateStoreMetadata storeMetadata, final ProcessorStateManager stateManager) {
            this.changelogState = ChangelogState.REGISTERED;
            this.storeMetadata = storeMetadata;
            this.stateManager = stateManager;
            this.restoreEndOffset = null;
            this.totalRestored = 0L;

            this.bufferedRecords = new ArrayList<>();
            this.bufferedLimitIndex = 0;
        }

        private void clear() {
            this.bufferedRecords.clear();
        }

        private void transitTo(final ChangelogState newState) {
            if (newState.prevStates.contains(changelogState.ordinal())) {
                changelogState = newState;
            } else {
                throw new IllegalStateException("Invalid transition from " + changelogState + " to " + newState);
            }
        }

        @Override
        public String toString() {
            final Long currentOffset = storeMetadata.offset();
            return changelogState + " " + stateManager.taskType() +
                " (currentOffset " + currentOffset + ", endOffset " + restoreEndOffset + ")";
        }

        // for testing only below
        ChangelogState state() {
            return changelogState;
        }

        long totalRestored() {
            return totalRestored;
        }

        Long endOffset() {
            return restoreEndOffset;
        }

        List<ConsumerRecord<byte[], byte[]>> bufferedRecords() {
            return bufferedRecords;
        }

        int bufferedLimitIndex() {
            return bufferedLimitIndex;
        }
    }

    private final static long DEFAULT_OFFSET_UPDATE_MS = Duration.ofMinutes(5L).toMillis();

    private ChangelogReaderState state;

    private final Time time;
    private final Logger log;
    private final Duration pollTime;
    private final long updateOffsetIntervalMs;

    // 1) we keep adding partitions to restore consumer whenever new tasks are registered with the state manager;
    // 2) we do not unassign partitions when we switch between standbys and actives, we just pause / resume them;
    // 3) we only remove an assigned partition when the corresponding task is being removed from the thread.
    private final Consumer<byte[], byte[]> restoreConsumer;
    private final StateRestoreListener stateRestoreListener;

    // source of the truth of the current registered changelogs;
    // NOTE a changelog would only be removed when its corresponding task
    // is being removed from the thread; otherwise it would stay in this map even after completed
    private final Map<TopicPartition, ChangelogMetadata> changelogs;

    // the changelog reader only need the main consumer to get committed offsets for source changelog partitions
    // to update offset limit for standby tasks;
    private Consumer<byte[], byte[]> mainConsumer;

    private long lastUpdateOffsetTime;

    void setMainConsumer(final Consumer<byte[], byte[]> consumer) {
        this.mainConsumer = consumer;
    }

    public StoreChangelogReader(final Time time,
                                final StreamsConfig config,
                                final LogContext logContext,
                                final Consumer<byte[], byte[]> restoreConsumer,
                                final StateRestoreListener stateRestoreListener) {
        this.time = time;
        this.log = logContext.logger(StoreChangelogReader.class);
        this.state = ChangelogReaderState.ACTIVE_RESTORING;
        this.restoreConsumer = restoreConsumer;
        this.stateRestoreListener = stateRestoreListener;

        this.pollTime = Duration.ofMillis(config.getLong(StreamsConfig.POLL_MS_CONFIG));
        this.updateOffsetIntervalMs = config.getLong(StreamsConfig.COMMIT_INTERVAL_MS_CONFIG) == Long.MAX_VALUE ?
            DEFAULT_OFFSET_UPDATE_MS : config.getLong(StreamsConfig.COMMIT_INTERVAL_MS_CONFIG);
        this.lastUpdateOffsetTime = 0L;

        this.changelogs = new HashMap<>();
    }

    private static String recordEndOffset(final Long endOffset) {
        return endOffset == null ? "UNKNOWN (since it is for standby task)" : endOffset.toString();
    }

    private boolean hasRestoredToEnd(final ChangelogMetadata metadata) {
        final Long endOffset = metadata.restoreEndOffset;
        if (endOffset == null) {
            // end offset is not initialized meaning that it is from a standby task,
            // this should never happen since we only call this function for active task in restoring phase
            throw new IllegalStateException("End offset for changelog " + metadata + " is unknown when deciding " +
                "if it has completed restoration, this should never happen.");
        } else if (endOffset == 0) {
            // this is a special case, meaning there's nothing to be restored since the changelog has no data
            // OR the changelog is a source topic and there's no committed offset
            return true;
        } else if (metadata.bufferedRecords.isEmpty()) {
            // NOTE there are several corner cases that we need to consider:
            //  1) the end / committed offset returned from the consumer is the last offset + 1
            //  2) there could be txn markers as the last record if EOS is enabled at the producer
            //
            // It is possible that: the last record's offset == last txn marker offset - 1 == end / committed offset - 2
            //
            // So we make the following decision:
            //  1) if all the buffered records have been applied, then we compare the end offset with the
            //     current consumer's position, which is the "next" record to fetch, bypassing the txn marker already
            //  2) if not all the buffered records have been applied, then it means we are restricted by the end offset,
            //     and the consumer's position is likely already ahead of that end offset. Then we just need to check
            //     the first record in the remaining buffer and see if that record is no smaller than the end offset.
            final TopicPartition partition = metadata.storeMetadata.changelogPartition();
            try {
                return restoreConsumer.position(partition) >= endOffset;
            } catch (final TimeoutException e) {
                // if we cannot get the position of the consumer within timeout, just return false
                return false;
            } catch (final KafkaException e) {
                // this also includes InvalidOffsetException, which should not happen under normal
                // execution, hence it is also okay to wrap it as fatal StreamsException
                throw new StreamsException("Restore consumer get unexpected error trying to get the position " +
                    " of " + partition, e);
            }
        } else {
            return metadata.bufferedRecords.get(0).offset() >= endOffset;
        }
    }

    // Once some new tasks are created, we transit to restore them and pause on the existing standby tasks. It is
    // possible that when newly created tasks are created the changelog reader are still restoring existing
    // active tasks, and hence this function is idempotent and can be called multiple times.
    //
    // NOTE: even if the newly created tasks do not need any restoring, we still first transit to this state and then
    // immediately transit back -- there's no overhead of transiting back and forth but simplifies the logic a lot.
    @Override
    public void enforceRestoreActive() {
        if (state != ChangelogReaderState.ACTIVE_RESTORING) {
            log.debug("Transiting to restore active tasks: {}", changelogs);

            // pause all partitions that are for standby tasks from the restore consumer
            pauseChangelogsFromRestoreConsumer(standbyRestoringChangelogs());

            state = ChangelogReaderState.ACTIVE_RESTORING;
        }
    }

    // Only after we've completed restoring all active tasks we'll then move back to resume updating standby tasks.
    // This function is NOT idempotent: if it is already in updating standby tasks mode, we should not call it again.
    //
    // NOTE: we do not clear completed active restoring changelogs or remove partitions from restore consumer either
    // upon completing them but only pause the corresponding partitions; the changelog metadata / partitions would only
    // be cleared when the corresponding task is being removed from the thread. In other words, the restore consumer
    // should contain all changelogs that are RESTORING or COMPLETED
    @Override
    public void transitToUpdateStandby() {
        if (state != ChangelogReaderState.ACTIVE_RESTORING) {
            throw new IllegalStateException(
                "The changelog reader is not restoring active tasks (is " + state + ") while trying to " +
                    "transit to update standby tasks: " + changelogs
            );
        }

        log.debug("Transiting to update standby tasks: {}", changelogs);

        // resume all standby restoring changelogs from the restore consumer
        resumeChangelogsFromRestoreConsumer(standbyRestoringChangelogs());

        state = ChangelogReaderState.STANDBY_UPDATING;
    }

    /**
     * Since it is shared for multiple tasks and hence multiple state managers, the registration would take its
     * corresponding state manager as well for restoring.
     */
    @Override
    public void register(final TopicPartition partition, final ProcessorStateManager stateManager) {
        final StateStoreMetadata storeMetadata = stateManager.storeMetadata(partition);
        if (storeMetadata == null) {
            throw new IllegalStateException("Cannot find the corresponding state store metadata for changelog " +
                partition);
        }

        final ChangelogMetadata changelogMetadata = new ChangelogMetadata(storeMetadata, stateManager);

        // initializing limit offset to 0L for standby changelog to effectively disable any restoration until it is updated
        if (stateManager.taskType() == Task.TaskType.STANDBY && stateManager.changelogAsSource(partition)) {
            changelogMetadata.restoreEndOffset = 0L;
        }

        if (changelogs.putIfAbsent(partition, changelogMetadata) != null) {
            throw new IllegalStateException("There is already a changelog registered for " + partition +
                ", this should not happen: " + changelogs);
        }
    }

    private ChangelogMetadata restoringChangelogByPartition(final TopicPartition partition) {
        final ChangelogMetadata changelogMetadata = changelogs.get(partition);
        if (changelogMetadata == null) {
            throw new IllegalStateException("The corresponding changelog restorer for " + partition +
                " does not exist, this should not happen.");
        }
        if (changelogMetadata.changelogState != ChangelogState.RESTORING) {
            throw new IllegalStateException("The corresponding changelog restorer for " + partition +
                " has already transited to completed state, this should not happen.");
        }

        return changelogMetadata;
    }

    private Set<ChangelogMetadata> registeredChangelogs() {
        return changelogs.values().stream()
            .filter(metadata -> metadata.changelogState == ChangelogState.REGISTERED)
            .collect(Collectors.toSet());
    }

    private Set<TopicPartition> restoringChangelogs() {
        return changelogs.values().stream()
            .filter(metadata -> metadata.changelogState == ChangelogState.RESTORING)
            .map(metadata -> metadata.storeMetadata.changelogPartition())
            .collect(Collectors.toSet());
    }

    private Set<TopicPartition> activeRestoringChangelogs() {
        return changelogs.values().stream()
            .filter(metadata -> metadata.changelogState == ChangelogState.RESTORING &&
                metadata.stateManager.taskType() == Task.TaskType.ACTIVE)
            .map(metadata -> metadata.storeMetadata.changelogPartition())
            .collect(Collectors.toSet());
    }

    private Set<TopicPartition> standbyRestoringChangelogs() {
        return changelogs.values().stream()
            .filter(metadata -> metadata.changelogState == ChangelogState.RESTORING &&
                metadata.stateManager.taskType() == Task.TaskType.STANDBY)
            .map(metadata -> metadata.storeMetadata.changelogPartition())
            .collect(Collectors.toSet());
    }

    private boolean allChangelogsCompleted() {
        return changelogs.values().stream()
            .allMatch(metadata -> metadata.changelogState == ChangelogState.COMPLETED);
    }

    @Override
    public Set<TopicPartition> completedChangelogs() {
        return changelogs.values().stream()
            .filter(metadata -> metadata.changelogState == ChangelogState.COMPLETED)
            .map(metadata -> metadata.storeMetadata.changelogPartition())
            .collect(Collectors.toSet());
    }

    // 1. if there are any registered changelogs that needs initialization, try to initialize them first;
    // 2. if all changelogs have finished, return early;
    // 3. if there are any restoring changelogs, try to read from the restore consumer and process them.
    public void restore() {
        initializeChangelogs(registeredChangelogs());

        if (!activeRestoringChangelogs().isEmpty() && state == ChangelogReaderState.STANDBY_UPDATING) {
            throw new IllegalStateException("Should not be in standby updating state if there are still un-completed active changelogs");
        }

        if (allChangelogsCompleted()) {
            log.debug("Finished restoring all changelogs {}", changelogs.keySet());
            return;
        }

        final Set<TopicPartition> restoringChangelogs = restoringChangelogs();
        if (!restoringChangelogs.isEmpty()) {
            final ConsumerRecords<byte[], byte[]> polledRecords;

            try {
                // for restoring active and updating standby we may prefer different poll time
                // in order to make sure we call the main consumer#poll in time.
                // TODO: once we move ChangelogReader to a separate thread this may no longer be a concern
                polledRecords = restoreConsumer.poll(state.equals(ChangelogReaderState.STANDBY_UPDATING) ? Duration.ZERO : pollTime);
            } catch (final InvalidOffsetException e) {
                log.warn("Encountered {} fetching records from restore consumer for partitions {}, it is likely that " +
                    "the consumer's position has fallen out of the topic partition offset range because the topic was " +
                    "truncated or compacted on the broker, marking the corresponding tasks as corrupted and re-initializing" +
                    " it later.", e.getClass().getName(), e.partitions());

                final Map<TaskId, Collection<TopicPartition>> taskWithCorruptedChangelogs = new HashMap<>();
                for (final TopicPartition partition : e.partitions()) {
                    final TaskId taskId = changelogs.get(partition).stateManager.taskId();
                    taskWithCorruptedChangelogs.computeIfAbsent(taskId, k -> new HashSet<>()).add(partition);
                }
                throw new TaskCorruptedException(taskWithCorruptedChangelogs);
            } catch (final KafkaException e) {
                throw new StreamsException("Restore consumer get unexpected error polling records.", e);
            }

            for (final TopicPartition partition : polledRecords.partitions()) {
                bufferChangelogRecords(restoringChangelogByPartition(partition), polledRecords.records(partition));
            }

            for (final TopicPartition partition: restoringChangelogs) {
                // even if some partition do not have any accumulated data, we still trigger
                // restoring since some changelog may not need to restore any at all, and the
                // restore to end check needs to be executed still.
                // TODO: we always try to restore as a batch when some records are accumulated, which may result in
                //       small batches; this can be optimized in the future, e.g. wait longer for larger batches.
                restoreChangelog(changelogs.get(partition));
            }

            maybeUpdateLimitOffsetsForStandbyChangelogs();
        }
    }

    private void maybeUpdateLimitOffsetsForStandbyChangelogs() {
        // we only consider updating the limit offset for standbys if we are not restoring active tasks
        if (state == ChangelogReaderState.STANDBY_UPDATING &&
            updateOffsetIntervalMs < time.milliseconds() - lastUpdateOffsetTime) {

            // when the interval has elapsed we should try to update the limit offset for standbys reading from
            // a source changelog with the new committed offset, unless there are no buffered records since 
            // we only need the limit when processing new records
            // for other changelog partitions we do not need to update limit offset at all since we never need to
            // check when it completes based on limit offset anyways: the end offset would keep increasing and the
            // standby never need to stop
            final Set<TopicPartition> changelogsWithLimitOffsets = changelogs.entrySet().stream()
                .filter(entry -> entry.getValue().stateManager.taskType() == Task.TaskType.STANDBY &&
                    entry.getValue().stateManager.changelogAsSource(entry.getKey()))
                .map(Map.Entry::getKey).collect(Collectors.toSet());

            for (final TopicPartition partition : changelogsWithLimitOffsets) {
                if (!changelogs.get(partition).bufferedRecords().isEmpty()) {
                    updateLimitOffsetsForStandbyChangelogs(committedOffsetForChangelogs(changelogsWithLimitOffsets));
                    break;
                }
            }
        }
    }

    private void bufferChangelogRecords(final ChangelogMetadata changelogMetadata, final List<ConsumerRecord<byte[], byte[]>> records) {
        // update the buffered records and limit index with the fetched records
        for (final ConsumerRecord<byte[], byte[]> record : records) {
            // filter polled records for null-keys and also possibly update buffer limit index
            if (record.key() == null) {
                log.warn("Read changelog record with null key from changelog {} at offset {}, " +
                    "skipping it for restoration", changelogMetadata.storeMetadata.changelogPartition(), record.offset());
            } else {
                changelogMetadata.bufferedRecords.add(record);
                final long offset = record.offset();
                if (changelogMetadata.restoreEndOffset == null || offset < changelogMetadata.restoreEndOffset)
                    changelogMetadata.bufferedLimitIndex = changelogMetadata.bufferedRecords.size();
            }
        }
    }

    /**
     * restore a changelog with its buffered records if there's any; for active changelogs also check if
     * it has completed the restoration and can transit to COMPLETED state and trigger restore callbacks
     */
    private void restoreChangelog(final ChangelogMetadata changelogMetadata) {
        final ProcessorStateManager stateManager = changelogMetadata.stateManager;
        final StateStoreMetadata storeMetadata = changelogMetadata.storeMetadata;
        final TopicPartition partition = storeMetadata.changelogPartition();
        final String storeName = storeMetadata.store().name();
        final int numRecords = changelogMetadata.bufferedLimitIndex;

        if (numRecords != 0) {
            final List<ConsumerRecord<byte[], byte[]>> records = changelogMetadata.bufferedRecords.subList(0, numRecords);
            stateManager.restore(storeMetadata, records);

            // NOTE here we use removeRange of ArrayList in order to achieve efficiency with range shifting,
            // otherwise one-at-a-time removal or addition would be very costly; if all records are restored
            // then we can further optimize to save the array-shift but just set array elements to null
            if (numRecords < changelogMetadata.bufferedRecords.size()) {
                records.clear();
            } else {
                changelogMetadata.bufferedRecords.clear();
            }

            final Long currentOffset = storeMetadata.offset();
            log.trace("Restored {} records from changelog {} to store {}, end offset is {}, current offset is {}",
                partition, storeName, numRecords, recordEndOffset(changelogMetadata.restoreEndOffset), currentOffset);

            changelogMetadata.bufferedLimitIndex = 0;
            changelogMetadata.totalRestored += numRecords;

            // do not trigger restore listener if we are processing standby tasks
            if (changelogMetadata.stateManager.taskType() == Task.TaskType.ACTIVE) {
                try {
                    stateRestoreListener.onBatchRestored(partition, storeName, currentOffset, numRecords);
                } catch (final Exception e) {
                    throw new StreamsException("State restore listener failed on batch restored", e);
                }
            }
        }

        // we should check even if there's nothing restored, but do not check completed if we are processing standby tasks
        if (changelogMetadata.stateManager.taskType() == Task.TaskType.ACTIVE && hasRestoredToEnd(changelogMetadata)) {
            log.info("Finished restoring changelog {} to store {} with a total number of {} records",
                partition, storeName, changelogMetadata.totalRestored);

            changelogMetadata.transitTo(ChangelogState.COMPLETED);
            pauseChangelogsFromRestoreConsumer(Collections.singleton(partition));

            try {
<<<<<<< HEAD
=======
                // first trigger the store's specific listener if its registered callback is also an listener,
                // then trigger the user registered global listener
                final StateRestoreCallback restoreCallback = storeMetadata.restoreCallback();
                if (restoreCallback instanceof StateRestoreListener) {
                    ((StateRestoreListener) restoreCallback).onRestoreEnd(partition, storeName, changelogMetadata.totalRestored);
                }

>>>>>>> da32720c
                stateRestoreListener.onRestoreEnd(partition, storeName, changelogMetadata.totalRestored);
            } catch (final Exception e) {
                throw new StreamsException("State restore listener failed on restore completed", e);
            }
        }
    }

    private Map<TopicPartition, Long> committedOffsetForChangelogs(final Set<TopicPartition> partitions) {
        if (partitions.isEmpty())
            return Collections.emptyMap();

        final Map<TopicPartition, Long> committedOffsets;
        try {
            // those do not have a committed offset would default to 0
            committedOffsets =  mainConsumer.committed(partitions).entrySet().stream()
                .collect(Collectors.toMap(Map.Entry::getKey, e -> e.getValue() == null ? 0L : e.getValue().offset()));
        } catch (final TimeoutException e) {
            // if it timed out we just retry next time.
            return Collections.emptyMap();
        } catch (final KafkaException e) {
            throw new StreamsException(String.format("Failed to retrieve end offsets for %s", partitions), e);
        }

        lastUpdateOffsetTime = time.milliseconds();

        return committedOffsets;
    }

    private Map<TopicPartition, Long> endOffsetForChangelogs(final Set<TopicPartition> partitions) {
        if (partitions.isEmpty())
            return Collections.emptyMap();

        try {
            return restoreConsumer.endOffsets(partitions);
        } catch (final TimeoutException e) {
            // if timeout exception gets thrown we just give up this time and retry in the next run loop
            log.debug("Could not fetch all end offsets for {}, will retry in the next run loop", partitions);
            return Collections.emptyMap();
        } catch (final KafkaException e) {
            throw new StreamsException(String.format("Failed to retrieve end offsets for %s", partitions), e);
        }
    }

    private void updateLimitOffsetsForStandbyChangelogs(final Map<TopicPartition, Long> committedOffsets) {
        for (final ChangelogMetadata metadata : changelogs.values()) {
            final TopicPartition partition = metadata.storeMetadata.changelogPartition();
            if (metadata.stateManager.taskType() == Task.TaskType.STANDBY &&
                metadata.stateManager.changelogAsSource(partition) &&
                committedOffsets.containsKey(partition)) {

                final Long newLimit = committedOffsets.get(partition);
                final Long previousLimit = metadata.restoreEndOffset;

                if (previousLimit != null && previousLimit > newLimit) {
                    throw new IllegalStateException("Offset limit should monotonically increase, but was reduced for partition " +
                        partition + ". New limit: " + newLimit + ". Previous limit: " + previousLimit);
                }

                metadata.restoreEndOffset = newLimit;

                // update the limit index for buffered records
                while (metadata.bufferedLimitIndex < metadata.bufferedRecords.size() &&
                    metadata.bufferedRecords.get(metadata.bufferedLimitIndex).offset() < metadata.restoreEndOffset)
                    metadata.bufferedLimitIndex++;
            }
        }
    }

    private void initializeChangelogs(final Set<ChangelogMetadata> newPartitionsToRestore) {
        if (newPartitionsToRestore.isEmpty())
            return;

        // for active changelogs, we need to find their end offset before transit to restoring
        // if the changelog is on source topic, then its end offset should be the minimum of
        // its committed offset and its end offset; for standby tasks that use source topics
        // as changelogs, we want to initialize their limit offsets as committed offsets as well
        final Set<TopicPartition> newPartitionsToFindEndOffset = new HashSet<>();
        final Set<TopicPartition> newPartitionsToFindCommittedOffset = new HashSet<>();

        for (final ChangelogMetadata metadata : newPartitionsToRestore) {
            final TopicPartition partition = metadata.storeMetadata.changelogPartition();

            // TODO K9113: when TaskType.GLOBAL is added we need to modify this
            if (metadata.stateManager.taskType() == Task.TaskType.ACTIVE)
                newPartitionsToFindEndOffset.add(partition);

            if (metadata.stateManager.changelogAsSource(partition))
                newPartitionsToFindCommittedOffset.add(partition);
        }

        // NOTE we assume that all requested partitions will be included in the returned map for both end/committed
        // offsets, i.e., it would not return partial result and would timeout if some of the results cannot be found
        final Map<TopicPartition, Long> endOffsets = endOffsetForChangelogs(newPartitionsToFindEndOffset);
        final Map<TopicPartition, Long> committedOffsets = committedOffsetForChangelogs(newPartitionsToFindCommittedOffset);

        for (final TopicPartition partition: newPartitionsToFindEndOffset) {
            final ChangelogMetadata changelogMetadata = changelogs.get(partition);
            final Long endOffset = endOffsets.get(partition);
            final Long committedOffset = newPartitionsToFindCommittedOffset.contains(partition) ?
                committedOffsets.get(partition) : Long.valueOf(Long.MAX_VALUE);

            if (endOffset != null && committedOffset != null) {
                if (changelogMetadata.restoreEndOffset != null)
                    throw new IllegalStateException("End offset for " + partition +
                        " should only be initialized once. Existing value: " + changelogMetadata.restoreEndOffset +
                        ", new value: (" + endOffset + ", " + committedOffset + ")");

                changelogMetadata.restoreEndOffset = Math.min(endOffset, committedOffset);

                log.debug("End offset for changelog {} initialized as {}.", partition, changelogMetadata.restoreEndOffset);
            } else {
                if (!newPartitionsToRestore.remove(changelogMetadata))
                    throw new IllegalStateException("New changelogs to restore " + newPartitionsToRestore +
                        " does not contain the one looking for end offset: " + partition + ", this should not happen.");

                log.info("End offset for changelog {} cannot be found; will retry in the next time.", partition);
            }
        }

        // try initialize limit offsets for standby tasks for the first time
        if (!committedOffsets.isEmpty())
            updateLimitOffsetsForStandbyChangelogs(committedOffsets);

        // add new partitions to the restore consumer and transit them to restoring state
        addChangelogsToRestoreConsumer(newPartitionsToRestore.stream().map(metadata -> metadata.storeMetadata.changelogPartition())
            .collect(Collectors.toSet()));

        newPartitionsToRestore.forEach(metadata -> metadata.transitTo(ChangelogState.RESTORING));

        // if it is in the active restoring mode, we immediately pause those standby changelogs
        // here we just blindly pause all (including the existing and newly added)
        if (state == ChangelogReaderState.ACTIVE_RESTORING) {
            pauseChangelogsFromRestoreConsumer(standbyRestoringChangelogs());
        }

        // prepare newly added partitions of the restore consumer by setting their starting position
        prepareChangelogs(newPartitionsToRestore);
    }

    private void addChangelogsToRestoreConsumer(final Set<TopicPartition> partitions) {
        final Set<TopicPartition> assignment = new HashSet<>(restoreConsumer.assignment());

        // the current assignment should not contain any of the new partitions
        if (assignment.removeAll(partitions)) {
            throw new IllegalStateException("The current assignment " + restoreConsumer.assignment() + " " +
                "already contains some of the new partitions " + partitions);
        }
        assignment.addAll(partitions);
        restoreConsumer.assign(assignment);

        log.debug("Added partitions {} to the restore consumer, current assignment is {}", partitions, assignment);
    }

    private void pauseChangelogsFromRestoreConsumer(final Collection<TopicPartition> partitions) {
        final Set<TopicPartition> assignment = new HashSet<>(restoreConsumer.assignment());

        // the current assignment should contain all the partitions to pause
        if (!assignment.containsAll(partitions)) {
            throw new IllegalStateException("The current assignment " + assignment + " " +
                "does not contain some of the partitions " + partitions + " for pausing.");
        }
        restoreConsumer.pause(partitions);

        log.debug("Paused partitions {} from the restore consumer", partitions);
    }

    private void removeChangelogsFromRestoreConsumer(final Collection<TopicPartition> partitions) {
        final Set<TopicPartition> assignment = new HashSet<>(restoreConsumer.assignment());

        // the current assignment should contain all the partitions to remove
        if (!assignment.containsAll(partitions)) {
            throw new IllegalStateException("The current assignment " + assignment + " " +
                "does not contain some of the partitions " + partitions + " for removing.");
        }
        assignment.removeAll(partitions);
        restoreConsumer.assign(assignment);
    }

    private void resumeChangelogsFromRestoreConsumer(final Collection<TopicPartition> partitions) {
        final Set<TopicPartition> assignment = new HashSet<>(restoreConsumer.assignment());

        // the current assignment should contain all the partitions to resume
        if (!assignment.containsAll(partitions)) {
            throw new IllegalStateException("The current assignment " + assignment + " " +
                "does not contain some of the partitions " + partitions + " for resuming.");
        }
        restoreConsumer.resume(partitions);

        log.debug("Resumed partitions {} from the restore consumer", partitions);
    }

    private void prepareChangelogs(final Set<ChangelogMetadata> newPartitionsToRestore) {
        // separate those who do not have the current offset loaded from checkpoint
        final Set<TopicPartition> newPartitionsWithoutStartOffset = new HashSet<>();

        for (final ChangelogMetadata changelogMetadata: newPartitionsToRestore) {
            final StateStoreMetadata storeMetadata = changelogMetadata.storeMetadata;
            final TopicPartition partition = storeMetadata.changelogPartition();
            final Long currentOffset = storeMetadata.offset();
            final Long endOffset = changelogs.get(partition).restoreEndOffset;

            if (currentOffset != null) {
                // the current offset is the offset of the last record, so we should set the position
                // as that offset + 1 as the "next" record to fetch; seek is not a blocking call so
                // there's nothing to capture
                restoreConsumer.seek(partition, currentOffset + 1);

                log.debug("Start restoring changelog partition {} from current offset {} to end offset {}.",
                    partition, currentOffset, recordEndOffset(endOffset));
            } else {
                log.debug("Start restoring changelog partition {} from the beginning offset to end offset {} " +
                    "since we cannot find current offset.", partition, recordEndOffset(endOffset));

                newPartitionsWithoutStartOffset.add(partition);
            }
        }

        // optimization: batch all seek-to-beginning offsets in a single request
        //               seek is not a blocking call so there's nothing to capture
        if (!newPartitionsWithoutStartOffset.isEmpty()) {
            restoreConsumer.seekToBeginning(newPartitionsWithoutStartOffset);
        }

        // do not trigger restore listener if we are processing standby tasks
        for (final ChangelogMetadata changelogMetadata : newPartitionsToRestore) {
            if (changelogMetadata.stateManager.taskType() == Task.TaskType.ACTIVE) {
                final StateStoreMetadata storeMetadata = changelogMetadata.storeMetadata;
                final TopicPartition partition = storeMetadata.changelogPartition();
                final String storeName = storeMetadata.store().name();

                long startOffset = 0L;
                try {
                    startOffset = restoreConsumer.position(partition);
                } catch (final TimeoutException e) {
                    // if we cannot find the starting position at the beginning, just use the default 0L
                } catch (final KafkaException e) {
                    // this also includes InvalidOffsetException, which should not happen under normal
                    // execution, hence it is also okay to wrap it as fatal StreamsException
                    throw new StreamsException("Restore consumer get unexpected error trying to get the position " +
                        " of " + partition, e);
                }

                try {
                    stateRestoreListener.onRestoreStart(partition, storeName, startOffset, changelogMetadata.restoreEndOffset);
                } catch (final Exception e) {
                    throw new StreamsException("State restore listener failed on batch restored", e);
                }
            }
        }
    }

    private RuntimeException invokeOnRestoreEnd(final TopicPartition partition,
                                                final ChangelogMetadata changelogMetadata) {
        // only trigger the store's specific listener to make sure we disable bulk loading before transition to standby
        final StateStoreMetadata storeMetadata = changelogMetadata.storeMetadata;
        final StateRestoreCallback restoreCallback = storeMetadata.restoreCallback();
        final String storeName = storeMetadata.store().name();
        if (restoreCallback instanceof StateRestoreListener) {
            try {
                ((StateRestoreListener) restoreCallback).onRestoreEnd(partition, storeName, changelogMetadata.totalRestored);
            } catch (final RuntimeException e) {
                return e;
            }
        }
        return null;
    }

    @Override
    public void unregister(final Collection<TopicPartition> revokedChangelogs,
                           final boolean triggerOnRestoreEnd) {
        final AtomicReference<RuntimeException> firstException = new AtomicReference<>(null);

        // Only changelogs that are initialized have been added to the restore consumer's assignment
        final List<TopicPartition> revokedInitializedChangelogs = new ArrayList<>();

        for (final TopicPartition partition : revokedChangelogs) {
            final ChangelogMetadata changelogMetadata = changelogs.remove(partition);
            if (changelogMetadata != null) {
                if (triggerOnRestoreEnd && changelogMetadata.state().equals(ChangelogState.RESTORING)) {
                    firstException.compareAndSet(null, invokeOnRestoreEnd(partition, changelogMetadata));
                }

                if (!changelogMetadata.state().equals(ChangelogState.REGISTERED)) {
                    revokedInitializedChangelogs.add(partition);
                }

                changelogMetadata.clear();
            } else {
                log.debug("Changelog partition {} could not be found," +
                    " it could be already cleaned up during the handling" +
                    " of task corruption and never restore again", partition);
            }
        }

        removeChangelogsFromRestoreConsumer(revokedInitializedChangelogs);
    }

    @Override
    public void clear() {
        for (final ChangelogMetadata changelogMetadata : changelogs.values()) {
            changelogMetadata.clear();
        }
        changelogs.clear();

        try {
            restoreConsumer.unsubscribe();
        } catch (final KafkaException e) {
            throw new StreamsException("Restore consumer get unexpected error unsubscribing", e);
        }
    }

    @Override
    public boolean isEmpty() {
        return changelogs.isEmpty();
    }

    @Override
    public String toString() {
        return "StoreChangelogReader: " + changelogs + "\n";
    }

    // for testing only
    ChangelogMetadata changelogMetadata(final TopicPartition partition) {
        return changelogs.get(partition);
    }

    ChangelogReaderState state() {
        return state;
    }
}<|MERGE_RESOLUTION|>--- conflicted
+++ resolved
@@ -16,7 +16,6 @@
  */
 package org.apache.kafka.streams.processor.internals;
 
-import java.util.concurrent.atomic.AtomicReference;
 import org.apache.kafka.clients.consumer.Consumer;
 import org.apache.kafka.clients.consumer.ConsumerRecord;
 import org.apache.kafka.clients.consumer.ConsumerRecords;
@@ -539,16 +538,6 @@
             pauseChangelogsFromRestoreConsumer(Collections.singleton(partition));
 
             try {
-<<<<<<< HEAD
-=======
-                // first trigger the store's specific listener if its registered callback is also an listener,
-                // then trigger the user registered global listener
-                final StateRestoreCallback restoreCallback = storeMetadata.restoreCallback();
-                if (restoreCallback instanceof StateRestoreListener) {
-                    ((StateRestoreListener) restoreCallback).onRestoreEnd(partition, storeName, changelogMetadata.totalRestored);
-                }
-
->>>>>>> da32720c
                 stateRestoreListener.onRestoreEnd(partition, storeName, changelogMetadata.totalRestored);
             } catch (final Exception e) {
                 throw new StreamsException("State restore listener failed on restore completed", e);
@@ -800,37 +789,14 @@
         }
     }
 
-    private RuntimeException invokeOnRestoreEnd(final TopicPartition partition,
-                                                final ChangelogMetadata changelogMetadata) {
-        // only trigger the store's specific listener to make sure we disable bulk loading before transition to standby
-        final StateStoreMetadata storeMetadata = changelogMetadata.storeMetadata;
-        final StateRestoreCallback restoreCallback = storeMetadata.restoreCallback();
-        final String storeName = storeMetadata.store().name();
-        if (restoreCallback instanceof StateRestoreListener) {
-            try {
-                ((StateRestoreListener) restoreCallback).onRestoreEnd(partition, storeName, changelogMetadata.totalRestored);
-            } catch (final RuntimeException e) {
-                return e;
-            }
-        }
-        return null;
-    }
-
     @Override
-    public void unregister(final Collection<TopicPartition> revokedChangelogs,
-                           final boolean triggerOnRestoreEnd) {
-        final AtomicReference<RuntimeException> firstException = new AtomicReference<>(null);
-
+    public void unregister(final Collection<TopicPartition> revokedChangelogs) {
         // Only changelogs that are initialized have been added to the restore consumer's assignment
         final List<TopicPartition> revokedInitializedChangelogs = new ArrayList<>();
 
         for (final TopicPartition partition : revokedChangelogs) {
             final ChangelogMetadata changelogMetadata = changelogs.remove(partition);
             if (changelogMetadata != null) {
-                if (triggerOnRestoreEnd && changelogMetadata.state().equals(ChangelogState.RESTORING)) {
-                    firstException.compareAndSet(null, invokeOnRestoreEnd(partition, changelogMetadata));
-                }
-
                 if (!changelogMetadata.state().equals(ChangelogState.REGISTERED)) {
                     revokedInitializedChangelogs.add(partition);
                 }
