/**
 * Licensed to the Apache Software Foundation (ASF) under one or more
 * contributor license agreements.  See the NOTICE file distributed with
 * this work for additional information regarding copyright ownership.
 * The ASF licenses this file to You under the Apache License, Version 2.0
 * (the "License"); you may not use this file except in compliance with
 * the License.  You may obtain a copy of the License at
 *
 *    http://www.apache.org/licenses/LICENSE-2.0
 *
 * Unless required by applicable law or agreed to in writing, software
 * distributed under the License is distributed on an "AS IS" BASIS,
 * WITHOUT WARRANTIES OR CONDITIONS OF ANY KIND, either express or implied.
 * See the License for the specific language governing permissions and
 * limitations under the License.
 */

package org.apache.kafka.streams.processor.internals;

import org.apache.kafka.clients.producer.ProducerRecord;
import org.apache.kafka.common.TopicPartition;
import org.apache.kafka.common.serialization.Serializer;
import org.apache.kafka.streams.StreamsConfig;
import org.apache.kafka.streams.StreamsMetrics;
import org.apache.kafka.streams.processor.StateStore;
import org.apache.kafka.streams.processor.StreamPartitioner;
import org.apache.kafka.streams.processor.TaskId;
import org.apache.kafka.streams.state.internals.ThreadCache;
import java.util.Collections;
import java.util.Map;

class StandbyContextImpl extends AbstractProcessorContext implements RecordCollector.Supplier {

    private static final RecordCollector NO_OP_COLLECTOR = new RecordCollector() {
        @Override
        public <K, V> void send(final ProducerRecord<K, V> record, final Serializer<K> keySerializer, final Serializer<V> valueSerializer) {

        }

        @Override
        public <K, V> void send(final ProducerRecord<K, V> record, final Serializer<K> keySerializer, final Serializer<V> valueSerializer, final StreamPartitioner<? super K, ? super V> partitioner) {

        }

        @Override
        public void flush() {

        }

        @Override
        public void close() {

        }

        @Override
        public Map<TopicPartition, Long> offsets() {
            return Collections.emptyMap();
        }
    };

<<<<<<< HEAD
=======
    private final TaskId id;
    private final String applicationId;
    private final StreamsMetrics metrics;
    private final ProcessorStateManager stateMgr;

    private final StreamsConfig config;
    private final Serde<?> keySerde;
    private final Serde<?> valSerde;
    private final ThreadCache zeroSizedCache;

    private boolean initialized;

    public StandbyContextImpl(TaskId id,
                              String applicationId,
                              StreamsConfig config,
                              ProcessorStateManager stateMgr,
                              StreamsMetrics metrics) {
        this.id = id;
        this.applicationId = applicationId;
        this.metrics = metrics;
        this.stateMgr = stateMgr;

        this.config = config;
        this.keySerde = config.keySerde();
        this.valSerde = config.valueSerde();
        this.zeroSizedCache = new ThreadCache("zeroCache", 0, this.metrics);
        this.initialized = false;
    }

    public void initialized() {
        this.initialized = true;
    }
>>>>>>> 3c605116

    public StandbyContextImpl(final TaskId id,
                       final String applicationId,
                       final StreamsConfig config,
                       final ProcessorStateManager stateMgr,
                       final StreamsMetrics metrics) {
        super(id, applicationId, config, metrics, stateMgr, new ThreadCache(0));
    }


    StateManager getStateMgr() {
        return stateManager;
    }

    @Override
    public RecordCollector recordCollector() {
        return NO_OP_COLLECTOR;
    }

    /**
     * @throws UnsupportedOperationException
     */
    @Override
    public StateStore getStateStore(String name) {
        throw new UnsupportedOperationException("this should not happen: getStateStore() not supported in standby tasks.");
    }

    /**
     * @throws UnsupportedOperationException
     */
    @Override
    public String topic() {
        throw new UnsupportedOperationException("this should not happen: topic() not supported in standby tasks.");
    }

    /**
     * @throws UnsupportedOperationException
     */
    @Override
    public int partition() {
        throw new UnsupportedOperationException("this should not happen: partition() not supported in standby tasks.");
    }

    /**
     * @throws UnsupportedOperationException
     */
    @Override
    public long offset() {
        throw new UnsupportedOperationException("this should not happen: offset() not supported in standby tasks.");
    }

    /**
     * @throws UnsupportedOperationException
     */
    @Override
    public long timestamp() {
        throw new UnsupportedOperationException("this should not happen: timestamp() not supported in standby tasks.");
    }

    /**
     * @throws UnsupportedOperationException
     */
    @Override
    public <K, V> void forward(K key, V value) {
        throw new UnsupportedOperationException("this should not happen: forward() not supported in standby tasks.");
    }

    /**
     * @throws UnsupportedOperationException
     */
    @Override
    public <K, V> void forward(K key, V value, int childIndex) {
        throw new UnsupportedOperationException("this should not happen: forward() not supported in standby tasks.");
    }

    /**
     * @throws UnsupportedOperationException
     */
    @Override
    public <K, V> void forward(K key, V value, String childName) {
        throw new UnsupportedOperationException("this should not happen: forward() not supported in standby tasks.");
    }

    /**
     * @throws UnsupportedOperationException
     */
    @Override
    public void commit() {
        throw new UnsupportedOperationException("this should not happen: commit() not supported in standby tasks.");
    }

    /**
     * @throws UnsupportedOperationException
     */
    @Override
    public void schedule(long interval) {
        throw new UnsupportedOperationException("this should not happen: schedule() not supported in standby tasks.");
    }


    @Override
    public RecordContext recordContext() {
        throw new UnsupportedOperationException("this should not happen: recordContext not supported in standby tasks.");
    }

    @Override
    public void setRecordContext(final RecordContext recordContext) {
        throw new UnsupportedOperationException("this should not happen: setRecordContext not supported in standby tasks.");
    }


    @Override
    public void setCurrentNode(final ProcessorNode currentNode) {
        // no-op. can't throw as this is called on commit when the StateStores get flushed.
    }

    @Override
    public ProcessorNode currentNode() {
        throw new UnsupportedOperationException("this should not happen: currentNode not supported in standby tasks.");
    }
}<|MERGE_RESOLUTION|>--- conflicted
+++ resolved
@@ -58,48 +58,12 @@
         }
     };
 
-<<<<<<< HEAD
-=======
-    private final TaskId id;
-    private final String applicationId;
-    private final StreamsMetrics metrics;
-    private final ProcessorStateManager stateMgr;
-
-    private final StreamsConfig config;
-    private final Serde<?> keySerde;
-    private final Serde<?> valSerde;
-    private final ThreadCache zeroSizedCache;
-
-    private boolean initialized;
-
-    public StandbyContextImpl(TaskId id,
-                              String applicationId,
-                              StreamsConfig config,
-                              ProcessorStateManager stateMgr,
-                              StreamsMetrics metrics) {
-        this.id = id;
-        this.applicationId = applicationId;
-        this.metrics = metrics;
-        this.stateMgr = stateMgr;
-
-        this.config = config;
-        this.keySerde = config.keySerde();
-        this.valSerde = config.valueSerde();
-        this.zeroSizedCache = new ThreadCache("zeroCache", 0, this.metrics);
-        this.initialized = false;
-    }
-
-    public void initialized() {
-        this.initialized = true;
-    }
->>>>>>> 3c605116
-
     public StandbyContextImpl(final TaskId id,
                        final String applicationId,
                        final StreamsConfig config,
                        final ProcessorStateManager stateMgr,
                        final StreamsMetrics metrics) {
-        super(id, applicationId, config, metrics, stateMgr, new ThreadCache(0));
+        super(id, applicationId, config, metrics, stateMgr, new ThreadCache("zeroCache", 0, metrics));
     }
 
 
