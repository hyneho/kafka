--- conflicted
+++ resolved
@@ -143,11 +143,7 @@
 
     @Override
     public <K, V> void forward(K key, V value, String childName) {
-<<<<<<< HEAD
-        throw new UnsupportedOperationException("forward() not supported.");
-=======
         throw new UnsupportedOperationException("this should not happen: forward() not supported in standby tasks.");
->>>>>>> 8c595657
     }
 
     @Override
