--- conflicted
+++ resolved
@@ -28,40 +28,24 @@
 public class ProcessorTopology {
 
     private final List<ProcessorNode> processorNodes;
+    private final List<StateStore> stateStores;
+    private final List<StateStore> globalStateStores;
     private final Map<String, SourceNode> sourceByTopics;
     private final Map<String, SinkNode> sinkByTopics;
-    private final List<StateStore> stateStores;
-<<<<<<< HEAD
     private final Map<String, String> storeToChangelogTopic;
-=======
-    private final Map<String, String> sourceStoreToSourceTopic;
-    private final Map<StateStore, ProcessorNode> storeToProcessorNodeMap;
-    private final List<StateStore> globalStateStores;
->>>>>>> 8d9d8479
 
     public ProcessorTopology(final List<ProcessorNode> processorNodes,
                              final Map<String, SourceNode> sourceByTopics,
                              final Map<String, SinkNode> sinkByTopics,
                              final List<StateStore> stateStores,
-<<<<<<< HEAD
-                             final Map<String, String> storeToChangelogTopic) {
+                             final Map<String, String> storeToChangelogTopic,
+                             final List<StateStore> globalStateStores) {
         this.processorNodes = Collections.unmodifiableList(processorNodes);
         this.sourceByTopics = Collections.unmodifiableMap(sourceByTopics);
         this.sinkByTopics   = Collections.unmodifiableMap(sinkByTopics);
         this.stateStores    = Collections.unmodifiableList(stateStores);
         this.storeToChangelogTopic = Collections.unmodifiableMap(storeToChangelogTopic);
-=======
-                             final Map<String, String> sourceStoreToSourceTopic,
-                             final Map<StateStore, ProcessorNode> storeToProcessorNodeMap,
-                             final List<StateStore> globalStateStores) {
-        this.processorNodes = Collections.unmodifiableList(processorNodes);
-        this.sourceByTopics = Collections.unmodifiableMap(sourceByTopics);
-        this.sinkByTopics   = Collections.unmodifiableMap(sinkByTopics);
-        this.stateStores = Collections.unmodifiableList(stateStores);
-        this.sourceStoreToSourceTopic = sourceStoreToSourceTopic;
-        this.storeToProcessorNodeMap = Collections.unmodifiableMap(storeToProcessorNodeMap);
         this.globalStateStores = Collections.unmodifiableList(globalStateStores);
->>>>>>> 8d9d8479
     }
 
     public Set<String> sourceTopics() {
@@ -99,7 +83,6 @@
     public Map<String, String> storeToChangelogTopic() {
         return storeToChangelogTopic;
     }
-
 
     public List<StateStore> globalStateStores() {
         return globalStateStores;
