/*
 * Licensed to the Apache Software Foundation (ASF) under one or more
 * contributor license agreements. See the NOTICE file distributed with
 * this work for additional information regarding copyright ownership.
 * The ASF licenses this file to You under the Apache License, Version 2.0
 * (the "License"); you may not use this file except in compliance with
 * the License. You may obtain a copy of the License at
 *
 *    http://www.apache.org/licenses/LICENSE-2.0
 *
 * Unless required by applicable law or agreed to in writing, software
 * distributed under the License is distributed on an "AS IS" BASIS,
 * WITHOUT WARRANTIES OR CONDITIONS OF ANY KIND, either express or implied.
 * See the License for the specific language governing permissions and
 * limitations under the License.
 */
package org.apache.kafka.streams.processor.internals;

import org.apache.kafka.clients.consumer.Consumer;
import org.apache.kafka.clients.consumer.ConsumerConfig;
import org.apache.kafka.clients.consumer.ConsumerRecord;
import org.apache.kafka.clients.consumer.ConsumerRecords;
import org.apache.kafka.common.PartitionInfo;
import org.apache.kafka.common.TopicPartition;
import org.apache.kafka.common.errors.TimeoutException;
import org.apache.kafka.common.serialization.ByteArrayDeserializer;
import org.apache.kafka.common.utils.FixedOrderMap;
import org.apache.kafka.common.utils.LogContext;
import org.apache.kafka.common.utils.Time;
import org.apache.kafka.streams.StreamsConfig;
import org.apache.kafka.streams.errors.ProcessorStateException;
import org.apache.kafka.streams.errors.StreamsException;
import org.apache.kafka.streams.processor.StateRestoreCallback;
import org.apache.kafka.streams.processor.StateRestoreListener;
import org.apache.kafka.streams.processor.StateStore;
import org.apache.kafka.streams.processor.StateStoreContext;
import org.apache.kafka.streams.processor.internals.Task.TaskType;
import org.apache.kafka.streams.state.internals.OffsetCheckpoint;
import org.apache.kafka.streams.state.internals.RecordConverter;
import org.slf4j.Logger;

import java.io.File;
import java.io.IOException;
import java.time.Duration;
import java.util.ArrayList;
import java.util.Collections;
import java.util.HashMap;
import java.util.HashSet;
import java.util.List;
import java.util.Map;
import java.util.Optional;
import java.util.Set;
import java.util.function.Supplier;

import static org.apache.kafka.streams.processor.internals.StateManagerUtil.CHECKPOINT_FILE_NAME;
import static org.apache.kafka.streams.processor.internals.StateManagerUtil.converterForStore;

/**
 * This class is responsible for the initialization, restoration, closing, flushing etc
 * of Global State Stores. There is only ever 1 instance of this class per Application Instance.
 */
public class GlobalStateManagerImpl implements GlobalStateManager {
    private final static long NO_DEADLINE = -1L;

    private final Logger log;
    private final Time time;
    private final Consumer<byte[], byte[]> globalConsumer;
    private final File baseDir;
    private final Set<String> globalStoreNames = new HashSet<>();
    private final FixedOrderMap<String, Optional<StateStore>> globalStores = new FixedOrderMap<>();
    private final StateRestoreListener stateRestoreListener;
    private InternalProcessorContext globalProcessorContext;
    private final Duration requestTimeoutPlusTaskTimeout;
    private final long taskTimeoutMs;
    private final Set<String> globalNonPersistentStoresTopics = new HashSet<>();
    private final OffsetCheckpoint checkpointFile;
    private final Map<TopicPartition, Long> checkpointFileCache;
    private final Map<String, String> storeToChangelogTopic;
    private final List<StateStore> globalStateStores;

    public GlobalStateManagerImpl(final LogContext logContext,
                                  final Time time,
                                  final ProcessorTopology topology,
                                  final Consumer<byte[], byte[]> globalConsumer,
                                  final StateDirectory stateDirectory,
                                  final StateRestoreListener stateRestoreListener,
                                  final StreamsConfig config) {
        this.time = time;
        storeToChangelogTopic = topology.storeToChangelogTopic();
        globalStateStores = topology.globalStateStores();
        baseDir = stateDirectory.globalStateDir();
        checkpointFile = new OffsetCheckpoint(new File(baseDir, CHECKPOINT_FILE_NAME));
        checkpointFileCache = new HashMap<>();

        // Find non persistent store's topics
        for (final StateStore store : globalStateStores) {
            if (!store.persistent()) {
                globalNonPersistentStoresTopics.add(changelogFor(store.name()));
            }
        }

        log = logContext.logger(GlobalStateManagerImpl.class);
        this.globalConsumer = globalConsumer;
        this.stateRestoreListener = stateRestoreListener;

        final Map<String, Object> consumerProps = config.getGlobalConsumerConfigs("dummy");
        // need to add mandatory configs; otherwise `QuietConsumerConfig` throws
        consumerProps.put(ConsumerConfig.KEY_DESERIALIZER_CLASS_CONFIG, ByteArrayDeserializer.class);
        consumerProps.put(ConsumerConfig.VALUE_DESERIALIZER_CLASS_CONFIG, ByteArrayDeserializer.class);
        final int requestTimeoutMs = new ClientUtils.QuietConsumerConfig(consumerProps)
            .getInt(ConsumerConfig.REQUEST_TIMEOUT_MS_CONFIG);
        taskTimeoutMs = config.getLong(StreamsConfig.TASK_TIMEOUT_MS_CONFIG);
        requestTimeoutPlusTaskTimeout =
            Duration.ofMillis(requestTimeoutMs + taskTimeoutMs);
    }

    @Override
    public void setGlobalProcessorContext(final InternalProcessorContext globalProcessorContext) {
        this.globalProcessorContext = globalProcessorContext;
    }

    @Override
    public Set<String> initialize() {
        try {
            checkpointFileCache.putAll(checkpointFile.read());
        } catch (final IOException e) {
            throw new StreamsException("Failed to read checkpoints for global state globalStores", e);
        }

        final Set<String> changelogTopics = new HashSet<>();
        for (final StateStore stateStore : globalStateStores) {
            globalStoreNames.add(stateStore.name());
            final String sourceTopic = storeToChangelogTopic.get(stateStore.name());
            changelogTopics.add(sourceTopic);
            stateStore.init((StateStoreContext) globalProcessorContext, stateStore);
        }

        // make sure each topic-partition from checkpointFileCache is associated with a global state store
        checkpointFileCache.keySet().forEach(tp -> {
            if (!changelogTopics.contains(tp.topic())) {
                log.error(
                    "Encountered a topic-partition in the global checkpoint file not associated with any global" +
                        " state store, topic-partition: {}, checkpoint file: {}. If this topic-partition is no longer valid," +
                        " an application reset and state store directory cleanup will be required.",
                    tp.topic(),
                    checkpointFile.toString()
                );
                throw new StreamsException("Encountered a topic-partition not associated with any global state store");
            }
        });
        return Collections.unmodifiableSet(globalStoreNames);
    }

    public StateStore getGlobalStore(final String name) {
        return globalStores.getOrDefault(name, Optional.empty()).orElse(null);
    }

    @Override
    public StateStore getStore(final String name) {
        return getGlobalStore(name);
    }

    public File baseDir() {
        return baseDir;
    }

    @Override
    public void registerStore(final StateStore store, final StateRestoreCallback stateRestoreCallback) {
        if (globalStores.containsKey(store.name())) {
            throw new IllegalArgumentException(String.format("Global Store %s has already been registered", store.name()));
        }

        if (!globalStoreNames.contains(store.name())) {
            throw new IllegalArgumentException(String.format("Trying to register store %s that is not a known global store", store.name()));
        }

        if (stateRestoreCallback == null) {
            throw new IllegalArgumentException(String.format("The stateRestoreCallback provided for store %s was null", store.name()));
        }

        log.info("Restoring state for global store {}", store.name());
        final List<TopicPartition> topicPartitions = topicPartitionsForStore(store);

        final Map<TopicPartition, Long> highWatermarks = retryUntilSuccessOrThrowOnTaskTimeout(
            () -> globalConsumer.endOffsets(topicPartitions),
            String.format(
                "Failed to get offsets for partitions %s. The broker may be transiently unavailable at the moment.",
                topicPartitions
            )
        );

        try {
            restoreState(
                stateRestoreCallback,
                topicPartitions,
                highWatermarks,
                store.name(),
                converterForStore(store)
            );
            globalStores.put(store.name(), Optional.of(store));
        } finally {
            globalConsumer.unsubscribe();
        }
    }

    private List<TopicPartition> topicPartitionsForStore(final StateStore store) {
        final String sourceTopic = storeToChangelogTopic.get(store.name());

        final List<PartitionInfo> partitionInfos = retryUntilSuccessOrThrowOnTaskTimeout(
            () -> globalConsumer.partitionsFor(sourceTopic),
            String.format(
                "Failed to get partitions for topic %s. The broker may be transiently unavailable at the moment.",
                sourceTopic
            )
        );

        if (partitionInfos == null || partitionInfos.isEmpty()) {
            throw new StreamsException(String.format("There are no partitions available for topic %s when initializing global store %s", sourceTopic, store.name()));
        }

        final List<TopicPartition> topicPartitions = new ArrayList<>();
        for (final PartitionInfo partition : partitionInfos) {
            topicPartitions.add(new TopicPartition(partition.topic(), partition.partition()));
        }
        return topicPartitions;
    }

    private void restoreState(final StateRestoreCallback stateRestoreCallback,
                              final List<TopicPartition> topicPartitions,
                              final Map<TopicPartition, Long> highWatermarks,
                              final String storeName,
                              final RecordConverter recordConverter) {
        for (final TopicPartition topicPartition : topicPartitions) {
            globalConsumer.assign(Collections.singletonList(topicPartition));
            long offset;
            final Long checkpoint = checkpointFileCache.get(topicPartition);
            if (checkpoint != null) {
                globalConsumer.seek(topicPartition, checkpoint);
                offset = checkpoint;
            } else {
                globalConsumer.seekToBeginning(Collections.singletonList(topicPartition));
                offset = retryUntilSuccessOrThrowOnTaskTimeout(
                    () -> globalConsumer.position(topicPartition),
                    String.format(
                        "Failed to get position for partition %s. The broker may be transiently unavailable at the moment.",
                        topicPartition
                    )
                );
            }

            final Long highWatermark = highWatermarks.get(topicPartition);
            final RecordBatchingStateRestoreCallback stateRestoreAdapter =
                StateRestoreCallbackAdapter.adapt(stateRestoreCallback);

            stateRestoreListener.onRestoreStart(topicPartition, storeName, offset, highWatermark);
            long restoreCount = 0L;

            while (offset < highWatermark) { // when we "fix" this loop (KAFKA-7380 / KAFKA-10317)
                                             // we should update the `poll()` timeout below

                // we ignore `poll.ms` config during bootstrapping phase and
                // apply `request.timeout.ms` plus `task.timeout.ms` instead
                //
                // the reason is, that `poll.ms` might be too short to give a fetch request a fair chance
                // to actually complete and we don't want to start `task.timeout.ms` too early
                //
                // we also pass `task.timeout.ms` into `poll()` directly right now as it simplifies our own code:
                // if we don't pass it in, we would just track the timeout ourselves and call `poll()` again
                // in our own retry loop; by passing the timeout we can reuse the consumer's internal retry loop instead
                //
                // note that using `request.timeout.ms` provides a conservative upper bound for the timeout;
                // this implies that we might start `task.timeout.ms` "delayed" -- however, starting the timeout
                // delayed is preferable (as it's more robust) than starting it too early
                //
                // TODO https://issues.apache.org/jira/browse/KAFKA-10315
                //   -> do a more precise timeout handling if `poll` would throw an exception if a fetch request fails
                //      (instead of letting the consumer retry fetch requests silently)
                //
                // TODO https://issues.apache.org/jira/browse/KAFKA-10317 and
                //      https://issues.apache.org/jira/browse/KAFKA-7380
                //  -> don't pass in `task.timeout.ms` to stay responsive if `KafkaStreams#close` gets called
                final ConsumerRecords<byte[], byte[]> records = globalConsumer.poll(requestTimeoutPlusTaskTimeout);
                if (records.isEmpty()) {
                    // this will always throw
                    maybeUpdateDeadlineOrThrow(time.milliseconds());
                }

                final List<ConsumerRecord<byte[], byte[]>> restoreRecords = new ArrayList<>();
                for (final ConsumerRecord<byte[], byte[]> record : records.records(topicPartition)) {
                    if (record.key() != null) {
                        restoreRecords.add(recordConverter.convert(record));
                    }
                }

                offset = retryUntilSuccessOrThrowOnTaskTimeout(
                    () -> globalConsumer.position(topicPartition),
                    String.format(
                        "Failed to get position for partition %s. The broker may be transiently unavailable at the moment.",
                        topicPartition
                    )
                );

                stateRestoreAdapter.restoreBatch(restoreRecords);
                stateRestoreListener.onBatchRestored(topicPartition, storeName, offset, restoreRecords.size());
                restoreCount += restoreRecords.size();
            }
            stateRestoreListener.onRestoreEnd(topicPartition, storeName, restoreCount);
            checkpointFileCache.put(topicPartition, offset);
        }
    }

    private <R> R retryUntilSuccessOrThrowOnTaskTimeout(final Supplier<R> supplier,
                                                        final String errorMessage) {
        long deadlineMs = NO_DEADLINE;

        do {
            try {
                return supplier.get();
            } catch (final TimeoutException retriableException) {
                if (taskTimeoutMs == 0L) {
                    throw new StreamsException(
                        String.format(
                            "Retrying is disabled. You can enable it by setting `%s` to a value larger than zero.",
                            StreamsConfig.TASK_TIMEOUT_MS_CONFIG
                        ),
                        retriableException
                    );
                }

                deadlineMs = maybeUpdateDeadlineOrThrow(deadlineMs);

                log.warn(errorMessage, retriableException);
            }
        } while (true);
    }

    private long maybeUpdateDeadlineOrThrow(final long currentDeadlineMs) {
        final long currentWallClockMs = time.milliseconds();

        if (currentDeadlineMs == NO_DEADLINE) {
            final long newDeadlineMs = currentWallClockMs + taskTimeoutMs;
            return newDeadlineMs < 0L ? Long.MAX_VALUE : newDeadlineMs;
        } else if (currentWallClockMs >= currentDeadlineMs) {
            throw new TimeoutException(String.format(
                "Global task did not make progress to restore state within %d ms. Adjust `%s` if needed.",
                currentWallClockMs - currentDeadlineMs + taskTimeoutMs,
                StreamsConfig.TASK_TIMEOUT_MS_CONFIG
            ));
        }

        return currentDeadlineMs;
    }

    @Override
    public void flush() {
        log.debug("Flushing all global globalStores registered in the state manager");
        for (final Map.Entry<String, Optional<StateStore>> entry : globalStores.entrySet()) {
            if (entry.getValue().isPresent()) {
                final StateStore store = entry.getValue().get();
                try {
                    log.trace("Flushing global store={}", store.name());
                    store.flush();
                } catch (final RuntimeException e) {
                    throw new ProcessorStateException(
                        String.format("Failed to flush global state store %s", store.name()),
                        e
                    );
                }
            } else {
                throw new IllegalStateException("Expected " + entry.getKey() + " to have been initialized");
            }
        }
    }

    @Override
    public void close() {
        if (globalStateStores.isEmpty() && globalStores.isEmpty()) {
            return;
        }
        final StringBuilder closeFailed = new StringBuilder();
        for (final Map.Entry<String, Optional<StateStore>> entry : globalStores.entrySet()) {
            if (entry.getValue().isPresent()) {
                log.debug("Closing global storage engine {}", entry.getKey());
                try {
                    entry.getValue().get().close();
                } catch (final RuntimeException e) {
                    log.error("Failed to close global state store {}", entry.getKey(), e);
                    closeFailed.append("Failed to close global state store:")
                        .append(entry.getKey())
                        .append(". Reason: ")
                        .append(e)
                        .append("\n");
                }
                globalStores.put(entry.getKey(), Optional.empty());
            } else {
                log.info("Skipping to close non-initialized store {}", entry.getKey());
            }
        }
        for (final StateStore store : globalStateStores) {
            if (store.isOpen()) {
                try {
                    store.close();
                } catch (final RuntimeException e) {
                    log.error("Failed to close global state store {}", store.name(), e);
                    closeFailed.append("Failed to close global state store:")
                            .append(store.name())
                            .append(". Reason: ")
                            .append(e)
                            .append("\n");
                }
            }
        }

        if (closeFailed.length() > 0) {
            throw new ProcessorStateException("Exceptions caught during close of 1 or more global state globalStores\n" + closeFailed);
        }
    }

    @Override
    public void updateChangelogOffsets(final Map<TopicPartition, Long> offsets) {
        checkpointFileCache.putAll(offsets);
    }

    @Override
    public void checkpoint() {
        final Map<TopicPartition, Long> filteredOffsets = new HashMap<>();

        // Skip non persistent store
        for (final Map.Entry<TopicPartition, Long> topicPartitionOffset : checkpointFileCache.entrySet()) {
            final String topic = topicPartitionOffset.getKey().topic();
            if (!globalNonPersistentStoresTopics.contains(topic)) {
                filteredOffsets.put(topicPartitionOffset.getKey(), topicPartitionOffset.getValue());
            }
        }

        try {
            checkpointFile.write(filteredOffsets);
        } catch (final IOException e) {
            log.warn("Failed to write offset checkpoint file to {} for global stores: {}." +
<<<<<<< HEAD
                " This may occur if OS cleaned the state.dir in case when it is located in the (default) /tmp/kafka-streams directory." +
=======
                " This may occur if OS cleaned the state.dir in case when it is located in the (default) ${java.io.tmpdir}/kafka-streams directory." +
>>>>>>> 62e88657
                " Changing the location of state.dir may resolve the problem", checkpointFile, e);
        }
    }

    @Override
    public TaskType taskType() {
        return TaskType.GLOBAL;
    }

    @Override
    public Map<TopicPartition, Long> changelogOffsets() {
        return Collections.unmodifiableMap(checkpointFileCache);
    }

    public String changelogFor(final String storeName) {
        return storeToChangelogTopic.get(storeName);
    }
}<|MERGE_RESOLUTION|>--- conflicted
+++ resolved
@@ -437,11 +437,7 @@
             checkpointFile.write(filteredOffsets);
         } catch (final IOException e) {
             log.warn("Failed to write offset checkpoint file to {} for global stores: {}." +
-<<<<<<< HEAD
-                " This may occur if OS cleaned the state.dir in case when it is located in the (default) /tmp/kafka-streams directory." +
-=======
                 " This may occur if OS cleaned the state.dir in case when it is located in the (default) ${java.io.tmpdir}/kafka-streams directory." +
->>>>>>> 62e88657
                 " Changing the location of state.dir may resolve the problem", checkpointFile, e);
         }
     }
