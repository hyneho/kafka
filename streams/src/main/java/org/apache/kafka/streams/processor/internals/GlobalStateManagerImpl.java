--- conflicted
+++ resolved
@@ -280,10 +280,6 @@
                         if (record.key() != null) {
                             restoreRecords.add(KeyValue.pair(record.key(), record.value()));
                         }
-<<<<<<< HEAD
-                        offset = globalConsumer.position(topicPartition, DEFAULT_WAIT_TIME, TimeUnit.MILLISECONDS);
-=======
->>>>>>> 37a4d5ea
                     }
                     offset = globalConsumer.position(topicPartition);
                     stateRestoreAdapter.restoreAll(restoreRecords);
