--- conflicted
+++ resolved
@@ -87,8 +87,6 @@
             );
         }
     }
-<<<<<<< HEAD
-=======
 
     public static Serializer<?> getKeySerializer(final ProcessorContext processorContext) {
         return getSerializer(processorContext, true);
@@ -110,5 +108,4 @@
         final Serde<?> serde = key ? processorContext.keySerde() : processorContext.valueSerde();
         return serde == null ? null : serde.deserializer();
     }
->>>>>>> 62e88657
 }