--- conflicted
+++ resolved
@@ -46,12 +46,6 @@
     private final InternalProcessorContext processorContext;
     private final StreamsMetricsImpl streamsMetrics;
 
-<<<<<<< HEAD
-    // we need a separate snapshot for standby task to determine when we need to commit
-    private Map<TopicPartition, Long> offsetSnapshotSinceLastCommit = null;
-
-=======
->>>>>>> 634c9175
     /**
      * @param id             the ID of this task
      * @param partitions     input topic partitions, used for thread metadata only
@@ -96,16 +90,11 @@
     public void initializeIfNeeded() {
         if (state() == State.CREATED) {
             StateManagerUtil.registerStateStores(log, logPrefix, topology, stateMgr, stateDirectory, processorContext);
-<<<<<<< HEAD
-            initializeCheckpoint();
-            offsetSnapshotSinceLastCommit = new HashMap<>(stateMgr.changelogOffsets());
-=======
 
             // with and without EOS we would check for checkpointing at each commit during running,
             // and the file may be deleted in which case we should checkpoint immediately,
             // therefore we initialize the snapshot as empty
             offsetSnapshotSinceLastFlush = Collections.emptyMap();
->>>>>>> 634c9175
 
             // no topology needs initialized, we can transit to RUNNING
             // right after registered the stores
@@ -203,10 +192,6 @@
 
             case RUNNING:
             case SUSPENDED:
-<<<<<<< HEAD
-                offsetSnapshotSinceLastCommit = new HashMap<>(stateMgr.changelogOffsets());
-=======
->>>>>>> 634c9175
                 maybeWriteCheckpoint(enforceCheckpoint);
 
                 log.debug("Finalized commit for {} task", state());
@@ -286,15 +271,9 @@
 
     @Override
     public boolean commitNeeded() {
-<<<<<<< HEAD
-        // we can commit if the store's offset has changed since last commit
-        return offsetSnapshotSinceLastCommit != null &&
-                !offsetSnapshotSinceLastCommit.equals(stateMgr.changelogOffsets());
-=======
         // for standby tasks committing is the same as checkpointing,
         // so we only need to commit if we want to checkpoint
         return StateManagerUtil.checkpointNeeded(false, offsetSnapshotSinceLastFlush, stateMgr.changelogOffsets());
->>>>>>> 634c9175
     }
 
     @Override
