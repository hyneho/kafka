/*
 * Licensed to the Apache Software Foundation (ASF) under one or more
 * contributor license agreements. See the NOTICE file distributed with
 * this work for additional information regarding copyright ownership.
 * The ASF licenses this file to You under the Apache License, Version 2.0
 * (the "License"); you may not use this file except in compliance with
 * the License. You may obtain a copy of the License at
 *
 *    http://www.apache.org/licenses/LICENSE-2.0
 *
 * Unless required by applicable law or agreed to in writing, software
 * distributed under the License is distributed on an "AS IS" BASIS,
 * WITHOUT WARRANTIES OR CONDITIONS OF ANY KIND, either express or implied.
 * See the License for the specific language governing permissions and
 * limitations under the License.
 */
package org.apache.kafka.streams.processor.internals;

import org.apache.kafka.clients.consumer.Consumer;
import org.apache.kafka.common.TopicPartition;
import org.apache.kafka.common.metrics.Sensor;
import org.apache.kafka.streams.StreamsConfig;
import org.apache.kafka.streams.StreamsMetrics;
import org.apache.kafka.streams.processor.TaskId;
import org.apache.kafka.streams.processor.internals.metrics.StreamsMetricsImpl;
import org.apache.kafka.streams.processor.internals.metrics.ThreadMetrics;

import java.util.Collections;
import java.util.Map;
import java.util.Set;

/**
 * A StandbyTask
 */
public class StandbyTask extends AbstractTask {
    private final Sensor closeTaskSensor;

    private State state = State.CREATED;

    /**
     * Create {@link StandbyTask} with its assigned partitions
     *
     * @param id             the ID of this task
     * @param partitions     the collection of assigned {@link TopicPartition}
     * @param topology       the instance of {@link ProcessorTopology}
     * @param consumer       the instance of {@link Consumer}
     * @param config         the {@link StreamsConfig} specified by the user
     * @param metrics        the {@link StreamsMetrics} created by the thread
     * @param stateDirectory the {@link StateDirectory} created by the thread
     */
    StandbyTask(final TaskId id,
                final Set<TopicPartition> partitions,
                final ProcessorTopology topology,
                final Consumer<byte[], byte[]> consumer,
                final StreamsConfig config,
                final StreamsMetricsImpl metrics,
                final ProcessorStateManager stateMgr,
                final StateDirectory stateDirectory) {
        super(id, partitions, topology, consumer, true, stateMgr, stateDirectory, config);

        processorContext = new StandbyContextImpl(id, config, stateMgr, metrics);
        closeTaskSensor = ThreadMetrics.closeTaskSensor(Thread.currentThread().getName(), metrics);
    }

    @Override
    public boolean isActive() {
        return false;
    }

    @Override
    public State state() {
        return state;
    }

    @Override
    public void transitionTo(final State newState) {
        State.validateTransition(state, newState);
        state = newState;
    }

    @Override
    public void initializeIfNeeded() {
        if (state == State.CREATED) {
            initializeStateStores();
            // no topology needs initialized, we can transit to RUNNING
            // right after registered the stores
            transitionTo(State.RESTORING);

            log.debug("Initialized");
        }
    }

    private void initializeStateStores() {
        registerStateStores();

        processorContext.initialize();

        taskInitialized = true;
    }

    @Override
    public void startRunning() {
        if (state == State.RESTORING) {
            // do nothing
        } else {
            throw new IllegalStateException("Illegal state " + state + " while start running standby task " + id);
        }
    }

    @Override
    public void suspend() {
        log.debug("No-op suspend.");
    }

    @Override
    public void resume() {
        log.debug("No-op resume");
    }

    /**
     * <pre>
     * - flush store
     * - checkpoint store
     * </pre>
     */
    @Override
    public void commit() {
        if (state == State.RESTORING) {
            stateMgr.flush();

            // since there's no written offsets we can checkpoint with empty map,
            // and the state current offset would be used to checkpoint
            stateMgr.checkpoint(Collections.emptyMap());

            log.debug("Committed");
        } else {
            throw new IllegalStateException("Illegal state " + state + " while committing standby task " + id);
        }
    }

    @Override
    public void closeClean() {
        close(true);
    }

    @Override
    public void closeDirty() {
        close(false);
    }

    /**
     * 1. when unclean close, we do not need to commit;
     * 2. when unclean close, we do not throw any exception;
     */
    private void close(final boolean clean) {
        switch (state) {
            case CREATED:
                // the task is created and not initialized, do nothing
                break;

            case RESTORING:
                if (clean)
                    commit();

                try {
                    closeStateManager();
                } catch (final RuntimeException error) {
                    if (clean) {
                        throw error;
                    } else {
                        log.warn("Closing standby task " + id + " uncleanly throws an exception " + error);
                    }
                }
                break;

            default:
                throw new IllegalStateException("Illegal state " + state + " while closing standby task " + id);
        }

        closeTaskSensor.record();
        transitionTo(State.CLOSED);

<<<<<<< HEAD
        log.debug("Closed");
    }

    Map<TopicPartition, Long> restoredOffsets() {
        return Collections.unmodifiableMap(stateMgr.changelogOffsets());
    }
=======
    public Map<TopicPartition, Long> restoredOffsets() {
        return Collections.unmodifiableMap(stateMgr.changelogOffsets());
    }
>>>>>>> 8e72390d
}<|MERGE_RESOLUTION|>--- conflicted
+++ resolved
@@ -180,16 +180,6 @@
         closeTaskSensor.record();
         transitionTo(State.CLOSED);
 
-<<<<<<< HEAD
         log.debug("Closed");
     }
-
-    Map<TopicPartition, Long> restoredOffsets() {
-        return Collections.unmodifiableMap(stateMgr.changelogOffsets());
-    }
-=======
-    public Map<TopicPartition, Long> restoredOffsets() {
-        return Collections.unmodifiableMap(stateMgr.changelogOffsets());
-    }
->>>>>>> 8e72390d
 }