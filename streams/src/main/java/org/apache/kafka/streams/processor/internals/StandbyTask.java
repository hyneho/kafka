/*
 * Licensed to the Apache Software Foundation (ASF) under one or more
 * contributor license agreements. See the NOTICE file distributed with
 * this work for additional information regarding copyright ownership.
 * The ASF licenses this file to You under the Apache License, Version 2.0
 * (the "License"); you may not use this file except in compliance with
 * the License. You may obtain a copy of the License at
 *
 *    http://www.apache.org/licenses/LICENSE-2.0
 *
 * Unless required by applicable law or agreed to in writing, software
 * distributed under the License is distributed on an "AS IS" BASIS,
 * WITHOUT WARRANTIES OR CONDITIONS OF ANY KIND, either express or implied.
 * See the License for the specific language governing permissions and
 * limitations under the License.
 */
package org.apache.kafka.streams.processor.internals;

import org.apache.kafka.clients.consumer.Consumer;
import org.apache.kafka.common.TopicPartition;
import org.apache.kafka.common.metrics.Sensor;
import org.apache.kafka.streams.StreamsConfig;
import org.apache.kafka.streams.StreamsMetrics;
import org.apache.kafka.streams.processor.TaskId;
import org.apache.kafka.streams.processor.internals.metrics.StreamsMetricsImpl;
import org.apache.kafka.streams.processor.internals.metrics.ThreadMetrics;

import java.util.Collections;
import java.util.Map;
import java.util.Set;

/**
 * A StandbyTask
 */
public class StandbyTask extends AbstractTask {
    private final Sensor closeTaskSensor;

    private State state = State.CREATED;

    /**
     * Create {@link StandbyTask} with its assigned partitions
     *
     * @param id             the ID of this task
     * @param partitions     the collection of assigned {@link TopicPartition}
     * @param topology       the instance of {@link ProcessorTopology}
     * @param consumer       the instance of {@link Consumer}
     * @param config         the {@link StreamsConfig} specified by the user
     * @param metrics        the {@link StreamsMetrics} created by the thread
     * @param stateDirectory the {@link StateDirectory} created by the thread
     */
    StandbyTask(final TaskId id,
                final Set<TopicPartition> partitions,
                final ProcessorTopology topology,
                final Consumer<byte[], byte[]> consumer,
                final StreamsConfig config,
                final StreamsMetricsImpl metrics,
                final ProcessorStateManager stateMgr,
                final StateDirectory stateDirectory) {
        super(id, partitions, topology, consumer, true, stateMgr, stateDirectory, config);

        processorContext = new StandbyContextImpl(id, config, stateMgr, metrics);
        closeTaskSensor = ThreadMetrics.closeTaskSensor(Thread.currentThread().getName(), metrics);
    }

    @Override
    public State state() {
        return state;
    }

    @Override
    public void transitionTo(final State newState) {
        State.validateTransition(state, newState);
        state = newState;
    }

    @Override
    public void initializeIfNeeded() {
        if (state() == State.CREATED) {
            initializeMetadata();
            initializeStateStores();
            transitionTo(State.RUNNING);
        }
    }

    @Override
    public void initializeMetadata() {}

    // TODO K9113: remove from Task interface, only needed for StreamTask
    @Override
    public void initializeStateStores() {
        registerStateStores();

        // no topology needs initialized, we can transit to RESTORING
        // right after registered the stores
        transitionTo(State.RESTORING);

        processorContext.initialize();
<<<<<<< HEAD

=======
        taskInitialized = true;
    }

    @Override
    public void startRunning() {
        // TODO: add changelog partitions to restore consumer?
    }

    @Override
    public boolean hasChangelogs() {
>>>>>>> 6b8e86ca
        return true;
    }

    // TODO K9113: remove from Task interface, only needed for StreamTask
    @Override
    public void initializeTopology() {}

<<<<<<< HEAD
=======
    @Override
    public void suspend() {
        log.debug("No-op suspend.");
    }

    @Override
    public void resume() {
        log.debug("No-op resume");
    }

>>>>>>> 6b8e86ca
    /**
     * <pre>
     * - flush store
     * - checkpoint store
     * - update offset limits
     * </pre>
     */
    @Override
    public void commit() {
        stateMgr.flush();

        // since there's no written offsets we can checkpoint with empty map,
        // and the state current offset would be used to checkpoint
        stateMgr.checkpoint(Collections.emptyMap());

        log.debug("Committed");
    }

    @Override
    public void closeClean() {
        close(true);
    }

    @Override
    public void closeDirty() {
        close(false);
    }

    /**
     * 1. when unclean close, we do not need to commit;
     * 2. when unclean close, we do not throw any exception;
     */
<<<<<<< HEAD
    @Override
    public void close(final boolean clean) {
        switch (state) {
            case CREATED:
                // the task is created and not initialized, do nothing
                break;

            case RESTORING:
                if (clean)
                    commit();

                try {
                    closeStateManager(clean);
                } catch (final RuntimeException error) {
                    if (clean) {
                        throw error;
                    } else {
                        log.warn("Closing standby task " + id + " uncleanly throws an exception " + error);
                    }
                }
                break;

            default:
                throw new IllegalStateException("Illegal state " + state + " while closing standby task " + id);
=======
    private void close(final boolean clean) {
        closeTaskSensor.record();
        if (!taskInitialized) {
            return;
        }
        log.debug("Closing");
        try {
            if (clean) {
                commit();
            }
        } finally {
            closeStateManager(true);
>>>>>>> 6b8e86ca
        }

        closeTaskSensor.record();

        log.debug("Closed");
    }

    Map<TopicPartition, Long> restoredOffsets() {
        return Collections.unmodifiableMap(stateMgr.changelogOffsets());
    }
}<|MERGE_RESOLUTION|>--- conflicted
+++ resolved
@@ -82,10 +82,10 @@
         }
     }
 
+    // TODO K9113: remove from Task interface, only needed for StreamTask
     @Override
     public void initializeMetadata() {}
 
-    // TODO K9113: remove from Task interface, only needed for StreamTask
     @Override
     public void initializeStateStores() {
         registerStateStores();
@@ -95,9 +95,7 @@
         transitionTo(State.RESTORING);
 
         processorContext.initialize();
-<<<<<<< HEAD
 
-=======
         taskInitialized = true;
     }
 
@@ -108,7 +106,6 @@
 
     @Override
     public boolean hasChangelogs() {
->>>>>>> 6b8e86ca
         return true;
     }
 
@@ -116,8 +113,6 @@
     @Override
     public void initializeTopology() {}
 
-<<<<<<< HEAD
-=======
     @Override
     public void suspend() {
         log.debug("No-op suspend.");
@@ -128,7 +123,6 @@
         log.debug("No-op resume");
     }
 
->>>>>>> 6b8e86ca
     /**
      * <pre>
      * - flush store
@@ -161,9 +155,7 @@
      * 1. when unclean close, we do not need to commit;
      * 2. when unclean close, we do not throw any exception;
      */
-<<<<<<< HEAD
-    @Override
-    public void close(final boolean clean) {
+    private void close(final boolean clean) {
         switch (state) {
             case CREATED:
                 // the task is created and not initialized, do nothing
@@ -186,20 +178,6 @@
 
             default:
                 throw new IllegalStateException("Illegal state " + state + " while closing standby task " + id);
-=======
-    private void close(final boolean clean) {
-        closeTaskSensor.record();
-        if (!taskInitialized) {
-            return;
-        }
-        log.debug("Closing");
-        try {
-            if (clean) {
-                commit();
-            }
-        } finally {
-            closeStateManager(true);
->>>>>>> 6b8e86ca
         }
 
         closeTaskSensor.record();
