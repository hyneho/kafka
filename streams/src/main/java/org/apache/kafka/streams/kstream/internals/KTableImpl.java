/**
 * Licensed to the Apache Software Foundation (ASF) under one or more
 * contributor license agreements.  See the NOTICE file distributed with
 * this work for additional information regarding copyright ownership.
 * The ASF licenses this file to You under the Apache License, Version 2.0
 * (the "License"); you may not use this file except in compliance with
 * the License.  You may obtain a copy of the License at
 *
 *    http://www.apache.org/licenses/LICENSE-2.0
 *
 * Unless required by applicable law or agreed to in writing, software
 * distributed under the License is distributed on an "AS IS" BASIS,
 * WITHOUT WARRANTIES OR CONDITIONS OF ANY KIND, either express or implied.
 * See the License for the specific language governing permissions and
 * limitations under the License.
 */

package org.apache.kafka.streams.kstream.internals;

import org.apache.kafka.common.serialization.Deserializer;
import org.apache.kafka.common.serialization.Serde;
<<<<<<< HEAD
import org.apache.kafka.common.serialization.Serdes;
import org.apache.kafka.common.serialization.Serializer;
=======
>>>>>>> 5c547475
import org.apache.kafka.streams.KeyValue;
import org.apache.kafka.streams.errors.TopologyBuilderException;
import org.apache.kafka.streams.kstream.ForeachAction;
import org.apache.kafka.streams.kstream.KStream;
import org.apache.kafka.streams.kstream.KStreamBuilder;
import org.apache.kafka.streams.kstream.KTable;
import org.apache.kafka.streams.kstream.KGroupedTable;
import org.apache.kafka.streams.kstream.KeyValueMapper;
import org.apache.kafka.streams.kstream.Predicate;
import org.apache.kafka.streams.kstream.ValueJoiner;
import org.apache.kafka.streams.kstream.ValueMapper;
import org.apache.kafka.streams.processor.ProcessorSupplier;
import org.apache.kafka.streams.processor.StateStoreSupplier;
import org.apache.kafka.streams.processor.StreamPartitioner;

import java.io.FileNotFoundException;
import java.io.FileOutputStream;
import java.io.PrintStream;
import java.util.Set;

/**
 * The implementation class of {@link KTable}.
 * @param <K> the key type
 * @param <S> the source's (parent's) value type
 * @param <V> the value type
 */
public class KTableImpl<K, S, V> extends AbstractStream<K> implements KTable<K, V> {

    private static final String FILTER_NAME = "KTABLE-FILTER-";

    private static final String FOREACH_NAME = "KTABLE-FOREACH-";

    public static final String JOINTHIS_NAME = "KTABLE-JOINTHIS-";

    public static final String JOINOTHER_NAME = "KTABLE-JOINOTHER-";

    public static final String LEFTTHIS_NAME = "KTABLE-LEFTTHIS-";

    public static final String LEFTOTHER_NAME = "KTABLE-LEFTOTHER-";

    private static final String MAPVALUES_NAME = "KTABLE-MAPVALUES-";

    public static final String MERGE_NAME = "KTABLE-MERGE-";

    public static final String OUTERTHIS_NAME = "KTABLE-OUTERTHIS-";

    public static final String OUTEROTHER_NAME = "KTABLE-OUTEROTHER-";

    private static final String PRINTING_NAME = "KSTREAM-PRINTER-";

    private static final String SELECT_NAME = "KTABLE-SELECT-";

    public static final String SOURCE_NAME = "KTABLE-SOURCE-";

    private static final String TOSTREAM_NAME = "KTABLE-TOSTREAM-";

    public final ProcessorSupplier<?, ?> processorSupplier;

    private final Serde<K> keySerde;
    private final Serde<V> valSerde;

    private boolean sendOldValues = false;

    public KTableImpl(KStreamBuilder topology,
                      String name,
                      ProcessorSupplier<?, ?> processorSupplier,
                      Set<String> sourceNodes) {
        this(topology, name, processorSupplier, sourceNodes, null, null);
    }

    public KTableImpl(KStreamBuilder topology,
                      String name,
                      ProcessorSupplier<?, ?> processorSupplier,
                      Set<String> sourceNodes,
                      Serde<K> keySerde,
                      Serde<V> valSerde) {
        super(topology, name, sourceNodes);
        this.processorSupplier = processorSupplier;
        this.keySerde = keySerde;
        this.valSerde = valSerde;
    }

    @Override
    public KTable<K, V> filter(Predicate<K, V> predicate) {
        String name = topology.newName(FILTER_NAME);
        KTableProcessorSupplier<K, V, V> processorSupplier = new KTableFilter<>(this, predicate, false);
        topology.addProcessor(name, processorSupplier, this.name);

        return new KTableImpl<>(topology, name, processorSupplier, sourceNodes);
    }

    @Override
    public KTable<K, V> filterNot(final Predicate<K, V> predicate) {
        String name = topology.newName(FILTER_NAME);
        KTableProcessorSupplier<K, V, V> processorSupplier = new KTableFilter<>(this, predicate, true);

        topology.addProcessor(name, processorSupplier, this.name);

        return new KTableImpl<>(topology, name, processorSupplier, sourceNodes);
    }

    @Override
    public <V1> KTable<K, V1> mapValues(ValueMapper<V, V1> mapper) {
        String name = topology.newName(MAPVALUES_NAME);
        KTableProcessorSupplier<K, V, V1> processorSupplier = new KTableMapValues<>(this, mapper);

        topology.addProcessor(name, processorSupplier, this.name);

        return new KTableImpl<>(topology, name, processorSupplier, sourceNodes);
    }

    @Override
    public void print() {
        print(null, null);
    }

    @Override
    public void print(Serde<K> keySerde, Serde<V> valSerde) {
        String name = topology.newName(PRINTING_NAME);
        topology.addProcessor(name, new KeyValuePrinter<>(keySerde, valSerde), this.name);
    }


    @Override
    public void writeAsText(String filePath) {
        writeAsText(filePath, null, null);
    }

    /**
     * @throws TopologyBuilderException if file is not found
     */
    @Override
    public void writeAsText(String filePath, Serde<K> keySerde, Serde<V> valSerde) {
        String name = topology.newName(PRINTING_NAME);
        try {
            PrintStream printStream = new PrintStream(new FileOutputStream(filePath));
            topology.addProcessor(name, new KeyValuePrinter<>(printStream, keySerde, valSerde), this.name);
        } catch (FileNotFoundException e) {
            String message = "Unable to write stream to file at [" + filePath + "] " + e.getMessage();
            throw new TopologyBuilderException(message);
        }
    }

    @Override
    public KTable<K, V> through(Serde<K> keySerde,
                                Serde<V> valSerde,
                                StreamPartitioner<K, V> partitioner,
                                String topic) {
        to(keySerde, valSerde, partitioner, topic);

        return topology.table(keySerde, valSerde, topic);
    }

    @Override
    public void foreach(final ForeachAction<K, V> action) {
        String name = topology.newName(FOREACH_NAME);
        KStreamForeach<K, Change<V>> processorSupplier = new KStreamForeach<>(new ForeachAction<K, Change<V>>() {
            @Override
            public void apply(K key, Change<V> value) {
                action.apply(key, value.newValue);
            }
        });
        topology.addProcessor(name, processorSupplier, this.name);
    }

    @Override
    public KTable<K, V> through(Serde<K> keySerde, Serde<V> valSerde, String topic) {
        return through(keySerde, valSerde, null, topic);
    }

    @Override
    public KTable<K, V> through(StreamPartitioner<K, V> partitioner, String topic) {
        return through(null, null, partitioner, topic);
    }

    @Override
    public KTable<K, V> through(String topic) {
        return through(null, null, null, topic);
    }

    @Override
    public void to(String topic) {
        to(null, null, null, topic);
    }

    @Override
    public void to(StreamPartitioner<K, V> partitioner, String topic) {
        to(null, null, partitioner, topic);
    }

    @Override
    public void to(Serde<K> keySerde, Serde<V> valSerde, String topic) {
        this.toStream().to(keySerde, valSerde, null, topic);
    }

    @Override
    public void to(Serde<K> keySerde, Serde<V> valSerde, StreamPartitioner<K, V> partitioner, String topic) {
        this.toStream().to(keySerde, valSerde, partitioner, topic);
    }

    @Override
    public KStream<K, V> toStream() {
        String name = topology.newName(TOSTREAM_NAME);

        topology.addProcessor(name, new KStreamMapValues<K, Change<V>, V>(new ValueMapper<Change<V>, V>() {
            @Override
            public V apply(Change<V> change) {
                return change.newValue;
            }
        }), this.name);

        return new KStreamImpl<>(topology, name, sourceNodes);
    }

    @Override
    public <K1> KStream<K1, V> toStream(KeyValueMapper<K, V, K1> mapper) {
        return toStream().selectKey(mapper);
    }

    @SuppressWarnings("unchecked")
    @Override
    public <V1, R> KTable<K, R> join(KTable<K, V1> other, ValueJoiner<V, V1, R> joiner) {
        Set<String> allSourceNodes = ensureJoinableWith((AbstractStream<K>) other);

        String joinThisName = topology.newName(JOINTHIS_NAME);
        String joinOtherName = topology.newName(JOINOTHER_NAME);
        String joinMergeName = topology.newName(MERGE_NAME);

        KTableKTableJoin<K, R, V, V1> joinThis = new KTableKTableJoin<>(this, (KTableImpl<K, ?, V1>) other, joiner);
        KTableKTableJoin<K, R, V1, V> joinOther = new KTableKTableJoin<>((KTableImpl<K, ?, V1>) other, this, reverseJoiner(joiner));
        KTableKTableJoinMerger<K, R> joinMerge = new KTableKTableJoinMerger<>(
                new KTableImpl<K, V, R>(topology, joinThisName, joinThis, this.sourceNodes),
                new KTableImpl<K, V1, R>(topology, joinOtherName, joinOther, ((KTableImpl<K, ?, ?>) other).sourceNodes)
        );

        topology.addProcessor(joinThisName, joinThis, this.name);
        topology.addProcessor(joinOtherName, joinOther, ((KTableImpl) other).name);
        topology.addProcessor(joinMergeName, joinMerge, joinThisName, joinOtherName);

        return new KTableImpl<>(topology, joinMergeName, joinMerge, allSourceNodes);
    }

    @SuppressWarnings("unchecked")
    @Override
    public <V1, R> KTable<K, R> outerJoin(KTable<K, V1> other, ValueJoiner<V, V1, R> joiner) {
        Set<String> allSourceNodes = ensureJoinableWith((AbstractStream<K>) other);

        String joinThisName = topology.newName(OUTERTHIS_NAME);
        String joinOtherName = topology.newName(OUTEROTHER_NAME);
        String joinMergeName = topology.newName(MERGE_NAME);

        KTableKTableOuterJoin<K, R, V, V1> joinThis = new KTableKTableOuterJoin<>(this, (KTableImpl<K, ?, V1>) other, joiner);
        KTableKTableOuterJoin<K, R, V1, V> joinOther = new KTableKTableOuterJoin<>((KTableImpl<K, ?, V1>) other, this, reverseJoiner(joiner));
        KTableKTableJoinMerger<K, R> joinMerge = new KTableKTableJoinMerger<>(
                new KTableImpl<K, V, R>(topology, joinThisName, joinThis, this.sourceNodes),
                new KTableImpl<K, V1, R>(topology, joinOtherName, joinOther, ((KTableImpl<K, ?, ?>) other).sourceNodes)
        );

        topology.addProcessor(joinThisName, joinThis, this.name);
        topology.addProcessor(joinOtherName, joinOther, ((KTableImpl) other).name);
        topology.addProcessor(joinMergeName, joinMerge, joinThisName, joinOtherName);

        return new KTableImpl<>(topology, joinMergeName, joinMerge, allSourceNodes);
    }

    @SuppressWarnings("unchecked")
    @Override
    public <V1, R> KTable<K, R> leftJoin(KTable<K, V1> other, ValueJoiner<V, V1, R> joiner) {
        Set<String> allSourceNodes = ensureJoinableWith((AbstractStream<K>) other);

        String joinThisName = topology.newName(LEFTTHIS_NAME);
        String joinOtherName = topology.newName(LEFTOTHER_NAME);
        String joinMergeName = topology.newName(MERGE_NAME);

        KTableKTableLeftJoin<K, R, V, V1> joinThis = new KTableKTableLeftJoin<>(this, (KTableImpl<K, ?, V1>) other, joiner);
        KTableKTableRightJoin<K, R, V1, V> joinOther = new KTableKTableRightJoin<>((KTableImpl<K, ?, V1>) other, this, reverseJoiner(joiner));
        KTableKTableJoinMerger<K, R> joinMerge = new KTableKTableJoinMerger<>(
                new KTableImpl<K, V, R>(topology, joinThisName, joinThis, this.sourceNodes),
                new KTableImpl<K, V1, R>(topology, joinOtherName, joinOther, ((KTableImpl<K, ?, ?>) other).sourceNodes)
        );

        topology.addProcessor(joinThisName, joinThis, this.name);
        topology.addProcessor(joinOtherName, joinOther, ((KTableImpl) other).name);
        topology.addProcessor(joinMergeName, joinMerge, joinThisName, joinOtherName);

        return new KTableImpl<>(topology, joinMergeName, joinMerge, allSourceNodes);
    }

    @Override
    public <K1, V1> KGroupedTable<K1, V1> groupBy(KeyValueMapper<K, V, KeyValue<K1, V1>> selector,
                                                  Serde<K1> keySerde,
                                                  Serde<V1> valueSerde) {

        String selectName = topology.newName(SELECT_NAME);
<<<<<<< HEAD
        String sinkName = topology.newName(KStreamImpl.SINK_NAME);
        String sourceName = topology.newName(KStreamImpl.SOURCE_NAME);
        String aggregateName = topology.newName(AGGREGATE_NAME);

        String topic = name + REPARTITION_TOPIC_SUFFIX;

        Serializer<K1> keySerializer = keySerde == null ? null : keySerde.serializer();
        Deserializer<K1> keyDeserializer = keySerde == null ? null : keySerde.deserializer();
        Serializer<V1> valueSerializer = valueSerde == null ? null : valueSerde.serializer();
        Deserializer<V1> valueDeserializer = valueSerde == null ? null : valueSerde.deserializer();

        ChangedSerializer<V1> changedValueSerializer = new ChangedSerializer<>(valueSerializer);
        ChangedDeserializer<V1> changedValueDeserializer = new ChangedDeserializer<>(valueDeserializer);
=======
>>>>>>> 5c547475

        KTableProcessorSupplier<K, V, KeyValue<K1, V1>> selectSupplier = new KTableRepartitionMap<>(this, selector);

        // select the aggregate key and values (old and new), it would require parent to send old values
        topology.addProcessor(selectName, selectSupplier, this.name);
        this.enableSendingOldValues();

<<<<<<< HEAD
        // send the aggregate key-value pairs to the intermediate topic for partitioning
        topology.addInternalTopic(topic);
        topology.addSink(sinkName, topic, keySerializer, changedValueSerializer, selectName);

        // read the intermediate topic
        topology.addSource(sourceName, keyDeserializer, changedValueDeserializer, topic);

        // aggregate the values with the aggregator and local store
        topology.addProcessor(aggregateName, aggregateSupplier, sourceName);
        topology.addStateStore(aggregateStore, aggregateName);

        // return the KTable representation with the intermediate topic as the sources
        return new KTableImpl<>(topology, aggregateName, aggregateSupplier, Collections.singleton(sourceName));
    }

    @Override
    public <K1, V1, T> KTable<K1, T> aggregate(Initializer<T> initializer,
                                               Aggregator<K1, V1, T> adder,
                                               Aggregator<K1, V1, T> substractor,
                                               KeyValueMapper<K, V, KeyValue<K1, V1>> selector,
                                               String name) {

        return aggregate(initializer, adder, substractor, selector, null, null, null, name);
    }

    @Override
    public <K1> KTable<K1, Long> count(final KeyValueMapper<K, V, K1> selector,
                                       Serde<K1> keySerde,
                                       Serde<V> valueSerde,
                                       String name) {
        return this.aggregate(
                new Initializer<Long>() {
                    @Override
                    public Long apply() {
                        return 0L;
                    }
                },
                new Aggregator<K1, V, Long>() {
                    @Override
                    public Long apply(K1 aggKey, V value, Long aggregate) {
                        return aggregate + 1L;
                    }
                }, new Aggregator<K1, V, Long>() {
                    @Override
                    public Long apply(K1 aggKey, V value, Long aggregate) {
                        return aggregate - 1L;
                    }
                }, new KeyValueMapper<K, V, KeyValue<K1, V>>() {
                    @Override
                    public KeyValue<K1, V> apply(K key, V value) {
                        return new KeyValue<>(selector.apply(key, value), value);
                    }
                },
                keySerde, valueSerde, Serdes.Long(), name);
    }

    @Override
    public <K1> KTable<K1, Long> count(final KeyValueMapper<K, V, K1> selector, String name) {
        return count(selector, null, null, name);
    }

    @Override
    public <K1, V1> KTable<K1, V1> reduce(Reducer<V1> adder,
                                          Reducer<V1> subtractor,
                                          KeyValueMapper<K, V, KeyValue<K1, V1>> selector,
                                          Serde<K1> keySerde,
                                          Serde<V1> valueSerde,
                                          String name) {

        String selectName = topology.newName(SELECT_NAME);
        String sinkName = topology.newName(KStreamImpl.SINK_NAME);
        String sourceName = topology.newName(KStreamImpl.SOURCE_NAME);
        String reduceName = topology.newName(REDUCE_NAME);

        Serializer<K1> keySerializer = keySerde == null ? null : keySerde.serializer();
        Deserializer<K1> keyDeserializer = keySerde == null ? null : keySerde.deserializer();
        Serializer<V1> valueSerializer = valueSerde == null ? null : valueSerde.serializer();
        Deserializer<V1> valueDeserializer = valueSerde == null ? null : valueSerde.deserializer();

        String topic = name + REPARTITION_TOPIC_SUFFIX;

        ChangedSerializer<V1> changedValueSerializer = new ChangedSerializer<>(valueSerializer);
        ChangedDeserializer<V1> changedValueDeserializer = new ChangedDeserializer<>(valueDeserializer);

        KTableProcessorSupplier<K, V, KeyValue<K1, V1>> selectSupplier = new KTableRepartitionMap<>(this, selector);

        ProcessorSupplier<K1, Change<V1>> aggregateSupplier = new KTableReduce<>(name, adder, subtractor);

        StateStoreSupplier aggregateStore = Stores.create(name)
                .withKeys(keySerde)
                .withValues(valueSerde)
                .persistent()
                .build();

        // select the aggregate key and values (old and new), it would require parent to send old values
        topology.addProcessor(selectName, selectSupplier, this.name);
        this.enableSendingOldValues();

        // send the aggregate key-value pairs to the intermediate topic for partitioning
        topology.addInternalTopic(topic);
        topology.addSink(sinkName, topic, keySerializer, changedValueSerializer, selectName);

        // read the intermediate topic
        topology.addSource(sourceName, keyDeserializer, changedValueDeserializer, topic);

        // aggregate the values with the aggregator and local store
        topology.addProcessor(reduceName, aggregateSupplier, sourceName);
        topology.addStateStore(aggregateStore, reduceName);

        // return the KTable representation with the intermediate topic as the sources
        return new KTableImpl<>(topology, reduceName, aggregateSupplier, Collections.singleton(sourceName));
    }

    @Override
    public <K1, V1> KTable<K1, V1> reduce(Reducer<V1> adder,
                                          Reducer<V1> subtractor,
                                          KeyValueMapper<K, V, KeyValue<K1, V1>> selector,
                                          String name) {

        return reduce(adder, subtractor, selector, null, null, name);
=======
        return new KGroupedTableImpl<>(topology, selectName, this.name, keySerde, valueSerde);
    }

    @Override
    public <K1, V1> KGroupedTable<K1, V1> groupBy(KeyValueMapper<K, V, KeyValue<K1, V1>> selector) {
        return this.groupBy(selector, null, null);
>>>>>>> 5c547475
    }

    @SuppressWarnings("unchecked")
    KTableValueGetterSupplier<K, V> valueGetterSupplier() {
        if (processorSupplier instanceof KTableSource) {
            KTableSource<K, V> source = (KTableSource<K, V>) processorSupplier;
            materialize(source);
            return new KTableSourceValueGetterSupplier<>(source.topic);
        } else if (processorSupplier instanceof KStreamAggProcessorSupplier) {
            return ((KStreamAggProcessorSupplier<?, K, S, V>) processorSupplier).view();
        } else {
            return ((KTableProcessorSupplier<K, S, V>) processorSupplier).view();
        }
    }

    @SuppressWarnings("unchecked")
    void enableSendingOldValues() {
        if (!sendOldValues) {
            if (processorSupplier instanceof KTableSource) {
                KTableSource<K, ?> source = (KTableSource<K, V>) processorSupplier;
                materialize(source);
                source.enableSendingOldValues();
            } else if (processorSupplier instanceof KStreamAggProcessorSupplier) {
                ((KStreamAggProcessorSupplier<?, K, S, V>) processorSupplier).enableSendingOldValues();
            } else {
                ((KTableProcessorSupplier<K, S, V>) processorSupplier).enableSendingOldValues();
            }
            sendOldValues = true;
        }
    }

    boolean sendingOldValueEnabled() {
        return sendOldValues;
    }

    private void materialize(KTableSource<K, ?> source) {
        synchronized (source) {
            if (!source.isMaterialized()) {
                StateStoreSupplier storeSupplier =
                        new KTableStoreSupplier<>(source.topic, keySerde, valSerde, null);
                // mark this state as non internal hence it is read directly from a user topic
                topology.addStateStore(storeSupplier, false, name);
                source.materialize();
            }
        }
    }
}<|MERGE_RESOLUTION|>--- conflicted
+++ resolved
@@ -17,13 +17,7 @@
 
 package org.apache.kafka.streams.kstream.internals;
 
-import org.apache.kafka.common.serialization.Deserializer;
 import org.apache.kafka.common.serialization.Serde;
-<<<<<<< HEAD
-import org.apache.kafka.common.serialization.Serdes;
-import org.apache.kafka.common.serialization.Serializer;
-=======
->>>>>>> 5c547475
 import org.apache.kafka.streams.KeyValue;
 import org.apache.kafka.streams.errors.TopologyBuilderException;
 import org.apache.kafka.streams.kstream.ForeachAction;
@@ -318,22 +312,6 @@
                                                   Serde<V1> valueSerde) {
 
         String selectName = topology.newName(SELECT_NAME);
-<<<<<<< HEAD
-        String sinkName = topology.newName(KStreamImpl.SINK_NAME);
-        String sourceName = topology.newName(KStreamImpl.SOURCE_NAME);
-        String aggregateName = topology.newName(AGGREGATE_NAME);
-
-        String topic = name + REPARTITION_TOPIC_SUFFIX;
-
-        Serializer<K1> keySerializer = keySerde == null ? null : keySerde.serializer();
-        Deserializer<K1> keyDeserializer = keySerde == null ? null : keySerde.deserializer();
-        Serializer<V1> valueSerializer = valueSerde == null ? null : valueSerde.serializer();
-        Deserializer<V1> valueDeserializer = valueSerde == null ? null : valueSerde.deserializer();
-
-        ChangedSerializer<V1> changedValueSerializer = new ChangedSerializer<>(valueSerializer);
-        ChangedDeserializer<V1> changedValueDeserializer = new ChangedDeserializer<>(valueDeserializer);
-=======
->>>>>>> 5c547475
 
         KTableProcessorSupplier<K, V, KeyValue<K1, V1>> selectSupplier = new KTableRepartitionMap<>(this, selector);
 
@@ -341,135 +319,12 @@
         topology.addProcessor(selectName, selectSupplier, this.name);
         this.enableSendingOldValues();
 
-<<<<<<< HEAD
-        // send the aggregate key-value pairs to the intermediate topic for partitioning
-        topology.addInternalTopic(topic);
-        topology.addSink(sinkName, topic, keySerializer, changedValueSerializer, selectName);
-
-        // read the intermediate topic
-        topology.addSource(sourceName, keyDeserializer, changedValueDeserializer, topic);
-
-        // aggregate the values with the aggregator and local store
-        topology.addProcessor(aggregateName, aggregateSupplier, sourceName);
-        topology.addStateStore(aggregateStore, aggregateName);
-
-        // return the KTable representation with the intermediate topic as the sources
-        return new KTableImpl<>(topology, aggregateName, aggregateSupplier, Collections.singleton(sourceName));
-    }
-
-    @Override
-    public <K1, V1, T> KTable<K1, T> aggregate(Initializer<T> initializer,
-                                               Aggregator<K1, V1, T> adder,
-                                               Aggregator<K1, V1, T> substractor,
-                                               KeyValueMapper<K, V, KeyValue<K1, V1>> selector,
-                                               String name) {
-
-        return aggregate(initializer, adder, substractor, selector, null, null, null, name);
-    }
-
-    @Override
-    public <K1> KTable<K1, Long> count(final KeyValueMapper<K, V, K1> selector,
-                                       Serde<K1> keySerde,
-                                       Serde<V> valueSerde,
-                                       String name) {
-        return this.aggregate(
-                new Initializer<Long>() {
-                    @Override
-                    public Long apply() {
-                        return 0L;
-                    }
-                },
-                new Aggregator<K1, V, Long>() {
-                    @Override
-                    public Long apply(K1 aggKey, V value, Long aggregate) {
-                        return aggregate + 1L;
-                    }
-                }, new Aggregator<K1, V, Long>() {
-                    @Override
-                    public Long apply(K1 aggKey, V value, Long aggregate) {
-                        return aggregate - 1L;
-                    }
-                }, new KeyValueMapper<K, V, KeyValue<K1, V>>() {
-                    @Override
-                    public KeyValue<K1, V> apply(K key, V value) {
-                        return new KeyValue<>(selector.apply(key, value), value);
-                    }
-                },
-                keySerde, valueSerde, Serdes.Long(), name);
-    }
-
-    @Override
-    public <K1> KTable<K1, Long> count(final KeyValueMapper<K, V, K1> selector, String name) {
-        return count(selector, null, null, name);
-    }
-
-    @Override
-    public <K1, V1> KTable<K1, V1> reduce(Reducer<V1> adder,
-                                          Reducer<V1> subtractor,
-                                          KeyValueMapper<K, V, KeyValue<K1, V1>> selector,
-                                          Serde<K1> keySerde,
-                                          Serde<V1> valueSerde,
-                                          String name) {
-
-        String selectName = topology.newName(SELECT_NAME);
-        String sinkName = topology.newName(KStreamImpl.SINK_NAME);
-        String sourceName = topology.newName(KStreamImpl.SOURCE_NAME);
-        String reduceName = topology.newName(REDUCE_NAME);
-
-        Serializer<K1> keySerializer = keySerde == null ? null : keySerde.serializer();
-        Deserializer<K1> keyDeserializer = keySerde == null ? null : keySerde.deserializer();
-        Serializer<V1> valueSerializer = valueSerde == null ? null : valueSerde.serializer();
-        Deserializer<V1> valueDeserializer = valueSerde == null ? null : valueSerde.deserializer();
-
-        String topic = name + REPARTITION_TOPIC_SUFFIX;
-
-        ChangedSerializer<V1> changedValueSerializer = new ChangedSerializer<>(valueSerializer);
-        ChangedDeserializer<V1> changedValueDeserializer = new ChangedDeserializer<>(valueDeserializer);
-
-        KTableProcessorSupplier<K, V, KeyValue<K1, V1>> selectSupplier = new KTableRepartitionMap<>(this, selector);
-
-        ProcessorSupplier<K1, Change<V1>> aggregateSupplier = new KTableReduce<>(name, adder, subtractor);
-
-        StateStoreSupplier aggregateStore = Stores.create(name)
-                .withKeys(keySerde)
-                .withValues(valueSerde)
-                .persistent()
-                .build();
-
-        // select the aggregate key and values (old and new), it would require parent to send old values
-        topology.addProcessor(selectName, selectSupplier, this.name);
-        this.enableSendingOldValues();
-
-        // send the aggregate key-value pairs to the intermediate topic for partitioning
-        topology.addInternalTopic(topic);
-        topology.addSink(sinkName, topic, keySerializer, changedValueSerializer, selectName);
-
-        // read the intermediate topic
-        topology.addSource(sourceName, keyDeserializer, changedValueDeserializer, topic);
-
-        // aggregate the values with the aggregator and local store
-        topology.addProcessor(reduceName, aggregateSupplier, sourceName);
-        topology.addStateStore(aggregateStore, reduceName);
-
-        // return the KTable representation with the intermediate topic as the sources
-        return new KTableImpl<>(topology, reduceName, aggregateSupplier, Collections.singleton(sourceName));
-    }
-
-    @Override
-    public <K1, V1> KTable<K1, V1> reduce(Reducer<V1> adder,
-                                          Reducer<V1> subtractor,
-                                          KeyValueMapper<K, V, KeyValue<K1, V1>> selector,
-                                          String name) {
-
-        return reduce(adder, subtractor, selector, null, null, name);
-=======
         return new KGroupedTableImpl<>(topology, selectName, this.name, keySerde, valueSerde);
     }
 
     @Override
     public <K1, V1> KGroupedTable<K1, V1> groupBy(KeyValueMapper<K, V, KeyValue<K1, V1>> selector) {
         return this.groupBy(selector, null, null);
->>>>>>> 5c547475
     }
 
     @SuppressWarnings("unchecked")
