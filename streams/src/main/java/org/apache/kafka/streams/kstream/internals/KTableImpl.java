/*
 * Licensed to the Apache Software Foundation (ASF) under one or more
 * contributor license agreements. See the NOTICE file distributed with
 * this work for additional information regarding copyright ownership.
 * The ASF licenses this file to You under the Apache License, Version 2.0
 * (the "License"); you may not use this file except in compliance with
 * the License. You may obtain a copy of the License at
 *
 *    http://www.apache.org/licenses/LICENSE-2.0
 *
 * Unless required by applicable law or agreed to in writing, software
 * distributed under the License is distributed on an "AS IS" BASIS,
 * WITHOUT WARRANTIES OR CONDITIONS OF ANY KIND, either express or implied.
 * See the License for the specific language governing permissions and
 * limitations under the License.
 */
package org.apache.kafka.streams.kstream.internals;

import org.apache.kafka.common.serialization.Serde;
import org.apache.kafka.common.utils.Bytes;
import org.apache.kafka.streams.KeyValue;
import org.apache.kafka.streams.kstream.KGroupedTable;
import org.apache.kafka.streams.kstream.KStream;
import org.apache.kafka.streams.kstream.KTable;
import org.apache.kafka.streams.kstream.KeyValueMapper;
import org.apache.kafka.streams.kstream.Materialized;
import org.apache.kafka.streams.kstream.Predicate;
import org.apache.kafka.streams.kstream.Produced;
import org.apache.kafka.streams.kstream.Serialized;
import org.apache.kafka.streams.kstream.ValueJoiner;
import org.apache.kafka.streams.kstream.ValueMapper;
import org.apache.kafka.streams.kstream.ValueMapperWithKey;
import org.apache.kafka.streams.processor.ProcessorSupplier;
import org.apache.kafka.streams.state.KeyValueStore;
import org.apache.kafka.streams.state.StoreBuilder;

import java.util.Objects;
import java.util.Set;

/**
 * The implementation class of {@link KTable}.
 *
 * @param <K> the key type
 * @param <S> the source's (parent's) value type
 * @param <V> the value type
 */
public class KTableImpl<K, S, V> extends AbstractStream<K> implements KTable<K, V> {

    // TODO: these two fields can be package-private after KStreamBuilder is removed
    public static final String SOURCE_NAME = "KTABLE-SOURCE-";

    public static final String STATE_STORE_NAME = "STATE-STORE-";

    private static final String FILTER_NAME = "KTABLE-FILTER-";

    private static final String JOINTHIS_NAME = "KTABLE-JOINTHIS-";

    private static final String JOINOTHER_NAME = "KTABLE-JOINOTHER-";

    private static final String MAPVALUES_NAME = "KTABLE-MAPVALUES-";

    private static final String MERGE_NAME = "KTABLE-MERGE-";

    private static final String SELECT_NAME = "KTABLE-SELECT-";

    private static final String TOSTREAM_NAME = "KTABLE-TOSTREAM-";

    private final ProcessorSupplier<?, ?> processorSupplier;

    private final String queryableStoreName;
    private final boolean isQueryable;

    private boolean sendOldValues = false;
    private final Serde<K> keySerde;
    private final Serde<V> valSerde;

    public KTableImpl(final InternalStreamsBuilder builder,
                      final String name,
                      final ProcessorSupplier<?, ?> processorSupplier,
                      final Set<String> sourceNodes,
                      final String queryableStoreName,
                      final boolean isQueryable) {
        super(builder, name, sourceNodes);
        this.processorSupplier = processorSupplier;
        this.queryableStoreName = queryableStoreName;
        this.keySerde = null;
        this.valSerde = null;
        this.isQueryable = isQueryable;
    }

    public KTableImpl(final InternalStreamsBuilder builder,
                      final String name,
                      final ProcessorSupplier<?, ?> processorSupplier,
                      final Serde<K> keySerde,
                      final Serde<V> valSerde,
                      final Set<String> sourceNodes,
                      final String queryableStoreName,
                      final boolean isQueryable) {
        super(builder, name, sourceNodes);
        this.processorSupplier = processorSupplier;
        this.queryableStoreName = queryableStoreName;
        this.keySerde = keySerde;
        this.valSerde = valSerde;
        this.isQueryable = isQueryable;
    }

    @Override
    public String queryableStoreName() {
        if (!isQueryable) {
            return null;
        } else {
            return this.queryableStoreName;
        }
    }

    private KTable<K, V> doFilter(final Predicate<? super K, ? super V> predicate,
                                  final MaterializedInternal<K, V, KeyValueStore<Bytes, byte[]>> materialized,
                                  final boolean filterNot) {
        final String name = builder.newProcessorName(FILTER_NAME);

        // only materialize if the state store is queryable
        KTableProcessorSupplier<K, V, V> processorSupplier;

        if (materialized != null && materialized.isQueryable()) {
            processorSupplier = new KTableFilter<>(this,
                    predicate,
                    filterNot,
                    materialized.storeName());

            builder.internalTopologyBuilder.addProcessor(name, processorSupplier, this.name);
            this.builder.internalTopologyBuilder.addStateStore(new KeyValueStoreMaterializer<>(materialized).materialize(), name);

            return new KTableImpl<>(builder,
                    name,
                    processorSupplier,
                    this.keySerde,
                    this.valSerde,
                    sourceNodes,
                    materialized.storeName(),
                    true);
        } else {
            processorSupplier = new KTableFilter<>(this,
                    predicate,
                    filterNot,
                    null);

            builder.internalTopologyBuilder.addProcessor(name, processorSupplier, this.name);

            return new KTableImpl<>(builder,
                    name,
                    processorSupplier,
                    this.keySerde,
                    this.valSerde,
                    sourceNodes,
                    this.queryableStoreName,
                    false);
        }
    }

    @Override
    public KTable<K, V> filter(final Predicate<? super K, ? super V> predicate) {
        Objects.requireNonNull(predicate, "predicate can't be null");
        return doFilter(predicate, null, false);
    }

    @Override
    public KTable<K, V> filter(final Predicate<? super K, ? super V> predicate,
                               final Materialized<K, V, KeyValueStore<Bytes, byte[]>> materialized) {
        Objects.requireNonNull(predicate, "predicate can't be null");
        Objects.requireNonNull(materialized, "materialized can't be null");
        return doFilter(predicate, new MaterializedInternal<>(materialized, builder, FILTER_NAME), false);
    }

    @Override
    public KTable<K, V> filterNot(final Predicate<? super K, ? super V> predicate) {
        Objects.requireNonNull(predicate, "predicate can't be null");
        return doFilter(predicate, null, true);
    }

    @Override
    public KTable<K, V> filterNot(final Predicate<? super K, ? super V> predicate,
                                  final Materialized<K, V, KeyValueStore<Bytes, byte[]>> materialized) {
        Objects.requireNonNull(predicate, "predicate can't be null");
        Objects.requireNonNull(materialized, "materialized can't be null");
        return doFilter(predicate, new MaterializedInternal<>(materialized, builder, FILTER_NAME), true);
    }

    @Override
    public <V1> KTable<K, V1> mapValues(final ValueMapper<? super V, ? extends V1> mapper) {
        return mapValues(withKey(mapper));
    }

    @Override
    public <VR> KTable<K, VR> mapValues(final ValueMapperWithKey<? super K, ? super V, ? extends VR> mapper) {
        Objects.requireNonNull(mapper, "mapper can't be null");
        final String name = builder.newProcessorName(MAPVALUES_NAME);

        final KTableProcessorSupplier<K, V, VR> processorSupplier = new KTableMapValues<>(
                this,
                mapper,
                null);
        builder.internalTopologyBuilder.addProcessor(name, processorSupplier, this.name);

        return new KTableImpl<>(builder, name, processorSupplier, sourceNodes, this.queryableStoreName, false);
    }

    @Override
    public <VR> KTable<K, VR> mapValues(final ValueMapper<? super V, ? extends VR> mapper,
                                        final Materialized<K, VR, KeyValueStore<Bytes, byte[]>> materialized) {
        return mapValues(withKey(mapper), materialized);
    }

    @Override
    public <VR> KTable<K, VR> mapValues(final ValueMapperWithKey<? super K, ? super V, ? extends VR> mapper,
                                        final Materialized<K, VR, KeyValueStore<Bytes, byte[]>> materialized) {
        Objects.requireNonNull(mapper, "mapper can't be null");
        Objects.requireNonNull(materialized, "materialized can't be null");

        final MaterializedInternal<K, VR, KeyValueStore<Bytes, byte[]>> materializedInternal
                = new MaterializedInternal<>(materialized, builder, MAPVALUES_NAME);
        final String name = builder.newProcessorName(MAPVALUES_NAME);

        // only materialize if the state store is queryable
        KTableProcessorSupplier<K, V, VR> processorSupplier;

        if (materializedInternal.isQueryable()) {
            processorSupplier = new KTableMapValues<>(
                    this,
                    mapper,
                    materializedInternal.storeName());

            builder.internalTopologyBuilder.addProcessor(name, processorSupplier, this.name);
            this.builder.internalTopologyBuilder.addStateStore(new KeyValueStoreMaterializer<>(materializedInternal).materialize(), name);
        } else {
            processorSupplier = new KTableMapValues<>(
                    this,
                    mapper,
                    null);
            builder.internalTopologyBuilder.addProcessor(name, processorSupplier, this.name);
        }

        return new KTableImpl<>(builder, name, processorSupplier, sourceNodes, materializedInternal.storeName(), materializedInternal.isQueryable());
    }

<<<<<<< HEAD
    @SuppressWarnings("deprecation")
    @Override
    public void print() {
        print(null, null, this.name);
    }

    @SuppressWarnings("deprecation")
    @Override
    public void print(final String label) {
        print(null, null, label);
    }

    @SuppressWarnings("deprecation")
    @Override
    public void print(final Serde<K> keySerde,
                      final Serde<V> valSerde) {
        print(keySerde, valSerde, this.name);
    }

    @SuppressWarnings({"unchecked", "deprecation"})
    @Override
    public void print(final Serde<K> keySerde,
                      final Serde<V> valSerde,
                      final String label) {
        Objects.requireNonNull(label, "label can't be null");
        final String name = builder.newProcessorName(PRINTING_NAME);
        builder.internalTopologyBuilder.addProcessor(
            name,
            new KStreamPrint<>(new PrintForeachAction<>(System.out, defaultKeyValueMapper, label)),
            this.name);
    }

    @SuppressWarnings("deprecation")
    @Override
    public void writeAsText(final String filePath) {
        writeAsText(filePath, this.name, null, null);
    }

    @SuppressWarnings("deprecation")
    @Override
    public void writeAsText(final String filePath,
                            final String label) {
        writeAsText(filePath, label, null, null);
    }

    @SuppressWarnings("deprecation")
    @Override
    public void writeAsText(final String filePath,
                            final Serde<K> keySerde,
                            final Serde<V> valSerde) {
        writeAsText(filePath, this.name, keySerde, valSerde);
    }

    /**
     * @throws TopologyException if file is not found
     */
    @SuppressWarnings({"unchecked", "deprecation"})
    @Override
    public void writeAsText(final String filePath,
                            final String label,
                            final Serde<K> keySerde,
                            final Serde<V> valSerde) {
        Objects.requireNonNull(filePath, "filePath can't be null");
        Objects.requireNonNull(label, "label can't be null");
        if (filePath.trim().isEmpty()) {
            throw new TopologyException("filePath can't be an empty string");
        }
        final String name = builder.newProcessorName(PRINTING_NAME);
        try {
            builder.internalTopologyBuilder.addProcessor(
                name,
                new KStreamPrint<>(new PrintForeachAction<>(new FileOutputStream(filePath), defaultKeyValueMapper, label)),
                this.name);
        } catch (final FileNotFoundException e) {
            throw new TopologyException(String.format("Unable to write stream to file at [%s] %s", filePath, e.getMessage()));
        }
    }

    @SuppressWarnings("deprecation")
    @Override
    public void foreach(final ForeachAction<? super K, ? super V> action) {
        Objects.requireNonNull(action, "action can't be null");
        String name = builder.newProcessorName(FOREACH_NAME);
        KStreamPeek<K, Change<V>> processorSupplier = new KStreamPeek<>(new ForeachAction<K, Change<V>>() {
            @Override
            public void apply(K key, Change<V> value) {
                action.apply(key, value.newValue);
            }
        }, false);
        builder.internalTopologyBuilder.addProcessor(name, processorSupplier, this.name);
    }

    @SuppressWarnings("deprecation")
    @Override
    public KTable<K, V> through(final Serde<K> keySerde,
                                final Serde<V> valSerde,
                                final StreamPartitioner<? super K, ? super V> partitioner,
                                final String topic,
                                final String queryableStoreName) {
        to(keySerde, valSerde, partitioner, topic);

        return builder.table(topic,
                             new ConsumedInternal<>(keySerde, valSerde, new FailOnInvalidTimestamp(), null),
                             new MaterializedInternal<>(Materialized.<K, V, KeyValueStore<Bytes, byte[]>>with(keySerde, valSerde),
                                     builder,
                                     KTableImpl.TOSTREAM_NAME));
    }

    @SuppressWarnings("deprecation")
    @Override
    public KTable<K, V> through(final Serde<K> keySerde,
                                final Serde<V> valSerde,
                                final StreamPartitioner<? super K, ? super V> partitioner,
                                final String topic,
                                final org.apache.kafka.streams.processor.StateStoreSupplier<KeyValueStore> storeSupplier) {
        Objects.requireNonNull(storeSupplier, "storeSupplier can't be null");
        to(keySerde, valSerde, partitioner, topic);

        final ConsumedInternal<K, V> consumed = new ConsumedInternal<>(Consumed.with(keySerde, valSerde, new FailOnInvalidTimestamp(), null));
        return builder.table(topic, consumed, storeSupplier);
    }

    @SuppressWarnings("deprecation")
    @Override
    public KTable<K, V> through(final Serde<K> keySerde,
                                final Serde<V> valSerde,
                                final StreamPartitioner<? super K, ? super V> partitioner,
                                final String topic) {
        return through(keySerde, valSerde, partitioner, topic, (String) null);
    }

    @SuppressWarnings("deprecation")
    @Override
    public KTable<K, V> through(final Serde<K> keySerde,
                                final Serde<V> valSerde,
                                final String topic,
                                final String queryableStoreName) {
        return through(keySerde, valSerde, null, topic, queryableStoreName);
    }

    @SuppressWarnings("deprecation")
    @Override
    public KTable<K, V> through(final Serde<K> keySerde,
                                final Serde<V> valSerde,
                                final String topic,
                                final org.apache.kafka.streams.processor.StateStoreSupplier<KeyValueStore> storeSupplier) {
        Objects.requireNonNull(storeSupplier, "storeSupplier can't be null");
        return through(keySerde, valSerde, null, topic, storeSupplier);
    }

    @SuppressWarnings("deprecation")
    @Override
    public KTable<K, V> through(final Serde<K> keySerde,
                                final Serde<V> valSerde,
                                final String topic) {
        return through(keySerde, valSerde, null, topic, (String) null);
    }

    @SuppressWarnings("deprecation")
    @Override
    public KTable<K, V> through(final StreamPartitioner<? super K, ? super V> partitioner,
                                final String topic,
                                final String queryableStoreName) {
        return through(null, null, partitioner, topic, queryableStoreName);
    }

    @SuppressWarnings("deprecation")
    @Override
    public KTable<K, V> through(final StreamPartitioner<? super K, ? super V> partitioner,
                                final String topic,
                                final org.apache.kafka.streams.processor.StateStoreSupplier<KeyValueStore> storeSupplier) {
        Objects.requireNonNull(storeSupplier, "storeSupplier can't be null");
        return through(null, null, partitioner, topic, storeSupplier);
    }

    @SuppressWarnings("deprecation")
    @Override
    public KTable<K, V> through(final StreamPartitioner<? super K, ? super V> partitioner,
                                final String topic) {
        return through(null, null, partitioner, topic, (String) null);
    }

    @SuppressWarnings("deprecation")
    @Override
    public KTable<K, V> through(final String topic,
                                final String queryableStoreName) {
        return through(null, null, null, topic, queryableStoreName);
    }

    @SuppressWarnings("deprecation")
    @Override
    public KTable<K, V> through(final String topic,
                                final org.apache.kafka.streams.processor.StateStoreSupplier<KeyValueStore> storeSupplier) {
        Objects.requireNonNull(storeSupplier, "storeSupplier can't be null");
        return through(null, null, null, topic, storeSupplier);
    }

    @SuppressWarnings("deprecation")
    @Override
    public KTable<K, V> through(final String topic) {
        return through(null, null, null, topic, (String) null);
    }

    @SuppressWarnings("deprecation")
    @Override
    public void to(final String topic) {
        to(null, null, null, topic);
    }

    @SuppressWarnings("deprecation")
    @Override
    public void to(final StreamPartitioner<? super K, ? super V> partitioner,
                   final String topic) {
        to(null, null, partitioner, topic);
    }

    @SuppressWarnings("deprecation")
    @Override
    public void to(final Serde<K> keySerde,
                   final Serde<V> valSerde,
                   final String topic) {
        this.toStream().to(topic, Produced.with(keySerde, valSerde));
    }

    @SuppressWarnings("deprecation")
    @Override
    public void to(final Serde<K> keySerde,
                   final Serde<V> valSerde,
                   final StreamPartitioner<? super K, ? super V> partitioner,
                   final String topic) {
        this.toStream().to(topic, Produced.with(keySerde, valSerde).withStreamPartitioner(partitioner));
    }

=======
>>>>>>> 42771eb3
    @Override
    public KStream<K, V> toStream() {
        String name = builder.newProcessorName(TOSTREAM_NAME);

        builder.internalTopologyBuilder.addProcessor(name, new KStreamMapValues<>(new ValueMapperWithKey<K, Change<V>, V>() {
            @Override
            public V apply(final K key, final Change<V> change) {
                return change.newValue;
            }
        }), this.name);

        return new KStreamImpl<>(builder, name, sourceNodes, false);
    }

    @Override
    public <K1> KStream<K1, V> toStream(final KeyValueMapper<? super K, ? super V, ? extends K1> mapper) {
        return toStream().selectKey(mapper);
    }

    @Override
    public <V1, R> KTable<K, R> join(final KTable<K, V1> other,
                                     final ValueJoiner<? super V, ? super V1, ? extends R> joiner) {
        return doJoin(other, joiner, null, false, false);
    }

    @Override
    public <VO, VR> KTable<K, VR> join(final KTable<K, VO> other,
                                       final ValueJoiner<? super V, ? super VO, ? extends VR> joiner,
                                       final Materialized<K, VR, KeyValueStore<Bytes, byte[]>> materialized) {
        Objects.requireNonNull(other, "other can't be null");
        Objects.requireNonNull(joiner, "joiner can't be null");
        Objects.requireNonNull(materialized, "materialized can't be null");
        return doJoin(other, joiner, new MaterializedInternal<>(materialized, builder, MERGE_NAME), false, false);
    }

    @Override
    public <V1, R> KTable<K, R> outerJoin(final KTable<K, V1> other,
                                          final ValueJoiner<? super V, ? super V1, ? extends R> joiner) {
        return doJoin(other, joiner, null, true, true);
    }

    @Override
    public <VO, VR> KTable<K, VR> outerJoin(final KTable<K, VO> other,
                                            final ValueJoiner<? super V, ? super VO, ? extends VR> joiner,
                                            final Materialized<K, VR, KeyValueStore<Bytes, byte[]>> materialized) {
        return doJoin(other, joiner, new MaterializedInternal<>(materialized, builder, MERGE_NAME), true, true);
    }

    @Override
    public <V1, R> KTable<K, R> leftJoin(final KTable<K, V1> other,
                                         final ValueJoiner<? super V, ? super V1, ? extends R> joiner) {
        return doJoin(other, joiner, null, true, false);
    }

    @Override
    public <VO, VR> KTable<K, VR> leftJoin(final KTable<K, VO> other,
                                           final ValueJoiner<? super V, ? super VO, ? extends VR> joiner,
                                           final Materialized<K, VR, KeyValueStore<Bytes, byte[]>> materialized) {
        return doJoin(other,
                      joiner,
                      new MaterializedInternal<>(materialized, builder, MERGE_NAME),
                      true,
                      false);
    }

    @SuppressWarnings("unchecked")
    private <VO, VR> KTable<K, VR> doJoin(final KTable<K, VO> other,
                                          final ValueJoiner<? super V, ? super VO, ? extends VR> joiner,
                                          final MaterializedInternal<K, VR, KeyValueStore<Bytes, byte[]>> materialized,
                                          final boolean leftOuter,
                                          final boolean rightOuter) {
        Objects.requireNonNull(other, "other can't be null");
        Objects.requireNonNull(joiner, "joiner can't be null");
        final String internalQueryableName = materialized == null ? null : materialized.storeName();
        final String joinMergeName = builder.newProcessorName(MERGE_NAME);
        final KTable<K, VR> result = buildJoin((AbstractStream<K>) other,
                                               joiner,
                                               leftOuter,
                                               rightOuter,
                                               joinMergeName,
                                               internalQueryableName);

        // only materialize if specified in Materialized
        if (materialized != null) {
            final StoreBuilder<KeyValueStore<K, VR>> storeBuilder
                    = new KeyValueStoreMaterializer<>(materialized).materialize();
            builder.internalTopologyBuilder.addStateStore(storeBuilder, joinMergeName);
        }
        return result;
    }

    @SuppressWarnings("unchecked")
    private <V1, R> KTable<K, R> buildJoin(final AbstractStream<K> other,
                                           final ValueJoiner<? super V, ? super V1, ? extends R> joiner,
                                           final boolean leftOuter,
                                           final boolean rightOuter,
                                           final String joinMergeName,
                                           final String internalQueryableName) {
        final Set<String> allSourceNodes = ensureJoinableWith(other);

        if (leftOuter) {
            enableSendingOldValues();
        }
        if (rightOuter) {
            ((KTableImpl) other).enableSendingOldValues();
        }

        final String joinThisName = builder.newProcessorName(JOINTHIS_NAME);
        final String joinOtherName = builder.newProcessorName(JOINOTHER_NAME);


        final KTableKTableAbstractJoin<K, R, V, V1> joinThis;
        final KTableKTableAbstractJoin<K, R, V1, V> joinOther;

        if (!leftOuter) { // inner
            joinThis = new KTableKTableInnerJoin<>(this, (KTableImpl<K, ?, V1>) other, joiner);
            joinOther = new KTableKTableInnerJoin<>((KTableImpl<K, ?, V1>) other, this, reverseJoiner(joiner));
        } else if (!rightOuter) { // left
            joinThis = new KTableKTableLeftJoin<>(this, (KTableImpl<K, ?, V1>) other, joiner);
            joinOther = new KTableKTableRightJoin<>((KTableImpl<K, ?, V1>) other, this, reverseJoiner(joiner));
        } else { // outer
            joinThis = new KTableKTableOuterJoin<>(this, (KTableImpl<K, ?, V1>) other, joiner);
            joinOther = new KTableKTableOuterJoin<>((KTableImpl<K, ?, V1>) other, this, reverseJoiner(joiner));
        }

        final KTableKTableJoinMerger<K, R> joinMerge = new KTableKTableJoinMerger<>(
                new KTableImpl<K, V, R>(builder, joinThisName, joinThis, sourceNodes, this.queryableStoreName, false),
                new KTableImpl<K, V1, R>(builder, joinOtherName, joinOther, ((KTableImpl<K, ?, ?>) other).sourceNodes,
                        ((KTableImpl<K, ?, ?>) other).queryableStoreName, false),
                internalQueryableName
        );

        builder.internalTopologyBuilder.addProcessor(joinThisName, joinThis, this.name);
        builder.internalTopologyBuilder.addProcessor(joinOtherName, joinOther, ((KTableImpl) other).name);
        builder.internalTopologyBuilder.addProcessor(joinMergeName, joinMerge, joinThisName, joinOtherName);
        builder.internalTopologyBuilder.connectProcessorAndStateStores(joinThisName, ((KTableImpl) other).valueGetterSupplier().storeNames());
        builder.internalTopologyBuilder.connectProcessorAndStateStores(joinOtherName, valueGetterSupplier().storeNames());
        return new KTableImpl<>(builder, joinMergeName, joinMerge, allSourceNodes, internalQueryableName, internalQueryableName != null);
    }

    @Override
    public <K1, V1> KGroupedTable<K1, V1> groupBy(final KeyValueMapper<? super K, ? super V, KeyValue<K1, V1>> selector) {
        return this.groupBy(selector, Serialized.<K1, V1>with(null, null));
    }

    @Override
    public <K1, V1> KGroupedTable<K1, V1> groupBy(final KeyValueMapper<? super K, ? super V, KeyValue<K1, V1>> selector,
                                                  final Serialized<K1, V1> serialized) {
        Objects.requireNonNull(selector, "selector can't be null");
        Objects.requireNonNull(serialized, "serialized can't be null");
        String selectName = builder.newProcessorName(SELECT_NAME);

        KTableProcessorSupplier<K, V, KeyValue<K1, V1>> selectSupplier = new KTableRepartitionMap<>(this, selector);

        // select the aggregate key and values (old and new), it would require parent to send old values
        builder.internalTopologyBuilder.addProcessor(selectName, selectSupplier, this.name);
        this.enableSendingOldValues();
        final SerializedInternal<K1, V1> serializedInternal  = new SerializedInternal<>(serialized);
        return new KGroupedTableImpl<>(builder,
                                       selectName,
                                       this.name,
                                       serializedInternal.keySerde(),
                                       serializedInternal.valueSerde());
    }

    @SuppressWarnings("unchecked")
    KTableValueGetterSupplier<K, V> valueGetterSupplier() {
        if (processorSupplier instanceof KTableSource) {
            KTableSource<K, V> source = (KTableSource<K, V>) processorSupplier;
            return new KTableSourceValueGetterSupplier<>(source.storeName);
        } else if (processorSupplier instanceof KStreamAggProcessorSupplier) {
            return ((KStreamAggProcessorSupplier<?, K, S, V>) processorSupplier).view();
        } else {
            return ((KTableProcessorSupplier<K, S, V>) processorSupplier).view();
        }
    }

    @SuppressWarnings("unchecked")
    void enableSendingOldValues() {
        if (!sendOldValues) {
            if (processorSupplier instanceof KTableSource) {
                KTableSource<K, ?> source = (KTableSource<K, V>) processorSupplier;
                source.enableSendingOldValues();
            } else if (processorSupplier instanceof KStreamAggProcessorSupplier) {
                ((KStreamAggProcessorSupplier<?, K, S, V>) processorSupplier).enableSendingOldValues();
            } else {
                ((KTableProcessorSupplier<K, S, V>) processorSupplier).enableSendingOldValues();
            }
            sendOldValues = true;
        }
    }

    boolean sendingOldValueEnabled() {
        return sendOldValues;
    }

}<|MERGE_RESOLUTION|>--- conflicted
+++ resolved
@@ -25,7 +25,6 @@
 import org.apache.kafka.streams.kstream.KeyValueMapper;
 import org.apache.kafka.streams.kstream.Materialized;
 import org.apache.kafka.streams.kstream.Predicate;
-import org.apache.kafka.streams.kstream.Produced;
 import org.apache.kafka.streams.kstream.Serialized;
 import org.apache.kafka.streams.kstream.ValueJoiner;
 import org.apache.kafka.streams.kstream.ValueMapper;
@@ -242,242 +241,6 @@
         return new KTableImpl<>(builder, name, processorSupplier, sourceNodes, materializedInternal.storeName(), materializedInternal.isQueryable());
     }
 
-<<<<<<< HEAD
-    @SuppressWarnings("deprecation")
-    @Override
-    public void print() {
-        print(null, null, this.name);
-    }
-
-    @SuppressWarnings("deprecation")
-    @Override
-    public void print(final String label) {
-        print(null, null, label);
-    }
-
-    @SuppressWarnings("deprecation")
-    @Override
-    public void print(final Serde<K> keySerde,
-                      final Serde<V> valSerde) {
-        print(keySerde, valSerde, this.name);
-    }
-
-    @SuppressWarnings({"unchecked", "deprecation"})
-    @Override
-    public void print(final Serde<K> keySerde,
-                      final Serde<V> valSerde,
-                      final String label) {
-        Objects.requireNonNull(label, "label can't be null");
-        final String name = builder.newProcessorName(PRINTING_NAME);
-        builder.internalTopologyBuilder.addProcessor(
-            name,
-            new KStreamPrint<>(new PrintForeachAction<>(System.out, defaultKeyValueMapper, label)),
-            this.name);
-    }
-
-    @SuppressWarnings("deprecation")
-    @Override
-    public void writeAsText(final String filePath) {
-        writeAsText(filePath, this.name, null, null);
-    }
-
-    @SuppressWarnings("deprecation")
-    @Override
-    public void writeAsText(final String filePath,
-                            final String label) {
-        writeAsText(filePath, label, null, null);
-    }
-
-    @SuppressWarnings("deprecation")
-    @Override
-    public void writeAsText(final String filePath,
-                            final Serde<K> keySerde,
-                            final Serde<V> valSerde) {
-        writeAsText(filePath, this.name, keySerde, valSerde);
-    }
-
-    /**
-     * @throws TopologyException if file is not found
-     */
-    @SuppressWarnings({"unchecked", "deprecation"})
-    @Override
-    public void writeAsText(final String filePath,
-                            final String label,
-                            final Serde<K> keySerde,
-                            final Serde<V> valSerde) {
-        Objects.requireNonNull(filePath, "filePath can't be null");
-        Objects.requireNonNull(label, "label can't be null");
-        if (filePath.trim().isEmpty()) {
-            throw new TopologyException("filePath can't be an empty string");
-        }
-        final String name = builder.newProcessorName(PRINTING_NAME);
-        try {
-            builder.internalTopologyBuilder.addProcessor(
-                name,
-                new KStreamPrint<>(new PrintForeachAction<>(new FileOutputStream(filePath), defaultKeyValueMapper, label)),
-                this.name);
-        } catch (final FileNotFoundException e) {
-            throw new TopologyException(String.format("Unable to write stream to file at [%s] %s", filePath, e.getMessage()));
-        }
-    }
-
-    @SuppressWarnings("deprecation")
-    @Override
-    public void foreach(final ForeachAction<? super K, ? super V> action) {
-        Objects.requireNonNull(action, "action can't be null");
-        String name = builder.newProcessorName(FOREACH_NAME);
-        KStreamPeek<K, Change<V>> processorSupplier = new KStreamPeek<>(new ForeachAction<K, Change<V>>() {
-            @Override
-            public void apply(K key, Change<V> value) {
-                action.apply(key, value.newValue);
-            }
-        }, false);
-        builder.internalTopologyBuilder.addProcessor(name, processorSupplier, this.name);
-    }
-
-    @SuppressWarnings("deprecation")
-    @Override
-    public KTable<K, V> through(final Serde<K> keySerde,
-                                final Serde<V> valSerde,
-                                final StreamPartitioner<? super K, ? super V> partitioner,
-                                final String topic,
-                                final String queryableStoreName) {
-        to(keySerde, valSerde, partitioner, topic);
-
-        return builder.table(topic,
-                             new ConsumedInternal<>(keySerde, valSerde, new FailOnInvalidTimestamp(), null),
-                             new MaterializedInternal<>(Materialized.<K, V, KeyValueStore<Bytes, byte[]>>with(keySerde, valSerde),
-                                     builder,
-                                     KTableImpl.TOSTREAM_NAME));
-    }
-
-    @SuppressWarnings("deprecation")
-    @Override
-    public KTable<K, V> through(final Serde<K> keySerde,
-                                final Serde<V> valSerde,
-                                final StreamPartitioner<? super K, ? super V> partitioner,
-                                final String topic,
-                                final org.apache.kafka.streams.processor.StateStoreSupplier<KeyValueStore> storeSupplier) {
-        Objects.requireNonNull(storeSupplier, "storeSupplier can't be null");
-        to(keySerde, valSerde, partitioner, topic);
-
-        final ConsumedInternal<K, V> consumed = new ConsumedInternal<>(Consumed.with(keySerde, valSerde, new FailOnInvalidTimestamp(), null));
-        return builder.table(topic, consumed, storeSupplier);
-    }
-
-    @SuppressWarnings("deprecation")
-    @Override
-    public KTable<K, V> through(final Serde<K> keySerde,
-                                final Serde<V> valSerde,
-                                final StreamPartitioner<? super K, ? super V> partitioner,
-                                final String topic) {
-        return through(keySerde, valSerde, partitioner, topic, (String) null);
-    }
-
-    @SuppressWarnings("deprecation")
-    @Override
-    public KTable<K, V> through(final Serde<K> keySerde,
-                                final Serde<V> valSerde,
-                                final String topic,
-                                final String queryableStoreName) {
-        return through(keySerde, valSerde, null, topic, queryableStoreName);
-    }
-
-    @SuppressWarnings("deprecation")
-    @Override
-    public KTable<K, V> through(final Serde<K> keySerde,
-                                final Serde<V> valSerde,
-                                final String topic,
-                                final org.apache.kafka.streams.processor.StateStoreSupplier<KeyValueStore> storeSupplier) {
-        Objects.requireNonNull(storeSupplier, "storeSupplier can't be null");
-        return through(keySerde, valSerde, null, topic, storeSupplier);
-    }
-
-    @SuppressWarnings("deprecation")
-    @Override
-    public KTable<K, V> through(final Serde<K> keySerde,
-                                final Serde<V> valSerde,
-                                final String topic) {
-        return through(keySerde, valSerde, null, topic, (String) null);
-    }
-
-    @SuppressWarnings("deprecation")
-    @Override
-    public KTable<K, V> through(final StreamPartitioner<? super K, ? super V> partitioner,
-                                final String topic,
-                                final String queryableStoreName) {
-        return through(null, null, partitioner, topic, queryableStoreName);
-    }
-
-    @SuppressWarnings("deprecation")
-    @Override
-    public KTable<K, V> through(final StreamPartitioner<? super K, ? super V> partitioner,
-                                final String topic,
-                                final org.apache.kafka.streams.processor.StateStoreSupplier<KeyValueStore> storeSupplier) {
-        Objects.requireNonNull(storeSupplier, "storeSupplier can't be null");
-        return through(null, null, partitioner, topic, storeSupplier);
-    }
-
-    @SuppressWarnings("deprecation")
-    @Override
-    public KTable<K, V> through(final StreamPartitioner<? super K, ? super V> partitioner,
-                                final String topic) {
-        return through(null, null, partitioner, topic, (String) null);
-    }
-
-    @SuppressWarnings("deprecation")
-    @Override
-    public KTable<K, V> through(final String topic,
-                                final String queryableStoreName) {
-        return through(null, null, null, topic, queryableStoreName);
-    }
-
-    @SuppressWarnings("deprecation")
-    @Override
-    public KTable<K, V> through(final String topic,
-                                final org.apache.kafka.streams.processor.StateStoreSupplier<KeyValueStore> storeSupplier) {
-        Objects.requireNonNull(storeSupplier, "storeSupplier can't be null");
-        return through(null, null, null, topic, storeSupplier);
-    }
-
-    @SuppressWarnings("deprecation")
-    @Override
-    public KTable<K, V> through(final String topic) {
-        return through(null, null, null, topic, (String) null);
-    }
-
-    @SuppressWarnings("deprecation")
-    @Override
-    public void to(final String topic) {
-        to(null, null, null, topic);
-    }
-
-    @SuppressWarnings("deprecation")
-    @Override
-    public void to(final StreamPartitioner<? super K, ? super V> partitioner,
-                   final String topic) {
-        to(null, null, partitioner, topic);
-    }
-
-    @SuppressWarnings("deprecation")
-    @Override
-    public void to(final Serde<K> keySerde,
-                   final Serde<V> valSerde,
-                   final String topic) {
-        this.toStream().to(topic, Produced.with(keySerde, valSerde));
-    }
-
-    @SuppressWarnings("deprecation")
-    @Override
-    public void to(final Serde<K> keySerde,
-                   final Serde<V> valSerde,
-                   final StreamPartitioner<? super K, ? super V> partitioner,
-                   final String topic) {
-        this.toStream().to(topic, Produced.with(keySerde, valSerde).withStreamPartitioner(partitioner));
-    }
-
-=======
->>>>>>> 42771eb3
     @Override
     public KStream<K, V> toStream() {
         String name = builder.newProcessorName(TOSTREAM_NAME);
