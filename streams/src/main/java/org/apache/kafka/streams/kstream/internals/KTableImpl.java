/**
 * Licensed to the Apache Software Foundation (ASF) under one or more
 * contributor license agreements.  See the NOTICE file distributed with
 * this work for additional information regarding copyright ownership.
 * The ASF licenses this file to You under the Apache License, Version 2.0
 * (the "License"); you may not use this file except in compliance with
 * the License.  You may obtain a copy of the License at
 *
 *    http://www.apache.org/licenses/LICENSE-2.0
 *
 * Unless required by applicable law or agreed to in writing, software
 * distributed under the License is distributed on an "AS IS" BASIS,
 * WITHOUT WARRANTIES OR CONDITIONS OF ANY KIND, either express or implied.
 * See the License for the specific language governing permissions and
 * limitations under the License.
 */

package org.apache.kafka.streams.kstream.internals;

import org.apache.kafka.common.serialization.Deserializer;
import org.apache.kafka.common.serialization.Serializer;
import org.apache.kafka.streams.errors.TopologyBuilderException;
import org.apache.kafka.streams.kstream.Aggregator;
import org.apache.kafka.streams.kstream.Initializer;
import org.apache.kafka.streams.kstream.KStream;
import org.apache.kafka.streams.kstream.KStreamBuilder;
import org.apache.kafka.streams.kstream.KTable;
import org.apache.kafka.streams.KeyValue;
import org.apache.kafka.streams.kstream.KeyValueMapper;
import org.apache.kafka.streams.kstream.Predicate;
import org.apache.kafka.streams.kstream.Reducer;
import org.apache.kafka.streams.kstream.ValueJoiner;
import org.apache.kafka.streams.kstream.ValueMapper;
import org.apache.kafka.streams.kstream.type.internal.Resolver;
import org.apache.kafka.streams.kstream.type.TypeException;
import org.apache.kafka.streams.processor.ProcessorSupplier;
import org.apache.kafka.streams.processor.StateStoreSupplier;
import org.apache.kafka.streams.state.Stores;

import java.lang.reflect.Type;
import java.util.Collections;
import java.util.Set;

/**
 * The implementation class of KTable
 * @param <K> the key type
 * @param <S> the source's (parent's) value type
 * @param <V> the value type
 */
public class KTableImpl<K, S, V> extends AbstractStream<K> implements KTable<K, V> {

    private static final String REPARTITION_TOPIC_SUFFIX = "-repartition";

    private static final String AGGREGATE_NAME = "KTABLE-AGGREGATE-";

    private static final String FILTER_NAME = "KTABLE-FILTER-";

    public static final String JOINTHIS_NAME = "KTABLE-JOINTHIS-";

    public static final String JOINOTHER_NAME = "KTABLE-JOINOTHER-";

    public static final String LEFTTHIS_NAME = "KTABLE-LEFTTHIS-";

    public static final String LEFTOTHER_NAME = "KTABLE-LEFTOTHER-";

    private static final String MAPVALUES_NAME = "KTABLE-MAPVALUES-";

    public static final String MERGE_NAME = "KTABLE-MERGE-";

    public static final String OUTERTHIS_NAME = "KTABLE-OUTERTHIS-";

    public static final String OUTEROTHER_NAME = "KTABLE-OUTEROTHER-";

    private static final String REDUCE_NAME = "KTABLE-REDUCE-";

    private static final String SELECT_NAME = "KTABLE-SELECT-";

    public static final String SOURCE_NAME = "KTABLE-SOURCE-";

    private static final String TOSTREAM_NAME = "KTABLE-TOSTREAM-";


    public final ProcessorSupplier<K, ?> processorSupplier;

    private boolean sendOldValues = false;

    public KTableImpl(KStreamBuilder topology,
                      String name,
                      ProcessorSupplier<K, ?> processorSupplier,
                      Set<String> sourceNodes,
                      Type keyType,
                      Type valueType) {
        super(topology, name, sourceNodes, keyType, valueType);
        this.processorSupplier = processorSupplier;
    }

    @Override
    public KTable<K, V> returns(Type keyType, Type valueType) {
        try {
            return new KTableImpl<>(topology, name, processorSupplier, sourceNodes, Resolver.resolve(keyType), Resolver.resolve(valueType));
        } catch (TypeException ex) {
            throw new TopologyBuilderException("failed to resolve a type of the stream", ex);
        }
    }

    @Override
    public KTable<K, V> returnsValue(Type valueType) {
        try {
            return new KTableImpl<>(topology, name, processorSupplier, sourceNodes, keyType, Resolver.resolve(valueType));
        } catch (TypeException ex) {
            throw new TopologyBuilderException("failed to resolve a type of the stream", ex);
        }
    }

    @Override
    public KTable<K, V> filter(Predicate<K, V> predicate) {
        String name = topology.newName(FILTER_NAME);
        KTableProcessorSupplier<K, V, V> processorSupplier = new KTableFilter<>(this, predicate, false);
        topology.addProcessor(name, processorSupplier, this.name);

        return new KTableImpl<>(topology, name, processorSupplier, sourceNodes, keyType, valueType);
    }

    @Override
    public KTable<K, V> filterOut(final Predicate<K, V> predicate) {
        String name = topology.newName(FILTER_NAME);
        KTableProcessorSupplier<K, V, V> processorSupplier = new KTableFilter<>(this, predicate, true);

        topology.addProcessor(name, processorSupplier, this.name);

        return new KTableImpl<>(topology, name, processorSupplier, sourceNodes, keyType, valueType);
    }

    @Override
    public <V1> KTable<K, V1> mapValues(ValueMapper<V, V1> mapper) {
        String name = topology.newName(MAPVALUES_NAME);
        KTableProcessorSupplier<K, V, V1> processorSupplier = new KTableMapValues<>(this, mapper);

        topology.addProcessor(name, processorSupplier, this.name);

        return new KTableImpl<>(topology, name, processorSupplier, sourceNodes, keyType, resolveReturnType(mapper));
    }

    @Override
    public KTable<K, V> through(String topic) {
        to(topic);

        return topology.table(keyType, valueType, topic);
    }

    @Override
    public void to(String topic) {
        this.toStream().to(topic);
    }

    @Override
    public KStream<K, V> toStream() {
        String name = topology.newName(TOSTREAM_NAME);

        topology.addProcessor(name, new KStreamMapValues<K, Change<V>, V>(new ValueMapper<Change<V>, V>() {
            @Override
            public V apply(Change<V> change) {
                return change.newValue;
            }
        }), this.name);

        return new KStreamImpl<>(topology, name, sourceNodes, keyType, valueType);
    }

    @SuppressWarnings("unchecked")
    @Override
    public <V1, R> KTable<K, R> join(KTable<K, V1> other, ValueJoiner<V, V1, R> joiner) {
        KTableImpl<K, ?, V1> otherTable = (KTableImpl<K, ?, V1>) other;

        Set<String> allSourceNodes = ensureJoinableWith(otherTable);

        String joinThisName = topology.newName(JOINTHIS_NAME);
        String joinOtherName = topology.newName(JOINOTHER_NAME);
        String joinMergeName = topology.newName(MERGE_NAME);

        KTableKTableJoin<K, R, V, V1> joinThis = new KTableKTableJoin<>(this, otherTable, joiner);
        KTableKTableJoin<K, R, V1, V> joinOther = new KTableKTableJoin<>(otherTable, this, reverseJoiner(joiner));
        KTableKTableJoinMerger<K, R> joinMerge = new KTableKTableJoinMerger<>(
                new KTableImpl<K, V, R>(topology, joinThisName, joinThis,
                        this.sourceNodes, this.keyType, this.valueType),
                new KTableImpl<K, V1, R>(topology, joinOtherName, joinOther,
                        otherTable.sourceNodes, otherTable.keyType, otherTable.valueType)
        );

        topology.addProcessor(joinThisName, joinThis, this.name);
        topology.addProcessor(joinOtherName, joinOther, otherTable.name);
        topology.addProcessor(joinMergeName, joinMerge, joinThisName, joinOtherName);

        return new KTableImpl<>(topology, joinMergeName, joinMerge, allSourceNodes, keyType, resolveReturnType(joiner));
    }

    @SuppressWarnings("unchecked")
    @Override
    public <V1, R> KTable<K, R> outerJoin(KTable<K, V1> other, ValueJoiner<V, V1, R> joiner) {
        KTableImpl<K, ?, V1> otherTable = (KTableImpl<K, ?, V1>) other;

        Set<String> allSourceNodes = ensureJoinableWith(otherTable);

        String joinThisName = topology.newName(OUTERTHIS_NAME);
        String joinOtherName = topology.newName(OUTEROTHER_NAME);
        String joinMergeName = topology.newName(MERGE_NAME);

        KTableKTableOuterJoin<K, R, V, V1> joinThis = new KTableKTableOuterJoin<>(this, otherTable, joiner);
        KTableKTableOuterJoin<K, R, V1, V> joinOther = new KTableKTableOuterJoin<>(otherTable, this, reverseJoiner(joiner));
        KTableKTableJoinMerger<K, R> joinMerge = new KTableKTableJoinMerger<>(
                new KTableImpl<K, V, R>(topology, joinThisName, joinThis,
                        this.sourceNodes, this.keyType, this.valueType),
                new KTableImpl<K, V1, R>(topology, joinOtherName, joinOther,
                        otherTable.sourceNodes, otherTable.keyType, otherTable.valueType)
        );

        topology.addProcessor(joinThisName, joinThis, this.name);
        topology.addProcessor(joinOtherName, joinOther, otherTable.name);
        topology.addProcessor(joinMergeName, joinMerge, joinThisName, joinOtherName);

        return new KTableImpl<>(topology, joinMergeName, joinMerge, allSourceNodes, keyType, null);
    }

    @SuppressWarnings("unchecked")
    @Override
    public <V1, R> KTable<K, R> leftJoin(KTable<K, V1> other, ValueJoiner<V, V1, R> joiner) {
        KTableImpl<K, ?, V1> otherTable = (KTableImpl<K, ?, V1>) other;

        Set<String> allSourceNodes = ensureJoinableWith(otherTable);

        String joinThisName = topology.newName(LEFTTHIS_NAME);
        String joinOtherName = topology.newName(LEFTOTHER_NAME);
        String joinMergeName = topology.newName(MERGE_NAME);

        KTableKTableLeftJoin<K, R, V, V1> joinThis = new KTableKTableLeftJoin<>(this, otherTable, joiner);
        KTableKTableRightJoin<K, R, V1, V> joinOther = new KTableKTableRightJoin<>(otherTable, this, reverseJoiner(joiner));
        KTableKTableJoinMerger<K, R> joinMerge = new KTableKTableJoinMerger<>(
                new KTableImpl<K, V, R>(topology, joinThisName, joinThis,
                        this.sourceNodes, this.keyType, this.valueType),
                new KTableImpl<K, V1, R>(topology, joinOtherName, joinOther,
                        otherTable.sourceNodes, otherTable.keyType, otherTable.valueType)
        );

        topology.addProcessor(joinThisName, joinThis, this.name);
        topology.addProcessor(joinOtherName, joinOther, otherTable.name);
        topology.addProcessor(joinMergeName, joinMerge, joinThisName, joinOtherName);

        return new KTableImpl<>(topology, joinMergeName, joinMerge, allSourceNodes, keyType, resolveReturnType(joiner));
    }

    @Override
<<<<<<< HEAD
    public <K1, V1, T> KTable<K1, T> aggregate(final Aggregator<K1, V1, T> aggregator,
                                               final KeyValueMapper<K, V, KeyValue<K1, V1>> selector,
                                               final String name) {
=======
    public <K1, V1, T> KTable<K1, T> aggregate(Initializer<T> initializer,
                                               Aggregator<K1, V1, T> add,
                                               Aggregator<K1, V1, T> remove,
                                               KeyValueMapper<K, V, KeyValue<K1, V1>> selector,
                                               Serializer<K1> keySerializer,
                                               Serializer<V1> valueSerializer,
                                               Serializer<T> aggValueSerializer,
                                               Deserializer<K1> keyDeserializer,
                                               Deserializer<V1> valueDeserializer,
                                               Deserializer<T> aggValueDeserializer,
                                               String name) {
>>>>>>> 95174337

        Type mappedType = resolveReturnType(selector);
        final Type selectKeyType = getKeyTypeFromKeyValueType(mappedType);
        final Type selectValueType = getValueTypeFromKeyValueType(mappedType);

        final KTableImpl<K, S, V> self = this;
        final String storeName = name;

        KTable<K1, T> lazyKTable = new LazyKTableWrapper<K1, T>(topology, selectKeyType, null) {
            @Override
            protected KTable<K1, T> create(Type aggKeyType, Type aggValueType) {

                Serializer<K1> keySerializer = getSerializer(selectKeyType);
                Serializer<V1> valueSerializer = getSerializer(selectValueType);
                Serializer<T> aggValueSerializer = getSerializer(aggValueType);
                Deserializer<K1> keyDeserializer = getDeserializer(selectKeyType);
                Deserializer<V1> valueDeserializer = getDeserializer(selectValueType);
                Deserializer<T> aggValueDeserializer = getDeserializer(aggValueType);

                String selectName = topology.newName(SELECT_NAME);
                String sinkName = topology.newName(KStreamImpl.SINK_NAME);
                String sourceName = topology.newName(KStreamImpl.SOURCE_NAME);
                String aggregateName = topology.newName(AGGREGATE_NAME);

                String topic = name + REPARTITION_TOPIC_SUFFIX;

<<<<<<< HEAD
                ChangedSerializer<V1> changedValueSerializer = new ChangedSerializer<>(valueSerializer);
                ChangedDeserializer<V1> changedValueDeserializer = new ChangedDeserializer<>(valueDeserializer);

                KTableProcessorSupplier<K, V, KeyValue<K1, V1>> selectSupplier = new KTableRepartitionMap<>(self, selector);
=======
        ProcessorSupplier<K1, Change<V1>> aggregateSupplier = new KTableAggregate<>(name, initializer, add, remove);

        StateStoreSupplier aggregateStore = Stores.create(name)
                .withKeys(keySerializer, keyDeserializer)
                .withValues(aggValueSerializer, aggValueDeserializer)
                .persistent()
                .build();
>>>>>>> 95174337

                ProcessorSupplier<K1, Change<V1>> aggregateSupplier = new KTableAggregate<>(storeName, aggregator);

                StateStoreSupplier aggregateStore = Stores.create(storeName)
                        .withKeys(keySerializer, keyDeserializer)
                        .withValues(aggValueSerializer, aggValueDeserializer)
                        .localDatabase()
                        .build();

                // select the aggregate key and values (old and new), it would require parent to send old values
                topology.addProcessor(selectName, selectSupplier, self.name);
                self.enableSendingOldValues();

                // send the aggregate key-value pairs to the intermediate topic for partitioning
                topology.addInternalTopic(topic);
                topology.addSink(sinkName, topic, keySerializer, changedValueSerializer, selectName);

                // read the intermediate topic
                topology.addSource(sourceName, keyDeserializer, changedValueDeserializer, topic);

                // aggregate the values with the aggregator and local store
                topology.addProcessor(aggregateName, aggregateSupplier, sourceName);
                topology.addStateStore(aggregateStore, aggregateName);

                // return the KTable representation with the intermediate topic as the sources
                return new KTableImpl<>(topology, aggregateName, aggregateSupplier, Collections.singleton(sourceName), aggKeyType, aggValueType);
            }
        };

        Type aggValueType = resolveReturnType(aggregator);
        if (aggValueType != null) {
            return lazyKTable.returnsValue(aggValueType);
        } else {
            return lazyKTable;
        }
    }

    @Override
<<<<<<< HEAD
    public <K1, V1> KTable<K1, V1> reduce(final Reducer<V1> addReducer,
                                          final Reducer<V1> removeReducer,
                                          final KeyValueMapper<K, V, KeyValue<K1, V1>> selector,
                                          final String name) {

        Type addType = resolveReturnType(addReducer);
        Type removeType = resolveReturnType(removeReducer);
        Type mappedType = resolveReturnType(selector);
        final Type selectKeyType = getKeyTypeFromKeyValueType(mappedType);
        Type selectValueType = getValueTypeFromKeyValueType(mappedType);

        final KTableImpl<K, S, V> self = this;
        final String storeName = name;

        KTable<K1, V1> lazyKTable = new LazyKTableWrapper<K1, V1>(topology, selectKeyType, null) {
            @Override
            protected KTable<K1, V1> create(Type aggKeyType, Type aggValueType) {
                Serializer<K1> keySerializer = getSerializer(selectKeyType);
                Serializer<V1> valueSerializer = getSerializer(aggValueType);
                Deserializer<K1> keyDeserializer = getDeserializer(selectKeyType);
                Deserializer<V1> valueDeserializer = getDeserializer(aggValueType);
=======
    public <K1, V1> KTable<K1, Long> count(KeyValueMapper<K, V, KeyValue<K1, V1>> selector,
                                           Serializer<K1> keySerializer,
                                           Serializer<V1> valueSerializer,
                                           Serializer<Long> aggValueSerializer,
                                           Deserializer<K1> keyDeserializer,
                                           Deserializer<V1> valueDeserializer,
                                           Deserializer<Long> aggValueDeserializer,
                                           String name) {
        return this.aggregate(
                new Initializer<Long>() {
                    @Override
                    public Long apply() {
                        return 0L;
                    }
                },
                new Aggregator<K1, V1, Long>() {
                    @Override
                    public Long apply(K1 aggKey, V1 value, Long aggregate) {
                        return aggregate + 1L;
                    }
                }, new Aggregator<K1, V1, Long>() {
                    @Override
                    public Long apply(K1 aggKey, V1 value, Long aggregate) {
                        return aggregate - 1L;
                    }
                }, selector, keySerializer, valueSerializer, aggValueSerializer, keyDeserializer, valueDeserializer, aggValueDeserializer, name);
    }

    @Override
    public <K1, V1> KTable<K1, V1> reduce(Reducer<V1> addReducer,
                                          Reducer<V1> removeReducer,
                                          KeyValueMapper<K, V, KeyValue<K1, V1>> selector,
                                          Serializer<K1> keySerializer,
                                          Serializer<V1> valueSerializer,
                                          Deserializer<K1> keyDeserializer,
                                          Deserializer<V1> valueDeserializer,
                                          String name) {
>>>>>>> 95174337

                String selectName = topology.newName(SELECT_NAME);
                String sinkName = topology.newName(KStreamImpl.SINK_NAME);
                String sourceName = topology.newName(KStreamImpl.SOURCE_NAME);
                String reduceName = topology.newName(REDUCE_NAME);

                String topic = name + REPARTITION_TOPIC_SUFFIX;

                ChangedSerializer<V1> changedValueSerializer = new ChangedSerializer<>(valueSerializer);
                ChangedDeserializer<V1> changedValueDeserializer = new ChangedDeserializer<>(valueDeserializer);

                KTableProcessorSupplier<K, V, KeyValue<K1, V1>> selectSupplier = new KTableRepartitionMap<>(self, selector);

                ProcessorSupplier<K1, Change<V1>> aggregateSupplier = new KTableReduce<>(storeName, addReducer, removeReducer);

<<<<<<< HEAD
                StateStoreSupplier aggregateStore = Stores.create(storeName)
                        .withKeys(keySerializer, keyDeserializer)
                        .withValues(valueSerializer, valueDeserializer)
                        .localDatabase()
                        .build();
=======
        StateStoreSupplier aggregateStore = Stores.create(name)
                .withKeys(keySerializer, keyDeserializer)
                .withValues(valueSerializer, valueDeserializer)
                .persistent()
                .build();
>>>>>>> 95174337

                // select the aggregate key and values (old and new), it would require parent to send old values
                topology.addProcessor(selectName, selectSupplier, self.name);
                self.enableSendingOldValues();

                // send the aggregate key-value pairs to the intermediate topic for partitioning
                topology.addInternalTopic(topic);
                topology.addSink(sinkName, topic, keySerializer, changedValueSerializer, selectName);

                // read the intermediate topic
                topology.addSource(sourceName, keyDeserializer, changedValueDeserializer, topic);

                // aggregate the values with the aggregator and local store
                topology.addProcessor(reduceName, aggregateSupplier, sourceName);
                topology.addStateStore(aggregateStore, reduceName);

                // return the KTable representation with the intermediate topic as the sources
                return new KTableImpl<>(topology, reduceName, aggregateSupplier, Collections.singleton(sourceName), aggKeyType, aggValueType);
            }
        };

        Type aggValueType = ensureConsistentTypes(addType, removeType, selectValueType);
        if (aggValueType != null) {
            return lazyKTable.returnsValue(aggValueType);
        } else {
            return lazyKTable;
        }
    }

    @SuppressWarnings("unchecked")
    KTableValueGetterSupplier<K, V> valueGetterSupplier() {
        if (processorSupplier instanceof KTableSource) {
            KTableSource<K, V> source = (KTableSource<K, V>) processorSupplier;
            materialize(source);
            return new KTableSourceValueGetterSupplier<>(source.topic);
        } else {
            return ((KTableProcessorSupplier<K, S, V>) processorSupplier).view();
        }
    }

    @SuppressWarnings("unchecked")
    void enableSendingOldValues() {
        if (!sendOldValues) {
            if (processorSupplier instanceof KTableSource) {
                KTableSource<K, ?> source = (KTableSource<K, V>) processorSupplier;
                materialize(source);
                source.enableSendingOldValues();
            } else {
                ((KTableProcessorSupplier<K, S, V>) processorSupplier).enableSendingOldValues();
            }
            sendOldValues = true;
        }
    }

    boolean sendingOldValueEnabled() {
        return sendOldValues;
    }

    private void materialize(KTableSource<K, ?> source) {
        synchronized (source) {
            if (!source.isMaterialized()) {
                Serializer<K> keySerializer = getSerializer(keyType);
                Serializer<V> valSerializer = getSerializer(valueType);
                Deserializer<K> keyDeserializer = getDeserializer(keyType);
                Deserializer<V> valDeserializer = getDeserializer(valueType);

                StateStoreSupplier storeSupplier =
                        new KTableStoreSupplier<>(source.topic, keySerializer, keyDeserializer, valSerializer, valDeserializer, null);
                // mark this state as non internal hence it is read directly from a user topic
                topology.addStateStore(storeSupplier, false, name);
                source.materialize();
            }
        }
    }
}<|MERGE_RESOLUTION|>--- conflicted
+++ resolved
@@ -249,23 +249,11 @@
     }
 
     @Override
-<<<<<<< HEAD
-    public <K1, V1, T> KTable<K1, T> aggregate(final Aggregator<K1, V1, T> aggregator,
+    public <K1, V1, T> KTable<K1, T> aggregate(final Initializer<T> initializer,
+                                               final Aggregator<K1, V1, T> add,
+                                               final Aggregator<K1, V1, T> remove,
                                                final KeyValueMapper<K, V, KeyValue<K1, V1>> selector,
-                                               final String name) {
-=======
-    public <K1, V1, T> KTable<K1, T> aggregate(Initializer<T> initializer,
-                                               Aggregator<K1, V1, T> add,
-                                               Aggregator<K1, V1, T> remove,
-                                               KeyValueMapper<K, V, KeyValue<K1, V1>> selector,
-                                               Serializer<K1> keySerializer,
-                                               Serializer<V1> valueSerializer,
-                                               Serializer<T> aggValueSerializer,
-                                               Deserializer<K1> keyDeserializer,
-                                               Deserializer<V1> valueDeserializer,
-                                               Deserializer<T> aggValueDeserializer,
                                                String name) {
->>>>>>> 95174337
 
         Type mappedType = resolveReturnType(selector);
         final Type selectKeyType = getKeyTypeFromKeyValueType(mappedType);
@@ -292,27 +280,17 @@
 
                 String topic = name + REPARTITION_TOPIC_SUFFIX;
 
-<<<<<<< HEAD
                 ChangedSerializer<V1> changedValueSerializer = new ChangedSerializer<>(valueSerializer);
                 ChangedDeserializer<V1> changedValueDeserializer = new ChangedDeserializer<>(valueDeserializer);
 
                 KTableProcessorSupplier<K, V, KeyValue<K1, V1>> selectSupplier = new KTableRepartitionMap<>(self, selector);
-=======
-        ProcessorSupplier<K1, Change<V1>> aggregateSupplier = new KTableAggregate<>(name, initializer, add, remove);
-
-        StateStoreSupplier aggregateStore = Stores.create(name)
-                .withKeys(keySerializer, keyDeserializer)
-                .withValues(aggValueSerializer, aggValueDeserializer)
-                .persistent()
-                .build();
->>>>>>> 95174337
-
-                ProcessorSupplier<K1, Change<V1>> aggregateSupplier = new KTableAggregate<>(storeName, aggregator);
+
+                ProcessorSupplier<K1, Change<V1>> aggregateSupplier = new KTableAggregate<>(storeName, initializer, add, remove);
 
                 StateStoreSupplier aggregateStore = Stores.create(storeName)
                         .withKeys(keySerializer, keyDeserializer)
                         .withValues(aggValueSerializer, aggValueDeserializer)
-                        .localDatabase()
+                        .persistent()
                         .build();
 
                 // select the aggregate key and values (old and new), it would require parent to send old values
@@ -335,7 +313,7 @@
             }
         };
 
-        Type aggValueType = resolveReturnType(aggregator);
+        Type aggValueType = ensureConsistentTypes(selectValueType, resolveReturnType(add), resolveReturnType(remove));
         if (aggValueType != null) {
             return lazyKTable.returnsValue(aggValueType);
         } else {
@@ -344,7 +322,6 @@
     }
 
     @Override
-<<<<<<< HEAD
     public <K1, V1> KTable<K1, V1> reduce(final Reducer<V1> addReducer,
                                           final Reducer<V1> removeReducer,
                                           final KeyValueMapper<K, V, KeyValue<K1, V1>> selector,
@@ -366,14 +343,56 @@
                 Serializer<V1> valueSerializer = getSerializer(aggValueType);
                 Deserializer<K1> keyDeserializer = getDeserializer(selectKeyType);
                 Deserializer<V1> valueDeserializer = getDeserializer(aggValueType);
-=======
+
+                String selectName = topology.newName(SELECT_NAME);
+                String sinkName = topology.newName(KStreamImpl.SINK_NAME);
+                String sourceName = topology.newName(KStreamImpl.SOURCE_NAME);
+                String reduceName = topology.newName(REDUCE_NAME);
+
+                String topic = name + REPARTITION_TOPIC_SUFFIX;
+
+                ChangedSerializer<V1> changedValueSerializer = new ChangedSerializer<>(valueSerializer);
+                ChangedDeserializer<V1> changedValueDeserializer = new ChangedDeserializer<>(valueDeserializer);
+
+                KTableProcessorSupplier<K, V, KeyValue<K1, V1>> selectSupplier = new KTableRepartitionMap<>(self, selector);
+
+                ProcessorSupplier<K1, Change<V1>> aggregateSupplier = new KTableReduce<>(storeName, addReducer, removeReducer);
+
+                StateStoreSupplier aggregateStore = Stores.create(storeName)
+                        .withKeys(keySerializer, keyDeserializer)
+                        .withValues(valueSerializer, valueDeserializer)
+                        .persistent()
+                        .build();
+
+                // select the aggregate key and values (old and new), it would require parent to send old values
+                topology.addProcessor(selectName, selectSupplier, self.name);
+                self.enableSendingOldValues();
+
+                // send the aggregate key-value pairs to the intermediate topic for partitioning
+                topology.addInternalTopic(topic);
+                topology.addSink(sinkName, topic, keySerializer, changedValueSerializer, selectName);
+
+                // read the intermediate topic
+                topology.addSource(sourceName, keyDeserializer, changedValueDeserializer, topic);
+
+                // aggregate the values with the aggregator and local store
+                topology.addProcessor(reduceName, aggregateSupplier, sourceName);
+                topology.addStateStore(aggregateStore, reduceName);
+
+                // return the KTable representation with the intermediate topic as the sources
+                return new KTableImpl<>(topology, reduceName, aggregateSupplier, Collections.singleton(sourceName), aggKeyType, aggValueType);
+            }
+        };
+
+        Type aggValueType = ensureConsistentTypes(addType, removeType, selectValueType);
+        if (aggValueType != null) {
+            return lazyKTable.returnsValue(aggValueType);
+        } else {
+            return lazyKTable;
+        }
+    }
+
     public <K1, V1> KTable<K1, Long> count(KeyValueMapper<K, V, KeyValue<K1, V1>> selector,
-                                           Serializer<K1> keySerializer,
-                                           Serializer<V1> valueSerializer,
-                                           Serializer<Long> aggValueSerializer,
-                                           Deserializer<K1> keyDeserializer,
-                                           Deserializer<V1> valueDeserializer,
-                                           Deserializer<Long> aggValueDeserializer,
                                            String name) {
         return this.aggregate(
                 new Initializer<Long>() {
@@ -392,75 +411,11 @@
                     public Long apply(K1 aggKey, V1 value, Long aggregate) {
                         return aggregate - 1L;
                     }
-                }, selector, keySerializer, valueSerializer, aggValueSerializer, keyDeserializer, valueDeserializer, aggValueDeserializer, name);
-    }
-
-    @Override
-    public <K1, V1> KTable<K1, V1> reduce(Reducer<V1> addReducer,
-                                          Reducer<V1> removeReducer,
-                                          KeyValueMapper<K, V, KeyValue<K1, V1>> selector,
-                                          Serializer<K1> keySerializer,
-                                          Serializer<V1> valueSerializer,
-                                          Deserializer<K1> keyDeserializer,
-                                          Deserializer<V1> valueDeserializer,
-                                          String name) {
->>>>>>> 95174337
-
-                String selectName = topology.newName(SELECT_NAME);
-                String sinkName = topology.newName(KStreamImpl.SINK_NAME);
-                String sourceName = topology.newName(KStreamImpl.SOURCE_NAME);
-                String reduceName = topology.newName(REDUCE_NAME);
-
-                String topic = name + REPARTITION_TOPIC_SUFFIX;
-
-                ChangedSerializer<V1> changedValueSerializer = new ChangedSerializer<>(valueSerializer);
-                ChangedDeserializer<V1> changedValueDeserializer = new ChangedDeserializer<>(valueDeserializer);
-
-                KTableProcessorSupplier<K, V, KeyValue<K1, V1>> selectSupplier = new KTableRepartitionMap<>(self, selector);
-
-                ProcessorSupplier<K1, Change<V1>> aggregateSupplier = new KTableReduce<>(storeName, addReducer, removeReducer);
-
-<<<<<<< HEAD
-                StateStoreSupplier aggregateStore = Stores.create(storeName)
-                        .withKeys(keySerializer, keyDeserializer)
-                        .withValues(valueSerializer, valueDeserializer)
-                        .localDatabase()
-                        .build();
-=======
-        StateStoreSupplier aggregateStore = Stores.create(name)
-                .withKeys(keySerializer, keyDeserializer)
-                .withValues(valueSerializer, valueDeserializer)
-                .persistent()
-                .build();
->>>>>>> 95174337
-
-                // select the aggregate key and values (old and new), it would require parent to send old values
-                topology.addProcessor(selectName, selectSupplier, self.name);
-                self.enableSendingOldValues();
-
-                // send the aggregate key-value pairs to the intermediate topic for partitioning
-                topology.addInternalTopic(topic);
-                topology.addSink(sinkName, topic, keySerializer, changedValueSerializer, selectName);
-
-                // read the intermediate topic
-                topology.addSource(sourceName, keyDeserializer, changedValueDeserializer, topic);
-
-                // aggregate the values with the aggregator and local store
-                topology.addProcessor(reduceName, aggregateSupplier, sourceName);
-                topology.addStateStore(aggregateStore, reduceName);
-
-                // return the KTable representation with the intermediate topic as the sources
-                return new KTableImpl<>(topology, reduceName, aggregateSupplier, Collections.singleton(sourceName), aggKeyType, aggValueType);
-            }
-        };
-
-        Type aggValueType = ensureConsistentTypes(addType, removeType, selectValueType);
-        if (aggValueType != null) {
-            return lazyKTable.returnsValue(aggValueType);
-        } else {
-            return lazyKTable;
-        }
-    }
+                },
+                selector,
+                name);
+    }
+
 
     @SuppressWarnings("unchecked")
     KTableValueGetterSupplier<K, V> valueGetterSupplier() {
