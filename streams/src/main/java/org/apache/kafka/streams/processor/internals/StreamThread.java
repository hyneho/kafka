--- conflicted
+++ resolved
@@ -285,12 +285,8 @@
             // already logged in commitAll()
         }
 
-<<<<<<< HEAD
-        System.out.println("closing producer upon shutdown");
-=======
         // Close standby tasks before closing the restore consumer since closing standby tasks uses the restore consumer.
         removeStandbyTasks();
->>>>>>> 5db2c99e
 
         // We need to first close the underlying clients before closing the state
         // manager, for example we need to make sure producer's message sends
@@ -301,20 +297,16 @@
         } catch (Throwable e) {
             log.error("Failed to close producer in thread [" + this.getName() + "]: ", e);
         }
-        System.out.println("closing consumer upon shutdown");
         try {
             consumer.close();
         } catch (Throwable e) {
             log.error("Failed to close consumer in thread [" + this.getName() + "]: ", e);
         }
-        System.out.println("closing restore consumer upon shutdown");
         try {
             restoreConsumer.close();
         } catch (Throwable e) {
             log.error("Failed to close restore consumer in thread [" + this.getName() + "]: ", e);
         }
-
-        System.out.println("removing tasks upon shutdown");
 
         removeStreamTasks();
 
