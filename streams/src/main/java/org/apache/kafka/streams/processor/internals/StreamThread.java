--- conflicted
+++ resolved
@@ -111,12 +111,8 @@
             try {
                 addStreamTasks(assignment);
                 addStandbyTasks();
-<<<<<<< HEAD
                 lastCleanMs = time.milliseconds(); // start the cleaning cycle
-=======
-                lastClean = time.milliseconds(); // start the cleaning cycle
                 streamsMetadataState.onChange(partitionAssignor.getPartitionsByHostState(), partitionAssignor.clusterMetadata());
->>>>>>> 68b5d014
             } catch (Throwable t) {
                 rebalanceException = t;
                 throw t;
