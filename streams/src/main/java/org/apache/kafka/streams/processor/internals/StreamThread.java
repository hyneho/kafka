/*
 * Licensed to the Apache Software Foundation (ASF) under one or more
 * contributor license agreements. See the NOTICE file distributed with
 * this work for additional information regarding copyright ownership.
 * The ASF licenses this file to You under the Apache License, Version 2.0
 * (the "License"); you may not use this file except in compliance with
 * the License. You may obtain a copy of the License at
 *
 *    http://www.apache.org/licenses/LICENSE-2.0
 *
 * Unless required by applicable law or agreed to in writing, software
 * distributed under the License is distributed on an "AS IS" BASIS,
 * WITHOUT WARRANTIES OR CONDITIONS OF ANY KIND, either express or implied.
 * See the License for the specific language governing permissions and
 * limitations under the License.
 */
package org.apache.kafka.streams.processor.internals;

import org.apache.kafka.clients.admin.Admin;
import org.apache.kafka.clients.consumer.Consumer;
import org.apache.kafka.clients.consumer.ConsumerConfig;
import org.apache.kafka.clients.consumer.ConsumerRebalanceListener;
import org.apache.kafka.clients.consumer.ConsumerRecord;
import org.apache.kafka.clients.consumer.ConsumerRecords;
import org.apache.kafka.clients.consumer.InvalidOffsetException;
import org.apache.kafka.clients.consumer.OffsetResetStrategy;
import org.apache.kafka.common.KafkaException;
import org.apache.kafka.common.Metric;
import org.apache.kafka.common.MetricName;
import org.apache.kafka.common.TopicPartition;
import org.apache.kafka.common.errors.UnsupportedVersionException;
import org.apache.kafka.common.metrics.Sensor;
import org.apache.kafka.common.serialization.ByteArrayDeserializer;
import org.apache.kafka.common.utils.LogContext;
import org.apache.kafka.common.utils.Time;
import org.apache.kafka.common.utils.Utils;
import org.apache.kafka.streams.KafkaClientSupplier;
import org.apache.kafka.streams.StreamsConfig;
import org.apache.kafka.streams.StreamsConfig.InternalConfig;
import org.apache.kafka.streams.TaskMetadata;
import org.apache.kafka.streams.ThreadMetadata;
import org.apache.kafka.streams.errors.StreamsException;
import org.apache.kafka.streams.errors.TaskCorruptedException;
import org.apache.kafka.streams.errors.TaskMigratedException;
import org.apache.kafka.streams.internals.metrics.ClientMetrics;
import org.apache.kafka.streams.processor.StateRestoreListener;
import org.apache.kafka.streams.processor.TaskId;
import org.apache.kafka.streams.processor.internals.assignment.AssignorError;
import org.apache.kafka.streams.processor.internals.assignment.ReferenceContainer;
import org.apache.kafka.streams.processor.internals.metrics.StreamsMetricsImpl;
import org.apache.kafka.streams.processor.internals.metrics.ThreadMetrics;
import org.apache.kafka.streams.processor.internals.tasks.DefaultTaskManager;
import org.apache.kafka.streams.processor.internals.tasks.DefaultTaskManager.DefaultTaskExecutorCreator;
import org.apache.kafka.streams.state.internals.ThreadCache;

import java.util.Queue;
import java.util.function.BiConsumer;
import org.slf4j.Logger;

import java.time.Duration;
import java.util.Arrays;
import java.util.Collections;
import java.util.Comparator;
import java.util.HashSet;
import java.util.Map;
import java.util.Optional;
import java.util.Set;
import java.util.UUID;
import java.util.concurrent.atomic.AtomicBoolean;
import java.util.concurrent.atomic.AtomicInteger;
import java.util.concurrent.atomic.AtomicLong;
import java.util.stream.Collectors;

import static org.apache.kafka.streams.internals.StreamsConfigUtils.eosEnabled;
import static org.apache.kafka.streams.processor.internals.ClientUtils.getConsumerClientId;
import static org.apache.kafka.streams.processor.internals.ClientUtils.getRestoreConsumerClientId;
import static org.apache.kafka.streams.processor.internals.ClientUtils.getSharedAdminClientId;

public class StreamThread extends Thread {

    /**
     * Stream thread states are the possible states that a stream thread can be in.
     * A thread must only be in one state at a time
     * The expected state transitions with the following defined states is:
     *
     * <pre>
     *                 +-------------+
     *          +<---- | Created (0) |
     *          |      +-----+-------+
     *          |            |
     *          |            v
     *          |      +-----+-------+
     *          +<---- | Starting (1)|----->+
     *          |      +-----+-------+      |
     *          |                           |
     *          |            +<----------+  |
     *          |            |           |  |
     *          |            v           |  |
     *          |      +-----+-------+   |  |
     *          +<---- | Partitions  | --+  |
     *          |      | Revoked (2) | <----+
     *          |      +-----+-------+      |
     *          |           |  ^            |
     *          |           v  |            |
     *          |      +-----+-------+      |
     *          +<---- | Partitions  |      |
     *          |      | Assigned (3)| <----+
     *          |      +-----+-------+      |
     *          |            |              |
     *          |            +<----------+  |
     *          |            |           |  |
     *          |            v           |  |
     *          |      +-----+-------+   |  |
     *          |      |             | --+  |
     *          |      | Running (4) | ---->+
     *          |      +-----+-------+
     *          |            |
     *          |            v
     *          |      +-----+-------+
     *          +----> | Pending     |
     *                 | Shutdown (5)|
     *                 +-----+-------+
     *                       |
     *                       v
     *                 +-----+-------+
     *                 | Dead (6)    |
     *                 +-------------+
     * </pre>
     *
     * Note the following:
     * <ul>
     *     <li>Any state can go to PENDING_SHUTDOWN. That is because streams can be closed at any time.</li>
     *     <li>
     *         State PENDING_SHUTDOWN may want to transit to some other states other than DEAD,
     *         in the corner case when the shutdown is triggered while the thread is still in the rebalance loop.
     *         In this case we will forbid the transition but will not treat as an error.
     *     </li>
     *     <li>
     *         State PARTITIONS_REVOKED may want transit to itself indefinitely, in the corner case when
     *         the coordinator repeatedly fails in-between revoking partitions and assigning new partitions.
     *         Also during streams instance start up PARTITIONS_REVOKED may want to transit to itself as well.
     *         In this case we will allow the transition but it will be a no-op as the set of revoked partitions
     *         should be empty.
     *     </li>
     * </ul>
     */
    public enum State implements ThreadStateTransitionValidator {

        CREATED(1, 5),                    // 0
        STARTING(2, 3, 5),                // 1
        PARTITIONS_REVOKED(2, 3, 5),      // 2
        PARTITIONS_ASSIGNED(2, 3, 4, 5),  // 3
        RUNNING(2, 3, 4, 5),              // 4
        PENDING_SHUTDOWN(6),              // 5
        DEAD;                             // 6

        private final Set<Integer> validTransitions = new HashSet<>();

        State(final Integer... validTransitions) {
            this.validTransitions.addAll(Arrays.asList(validTransitions));
        }

        public boolean isAlive() {
            return equals(RUNNING) || equals(STARTING) || equals(PARTITIONS_REVOKED) || equals(PARTITIONS_ASSIGNED);
        }

        @Override
        public boolean isValidTransition(final ThreadStateTransitionValidator newState) {
            final State tmpState = (State) newState;
            return validTransitions.contains(tmpState.ordinal());
        }
    }

    /**
     * Listen to state change events
     */
    public interface StateListener {

        /**
         * Called when state changes
         *
         * @param thread   thread changing state
         * @param newState current state
         * @param oldState previous state
         */
        void onChange(final Thread thread, final ThreadStateTransitionValidator newState, final ThreadStateTransitionValidator oldState);
    }

    /**
     * Set the {@link StreamThread.StateListener} to be notified when state changes. Note this API is internal to
     * Kafka Streams and is not intended to be used by an external application.
     */
    public void setStateListener(final StreamThread.StateListener listener) {
        stateListener = listener;
    }

    public StreamThread.StateListener getStateListener() {
        return stateListener;
    }

    /**
     * @return The state this instance is in
     */
    public State state() {
        // we do not need to use the state lock since the variable is volatile
        return state;
    }

    void setPartitionAssignedTime(final long lastPartitionAssignedMs) {
        this.lastPartitionAssignedMs = lastPartitionAssignedMs;
    }

    /**
     * Sets the state
     *
     * @param newState New state
     * @return The state prior to the call to setState, or null if the transition is invalid
     */
    State setState(final State newState) {
        final State oldState;

        synchronized (stateLock) {
            oldState = state;

            if (state == State.PENDING_SHUTDOWN && newState != State.DEAD) {
                log.debug("Ignoring request to transit from PENDING_SHUTDOWN to {}: " +
                              "only DEAD state is a valid next state", newState);
                // when the state is already in PENDING_SHUTDOWN, all other transitions will be
                // refused but we do not throw exception here
                return null;
            } else if (state == State.DEAD) {
                log.debug("Ignoring request to transit from DEAD to {}: " +
                              "no valid next state after DEAD", newState);
                // when the state is already in NOT_RUNNING, all its transitions
                // will be refused but we do not throw exception here
                return null;
            } else if (!state.isValidTransition(newState)) {
                log.error("Unexpected state transition from {} to {}", oldState, newState);
                throw new StreamsException(logPrefix + "Unexpected state transition from " + oldState + " to " + newState);
            } else {
                log.info("State transition from {} to {}", oldState, newState);
            }

            state = newState;
            if (newState == State.RUNNING) {
                updateThreadMetadata(taskManager.activeTaskMap(), taskManager.standbyTaskMap());
            }

            stateLock.notifyAll();
        }

        if (stateListener != null) {
            stateListener.onChange(this, state, oldState);
        }

        return oldState;
    }

    public boolean isRunning() {
        synchronized (stateLock) {
            return state.isAlive();
        }
    }

    public boolean isStartingRunningOrPartitionAssigned() {
        synchronized (stateLock) {
            return state.equals(State.RUNNING) || state.equals(State.STARTING) || state.equals(State.PARTITIONS_ASSIGNED);
        }
    }

    private final Time time;
    private final Logger log;
    private final String logPrefix;
    public final Object stateLock;
    private final Duration pollTime;
    private final long commitTimeMs;
    private final long purgeTimeMs;
    private final int maxPollTimeMs;
    private final String originalReset;
    private final TaskManager taskManager;

    private final StreamsMetricsImpl streamsMetrics;
    private final Sensor commitSensor;
    private final Sensor pollSensor;
    private final Sensor pollRecordsSensor;
    private final Sensor punctuateSensor;
    private final Sensor processRecordsSensor;
    private final Sensor processLatencySensor;
    private final Sensor processRateSensor;
    private final Sensor pollRatioSensor;
    private final Sensor processRatioSensor;
    private final Sensor punctuateRatioSensor;
    private final Sensor commitRatioSensor;
    private final Sensor failedStreamThreadSensor;

    private static final long LOG_SUMMARY_INTERVAL_MS = 2 * 60 * 1000L; // log a summary of processing every 2 minutes
    private long lastLogSummaryMs = -1L;
    private long totalRecordsProcessedSinceLastSummary = 0L;
    private long totalPunctuatorsSinceLastSummary = 0L;
    private long totalCommittedSinceLastSummary = 0L;

    private long now;
    private long lastPollMs;
    private long lastCommitMs;
    private long lastPurgeMs;
    private long lastPartitionAssignedMs = -1L;
    private int numIterations;
    private volatile State state = State.CREATED;
    private volatile ThreadMetadata threadMetadata;
    private StreamThread.StateListener stateListener;
    private final Optional<String> getGroupInstanceID;

    private final ChangelogReader changelogReader;
    private final ConsumerRebalanceListener rebalanceListener;
    private final Consumer<byte[], byte[]> mainConsumer;
    private final Consumer<byte[], byte[]> restoreConsumer;
    private final Admin adminClient;
    private final TopologyMetadata topologyMetadata;
    private final java.util.function.Consumer<Long> cacheResizer;

    private BiConsumer<Throwable, Boolean> streamsUncaughtExceptionHandler;
    private final Runnable shutdownErrorHook;

    // These must be Atomic references as they are shared and used to signal between the assignor and the stream thread
    private final AtomicInteger assignmentErrorCode;
    private final AtomicLong nextProbingRebalanceMs;
    // recoverable errors (don't require killing thread) that we need to invoke the exception
    // handler for, eg MissingSourceTopicException with named topologies
    private final Queue<StreamsException> nonFatalExceptionsToHandle;

    // These are used to signal from outside the stream thread, but the variables themselves are internal to the thread
    private final AtomicLong cacheResizeSize = new AtomicLong(-1L);
    private final AtomicBoolean leaveGroupRequested = new AtomicBoolean(false);
    private final AtomicLong maxBufferSizeBytes = new AtomicLong(-1L);
    private final boolean eosEnabled;
    private final boolean stateUpdaterEnabled;
    private final boolean processingThreadsEnabled;

    public static StreamThread create(final TopologyMetadata topologyMetadata,
                                      final StreamsConfig config,
                                      final KafkaClientSupplier clientSupplier,
                                      final Admin adminClient,
                                      final UUID processId,
                                      final String clientId,
                                      final StreamsMetricsImpl streamsMetrics,
                                      final Time time,
                                      final StreamsMetadataState streamsMetadataState,
                                      final long cacheSizeBytes,
                                      final long maxBufferSizeBytes,
                                      final StateDirectory stateDirectory,
                                      final StateRestoreListener userStateRestoreListener,
                                      final int threadIdx,
                                      final Runnable shutdownErrorHook,
                                      final BiConsumer<Throwable, Boolean> streamsUncaughtExceptionHandler) {
        final String threadId = clientId + "-StreamThread-" + threadIdx;

        final String logPrefix = String.format("stream-thread [%s] ", threadId);
        final LogContext logContext = new LogContext(logPrefix);
        final Logger log = logContext.logger(StreamThread.class);

        final ReferenceContainer referenceContainer = new ReferenceContainer();
        referenceContainer.adminClient = adminClient;
        referenceContainer.streamsMetadataState = streamsMetadataState;
        referenceContainer.time = time;
        referenceContainer.clientTags = config.getClientTags();

        log.info("Creating restore consumer client");
        final Map<String, Object> restoreConsumerConfigs = config.getRestoreConsumerConfigs(getRestoreConsumerClientId(threadId));
        final Consumer<byte[], byte[]> restoreConsumer = clientSupplier.getRestoreConsumer(restoreConsumerConfigs);

        final StoreChangelogReader changelogReader = new StoreChangelogReader(
            time,
            config,
            logContext,
            adminClient,
            restoreConsumer,
            userStateRestoreListener
        );

        final ThreadCache cache = new ThreadCache(logContext, cacheSizeBytes, streamsMetrics);

        final boolean stateUpdaterEnabled = InternalConfig.getStateUpdaterEnabled(config.originals());
        final boolean proceessingThreadsEnabled = InternalConfig.getProcessingThreadsEnabled(config.originals());
        final ActiveTaskCreator activeTaskCreator = new ActiveTaskCreator(
            topologyMetadata,
            config,
            streamsMetrics,
            stateDirectory,
            changelogReader,
            cache,
            time,
            clientSupplier,
            threadId,
            processId,
            log,
            stateUpdaterEnabled,
            proceessingThreadsEnabled
        );
        final StandbyTaskCreator standbyTaskCreator = new StandbyTaskCreator(
            topologyMetadata,
            config,
            streamsMetrics,
            stateDirectory,
            changelogReader,
            threadId,
            log,
            stateUpdaterEnabled);

        final Tasks tasks = new Tasks(new LogContext(logPrefix));
        final boolean processingThreadsEnabled =
            InternalConfig.getProcessingThreadsEnabled(config.originals());

        final DefaultTaskManager schedulingTaskManager =
            maybeCreateSchedulingTaskManager(processingThreadsEnabled, stateUpdaterEnabled, topologyMetadata, time, threadId, tasks);
        final StateUpdater stateUpdater =
            maybeCreateAndStartStateUpdater(stateUpdaterEnabled, streamsMetrics, config, changelogReader, topologyMetadata, time, clientId, threadIdx);

        final TaskManager taskManager = new TaskManager(
            time,
            changelogReader,
            processId,
            logPrefix,
            activeTaskCreator,
            standbyTaskCreator,
            tasks,
            topologyMetadata,
            adminClient,
            stateDirectory,
            stateUpdater,
            schedulingTaskManager
        );
        referenceContainer.taskManager = taskManager;

        log.info("Creating consumer client");
        final String applicationId = config.getString(StreamsConfig.APPLICATION_ID_CONFIG);
        final Map<String, Object> consumerConfigs = config.getMainConsumerConfigs(applicationId, getConsumerClientId(threadId), threadIdx);
        consumerConfigs.put(StreamsConfig.InternalConfig.REFERENCE_CONTAINER_PARTITION_ASSIGNOR, referenceContainer);

        final String originalReset = (String) consumerConfigs.get(ConsumerConfig.AUTO_OFFSET_RESET_CONFIG);
        // If there are any overrides, we never fall through to the consumer, but only handle offset management ourselves.
        if (topologyMetadata.hasOffsetResetOverrides()) {
            consumerConfigs.put(ConsumerConfig.AUTO_OFFSET_RESET_CONFIG, "none");
        }

        final Consumer<byte[], byte[]> mainConsumer = clientSupplier.getConsumer(consumerConfigs);
        taskManager.setMainConsumer(mainConsumer);
        referenceContainer.mainConsumer = mainConsumer;

        final StreamThread streamThread = new StreamThread(
            time,
            config,
            adminClient,
            mainConsumer,
            restoreConsumer,
            changelogReader,
            originalReset,
            taskManager,
            streamsMetrics,
            topologyMetadata,
            threadId,
            logContext,
            referenceContainer.assignmentErrorCode,
            referenceContainer.nextScheduledRebalanceMs,
            referenceContainer.nonFatalExceptionsToHandle,
            shutdownErrorHook,
            streamsUncaughtExceptionHandler,
            cache::resize,
            maxBufferSizeBytes
        );

        return streamThread.updateThreadMetadata(getSharedAdminClientId(clientId));
    }

    private static DefaultTaskManager maybeCreateSchedulingTaskManager(final boolean processingThreadsEnabled,
                                                                       final boolean stateUpdaterEnabled,
                                                                       final TopologyMetadata topologyMetadata,
                                                                       final Time time,
                                                                       final String threadId,
                                                                       final Tasks tasks) {
        if (processingThreadsEnabled) {
            if (!stateUpdaterEnabled) {
                throw new IllegalStateException("Processing threads require the state updater to be enabled");
            }

            final DefaultTaskManager defaultTaskManager = new DefaultTaskManager(
                time,
                threadId,
                tasks,
                new DefaultTaskExecutorCreator(),
                topologyMetadata.taskExecutionMetadata(),
                1
            );
            defaultTaskManager.startTaskExecutors();
            return defaultTaskManager;
        }
        return null;
    }

    private static StateUpdater maybeCreateAndStartStateUpdater(final boolean stateUpdaterEnabled,
                                                                final StreamsMetricsImpl streamsMetrics,
                                                                final StreamsConfig streamsConfig,
                                                                final ChangelogReader changelogReader,
                                                                final TopologyMetadata topologyMetadata,
                                                                final Time time,
                                                                final String clientId,
                                                                final int threadIdx) {
        if (stateUpdaterEnabled) {
            final String name = clientId + "-StateUpdater-" + threadIdx;
            final StateUpdater stateUpdater = new DefaultStateUpdater(name, streamsMetrics.metricsRegistry(), streamsConfig, changelogReader, topologyMetadata, time);
            stateUpdater.start();
            return stateUpdater;
        } else {
            return null;
        }
    }

    @SuppressWarnings("this-escape")
    public StreamThread(final Time time,
                        final StreamsConfig config,
                        final Admin adminClient,
                        final Consumer<byte[], byte[]> mainConsumer,
                        final Consumer<byte[], byte[]> restoreConsumer,
                        final ChangelogReader changelogReader,
                        final String originalReset,
                        final TaskManager taskManager,
                        final StreamsMetricsImpl streamsMetrics,
                        final TopologyMetadata topologyMetadata,
                        final String threadId,
                        final LogContext logContext,
                        final AtomicInteger assignmentErrorCode,
                        final AtomicLong nextProbingRebalanceMs,
                        final Queue<StreamsException> nonFatalExceptionsToHandle,
                        final Runnable shutdownErrorHook,
                        final BiConsumer<Throwable, Boolean> streamsUncaughtExceptionHandler,
<<<<<<< HEAD
                        final java.util.function.Consumer<Long> cacheResizer,
                        final long maxBufferSizeBytes) {
=======
                        final java.util.function.Consumer<Long> cacheResizer
                        ) {
>>>>>>> 22f7ffe5
        super(threadId);
        this.stateLock = new Object();
        this.adminClient = adminClient;
        this.streamsMetrics = streamsMetrics;
        this.commitSensor = ThreadMetrics.commitSensor(threadId, streamsMetrics);
        this.pollSensor = ThreadMetrics.pollSensor(threadId, streamsMetrics);
        this.pollRecordsSensor = ThreadMetrics.pollRecordsSensor(threadId, streamsMetrics);
        this.pollRatioSensor = ThreadMetrics.pollRatioSensor(threadId, streamsMetrics);
        this.processLatencySensor = ThreadMetrics.processLatencySensor(threadId, streamsMetrics);
        this.processRecordsSensor = ThreadMetrics.processRecordsSensor(threadId, streamsMetrics);
        this.processRateSensor = ThreadMetrics.processRateSensor(threadId, streamsMetrics);
        this.processRatioSensor = ThreadMetrics.processRatioSensor(threadId, streamsMetrics);
        this.punctuateSensor = ThreadMetrics.punctuateSensor(threadId, streamsMetrics);
        this.punctuateRatioSensor = ThreadMetrics.punctuateRatioSensor(threadId, streamsMetrics);
        this.commitRatioSensor = ThreadMetrics.commitRatioSensor(threadId, streamsMetrics);
        this.failedStreamThreadSensor = ClientMetrics.failedStreamThreadSensor(streamsMetrics);
        this.assignmentErrorCode = assignmentErrorCode;
        this.shutdownErrorHook = shutdownErrorHook;
        this.streamsUncaughtExceptionHandler = streamsUncaughtExceptionHandler;
        this.cacheResizer = cacheResizer;

        // The following sensors are created here but their references are not stored in this object, since within
        // this object they are not recorded. The sensors are created here so that the stream threads starts with all
        // its metrics initialised. Otherwise, those sensors would have been created during processing, which could
        // lead to missing metrics. If no task were created, the metrics for created and closed
        // tasks would never be added to the metrics.
        ThreadMetrics.createTaskSensor(threadId, streamsMetrics);
        ThreadMetrics.closeTaskSensor(threadId, streamsMetrics);

        ThreadMetrics.addThreadStartTimeMetric(
            threadId,
            streamsMetrics,
            time.milliseconds()
        );
        ThreadMetrics.addThreadBlockedTimeMetric(
            threadId,
            new StreamThreadTotalBlockedTime(
                mainConsumer,
                restoreConsumer,
                taskManager::totalProducerBlockedTime
            ),
            streamsMetrics
        );

        this.time = time;
        this.topologyMetadata = topologyMetadata;
        this.topologyMetadata.registerThread(getName());
        this.logPrefix = logContext.logPrefix();
        this.log = logContext.logger(StreamThread.class);
        this.rebalanceListener = new StreamsRebalanceListener(time, taskManager, this, this.log, this.assignmentErrorCode);
        this.taskManager = taskManager;
        this.restoreConsumer = restoreConsumer;
        this.mainConsumer = mainConsumer;
        this.changelogReader = changelogReader;
        this.originalReset = originalReset;
        this.nextProbingRebalanceMs = nextProbingRebalanceMs;
        this.nonFatalExceptionsToHandle = nonFatalExceptionsToHandle;
        this.getGroupInstanceID = mainConsumer.groupMetadata().groupInstanceId();

        this.pollTime = Duration.ofMillis(config.getLong(StreamsConfig.POLL_MS_CONFIG));
        final int dummyThreadIdx = 1;
        this.maxPollTimeMs = new InternalConsumerConfig(config.getMainConsumerConfigs("dummyGroupId", "dummyClientId", dummyThreadIdx))
            .getInt(ConsumerConfig.MAX_POLL_INTERVAL_MS_CONFIG);
        this.commitTimeMs = config.getLong(StreamsConfig.COMMIT_INTERVAL_MS_CONFIG);
        this.purgeTimeMs = config.getLong(StreamsConfig.REPARTITION_PURGE_INTERVAL_MS_CONFIG);

        this.numIterations = 1;
        this.eosEnabled = eosEnabled(config);
<<<<<<< HEAD
        this.maxBufferSizeBytes.set(maxBufferSizeBytes);
        this.stateUpdaterEnabled = InternalConfig.getBoolean(config.originals(), InternalConfig.STATE_UPDATER_ENABLED, false);
=======
        this.stateUpdaterEnabled = InternalConfig.getStateUpdaterEnabled(config.originals());
        this.processingThreadsEnabled = InternalConfig.getProcessingThreadsEnabled(config.originals());
>>>>>>> 22f7ffe5
    }

    private static final class InternalConsumerConfig extends ConsumerConfig {
        private InternalConsumerConfig(final Map<String, Object> props) {
            super(ConsumerConfig.appendDeserializerToConfig(props, new ByteArrayDeserializer(),
                    new ByteArrayDeserializer()), false);
        }
    }

    /**
     * Execute the stream processors
     *
     * @throws KafkaException   for any Kafka-related exceptions
     * @throws RuntimeException for any other non-Kafka exceptions
     */
    @Override
    public void run() {
        log.info("Starting");
        if (setState(State.STARTING) == null) {
            log.info("StreamThread already shutdown. Not running");
            return;
        }
        boolean cleanRun = false;
        try {
            cleanRun = runLoop();
        } catch (final Throwable e) {
            failedStreamThreadSensor.record();
            requestLeaveGroupDuringShutdown();
            streamsUncaughtExceptionHandler.accept(e, false);
            // Note: the above call currently rethrows the exception, so nothing below this line will be executed
        } finally {
            completeShutdown(cleanRun);
        }
    }

    /**
     * Main event loop for polling, and processing records through topologies.
     *
     * @throws IllegalStateException If store gets registered after initialized is already finished
     * @throws StreamsException      if the store's change log does not contain the partition
     */
    @SuppressWarnings("deprecation") // Needed to include StreamsConfig.EXACTLY_ONCE_BETA in error log for UnsupportedVersionException
    boolean runLoop() {
        subscribeConsumer();

        // if the thread is still in the middle of a rebalance, we should keep polling
        // until the rebalance is completed before we close and commit the tasks
        while (isRunning() || taskManager.rebalanceInProgress()) {
            try {
                checkForTopologyUpdates();
                // If we received the shutdown signal while waiting for a topology to be added, we can
                // stop polling regardless of the rebalance status since we know there are no tasks left
                if (!isRunning() && topologyMetadata.isEmpty()) {
                    log.info("Shutting down thread with empty topology.");
                    break;
                }

                maybeSendShutdown();
                final long size = cacheResizeSize.getAndSet(-1L);
                if (size != -1L) {
                    cacheResizer.accept(size);
                }
                if (processingThreadsEnabled) {
                    runOnceWithProcessingThreads();
                } else {
                    runOnceWithoutProcessingThreads();
                }

                // Check for a scheduled rebalance but don't trigger it until the current rebalance is done
                if (!taskManager.rebalanceInProgress() && nextProbingRebalanceMs.get() < time.milliseconds()) {
                    log.info("Triggering the followup rebalance scheduled for {}.", Utils.toLogDateTimeFormat(nextProbingRebalanceMs.get()));
                    mainConsumer.enforceRebalance("triggered followup rebalance scheduled for " + nextProbingRebalanceMs.get());
                    nextProbingRebalanceMs.set(Long.MAX_VALUE);
                }
            } catch (final TaskCorruptedException e) {
                log.warn("Detected the states of tasks " + e.corruptedTasks() + " are corrupted. " +
                         "Will close the task as dirty and re-create and bootstrap from scratch.", e);
                try {
                    // check if any active task got corrupted. We will trigger a rebalance in that case.
                    // once the task corruptions have been handled
                    final boolean enforceRebalance = taskManager.handleCorruption(e.corruptedTasks());
                    if (enforceRebalance && eosEnabled) {
                        log.info("Active task(s) got corrupted. Triggering a rebalance.");
                        mainConsumer.enforceRebalance("Active tasks corrupted");
                    }
                } catch (final TaskMigratedException taskMigrated) {
                    handleTaskMigrated(taskMigrated);
                }
            } catch (final TaskMigratedException e) {
                handleTaskMigrated(e);
            } catch (final UnsupportedVersionException e) {
                final String errorMessage = e.getMessage();
                if (errorMessage != null &&
                    errorMessage.startsWith("Broker unexpectedly doesn't support requireStable flag on version ")) {

                    log.error("Shutting down because the Kafka cluster seems to be on a too old version. " +
                              "Setting {}=\"{}\"/\"{}\" requires broker version 2.5 or higher.",
                          StreamsConfig.PROCESSING_GUARANTEE_CONFIG,
                          StreamsConfig.EXACTLY_ONCE_V2, StreamsConfig.EXACTLY_ONCE_BETA);
                }
                failedStreamThreadSensor.record();
                this.streamsUncaughtExceptionHandler.accept(new StreamsException(e), false);
                return false;
            } catch (final StreamsException e) {
                throw e;
            } catch (final Exception e) {
                throw new StreamsException(e);
            }
        }
        return true;
    }

    /**
     * Sets the streams uncaught exception handler.
     *
     * @param streamsUncaughtExceptionHandler the user handler wrapped in shell to execute the action
     */
    public void setStreamsUncaughtExceptionHandler(final BiConsumer<Throwable, Boolean> streamsUncaughtExceptionHandler) {
        this.streamsUncaughtExceptionHandler = streamsUncaughtExceptionHandler;
    }

    public void maybeSendShutdown() {
        if (assignmentErrorCode.get() == AssignorError.SHUTDOWN_REQUESTED.code()) {
            log.warn("Detected that shutdown was requested. " +
                    "All clients in this app will now begin to shutdown");
            mainConsumer.enforceRebalance("Shutdown requested");
        }
    }

    public boolean waitOnThreadState(final StreamThread.State targetState, final long timeoutMs) {
        final long begin = time.milliseconds();
        synchronized (stateLock) {
            boolean interrupted = false;
            long elapsedMs = 0L;
            try {
                while (state != targetState) {
                    if (timeoutMs >= elapsedMs) {
                        final long remainingMs = timeoutMs - elapsedMs;
                        try {
                            stateLock.wait(remainingMs);
                        } catch (final InterruptedException e) {
                            interrupted = true;
                        }
                    } else {
                        log.debug("Cannot transit to {} within {}ms", targetState, timeoutMs);
                        return false;
                    }
                    elapsedMs = time.milliseconds() - begin;
                }
                return true;
            } finally {
                // Make sure to restore the interruption status before returning.
                // We do not always own the current thread that executes this method, i.e., we do not know the
                // interruption policy of the thread. The least we can do is restore the interruption status before
                // the current thread exits this method.
                if (interrupted) {
                    Thread.currentThread().interrupt();
                }
            }
        }
    }

    public void shutdownToError() {
        shutdownErrorHook.run();
    }

    public void sendShutdownRequest(final AssignorError assignorError) {
        assignmentErrorCode.set(assignorError.code());
    }

    private void handleTaskMigrated(final TaskMigratedException e) {
        log.warn("Detected that the thread is being fenced. " +
                     "This implies that this thread missed a rebalance and dropped out of the consumer group. " +
                     "Will close out all assigned tasks and rejoin the consumer group.", e);

        taskManager.handleLostAll();
        mainConsumer.unsubscribe();
        subscribeConsumer();
    }

    private void subscribeConsumer() {
        if (topologyMetadata.usesPatternSubscription()) {
            mainConsumer.subscribe(topologyMetadata.sourceTopicPattern(), rebalanceListener);
        } else {
            mainConsumer.subscribe(topologyMetadata.allFullSourceTopicNames(), rebalanceListener);
        }
    }

    public void resizeCacheAndBufferMemory(final long cacheSize, final long maxBufferSize) {
        cacheResizeSize.set(cacheSize);
        maxBufferSizeBytes.set(maxBufferSize);
    }

    public long getCacheSize() {
        return cacheResizeSize.get();
    }

    public long getMaxBufferSize() {
        return maxBufferSizeBytes.get();
    }

    /**
     * One iteration of a thread includes the following steps:
     *
     * 1. poll records from main consumer and add to buffer;
     * 2. restore from restore consumer and update standby tasks if necessary;
     * 3. process active tasks from the buffers;
     * 4. punctuate active tasks if necessary;
     * 5. commit all tasks if necessary;
     *
     * Among them, step 3/4/5 is done in batches in which we try to process as much as possible while trying to
     * stop iteration to call the next iteration when it's close to the next main consumer's poll deadline
     *
     * @throws IllegalStateException If store gets registered after initialized is already finished
     * @throws StreamsException      If the store's change log does not contain the partition
     * @throws TaskMigratedException If another thread wrote to the changelog topic that is currently restored
     *                               or if committing offsets failed (non-EOS)
     *                               or if the task producer got fenced (EOS)
     */
    // Visible for testing
    void runOnceWithoutProcessingThreads() {
        final long startMs = time.milliseconds();
        now = startMs;

        final long pollLatency;
        taskManager.resumePollingForPartitionsWithAvailableSpace();
        try {
            pollLatency = pollPhase();
        } finally {
            taskManager.updateLags();
        }

        // Shutdown hook could potentially be triggered and transit the thread state to PENDING_SHUTDOWN during #pollRequests().
        // The task manager internal states could be uninitialized if the state transition happens during #onPartitionsAssigned().
        // Should only proceed when the thread is still running after #pollRequests(), because no external state mutation
        // could affect the task manager state beyond this point within #runOnce().
        if (!isRunning()) {
            log.debug("Thread state is already {}, skipping the run once call after poll request", state);
            return;
        }

        if (!stateUpdaterEnabled) {
            initializeAndRestorePhase();
        }

        // TODO: we should record the restore latency and its relative time spent ratio after
        //       we figure out how to move this method out of the stream thread
        advanceNowAndComputeLatency();

        int totalProcessed = 0;
        long totalCommitLatency = 0L;
        long totalProcessLatency = 0L;
        long totalPunctuateLatency = 0L;
        if (state == State.RUNNING
            || (stateUpdaterEnabled && isStartingRunningOrPartitionAssigned())) {
            /*
             * Within an iteration, after processing up to N (N initialized as 1 upon start up) records for each applicable tasks, check the current time:
             *  1. If it is time to punctuate, do it;
             *  2. If it is time to commit, do it, this should be after 1) since punctuate may trigger commit;
             *  3. If there's no records processed, end the current iteration immediately;
             *  4. If we are close to consumer's next poll deadline, end the current iteration immediately;
             *  5. If any of 1), 2) and 4) happens, half N for next iteration;
             *  6. Otherwise, increment N.
             */
            do {

                if (stateUpdaterEnabled) {
                    checkStateUpdater();
                }

                log.debug("Processing tasks with {} iterations.", numIterations);
                final long bufferSizeOld = taskManager.getInputBufferSizeInBytes();
                final int processed = taskManager.process(numIterations, time);
                final long processLatency = advanceNowAndComputeLatency();
                totalProcessLatency += processLatency;
                if (processed > 0) {
                    // It makes no difference to the outcome of these metrics when we record "0",
                    // so we can just avoid the method call when we didn't process anything.
                    processRateSensor.record(processed, now);

                    // This metric is scaled to represent the _average_ processing time of _each_
                    // task. Note, it's hard to interpret this as defined; the per-task process-ratio
                    // as well as total time ratio spent on processing compared with polling / committing etc
                    // are reported on other metrics.
                    processLatencySensor.record(processLatency / (double) processed, now);

                    totalProcessed += processed;
                    totalRecordsProcessedSinceLastSummary += processed;
                    final long bufferSize = taskManager.getInputBufferSizeInBytes();
                    // The total bytes buffered had exceeded the max buffer size and with the processing
                    // of this batch has fallen down below the threshold. We can resume non-empty partitions
                    if (bufferSizeOld > maxBufferSizeBytes.get() &&
                            bufferSize <= maxBufferSizeBytes.get()
                            && !mainConsumer.paused().isEmpty()) {
                        final Set<TopicPartition> pausedPartitions = mainConsumer.paused();
                        log.info("Buffered records size {} bytes falls below {}. Resuming all the paused partitions {} in the consumer",
                                bufferSize, maxBufferSizeBytes.get(), pausedPartitions);
                        mainConsumer.resume(pausedPartitions);
                    }
                }

                log.debug("Processed {} records with {} iterations; invoking punctuators if necessary",
                          processed,
                          numIterations);

                final int punctuated = taskManager.punctuate();
                totalPunctuatorsSinceLastSummary += punctuated;
                final long punctuateLatency = advanceNowAndComputeLatency();
                totalPunctuateLatency += punctuateLatency;
                if (punctuated > 0) {
                    punctuateSensor.record(punctuateLatency / (double) punctuated, now);
                }

                log.debug("{} punctuators ran.", punctuated);

                final long beforeCommitMs = now;
                final int committed = maybeCommit();
                final long commitLatency = Math.max(now - beforeCommitMs, 0);
                totalCommitLatency += commitLatency;
                if (committed > 0) {
                    totalCommittedSinceLastSummary += committed;
                    commitSensor.record(commitLatency / (double) committed, now);

                    if (log.isDebugEnabled()) {
                        log.debug("Committed all active tasks {} and standby tasks {} in {}ms",
                            taskManager.activeRunningTaskIds(), taskManager.standbyTaskIds(), commitLatency);
                    }
                }

                if (processed == 0) {
                    // if there are no records to be processed, exit after punctuate / commit
                    break;
                } else if (Math.max(now - lastPollMs, 0) > maxPollTimeMs / 2) {
                    numIterations = numIterations > 1 ? numIterations / 2 : numIterations;
                    break;
                } else if (punctuated > 0 || committed > 0) {
                    numIterations = numIterations > 1 ? numIterations / 2 : numIterations;
                } else {
                    numIterations++;
                }
            } while (true);

            // we record the ratio out of the while loop so that the accumulated latency spans over
            // multiple iterations with reasonably large max.num.records and hence is less vulnerable to outliers
            taskManager.recordTaskProcessRatio(totalProcessLatency, now);
        }

        now = time.milliseconds();
        final long runOnceLatency = now - startMs;
        processRecordsSensor.record(totalProcessed, now);
        processRatioSensor.record((double) totalProcessLatency / runOnceLatency, now);
        punctuateRatioSensor.record((double) totalPunctuateLatency / runOnceLatency, now);
        pollRatioSensor.record((double) pollLatency / runOnceLatency, now);
        commitRatioSensor.record((double) totalCommitLatency / runOnceLatency, now);

        final boolean logProcessingSummary = now - lastLogSummaryMs > LOG_SUMMARY_INTERVAL_MS;
        if (logProcessingSummary) {
            log.info("Processed {} total records, ran {} punctuators, and committed {} total tasks since the last update",
                 totalRecordsProcessedSinceLastSummary, totalPunctuatorsSinceLastSummary, totalCommittedSinceLastSummary);

            totalRecordsProcessedSinceLastSummary = 0L;
            totalPunctuatorsSinceLastSummary = 0L;
            totalCommittedSinceLastSummary = 0L;
            lastLogSummaryMs = now;
        }
    }

    /**
     * One iteration of a thread includes the following steps:
     *
     * 1. poll records from main consumer and add to buffer;
     * 2. check the task manager for any exceptions to be handled
     * 3. commit all tasks if necessary;
     *
     * @throws IllegalStateException If store gets registered after initialized is already finished
     * @throws StreamsException      If the store's change log does not contain the partition
     * @throws TaskMigratedException If another thread wrote to the changelog topic that is currently restored
     *                               or if committing offsets failed (non-EOS)
     *                               or if the task producer got fenced (EOS)
     */
    // Visible for testing
    void runOnceWithProcessingThreads() {
        final long startMs = time.milliseconds();
        now = startMs;

        final long pollLatency;
        taskManager.resumePollingForPartitionsWithAvailableSpace();
        try {
            pollLatency = pollPhase();
        } finally {
            taskManager.updateLags();
        }

        // Shutdown hook could potentially be triggered and transit the thread state to PENDING_SHUTDOWN during #pollRequests().
        // The task manager internal states could be uninitialized if the state transition happens during #onPartitionsAssigned().
        // Should only proceed when the thread is still running after #pollRequests(), because no external state mutation
        // could affect the task manager state beyond this point within #runOnce().
        if (!isRunning()) {
            log.debug("Thread state is already {}, skipping the run once call after poll request", state);
            return;
        }

        long totalCommitLatency = 0L;
        if (isRunning()) {

            checkStateUpdater();

            taskManager.maybeThrowTaskExceptionsFromProcessingThreads();
            taskManager.signalTaskExecutors();

            final long beforeCommitMs = now;
            final int committed = maybeCommit();
            final long commitLatency = Math.max(now - beforeCommitMs, 0);
            totalCommitLatency += commitLatency;
            if (committed > 0) {
                totalCommittedSinceLastSummary += committed;
                commitSensor.record(commitLatency / (double) committed, now);

                if (log.isDebugEnabled()) {
                    log.debug("Committed all active tasks {} and standby tasks {} in {}ms",
                        taskManager.activeTaskIds(), taskManager.standbyTaskIds(), commitLatency);
                }
            }
        }

        now = time.milliseconds();
        final long runOnceLatency = now - startMs;
        pollRatioSensor.record((double) pollLatency / runOnceLatency, now);
        commitRatioSensor.record((double) totalCommitLatency / runOnceLatency, now);

        final boolean logProcessingSummary = now - lastLogSummaryMs > LOG_SUMMARY_INTERVAL_MS;
        if (logProcessingSummary) {
            log.info("Committed {} total tasks since the last update", totalCommittedSinceLastSummary);

            totalCommittedSinceLastSummary = 0L;
            lastLogSummaryMs = now;
        }
    }

    private void initializeAndRestorePhase() {
        final java.util.function.Consumer<Set<TopicPartition>> offsetResetter = partitions -> resetOffsets(partitions, null);
        final State stateSnapshot = state;
        // only try to initialize the assigned tasks
        // if the state is still in PARTITION_ASSIGNED after the poll call
        if (stateSnapshot == State.PARTITIONS_ASSIGNED
            || stateSnapshot == State.RUNNING && taskManager.needsInitializationOrRestoration()) {

            log.debug("State is {}; initializing tasks if necessary", stateSnapshot);

            if (taskManager.tryToCompleteRestoration(now, offsetResetter)) {
                log.info("Restoration took {} ms for all active tasks {}", time.milliseconds() - lastPartitionAssignedMs,
                    taskManager.activeTaskIds());
                setState(State.RUNNING);
            }

            if (log.isDebugEnabled()) {
                log.debug("Initialization call done. State is {}", state);
            }
        }

        if (log.isDebugEnabled()) {
            log.debug("Idempotently invoking restoration logic in state {}", state);
        }
        // we can always let changelog reader try restoring in order to initialize the changelogs;
        // if there's no active restoring or standby updating it would not try to fetch any data
        // After KAFKA-13873, we only restore the not paused tasks.
        changelogReader.restore(taskManager.notPausedTasks());
        log.debug("Idempotent restore call done. Thread state has not changed.");
    }

    private void checkStateUpdater() {
        final java.util.function.Consumer<Set<TopicPartition>> offsetResetter = partitions -> resetOffsets(partitions, null);
        final State stateSnapshot = state;
        final boolean allRunning = taskManager.checkStateUpdater(now, offsetResetter);
        if (allRunning && stateSnapshot == State.PARTITIONS_ASSIGNED) {
            setState(State.RUNNING);
        }
    }

    // Check if the topology has been updated since we last checked, ie via #addNamedTopology or #removeNamedTopology
    private void checkForTopologyUpdates() {
        if (topologyMetadata.isEmpty() || topologyMetadata.needsUpdate(getName())) {
            log.info("StreamThread has detected an update to the topology");

            taskManager.handleTopologyUpdates();

            topologyMetadata.maybeWaitForNonEmptyTopology(() -> state);

            // We don't need to manually trigger a rebalance to pick up tasks from the new topology, as
            // a rebalance will always occur when the metadata is updated after a change in subscription
            log.info("Updating consumer subscription following topology update");
            subscribeConsumer();
        }
    }

    // Visible for testing
    long pollPhase() {
        final ConsumerRecords<byte[], byte[]> records;
        log.debug("Invoking poll on main Consumer");

        if (state == State.PARTITIONS_ASSIGNED && !stateUpdaterEnabled) {
            // try to fetch some records with zero poll millis
            // to unblock the restoration as soon as possible
            records = pollRequests(Duration.ZERO);
        } else if (state == State.PARTITIONS_REVOKED) {
            // try to fetch some records with zero poll millis to unblock
            // other useful work while waiting for the join response
            records = pollRequests(Duration.ZERO);
        } else if (state == State.RUNNING || state == State.STARTING || (state == State.PARTITIONS_ASSIGNED && stateUpdaterEnabled)) {
            // try to fetch some records with normal poll time
            // in order to get long polling
            records = pollRequests(pollTime);
        } else if (state == State.PENDING_SHUTDOWN) {
            // we are only here because there's rebalance in progress,
            // just poll with zero to complete it
            records = pollRequests(Duration.ZERO);
        } else {
            // any other state should not happen
            log.error("Unexpected state {} during normal iteration", state);
            throw new StreamsException(logPrefix + "Unexpected state " + state + " during normal iteration");
        }

        final long pollLatency = advanceNowAndComputeLatency();

        final int numRecords = records.count();

        for (final TopicPartition topicPartition: records.partitions()) {
            records
                .records(topicPartition)
                .stream()
                .max(Comparator.comparing(ConsumerRecord::offset))
                .ifPresent(t -> taskManager.updateTaskEndMetadata(topicPartition, t.offset()));
        }

        log.debug("Main Consumer poll completed in {} ms and fetched {} records from partitions {}",
            pollLatency, numRecords, records.partitions());

        pollSensor.record(pollLatency, now);

        if (!records.isEmpty()) {
            pollRecordsSensor.record(numRecords, now);
            taskManager.addRecordsToTasks(records);
            // Check buffer size after adding records to tasks
            final long bufferSize = taskManager.getInputBufferSizeInBytes();
            // Pausing partitions as the buffer size now exceeds max buffer size
            if (maxBufferSizeBytes.get() != -1 && bufferSize > maxBufferSizeBytes.get()) {
                final Set<TopicPartition> nonEmptyPartitions = taskManager.nonEmptyPartitions();
                log.info("Buffered records size {} bytes exceeds {}. Pausing partitions {} from the consumer",
                        bufferSize, maxBufferSizeBytes.get(), nonEmptyPartitions);
                // Only non-empty partitions are paused here. Reason is that, if a task has multiple partitions with
                // some of them empty, then in that case pausing even empty partitions would sacrifice ordered processing
                // and even lead to temporal deadlock. More explanation can be found here:
                // https://issues.apache.org/jira/browse/KAFKA-13152
                mainConsumer.pause(nonEmptyPartitions);
            }
        }

        while (!nonFatalExceptionsToHandle.isEmpty()) {
            streamsUncaughtExceptionHandler.accept(nonFatalExceptionsToHandle.poll(), true);
        }
        return pollLatency;
    }

    /**
     * Get the next batch of records by polling.
     *
     * @param pollTime how long to block in Consumer#poll
     * @return Next batch of records or null if no records available.
     * @throws TaskMigratedException if the task producer got fenced (EOS only)
     */
    private ConsumerRecords<byte[], byte[]> pollRequests(final Duration pollTime) {
        ConsumerRecords<byte[], byte[]> records = ConsumerRecords.empty();

        lastPollMs = now;

        try {
            records = mainConsumer.poll(pollTime);
        } catch (final InvalidOffsetException e) {
            resetOffsets(e.partitions(), e);
        }

        return records;
    }

    private void resetOffsets(final Set<TopicPartition> partitions, final Exception cause) {
        final Set<String> loggedTopics = new HashSet<>();
        final Set<TopicPartition> seekToBeginning = new HashSet<>();
        final Set<TopicPartition> seekToEnd = new HashSet<>();
        final Set<TopicPartition> notReset = new HashSet<>();

        for (final TopicPartition partition : partitions) {
            final OffsetResetStrategy offsetResetStrategy = topologyMetadata.offsetResetStrategy(partition.topic());

            // This may be null if the task we are currently processing was apart of a named topology that was just removed.
            // TODO KAFKA-13713: keep the StreamThreads and TopologyMetadata view of named topologies in sync until final thread has acked
            if (offsetResetStrategy != null) {
                switch (offsetResetStrategy) {
                    case EARLIEST:
                        addToResetList(partition, seekToBeginning, "Setting topic '{}' to consume from {} offset", "earliest", loggedTopics);
                        break;
                    case LATEST:
                        addToResetList(partition, seekToEnd, "Setting topic '{}' to consume from {} offset", "latest", loggedTopics);
                        break;
                    case NONE:
                        if ("earliest".equals(originalReset)) {
                            addToResetList(partition, seekToBeginning, "No custom setting defined for topic '{}' using original config '{}' for offset reset", "earliest", loggedTopics);
                        } else if ("latest".equals(originalReset)) {
                            addToResetList(partition, seekToEnd, "No custom setting defined for topic '{}' using original config '{}' for offset reset", "latest", loggedTopics);
                        } else {
                            notReset.add(partition);
                        }
                        break;
                    default:
                        throw new IllegalStateException("Unable to locate topic " + partition.topic() + " in the topology");
                }
            }
        }

        if (notReset.isEmpty()) {
            if (!seekToBeginning.isEmpty()) {
                mainConsumer.seekToBeginning(seekToBeginning);
            }

            if (!seekToEnd.isEmpty()) {
                mainConsumer.seekToEnd(seekToEnd);
            }
        } else {
            final String notResetString =
                notReset.stream()
                        .map(TopicPartition::topic)
                        .distinct()
                        .collect(Collectors.joining(","));

            final String format = String.format(
                "No valid committed offset found for input [%s] and no valid reset policy configured." +
                    " You need to set configuration parameter \"auto.offset.reset\" or specify a topic specific reset " +
                    "policy via StreamsBuilder#stream(..., Consumed.with(Topology.AutoOffsetReset)) or " +
                    "StreamsBuilder#table(..., Consumed.with(Topology.AutoOffsetReset))",
                notResetString
            );

            if (cause == null) {
                throw new StreamsException(format);
            } else {
                throw new StreamsException(format, cause);
            }
        }
    }

    private void addToResetList(final TopicPartition partition, final Set<TopicPartition> partitions, final String logMessage, final String resetPolicy, final Set<String> loggedTopics) {
        final String topic = partition.topic();
        if (loggedTopics.add(topic)) {
            log.info(logMessage, topic, resetPolicy);
        }
        partitions.add(partition);
    }

    // This method is added for usage in tests where mocking the underlying native call is not possible.
    public boolean isThreadAlive() {
        return isAlive();
    }

    // Call method when a topology is resumed
    public void signalResume() {
        taskManager.signalResume();
    }

    /**
     * Try to commit all active tasks owned by this thread.
     *
     * Visible for testing.
     *
     * @throws TaskMigratedException if committing offsets failed (non-EOS)
     *                               or if the task producer got fenced (EOS)
     */
    int maybeCommit() {
        final int committed;
        if (now - lastCommitMs > commitTimeMs) {
            if (log.isDebugEnabled()) {
                log.debug("Committing all active tasks {} and standby tasks {} since {}ms has elapsed (commit interval is {}ms)",
                          taskManager.activeRunningTaskIds(), taskManager.standbyTaskIds(), now - lastCommitMs, commitTimeMs);
            }

            committed = taskManager.commit(
                taskManager.allOwnedTasks()
                    .values()
                    .stream()
                    .filter(t -> t.state() == Task.State.RUNNING || t.state() == Task.State.RESTORING)
                    .collect(Collectors.toSet())
            );

            if ((now - lastPurgeMs) > purgeTimeMs) {
                // try to purge the committed records for repartition topics if possible
                taskManager.maybePurgeCommittedRecords();
                lastPurgeMs = now;
            }

            if (committed == -1) {
                log.debug("Unable to commit as we are in the middle of a rebalance, will try again when it completes.");
            } else {
                now = time.milliseconds();
                lastCommitMs = now;
            }
        } else {
            committed = taskManager.maybeCommitActiveTasksPerUserRequested();
        }

        return committed;
    }

    /**
     * Compute the latency based on the current marked timestamp, and update the marked timestamp
     * with the current system timestamp.
     *
     * @return latency
     */
    private long advanceNowAndComputeLatency() {
        final long previous = now;
        now = time.milliseconds();

        return Math.max(now - previous, 0);
    }

    /**
     * Shutdown this stream thread.
     * <p>
     * Note that there is nothing to prevent this function from being called multiple times
     * (e.g., in testing), hence the state is set only the first time
     */
    public void shutdown() {
        log.info("Informed to shut down");
        final State oldState = setState(State.PENDING_SHUTDOWN);
        if (oldState == State.CREATED) {
            // The thread may not have been started. Take responsibility for shutting down
            completeShutdown(true);
        }
    }

    private void completeShutdown(final boolean cleanRun) {
        // set the state to pending shutdown first as it may be called due to error;
        // its state may already be PENDING_SHUTDOWN so it will return false but we
        // intentionally do not check the returned flag
        setState(State.PENDING_SHUTDOWN);

        log.info("Shutting down {}", cleanRun ? "clean" : "unclean");

        try {
            taskManager.shutdown(cleanRun);
        } catch (final Throwable e) {
            log.error("Failed to close task manager due to the following error:", e);
        }
        try {
            topologyMetadata.unregisterThread(threadMetadata.threadName());
        } catch (final Throwable e) {
            log.error("Failed to unregister thread due to the following error:", e);
        }
        try {
            changelogReader.clear();
        } catch (final Throwable e) {
            log.error("Failed to close changelog reader due to the following error:", e);
        }
        try {
            if (leaveGroupRequested.get()) {
                mainConsumer.unsubscribe();
            }
        } catch (final Throwable e) {
            log.error("Failed to unsubscribe due to the following error: ", e);
        }
        try {
            mainConsumer.close();
        } catch (final Throwable e) {
            log.error("Failed to close consumer due to the following error:", e);
        }
        try {
            restoreConsumer.close();
        } catch (final Throwable e) {
            log.error("Failed to close restore consumer due to the following error:", e);
        }
        streamsMetrics.removeAllThreadLevelSensors(getName());
        streamsMetrics.removeAllThreadLevelMetrics(getName());

        setState(State.DEAD);

        log.info("Shutdown complete");
    }

    /**
     * Return information about the current {@link StreamThread}.
     *
     * @return {@link ThreadMetadata}.
     */
    public final ThreadMetadata threadMetadata() {
        return threadMetadata;
    }

    // package-private for testing only
    StreamThread updateThreadMetadata(final String adminClientId) {

        threadMetadata = new ThreadMetadataImpl(
            getName(),
            state().name(),
            getConsumerClientId(getName()),
            getRestoreConsumerClientId(getName()),
            taskManager.producerClientIds(),
            adminClientId,
            Collections.emptySet(),
            Collections.emptySet());

        return this;
    }

    private void updateThreadMetadata(final Map<TaskId, Task> activeTasks,
                                      final Map<TaskId, Task> standbyTasks) {
        final Set<TaskMetadata> activeTasksMetadata = new HashSet<>();
        for (final Map.Entry<TaskId, Task> task : activeTasks.entrySet()) {
            activeTasksMetadata.add(new TaskMetadataImpl(
                task.getValue().id(),
                task.getValue().inputPartitions(),
                task.getValue().committedOffsets(),
                task.getValue().highWaterMark(),
                task.getValue().timeCurrentIdlingStarted()
            ));
        }
        final Set<TaskMetadata> standbyTasksMetadata = new HashSet<>();
        for (final Map.Entry<TaskId, Task> task : standbyTasks.entrySet()) {
            standbyTasksMetadata.add(new TaskMetadataImpl(
                task.getValue().id(),
                task.getValue().inputPartitions(),
                task.getValue().committedOffsets(),
                task.getValue().highWaterMark(),
                task.getValue().timeCurrentIdlingStarted()
            ));
        }

        final String adminClientId = threadMetadata.adminClientId();
        threadMetadata = new ThreadMetadataImpl(
            getName(),
            state().name(),
            getConsumerClientId(getName()),
            getRestoreConsumerClientId(getName()),
            taskManager.producerClientIds(),
            adminClientId,
            activeTasksMetadata,
            standbyTasksMetadata
        );
    }

    /**
     * Getting the list of current active tasks of the thread;
     * Note that the returned list may be used by other thread than the StreamThread itself,
     * and hence need to be read-only
     */
    public Set<Task> readOnlyActiveTasks() {
        return readyOnlyAllTasks().stream()
            .filter(Task::isActive).collect(Collectors.toSet());
    }

    /**
     * Getting the list of all owned tasks of the thread, including both active and standby;
     * Note that the returned list may be used by other thread than the StreamThread itself,
     * and hence need to be read-only
     */
    public Set<Task> readyOnlyAllTasks() {
        return taskManager.readOnlyAllTasks();
    }

    /**
     * Produces a string representation containing useful information about a StreamThread.
     * This is useful in debugging scenarios.
     *
     * @return A string representation of the StreamThread instance.
     */
    @Override
    public String toString() {
        return toString("");
    }

    /**
     * Produces a string representation containing useful information about a StreamThread, starting with the given indent.
     * This is useful in debugging scenarios.
     *
     * @return A string representation of the StreamThread instance.
     */
    public String toString(final String indent) {
        return indent + "\tStreamsThread threadId: " + getName() + "\n" + taskManager.toString(indent);
    }

    public Optional<String> getGroupInstanceID() {
        return getGroupInstanceID;
    }

    public void requestLeaveGroupDuringShutdown() {
        leaveGroupRequested.set(true);
    }

    public Map<MetricName, Metric> producerMetrics() {
        return taskManager.producerMetrics();
    }

    public Map<MetricName, Metric> consumerMetrics() {
        return ClientUtils.consumerMetrics(mainConsumer, restoreConsumer);
    }

    public Map<MetricName, Metric> adminClientMetrics() {
        return ClientUtils.adminClientMetrics(adminClient);
    }

    public Object getStateLock() {
        return stateLock;
    }

    // the following are for testing only
    void setNow(final long now) {
        this.now = now;
    }

    TaskManager taskManager() {
        return taskManager;
    }

    int currentNumIterations() {
        return numIterations;
    }

    ConsumerRebalanceListener rebalanceListener() {
        return rebalanceListener;
    }

    Consumer<byte[], byte[]> mainConsumer() {
        return mainConsumer;
    }

    Consumer<byte[], byte[]> restoreConsumer() {
        return restoreConsumer;
    }

    Admin adminClient() {
        return adminClient;
    }
}<|MERGE_RESOLUTION|>--- conflicted
+++ resolved
@@ -532,13 +532,9 @@
                         final Queue<StreamsException> nonFatalExceptionsToHandle,
                         final Runnable shutdownErrorHook,
                         final BiConsumer<Throwable, Boolean> streamsUncaughtExceptionHandler,
-<<<<<<< HEAD
                         final java.util.function.Consumer<Long> cacheResizer,
-                        final long maxBufferSizeBytes) {
-=======
-                        final java.util.function.Consumer<Long> cacheResizer
-                        ) {
->>>>>>> 22f7ffe5
+                        final long maxBufferSizeBytes
+                       ) {
         super(threadId);
         this.stateLock = new Object();
         this.adminClient = adminClient;
@@ -607,13 +603,10 @@
 
         this.numIterations = 1;
         this.eosEnabled = eosEnabled(config);
-<<<<<<< HEAD
         this.maxBufferSizeBytes.set(maxBufferSizeBytes);
         this.stateUpdaterEnabled = InternalConfig.getBoolean(config.originals(), InternalConfig.STATE_UPDATER_ENABLED, false);
-=======
         this.stateUpdaterEnabled = InternalConfig.getStateUpdaterEnabled(config.originals());
         this.processingThreadsEnabled = InternalConfig.getProcessingThreadsEnabled(config.originals());
->>>>>>> 22f7ffe5
     }
 
     private static final class InternalConsumerConfig extends ConsumerConfig {
