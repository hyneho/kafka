--- conflicted
+++ resolved
@@ -469,13 +469,10 @@
         this.punctuateSensor = ThreadMetrics.punctuateSensor(threadId, streamsMetrics);
         this.punctuateRatioSensor = ThreadMetrics.punctuateRatioSensor(threadId, streamsMetrics);
         this.commitRatioSensor = ThreadMetrics.commitRatioSensor(threadId, streamsMetrics);
-<<<<<<< HEAD
         this.failedStreamThreadSensor = ClientMetrics.failedStreamThreadSensor(streamsMetrics);
-=======
         this.assignmentErrorCode = assignmentErrorCode;
         this.shutdownErrorHook = shutdownErrorHook;
         this.streamsUncaughtExceptionHandler = streamsUncaughtExceptionHandler;
->>>>>>> b3264b79
 
         // The following sensors are created here but their references are not stored in this object, since within
         // this object they are not recorded. The sensors are created here so that the stream threads starts with all
