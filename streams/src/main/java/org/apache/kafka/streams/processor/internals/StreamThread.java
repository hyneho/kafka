/*
 * Licensed to the Apache Software Foundation (ASF) under one or more
 * contributor license agreements. See the NOTICE file distributed with
 * this work for additional information regarding copyright ownership.
 * The ASF licenses this file to You under the Apache License, Version 2.0
 * (the "License"); you may not use this file except in compliance with
 * the License. You may obtain a copy of the License at
 *
 *    http://www.apache.org/licenses/LICENSE-2.0
 *
 * Unless required by applicable law or agreed to in writing, software
 * distributed under the License is distributed on an "AS IS" BASIS,
 * WITHOUT WARRANTIES OR CONDITIONS OF ANY KIND, either express or implied.
 * See the License for the specific language governing permissions and
 * limitations under the License.
 */
package org.apache.kafka.streams.processor.internals;

import org.apache.kafka.clients.consumer.CommitFailedException;
import org.apache.kafka.clients.consumer.Consumer;
import org.apache.kafka.clients.consumer.ConsumerConfig;
import org.apache.kafka.clients.consumer.ConsumerRebalanceListener;
import org.apache.kafka.clients.consumer.ConsumerRecord;
import org.apache.kafka.clients.consumer.ConsumerRecords;
import org.apache.kafka.clients.consumer.InvalidOffsetException;
import org.apache.kafka.clients.producer.Producer;
import org.apache.kafka.clients.producer.ProducerConfig;
import org.apache.kafka.common.KafkaException;
import org.apache.kafka.common.TopicPartition;
import org.apache.kafka.common.errors.ProducerFencedException;
import org.apache.kafka.common.metrics.Metrics;
import org.apache.kafka.common.metrics.Sensor;
import org.apache.kafka.common.metrics.stats.Avg;
import org.apache.kafka.common.metrics.stats.Count;
import org.apache.kafka.common.metrics.stats.Sum;
import org.apache.kafka.common.metrics.stats.Max;
import org.apache.kafka.common.metrics.stats.Rate;
import org.apache.kafka.common.utils.Time;
import org.apache.kafka.streams.KafkaClientSupplier;
import org.apache.kafka.streams.StreamsConfig;
import org.apache.kafka.streams.errors.StreamsException;
import org.apache.kafka.streams.errors.TaskIdFormatException;
import org.apache.kafka.streams.processor.PartitionGrouper;
import org.apache.kafka.streams.processor.TaskId;
import org.apache.kafka.streams.processor.TopologyBuilder;
import org.apache.kafka.streams.state.HostInfo;
import org.apache.kafka.streams.state.internals.ThreadCache;
import org.slf4j.Logger;
import org.slf4j.LoggerFactory;

import java.io.File;
import java.util.ArrayList;
import java.util.Arrays;
import java.util.Collection;
import java.util.Collections;
import java.util.HashMap;
import java.util.HashSet;
import java.util.Iterator;
import java.util.List;
import java.util.Map;
import java.util.Set;
import java.util.UUID;
import java.util.concurrent.atomic.AtomicInteger;
import java.util.concurrent.atomic.AtomicReference;
import java.util.regex.Pattern;

import static java.util.Collections.singleton;

public class StreamThread extends Thread {

    private static final Logger log = LoggerFactory.getLogger(StreamThread.class);
    private static final AtomicInteger STREAM_THREAD_ID_SEQUENCE = new AtomicInteger(1);

    /**
     * Stream thread states are the possible states that a stream thread can be in.
     * A thread must only be in one state at a time
     * The expected state transitions with the following defined states is:
     * <p>
     * <pre>
     *                +-------------+
     *          +<--- | Created     |
     *          |     +-----+-------+
     *          |           |
     *          |           v
     *          |     +-----+-------+
     *          +<--- | Running     | <----+
     *          |     +-----+-------+      |
     *          |           |              |
     *          |           v              |
     *          |     +-----+-------+      |
     *          +<--- | Partitions  | <-+  |
     *          |     | Revoked     | --+  |
     *          |     +-----+-------+      |
     *          |           |              |
     *          |           v              |
     *          |     +-----+-------+      |
<<<<<<< HEAD
     *          +<--- | Partitions  |+---> |
     *          |     | Assigned    |
=======
     *          +<--- | Assigning   |      |
     *          |     | Partitions  | ---->+
>>>>>>> 77b81c02
     *          |     +-----+-------+
     *          |           |
     *          |           v
     *          |     +-----+-------+
     *          +---> | Pending     |
     *          |     | Shutdown    |
     *          |     +-----+-------+
     *          |           |
     *          |           v
     *          |     +-----+-------+
     *          +---> | Dead        |
     *                +-------------+
     * </pre>
<<<<<<< HEAD
     * <p>
     * Note the following:
     * - Any state can go to PENDING_SHUTDOWN. That is because streams can be closed at any time.
     * - Any state can go to DEAD. That is because exceptions can happen at any other state,
     * leading to the stream thread terminating.
     * - A streams thread can stay in PARTITIONS_REVOKED indefinitely, in the corner case when
     * the coordinator repeatedly fails in-between revoking partitions and assigning new partitions.
     */
    public enum State {
        CREATED(1, 4), RUNNING(2, 4), PARTITIONS_REVOKED(2, 3, 4), PARTITIONS_ASSIGNED(1, 4),  PENDING_SHUTDOWN(5), DEAD;
=======
     *
     * Note the following:
     * - Any state can go to PENDING_SHUTDOWN followed by a subsequent transition to DEAD.
     * - A streams thread can stay in PARTITIONS_REVOKED indefinitely, in the corner case when
     *   the coordinator repeatedly fails in-between revoking partitions and assigning new partitions.
     *
     */
    public enum State implements ThreadStateTransitionValidator {
        CREATED(1, 4), RUNNING(2, 4), PARTITIONS_REVOKED(2, 3, 4), ASSIGNING_PARTITIONS(1, 4), PENDING_SHUTDOWN(5), DEAD;
>>>>>>> 77b81c02

        private final Set<Integer> validTransitions = new HashSet<>();

        State(final Integer... validTransitions) {
            this.validTransitions.addAll(Arrays.asList(validTransitions));
        }

        public boolean isRunning() {
            return !equals(PENDING_SHUTDOWN) && !equals(CREATED) && !equals(DEAD);
        }

        @Override
        public boolean isValidTransition(final ThreadStateTransitionValidator newState) {
            State tmpState = (State) newState;
            return validTransitions.contains(tmpState.ordinal());
        }
    }

    /**
     * Listen to state change events
     */
    public interface StateListener {

        /**
         * Called when state changes
         * @param thread       thread changing state
         * @param newState     current state
         * @param oldState     previous state
         */
        void onChange(final Thread thread, final ThreadStateTransitionValidator newState, final ThreadStateTransitionValidator oldState);
    }

    private class RebalanceListener implements ConsumerRebalanceListener {
        private final Time time;

        RebalanceListener(final Time time) {
            this.time = time;
        }

        @Override
        public void onPartitionsAssigned(final Collection<TopicPartition> assignment) {
            log.debug("{} at state {}: new partitions {} assigned at the end of consumer rebalance.\n" +
                              "\tassigned active tasks: {}\n" +
                              "\tassigned standby tasks: {}\n" +
                              "\tcurrent suspended active tasks: {}\n" +
                              "\tcurrent suspended standby tasks: {}\n",
                      logPrefix,
                      state,
                      assignment,
                      partitionAssignor.activeTasks().keySet(),
                      partitionAssignor.standbyTasks().keySet(),
                      active.previousTasks(),
                      standby.previousTasks());

            final long start = time.milliseconds();
            try {
<<<<<<< HEAD

                if (!setStateWhenNotInPendingShutdown(State.PARTITIONS_ASSIGNED)) {
                    return;
                }
=======
                storeChangelogReader = new StoreChangelogReader(getName(), restoreConsumer, time, requestTimeOut);
                setState(State.ASSIGNING_PARTITIONS);
>>>>>>> 77b81c02
                // do this first as we may have suspended standby tasks that
                // will become active or vice versa
                closeNonAssignedSuspendedStandbyTasks();
                closeNonAssignedSuspendedTasks();
                addStreamTasks(assignment);
                addStandbyTasks();
                streamsMetadataState.onChange(partitionAssignor.getPartitionsByHostState(), partitionAssignor.clusterMetadata());
<<<<<<< HEAD
                storeChangelogReader.reset();
                Set<TopicPartition> partitions = active.uninitializedPartitions();
                log.trace("{} pausing partitions: {}", logPrefix, partitions);
                consumer.pause(partitions);
                setStateWhenNotInPendingShutdown(State.PARTITIONS_ASSIGNED);
=======
                lastCleanMs = time.milliseconds(); // start the cleaning cycle
                setState(State.RUNNING);
>>>>>>> 77b81c02
            } catch (final Throwable t) {
                rebalanceException = t;
                throw t;
            } finally {
                log.info("{} partition assignment took {} ms.\n" +
                                 "\tcurrent active tasks: {}\n" +
                                 "\tcurrent standby tasks: {}\n" +
                                 "\tprevious active tasks: {}\n",
                         logPrefix,
                         time.milliseconds() - start,
                         active.allAssignedTaskIds(),
                         standby.allAssignedTaskIds(),
                         active.previousTasks());
            }
        }

        @Override
        public void onPartitionsRevoked(final Collection<TopicPartition> assignment) {
            log.debug("{} at state {}: partitions {} revoked at the beginning of consumer rebalance.\n" +
                              "\tcurrent assigned active tasks: {}\n" +
                              "\tcurrent assigned standby tasks: {}\n",
                      logPrefix,
                      state,
                      assignment,
                      active.runningTaskIds(), standby.runningTaskIds());

            final long start = time.milliseconds();
            try {
<<<<<<< HEAD
                setStateWhenNotInPendingShutdown(State.PARTITIONS_REVOKED);
=======
                setState(State.PARTITIONS_REVOKED);
                lastCleanMs = Long.MAX_VALUE; // stop the cleaning cycle until partitions are assigned
>>>>>>> 77b81c02
                // suspend active tasks
                suspendTasksAndState();
            } catch (final Throwable t) {
                rebalanceException = t;
                throw t;
            } finally {
                streamsMetadataState.onChange(Collections.<HostInfo, Set<TopicPartition>>emptyMap(), partitionAssignor.clusterMetadata());
                standbyRecords.clear();

                log.info("{} partition revocation took {} ms.\n" +
                                 "\tsuspended active tasks: {}\n" +
                                 "\tsuspended standby tasks: {}",
                         logPrefix,
                         time.milliseconds() - start,
                         active.previousTasks(),
                         standby.previousTasks());
            }
        }
    }

    abstract class AbstractTaskCreator {
        void createTasks(final Map<TaskId, Set<TopicPartition>> tasksToBeCreated) {
            for (final Map.Entry<TaskId, Set<TopicPartition>> newTaskAndPartitions : tasksToBeCreated.entrySet()) {
                final TaskId taskId = newTaskAndPartitions.getKey();
                final Set<TopicPartition> partitions = newTaskAndPartitions.getValue();
                createTask(taskId, partitions);
            }
        }

        abstract void createTask(final TaskId id, final Set<TopicPartition> partitions);
    }

    class TaskCreator extends AbstractTaskCreator {
        @Override
        void createTask(final TaskId taskId, final Set<TopicPartition> partitions) {
            active.addNewTask(createStreamTask(taskId, partitions));
        }
    }

    class StandbyTaskCreator extends AbstractTaskCreator {

        @Override
        void createTask(final TaskId taskId, final Set<TopicPartition> partitions) {
            final StandbyTask task = createStandbyTask(taskId, partitions);
            if (task != null) {
                standby.addNewTask(task);
            }
        }
    }

    /**
     * This class extends {@link StreamsMetricsImpl(Metrics, String, String, Map)} and
     * overrides one of its functions for efficiency
     */
    private class StreamsMetricsThreadImpl extends StreamsMetricsImpl {
        final Sensor commitTimeSensor;
        final Sensor pollTimeSensor;
        final Sensor processTimeSensor;
        final Sensor punctuateTimeSensor;
        final Sensor taskCreatedSensor;
        final Sensor tasksClosedSensor;
        final Sensor skippedRecordsSensor;

        StreamsMetricsThreadImpl(final Metrics metrics, final String groupName, final String prefix, final Map<String, String> tags) {
            super(metrics, groupName, tags);
            commitTimeSensor = metrics.sensor(prefix + ".commit-latency", Sensor.RecordingLevel.INFO);
            commitTimeSensor.add(metrics.metricName("commit-latency-avg", this.groupName, "The average commit time in ms", this.tags), new Avg());
            commitTimeSensor.add(metrics.metricName("commit-latency-max", this.groupName, "The maximum commit time in ms", this.tags), new Max());
            commitTimeSensor.add(metrics.metricName("commit-rate", this.groupName, "The average per-second number of commit calls", this.tags), new Rate(new Count()));

            pollTimeSensor = metrics.sensor(prefix + ".poll-latency", Sensor.RecordingLevel.INFO);
            pollTimeSensor.add(metrics.metricName("poll-latency-avg", this.groupName, "The average poll time in ms", this.tags), new Avg());
            pollTimeSensor.add(metrics.metricName("poll-latency-max", this.groupName, "The maximum poll time in ms", this.tags), new Max());
            pollTimeSensor.add(metrics.metricName("poll-rate", this.groupName, "The average per-second number of record-poll calls", this.tags), new Rate(new Count()));

            processTimeSensor = metrics.sensor(prefix + ".process-latency", Sensor.RecordingLevel.INFO);
            processTimeSensor.add(metrics.metricName("process-latency-avg", this.groupName, "The average process time in ms", this.tags), new Avg());
            processTimeSensor.add(metrics.metricName("process-latency-max", this.groupName, "The maximum process time in ms", this.tags), new Max());
            processTimeSensor.add(metrics.metricName("process-rate", this.groupName, "The average per-second number of process calls", this.tags), new Rate(new Count()));

            punctuateTimeSensor = metrics.sensor(prefix + ".punctuate-latency", Sensor.RecordingLevel.INFO);
            punctuateTimeSensor.add(metrics.metricName("punctuate-latency-avg", this.groupName, "The average punctuate time in ms", this.tags), new Avg());
            punctuateTimeSensor.add(metrics.metricName("punctuate-latency-max", this.groupName, "The maximum punctuate time in ms", this.tags), new Max());
            punctuateTimeSensor.add(metrics.metricName("punctuate-rate", this.groupName, "The average per-second number of punctuate calls", this.tags), new Rate(new Count()));

            taskCreatedSensor = metrics.sensor(prefix + ".task-created", Sensor.RecordingLevel.INFO);
            taskCreatedSensor.add(metrics.metricName("task-created-rate", this.groupName, "The average per-second number of newly created tasks", this.tags), new Rate(new Count()));

            tasksClosedSensor = metrics.sensor(prefix + ".task-closed", Sensor.RecordingLevel.INFO);
            tasksClosedSensor.add(metrics.metricName("task-closed-rate", this.groupName, "The average per-second number of closed tasks", this.tags), new Rate(new Count()));

            skippedRecordsSensor = metrics.sensor(prefix + ".skipped-records");
            skippedRecordsSensor.add(metrics.metricName("skipped-records-rate", this.groupName, "The average per-second number of skipped records.", this.tags), new Rate(new Sum()));

        }


        @Override
        public void recordLatency(final Sensor sensor, final long startNs, final long endNs) {
            sensor.record(endNs - startNs, timerStartedMs);
        }

        void removeAllSensors() {
            removeSensor(commitTimeSensor);
            removeSensor(pollTimeSensor);
            removeSensor(processTimeSensor);
            removeSensor(punctuateTimeSensor);
            removeSensor(taskCreatedSensor);
            removeSensor(tasksClosedSensor);
            removeSensor(skippedRecordsSensor);

        }
    }


    private volatile State state = State.CREATED;
    private final Object stateLock = new Object();
    private StreamThread.StateListener stateListener = null;
    final PartitionGrouper partitionGrouper;
    private final StreamsMetadataState streamsMetadataState;
    public final String applicationId;
    public final String clientId;
    public final UUID processId;

    protected final StreamsConfig config;
    protected final TopologyBuilder builder;
    Producer<byte[], byte[]> threadProducer;
    private final KafkaClientSupplier clientSupplier;
    protected final Consumer<byte[], byte[]> consumer;
    final Consumer<byte[], byte[]> restoreConsumer;

    private final String logPrefix;
    private final String threadClientId;
    private final Pattern sourceTopicPattern;
    private final AssignedTasks<StreamTask> active;
    private final AssignedTasks<StandbyTask> standby;

    private final Time time;
    private final long pollTimeMs;
    private final long commitTimeMs;
    private final StreamsMetricsThreadImpl streamsMetrics;
    // TODO: this is not private only for tests, should be better refactored
    final StateDirectory stateDirectory;
    private String originalReset;
    private StreamPartitionAssignor partitionAssignor;
    private long timerStartedMs;
    private long lastCommitMs;
    private Throwable rebalanceException = null;
    private final boolean eosEnabled;

    private Map<TopicPartition, List<ConsumerRecord<byte[], byte[]>>> standbyRecords;
    private boolean processStandbyRecords = false;

    private final ThreadCache cache;
    final StoreChangelogReader storeChangelogReader;

    private final TaskCreator taskCreator = new TaskCreator();

    final ConsumerRebalanceListener rebalanceListener;
    private final static int UNLIMITED_RECORDS = -1;

    public StreamThread(final TopologyBuilder builder,
                        final StreamsConfig config,
                        final KafkaClientSupplier clientSupplier,
                        final String applicationId,
                        final String clientId,
                        final UUID processId,
                        final Metrics metrics,
                        final Time time,
                        final StreamsMetadataState streamsMetadataState,
                        final long cacheSizeBytes,
                        final StateDirectory stateDirectory) {
        super(clientId + "-StreamThread-" + STREAM_THREAD_ID_SEQUENCE.getAndIncrement());
        this.applicationId = applicationId;
        this.config = config;
        this.builder = builder;
        this.clientSupplier = clientSupplier;
        sourceTopicPattern = builder.sourceTopicPattern();
        this.clientId = clientId;
        this.processId = processId;
        partitionGrouper = config.getConfiguredInstance(StreamsConfig.PARTITION_GROUPER_CLASS_CONFIG, PartitionGrouper.class);
        this.streamsMetadataState = streamsMetadataState;
        threadClientId = getName();
        logPrefix = String.format("stream-thread [%s]", threadClientId);

        streamsMetrics = new StreamsMetricsThreadImpl(metrics, "stream-metrics", "thread." + threadClientId,
            Collections.singletonMap("client-id", threadClientId));
        if (config.getLong(StreamsConfig.CACHE_MAX_BYTES_BUFFERING_CONFIG) < 0) {
            log.warn("{} Negative cache size passed in thread. Reverting to cache size of 0 bytes", logPrefix);
        }
        cache = new ThreadCache(threadClientId, cacheSizeBytes, streamsMetrics);
        eosEnabled = StreamsConfig.EXACTLY_ONCE.equals(config.getString(StreamsConfig.PROCESSING_GUARANTEE_CONFIG));


        // set the consumer clients
        log.info("{} Creating consumer client", logPrefix);
        final Map<String, Object> consumerConfigs = config.getConsumerConfigs(this, applicationId, threadClientId);

        if (!builder.latestResetTopicsPattern().pattern().equals("") || !builder.earliestResetTopicsPattern().pattern().equals("")) {
            originalReset = (String) consumerConfigs.get(ConsumerConfig.AUTO_OFFSET_RESET_CONFIG);
            log.info("{} Custom offset resets specified updating configs original auto offset reset {}", logPrefix, originalReset);
            consumerConfigs.put(ConsumerConfig.AUTO_OFFSET_RESET_CONFIG, "none");
        }

        consumer = clientSupplier.getConsumer(consumerConfigs);
        log.info("{} Creating restore consumer client", logPrefix);
        restoreConsumer = clientSupplier.getRestoreConsumer(config.getRestoreConsumerConfigs(threadClientId));
        // standby KTables
        standbyRecords = new HashMap<>();


        this.stateDirectory = stateDirectory;
        pollTimeMs = config.getLong(StreamsConfig.POLL_MS_CONFIG);
        commitTimeMs = config.getLong(StreamsConfig.COMMIT_INTERVAL_MS_CONFIG);

        this.time = time;
        timerStartedMs = time.milliseconds();
        lastCommitMs = timerStartedMs;
<<<<<<< HEAD
        final Integer requestTimeOut = config.getInt(ConsumerConfig.REQUEST_TIMEOUT_MS_CONFIG);
        rebalanceListener = new RebalanceListener(time);
        active = new AssignedTasks<>(logPrefix, "stream task", Time.SYSTEM);
        standby = new AssignedTasks<>(logPrefix, "standby task", Time.SYSTEM);
        storeChangelogReader = new StoreChangelogReader(getName(), restoreConsumer, time, requestTimeOut);
        setState(State.RUNNING);
=======
        rebalanceListener = new RebalanceListener(time, config.getInt(ConsumerConfig.REQUEST_TIMEOUT_MS_CONFIG));
>>>>>>> 77b81c02
    }

    /**
     * Execute the stream processors
     *
     * @throws KafkaException for any Kafka-related exceptions
     * @throws Exception      for any other non-Kafka exceptions
     */
    @Override
    public void run() {
        log.info("{} Starting", logPrefix);
        setState(State.RUNNING);
        boolean cleanRun = false;
        try {
            runLoop();
            cleanRun = true;
        } catch (final KafkaException e) {
            // just re-throw the exception as it should be logged already
            throw e;
        } catch (final Exception e) {
            // we have caught all Kafka related exceptions, and other runtime exceptions
            // should be due to user application errors
            log.error("{} Encountered the following error during processing:", logPrefix, e);
            throw e;
        } finally {
            shutdown(cleanRun);
        }
    }

    /**
     * Main event loop for polling, and processing records through topologies.
     */
    private void runLoop() {
        long recordsProcessedBeforeCommit = UNLIMITED_RECORDS;
        consumer.subscribe(sourceTopicPattern, rebalanceListener);

        while (stillRunning()) {
            recordsProcessedBeforeCommit = runOnce(recordsProcessedBeforeCommit);
        }
        log.info("{} Shutting down at user request", logPrefix);
    }

    // Visible for testing
    long runOnce(long recordsProcessedBeforeCommit) {
        timerStartedMs = time.milliseconds();

        // try to fetch some records if necessary
        final ConsumerRecords<byte[], byte[]> records = pollRequests();

        if (state == State.PARTITIONS_ASSIGNED) {
            active.initializeNewTasks();
            standby.initializeNewTasks();

            final Collection<TopicPartition> restored = storeChangelogReader.restore();
            final Set<TopicPartition> resumed = active.updateRestored(restored);

            if (!resumed.isEmpty()) {
                log.trace("{} resuming partitions {}", logPrefix, resumed);
                consumer.resume(resumed);
            }

            if (active.allTasksRunning()) {
                assignStandbyPartitions();
                setState(State.RUNNING);
            }
        }

        if (records != null && !records.isEmpty() && active.hasRunningTasks()) {
            streamsMetrics.pollTimeSensor.record(computeLatency(), timerStartedMs);
            addRecordsToTasks(records);
            final long totalProcessed = processAndPunctuate(recordsProcessedBeforeCommit);
            if (totalProcessed > 0) {
                final long processLatency = computeLatency();
                streamsMetrics.processTimeSensor.record(processLatency / (double) totalProcessed,
                                                        timerStartedMs);
                recordsProcessedBeforeCommit = adjustRecordsProcessedBeforeCommit(recordsProcessedBeforeCommit, totalProcessed,
                                                                                  processLatency, commitTimeMs);
            }
        }

        maybeCommit(timerStartedMs);
        maybeUpdateStandbyTasks(timerStartedMs);
        return recordsProcessedBeforeCommit;
    }

    /**
     * Get the next batch of records by polling.
     * @return Next batch of records or null if no records available.
     */
    private ConsumerRecords<byte[], byte[]> pollRequests() {
        ConsumerRecords<byte[], byte[]> records = null;

        try {
            records = consumer.poll(pollTimeMs);
        } catch (final InvalidOffsetException e) {
            resetInvalidOffsets(e);
        }

        if (rebalanceException != null) {
            if (!(rebalanceException instanceof ProducerFencedException)) {
                throw new StreamsException(logPrefix + " Failed to rebalance.", rebalanceException);
            }
        }

        return records;
    }

    private void resetInvalidOffsets(final InvalidOffsetException e) {
        final Set<TopicPartition> partitions = e.partitions();
        final Set<String> loggedTopics = new HashSet<>();
        final Set<TopicPartition> seekToBeginning = new HashSet<>();
        final Set<TopicPartition> seekToEnd = new HashSet<>();

        for (final TopicPartition partition : partitions) {
            if (builder.earliestResetTopicsPattern().matcher(partition.topic()).matches()) {
                addToResetList(partition, seekToBeginning, "{} Setting topic '{}' to consume from {} offset", "earliest", loggedTopics);
            } else if (builder.latestResetTopicsPattern().matcher(partition.topic()).matches()) {
                addToResetList(partition, seekToEnd, "{} Setting topic '{}' to consume from {} offset", "latest", loggedTopics);
            } else {
                if (originalReset == null || (!originalReset.equals("earliest") && !originalReset.equals("latest"))) {
                    setState(State.PENDING_SHUTDOWN);
                    final String errorMessage = "No valid committed offset found for input topic %s (partition %s) and no valid reset policy configured." +
                        " You need to set configuration parameter \"auto.offset.reset\" or specify a topic specific reset " +
                        "policy via KStreamBuilder#stream(StreamsConfig.AutoOffsetReset offsetReset, ...) or KStreamBuilder#table(StreamsConfig.AutoOffsetReset offsetReset, ...)";
                    throw new StreamsException(String.format(errorMessage, partition.topic(), partition.partition()), e);
                }

                if (originalReset.equals("earliest")) {
                    addToResetList(partition, seekToBeginning, "{} No custom setting defined for topic '{}' using original config '{}' for offset reset", "earliest", loggedTopics);
                } else if (originalReset.equals("latest")) {
                    addToResetList(partition, seekToEnd, "{} No custom setting defined for topic '{}' using original config '{}' for offset reset", "latest", loggedTopics);
                }
            }
        }

        if (!seekToBeginning.isEmpty()) {
            consumer.seekToBeginning(seekToBeginning);
        }
        if (!seekToEnd.isEmpty()) {
            consumer.seekToEnd(seekToEnd);
        }
    }

    private void addToResetList(final TopicPartition partition, final Set<TopicPartition> partitions, final String logMessage, final String resetPolicy, final Set<String> loggedTopics) {
        final String topic = partition.topic();
        if (loggedTopics.add(topic)) {
            log.info(logMessage, logPrefix, topic, resetPolicy);
        }
        partitions.add(partition);
    }

    /**
     * Take records and add them to each respective task
     * @param records Records, can be null
     */
    private void addRecordsToTasks(final ConsumerRecords<byte[], byte[]> records) {
        if (records != null && !records.isEmpty()) {
            int numAddedRecords = 0;

            for (final TopicPartition partition : records.partitions()) {
                final StreamTask task = active.runningTaskFor(partition);
                numAddedRecords += task.addRecords(partition, records.records(partition));
            }
            streamsMetrics.skippedRecordsSensor.record(records.count() - numAddedRecords, timerStartedMs);
        }
    }

    /**
     * Schedule the records processing by selecting which record is processed next. Commits may
     * happen as records are processed.
     * @param recordsProcessedBeforeCommit number of records to be processed before commit is called.
     *                                     if UNLIMITED_RECORDS, then commit is never called
     * @return Number of records processed since last commit.
     */
    private long processAndPunctuate(final long recordsProcessedBeforeCommit) {

        int processed;
        long totalProcessedSinceLastMaybeCommit = 0;
        // Round-robin scheduling by taking one record from each task repeatedly
        // until no task has any records left
        do {
            processed = active.process();
            totalProcessedSinceLastMaybeCommit += processed;

            if (recordsProcessedBeforeCommit != UNLIMITED_RECORDS &&
                totalProcessedSinceLastMaybeCommit >= recordsProcessedBeforeCommit) {
                totalProcessedSinceLastMaybeCommit = 0;
                final long processLatency = computeLatency();
                streamsMetrics.processTimeSensor.record(processLatency / (double) totalProcessedSinceLastMaybeCommit,
                    timerStartedMs);
                maybeCommit(timerStartedMs);
            }
        } while (processed != 0);

        // go over the tasks again to punctuate or commit
        active.punctuateAndCommit(streamsMetrics.commitTimeSensor, streamsMetrics.punctuateTimeSensor);
        return totalProcessedSinceLastMaybeCommit;
    }

    /**
     * Adjust the number of records that should be processed by scheduler. This avoids
     * scenarios where the processing time is higher than the commit time.
     * @param prevRecordsProcessedBeforeCommit Previous number of records processed by scheduler.
     * @param totalProcessed Total number of records processed in this last round.
     * @param processLatency Total processing latency in ms processed in this last round.
     * @param commitTime Desired commit time in ms.
     * @return An adjusted number of records to be processed in the next round.
     */
    private long adjustRecordsProcessedBeforeCommit(final long prevRecordsProcessedBeforeCommit, final long totalProcessed,
                                                    final long processLatency, final long commitTime) {
        long recordsProcessedBeforeCommit = UNLIMITED_RECORDS;
        // check if process latency larger than commit latency
        // note that once we set recordsProcessedBeforeCommit, it will never be UNLIMITED_RECORDS again, so
        // we will never process all records again. This might be an issue if the initial measurement
        // was off due to a slow start.
        if (processLatency > 0 && processLatency > commitTime) {
            // push down
            recordsProcessedBeforeCommit = Math.max(1, (commitTime * totalProcessed) / processLatency);
            log.debug("{} processing latency {} > commit time {} for {} records. Adjusting down recordsProcessedBeforeCommit={}",
                logPrefix, processLatency, commitTime, totalProcessed, recordsProcessedBeforeCommit);
        } else if (prevRecordsProcessedBeforeCommit != UNLIMITED_RECORDS && processLatency > 0) {
            // push up
            recordsProcessedBeforeCommit = Math.max(1, (commitTime * totalProcessed) / processLatency);
            log.debug("{} processing latency {} < commit time {} for {} records. Adjusting up recordsProcessedBeforeCommit={}",
                logPrefix, processLatency, commitTime, totalProcessed, recordsProcessedBeforeCommit);
        }

        return recordsProcessedBeforeCommit;
    }

    /**
     * Commit all tasks owned by this thread if specified interval time has elapsed
     */
    protected void maybeCommit(final long now) {
        if (commitTimeMs >= 0 && lastCommitMs + commitTimeMs < now) {
            if (log.isTraceEnabled()) {
                log.trace("{} Committing all active tasks {} and standby tasks {} since {}ms has elapsed (commit interval is {}ms)",
                          logPrefix, active.runningTaskIds(), standby.runningTaskIds(), now - lastCommitMs, commitTimeMs);
            }

            commitAll();

            if (log.isDebugEnabled()) {
                log.info("{} Committed all active tasks {} and standby tasks {} in {}ms",
                         logPrefix, active.runningTaskIds(), standby.runningTaskIds(), timerStartedMs - now);
            }

            lastCommitMs = now;

            processStandbyRecords = true;
        }
    }

    /**
     * Commit the states of all its tasks
     */
    private void commitAll() {
        active.commit();
        standby.commit();
    }

    /**
     * Commit the state of a task
     */
    private void commitOne(final AbstractTask task) {
        try {
            task.commit();
        } catch (final CommitFailedException e) {
            // commit failed. This is already logged inside the task as WARN and we can just log it again here.
            log.warn("{} Failed to commit {} {} state due to CommitFailedException; this task may be no longer owned by the thread", logPrefix, task.getClass().getSimpleName(), task.id());
        } catch (final KafkaException e) {
            // commit failed due to an unexpected exception. Log it and rethrow the exception.
            log.error("{} Failed to commit {} {} state due to the following error:", logPrefix, task.getClass().getSimpleName(), task.id(), e);
            throw e;
        }

        streamsMetrics.commitTimeSensor.record(computeLatency(), timerStartedMs);
    }

    private void assignStandbyPartitions() {
        final Collection<StandbyTask> running = standby.running();
        final Map<TopicPartition, Long> checkpointedOffsets = new HashMap<>();
        for (StandbyTask standbyTask : running) {
            checkpointedOffsets.putAll(standbyTask.checkpointedOffsets());
        }

        final List<TopicPartition> assignment = new ArrayList<>(checkpointedOffsets.keySet());
        restoreConsumer.assign(assignment);
        for (final Map.Entry<TopicPartition, Long> entry : checkpointedOffsets.entrySet()) {
            final TopicPartition partition = entry.getKey();
            final long offset = entry.getValue();
            if (offset >= 0) {
                restoreConsumer.seek(partition, offset);
            } else {
                restoreConsumer.seekToBeginning(singleton(partition));
            }
        }
        log.trace("{} assigned {} partitions to restore consumer for standby tasks {}", logPrefix, assignment, standby.runningTaskIds());
    }

    private void maybeUpdateStandbyTasks(final long now) {
        if (state == State.RUNNING && standby.hasRunningTasks()) {
            if (processStandbyRecords) {
                if (!standbyRecords.isEmpty()) {
                    final Map<TopicPartition, List<ConsumerRecord<byte[], byte[]>>> remainingStandbyRecords = new HashMap<>();

                    for (final Map.Entry<TopicPartition, List<ConsumerRecord<byte[], byte[]>>> entry : standbyRecords.entrySet()) {
                        final TopicPartition partition = entry.getKey();
                        List<ConsumerRecord<byte[], byte[]>> remaining = entry.getValue();
                        if (remaining != null) {
                            final StandbyTask task = standby.runningTaskFor(partition);
                            remaining = task.update(partition, remaining);
                            if (remaining != null) {
                                remainingStandbyRecords.put(partition, remaining);
                            } else {
                                restoreConsumer.resume(singleton(partition));
                            }
                        }
                    }

                    standbyRecords = remainingStandbyRecords;

                    log.debug("{} Updated standby tasks {} in {}ms", logPrefix, standby.runningTaskIds(), time.milliseconds() - now);
                }
                processStandbyRecords = false;
            }

            final ConsumerRecords<byte[], byte[]> records = restoreConsumer.poll(0);

            if (!records.isEmpty()) {
                for (final TopicPartition partition : records.partitions()) {
                    final StandbyTask task = standby.runningTaskFor(partition);

                    if (task == null) {
                        throw new StreamsException(logPrefix + " Missing standby task for partition " + partition);
                    }

                    final List<ConsumerRecord<byte[], byte[]>> remaining = task.update(partition, records.records(partition));
                    if (remaining != null) {
                        restoreConsumer.pause(singleton(partition));
                        standbyRecords.put(partition, remaining);
                    }
                }
            }
        }
    }

    /**
     * Compute the latency based on the current marked timestamp, and update the marked timestamp
     * with the current system timestamp.
     *
     * @return latency
     */
    private long computeLatency() {
        final long previousTimeMs = timerStartedMs;
        timerStartedMs = time.milliseconds();

        return Math.max(timerStartedMs - previousTimeMs, 0);
    }

    /**
     * Shutdown this stream thread.
     * Note that there is nothing to prevent this function from being called multiple times
     * (e.g., in testing), hence the state is set only the first time
     */
    public synchronized void close() {
        log.info("{} Informed thread to shut down", logPrefix);
        setState(State.PENDING_SHUTDOWN);
    }

    public boolean isInitialized() {
        return state == State.RUNNING;
    }

    public boolean stillRunning() {
        return state.isRunning();
    }

    public Map<TaskId, StreamTask> tasks() {
        return active.runningTaskMap();
    }

    /**
     * Returns ids of tasks that were being executed before the rebalance.
     */
    public Set<TaskId> prevActiveTasks() {
        return Collections.unmodifiableSet(active.previousTasks());
    }

    /**
     * Returns ids of tasks whose states are kept on the local storage.
     */
    public Set<TaskId> cachedTasks() {
        // A client could contain some inactive tasks whose states are still kept on the local storage in the following scenarios:
        // 1) the client is actively maintaining standby tasks by maintaining their states from the change log.
        // 2) the client has just got some tasks migrated out of itself to other clients while these task states
        //    have not been cleaned up yet (this can happen in a rolling bounce upgrade, for example).

        final HashSet<TaskId> tasks = new HashSet<>();

        final File[] stateDirs = stateDirectory.listTaskDirectories();
        if (stateDirs != null) {
            for (final File dir : stateDirs) {
                try {
                    final TaskId id = TaskId.parse(dir.getName());
                    // if the checkpoint file exists, the state is valid.
                    if (new File(dir, ProcessorStateManager.CHECKPOINT_FILE_NAME).exists()) {
                        tasks.add(id);
                    }
                } catch (final TaskIdFormatException e) {
                    // there may be some unknown files that sits in the same directory,
                    // we should ignore these files instead trying to delete them as well
                }
            }
        }

        return tasks;
    }

    /**
     * Set the {@link StreamThread.StateListener} to be notified when state changes. Note this API is internal to
     * Kafka Streams and is not intended to be used by an external application.
     */
    public void setStateListener(final StreamThread.StateListener listener) {
        stateListener = listener;
    }

    /**
     * @return The state this instance is in
     */
    public State state() {
        return state;
    }

<<<<<<< HEAD
    private synchronized boolean setStateWhenNotInPendingShutdown(final State newState) {
        if (state == State.PENDING_SHUTDOWN) {
            return false;
        }
        setState(newState);
        return true;
    }
=======
    /**
     * Sets the state
     * @param newState New state
     */
    void setState(final State newState) {
        State oldState;
        synchronized (stateLock) {
            oldState = state;

            // there are cases when we shouldn't check if a transition is valid, e.g.,
            // when, for testing, a thread is closed multiple times. We could either
            // check here and immediately return for those cases, or add them to the transition
            // diagram (but then the diagram would be confusing and have transitions like
            // PENDING_SHUTDOWN->PENDING_SHUTDOWN). These cases include:
            // - normal close() sequence. State is set to PENDING_SHUTDOWN in close() as well as in shutdown().
            // - calling close() on the thread after an exception within the thread has already called shutdown().

            // note we could be going from PENDING_SHUTDOWN to DEAD, and we obviously want to allow that
            // transition, hence the check newState != DEAD.
            if (newState != State.DEAD &&
                    (state == State.PENDING_SHUTDOWN || state == State.DEAD)) {
                return;
            }
            if (!state.isValidTransition(newState)) {
                log.warn("{} Unexpected state transition from {} to {}.", logPrefix, oldState, newState);
                throw new StreamsException(logPrefix + " Unexpected state transition from " + oldState + " to " + newState);
            } else {
                log.info("{} State transition from {} to {}.", logPrefix, oldState, newState);
            }
>>>>>>> 77b81c02

            state = newState;
        }
        if (stateListener != null) {
            stateListener.onChange(this, state, oldState);
        }
    }

    /**
     * Produces a string representation containing useful information about a StreamThread.
     * This is useful in debugging scenarios.
     * @return A string representation of the StreamThread instance.
     */
    @Override
    public String toString() {
        return toString("");
    }

    /**
     * Produces a string representation containing useful information about a StreamThread, starting with the given indent.
     * This is useful in debugging scenarios.
     * @return A string representation of the StreamThread instance.
     */
    public String toString(final String indent) {
        final StringBuilder sb = new StringBuilder()
            .append(indent).append("StreamsThread appId: ").append(applicationId).append("\n")
            .append(indent).append("\tStreamsThread clientId: ").append(clientId).append("\n")
            .append(indent).append("\tStreamsThread threadId: ").append(getName()).append("\n");

        sb.append(indent).append("\tActive tasks:\n");
        sb.append(active.toString(indent + "\t\t"));
        sb.append(indent).append("\tStandby tasks:\n");
        sb.append(standby.toString(indent + "\t\t"));
        sb.append("\n");

        return sb.toString();
    }

    String threadClientId() {
        return threadClientId;
    }

    void setPartitionAssignor(final StreamPartitionAssignor partitionAssignor) {
        this.partitionAssignor = partitionAssignor;
    }

    // Visible for testing
    void shutdown(final boolean cleanRun) {
        log.info("{} Shutting down", logPrefix);
        setState(State.PENDING_SHUTDOWN);
        shutdownTasksAndState(cleanRun);

        // close all embedded clients
        if (threadProducer != null) {
            try {
                threadProducer.close();
            } catch (final Throwable e) {
                log.error("{} Failed to close producer due to the following error:", logPrefix, e);
            }
        }
        try {
            consumer.close();
        } catch (final Throwable e) {
            log.error("{} Failed to close consumer due to the following error:", logPrefix, e);
        }
        try {
            restoreConsumer.close();
        } catch (final Throwable e) {
            log.error("{} Failed to close restore consumer due to the following error:", logPrefix, e);
        }
        try {
            partitionAssignor.close();
        } catch (final Throwable e) {
            log.error("{} Failed to close KafkaStreamClient due to the following error:", logPrefix, e);
        }

        active.clear();
        standby.clear();

        // clean up global tasks

        log.info("{} Stream thread shutdown complete", logPrefix);
        setState(State.DEAD);
        streamsMetrics.removeAllSensors();
    }

    @SuppressWarnings("ThrowableNotThrown")
    private void shutdownTasksAndState(final boolean cleanRun) {
        log.debug("{} Shutting down all active tasks {}, standby tasks {}, suspended tasks {}, and suspended standby tasks {}",
                  logPrefix, active.runningTaskIds(), standby.runningTaskIds(),
                  active.previousTasks(), standby.previousTasks());

        for (final AbstractTask task : allTasks()) {
            try {
                task.close(cleanRun);
            } catch (final RuntimeException e) {
                log.error("{} Failed while closing {} {} due to the following error:",
                          logPrefix,
                          task.getClass().getSimpleName(),
                          task.id(),
                          e);
            }
        }

        // remove the changelog partitions from restore consumer
        unAssignChangeLogPartitions();
    }

    /**
     * Similar to shutdownTasksAndState, however does not close the task managers, in the hope that
     * soon the tasks will be assigned again
     */
    private void suspendTasksAndState()  {
        log.debug("{} Suspending all active tasks {} and standby tasks {}",
                  logPrefix, active.runningTaskIds(), standby.runningTaskIds());

        final AtomicReference<RuntimeException> firstException = new AtomicReference<>(null);

        firstException.compareAndSet(null, active.suspend());
        firstException.compareAndSet(null, standby.suspend());
        // remove the changelog partitions from restore consumer
        firstException.compareAndSet(null, unAssignChangeLogPartitions());

        if (firstException.get() != null) {
            throw new StreamsException(logPrefix + " failed to suspend stream tasks", firstException.get());
        }
    }

    private RuntimeException unAssignChangeLogPartitions() {
        try {
            // un-assign the change log partitions
            restoreConsumer.assign(Collections.<TopicPartition>emptyList());
        } catch (final RuntimeException e) {
            log.error("{} Failed to un-assign change log partitions due to the following error:", logPrefix, e);
            return e;
        }
        return null;
    }

    private List<AbstractTask> allTasks() {
        final List<AbstractTask> tasks = active.allInitializedTasks();
        tasks.addAll(standby.allInitializedTasks());
        return tasks;
    }

    private void closeNonAssignedSuspendedTasks() {
        final Map<TaskId, Set<TopicPartition>> newTaskAssignment = partitionAssignor.activeTasks();
        final Iterator<StreamTask> suspendedTaskIterator = active.suspended().iterator();
        while (suspendedTaskIterator.hasNext()) {
            final StreamTask task = suspendedTaskIterator.next();
            final Set<TopicPartition> assignedPartitionsForTask = newTaskAssignment.get(task.id);
            if (!task.partitions().equals(assignedPartitionsForTask)) {
                log.debug("{} Closing suspended and not re-assigned task {}", logPrefix, task.id());
                try {
                    task.closeSuspended(true, null);
                } catch (final Exception e) {
                    log.error("{} Failed to close suspended task {} due to the following error:", logPrefix, task.id, e);
                } finally {
                    suspendedTaskIterator.remove();
                }
            }
        }
    }

    private void closeNonAssignedSuspendedStandbyTasks() {
        final Set<TaskId> newStandbyTaskIds = partitionAssignor.standbyTasks().keySet();
        final Iterator<StandbyTask> standByTaskIterator = standby.suspended().iterator();
        while (standByTaskIterator.hasNext()) {
            final StandbyTask task = standByTaskIterator.next();
            if (!newStandbyTaskIds.contains(task.id)) {
                log.debug("{} Closing suspended and not re-assigned standby task {}", logPrefix, task.id());
                try {
                    task.close(true);
                } catch (final Exception e) {
                    log.error("{} Failed to remove suspended standby task {} due to the following error:", logPrefix, task.id(), e);
                } finally {
                    standByTaskIterator.remove();
                }
            }
        }
    }

    // visible for testing
    protected StreamTask createStreamTask(final TaskId id, final Collection<TopicPartition> partitions) {
        streamsMetrics.taskCreatedSensor.record();

        try {
            return new StreamTask(
                    id,
                    applicationId,
                    partitions,
                    builder.build(id.topicGroupId),
                    consumer,
                    storeChangelogReader,
                    config,
                    streamsMetrics,
                    stateDirectory,
                    cache,
                    time,
                    createProducer(id));
        } finally {
            log.trace("{} Created active task {} with assigned partitions {}", logPrefix, id, partitions);
        }
    }

    private Producer<byte[], byte[]> createProducer(final TaskId id) {

        final Producer<byte[], byte[]> producer;
        if (eosEnabled) {
            final Map<String, Object> producerConfigs = config.getProducerConfigs(threadClientId + "-" + id);
            log.info("{} Creating producer client for task {}", logPrefix, id);
            producerConfigs.put(ProducerConfig.TRANSACTIONAL_ID_CONFIG, applicationId + "-" + id);
            producer = clientSupplier.getProducer(producerConfigs);
        } else {
            if (threadProducer == null) {
                final Map<String, Object> producerConfigs = config.getProducerConfigs(threadClientId);
                log.info("{} Creating shared producer client", logPrefix);
                threadProducer = clientSupplier.getProducer(producerConfigs);
            }
            producer = threadProducer;
        }

        return producer;
    }

    private void addStreamTasks(final Collection<TopicPartition> assignment) {
        if (partitionAssignor == null) {
            throw new IllegalStateException(logPrefix + " Partition assignor has not been initialized while adding stream tasks: this should not happen.");
        }

        final Map<TaskId, Set<TopicPartition>> newTasks = new HashMap<>();

        // collect newly assigned tasks and reopen re-assigned tasks
        log.debug("{} Adding assigned tasks as active: {}", logPrefix, partitionAssignor.activeTasks());
        for (final Map.Entry<TaskId, Set<TopicPartition>> entry : partitionAssignor.activeTasks().entrySet()) {
            final TaskId taskId = entry.getKey();
            final Set<TopicPartition> partitions = entry.getValue();

            if (assignment.containsAll(partitions)) {
                try {
                    if (!active.maybeResumeSuspendedTask(taskId, partitions)) {
                        newTasks.put(taskId, partitions);
                    }
                } catch (final StreamsException e) {
                    log.error("{} Failed to create an active task {} due to the following error:", logPrefix, taskId, e);
                    throw e;
                }
            } else {
                log.warn("{} Task {} owned partitions {} are not contained in the assignment {}", logPrefix, taskId, partitions, assignment);
            }
        }

        // create all newly assigned tasks (guard against race condition with other thread via backoff and retry)
        // -> other thread will call removeSuspendedTasks(); eventually
        log.trace("{} New active tasks to be created: {}", logPrefix, newTasks);

        taskCreator.createTasks(newTasks);
    }

    // visible for testing
    protected StandbyTask createStandbyTask(final TaskId id, final Collection<TopicPartition> partitions) {
        streamsMetrics.taskCreatedSensor.record();

        final ProcessorTopology topology = builder.build(id.topicGroupId);

        if (!topology.stateStores().isEmpty()) {
            try {
                return new StandbyTask(id, applicationId, partitions, topology, consumer, storeChangelogReader, config, streamsMetrics, stateDirectory);
            } finally {
                log.trace("{} Created standby task {} with assigned partitions {}", logPrefix, id, partitions);
            }
        } else {
            log.trace("{} Skipped standby task {} with assigned partitions {} since it does not have any state stores to materialize", logPrefix, id, partitions);

            return null;
        }
    }

    private void addStandbyTasks() {
        if (partitionAssignor == null) {
            throw new IllegalStateException(logPrefix + " Partition assignor has not been initialized while adding standby tasks: this should not happen.");
        }

        final Map<TaskId, Set<TopicPartition>> newStandbyTasks = new HashMap<>();

        log.debug("{} Adding assigned standby tasks {}", logPrefix, partitionAssignor.standbyTasks());
        // collect newly assigned standby tasks and reopen re-assigned standby tasks
        for (final Map.Entry<TaskId, Set<TopicPartition>> entry : partitionAssignor.standbyTasks().entrySet()) {
            final TaskId taskId = entry.getKey();
            final Set<TopicPartition> partitions = entry.getValue();
            if (!standby.maybeResumeSuspendedTask(taskId, partitions)) {
                newStandbyTasks.put(taskId, partitions);
            }

        }

        // create all newly assigned standby tasks (guard against race condition with other thread via backoff and retry)
        // -> other thread will call removeSuspendedStandbyTasks(); eventually
        log.trace("{} New standby tasks to be created: {}", logPrefix, newStandbyTasks);

        new StandbyTaskCreator().createTasks(newStandbyTasks);
    }


}<|MERGE_RESOLUTION|>--- conflicted
+++ resolved
@@ -94,14 +94,9 @@
      *          |           |              |
      *          |           v              |
      *          |     +-----+-------+      |
-<<<<<<< HEAD
      *          +<--- | Partitions  |+---> |
      *          |     | Assigned    |
-=======
-     *          +<--- | Assigning   |      |
-     *          |     | Partitions  | ---->+
->>>>>>> 77b81c02
-     *          |     +-----+-------+
+     *          |     ------+-------+
      *          |           |
      *          |           v
      *          |     +-----+-------+
@@ -114,7 +109,6 @@
      *          +---> | Dead        |
      *                +-------------+
      * </pre>
-<<<<<<< HEAD
      * <p>
      * Note the following:
      * - Any state can go to PENDING_SHUTDOWN. That is because streams can be closed at any time.
@@ -123,19 +117,8 @@
      * - A streams thread can stay in PARTITIONS_REVOKED indefinitely, in the corner case when
      * the coordinator repeatedly fails in-between revoking partitions and assigning new partitions.
      */
-    public enum State {
-        CREATED(1, 4), RUNNING(2, 4), PARTITIONS_REVOKED(2, 3, 4), PARTITIONS_ASSIGNED(1, 4),  PENDING_SHUTDOWN(5), DEAD;
-=======
-     *
-     * Note the following:
-     * - Any state can go to PENDING_SHUTDOWN followed by a subsequent transition to DEAD.
-     * - A streams thread can stay in PARTITIONS_REVOKED indefinitely, in the corner case when
-     *   the coordinator repeatedly fails in-between revoking partitions and assigning new partitions.
-     *
-     */
     public enum State implements ThreadStateTransitionValidator {
-        CREATED(1, 4), RUNNING(2, 4), PARTITIONS_REVOKED(2, 3, 4), ASSIGNING_PARTITIONS(1, 4), PENDING_SHUTDOWN(5), DEAD;
->>>>>>> 77b81c02
+        CREATED(1, 4), RUNNING(2, 4), PARTITIONS_REVOKED(2, 3, 4), PARTITIONS_ASSIGNED(1, 2, 4),  PENDING_SHUTDOWN(5), DEAD;
 
         private final Set<Integer> validTransitions = new HashSet<>();
 
@@ -192,15 +175,9 @@
 
             final long start = time.milliseconds();
             try {
-<<<<<<< HEAD
-
-                if (!setStateWhenNotInPendingShutdown(State.PARTITIONS_ASSIGNED)) {
+                if (!setState(State.PARTITIONS_ASSIGNED)) {
                     return;
                 }
-=======
-                storeChangelogReader = new StoreChangelogReader(getName(), restoreConsumer, time, requestTimeOut);
-                setState(State.ASSIGNING_PARTITIONS);
->>>>>>> 77b81c02
                 // do this first as we may have suspended standby tasks that
                 // will become active or vice versa
                 closeNonAssignedSuspendedStandbyTasks();
@@ -208,16 +185,10 @@
                 addStreamTasks(assignment);
                 addStandbyTasks();
                 streamsMetadataState.onChange(partitionAssignor.getPartitionsByHostState(), partitionAssignor.clusterMetadata());
-<<<<<<< HEAD
                 storeChangelogReader.reset();
                 Set<TopicPartition> partitions = active.uninitializedPartitions();
                 log.trace("{} pausing partitions: {}", logPrefix, partitions);
                 consumer.pause(partitions);
-                setStateWhenNotInPendingShutdown(State.PARTITIONS_ASSIGNED);
-=======
-                lastCleanMs = time.milliseconds(); // start the cleaning cycle
-                setState(State.RUNNING);
->>>>>>> 77b81c02
             } catch (final Throwable t) {
                 rebalanceException = t;
                 throw t;
@@ -246,12 +217,7 @@
 
             final long start = time.milliseconds();
             try {
-<<<<<<< HEAD
-                setStateWhenNotInPendingShutdown(State.PARTITIONS_REVOKED);
-=======
                 setState(State.PARTITIONS_REVOKED);
-                lastCleanMs = Long.MAX_VALUE; // stop the cleaning cycle until partitions are assigned
->>>>>>> 77b81c02
                 // suspend active tasks
                 suspendTasksAndState();
             } catch (final Throwable t) {
@@ -470,16 +436,11 @@
         this.time = time;
         timerStartedMs = time.milliseconds();
         lastCommitMs = timerStartedMs;
-<<<<<<< HEAD
         final Integer requestTimeOut = config.getInt(ConsumerConfig.REQUEST_TIMEOUT_MS_CONFIG);
         rebalanceListener = new RebalanceListener(time);
         active = new AssignedTasks<>(logPrefix, "stream task", Time.SYSTEM);
         standby = new AssignedTasks<>(logPrefix, "standby task", Time.SYSTEM);
         storeChangelogReader = new StoreChangelogReader(getName(), restoreConsumer, time, requestTimeOut);
-        setState(State.RUNNING);
-=======
-        rebalanceListener = new RebalanceListener(time, config.getInt(ConsumerConfig.REQUEST_TIMEOUT_MS_CONFIG));
->>>>>>> 77b81c02
     }
 
     /**
@@ -914,20 +875,13 @@
         return state;
     }
 
-<<<<<<< HEAD
-    private synchronized boolean setStateWhenNotInPendingShutdown(final State newState) {
-        if (state == State.PENDING_SHUTDOWN) {
-            return false;
-        }
-        setState(newState);
-        return true;
-    }
-=======
+
+
     /**
      * Sets the state
      * @param newState New state
      */
-    void setState(final State newState) {
+    boolean setState(final State newState) {
         State oldState;
         synchronized (stateLock) {
             oldState = state;
@@ -944,7 +898,7 @@
             // transition, hence the check newState != DEAD.
             if (newState != State.DEAD &&
                     (state == State.PENDING_SHUTDOWN || state == State.DEAD)) {
-                return;
+                return false;
             }
             if (!state.isValidTransition(newState)) {
                 log.warn("{} Unexpected state transition from {} to {}.", logPrefix, oldState, newState);
@@ -952,13 +906,13 @@
             } else {
                 log.info("{} State transition from {} to {}.", logPrefix, oldState, newState);
             }
->>>>>>> 77b81c02
 
             state = newState;
         }
         if (stateListener != null) {
             stateListener.onChange(this, state, oldState);
         }
+        return true;
     }
 
     /**
