--- conflicted
+++ resolved
@@ -757,7 +757,8 @@
             } catch (final TaskMigratedException ignoreAndRejoinGroup) {
                 log.warn("Detected task {} that got migrated to another thread. " +
                     "This implies that this thread missed a rebalance and dropped out of the consumer group. " +
-                    "Will try to rejoin the consumer group. Below is the detailed description of the task:\n{}", ignoreAndRejoinGroup.migratedTask().id(), ignoreAndRejoinGroup.migratedTask().toString(">"));
+                    "Will try to rejoin the consumer group. Below is the detailed description of the task:\n{}",
+                        ignoreAndRejoinGroup.migratedTask().id(), ignoreAndRejoinGroup.migratedTask().toString(">"));
 
                 // re-subscribe to enforce a rebalance in the next poll call
                 consumer.unsubscribe();
@@ -900,24 +901,16 @@
     private void addRecordsToTasks(final ConsumerRecords<byte[], byte[]> records) {
         int numAddedRecords = 0;
 
-<<<<<<< HEAD
-            for (final TopicPartition partition : records.partitions()) {
-                final StreamTask task = taskManager.activeTask(partition);
-
-                if (task.isClosed()) {
-                    log.info("Stream task {} is already closed, probably because it got migrated to another thread already. " +
-                            "Notifying the thread to trigger a new rebalance immediately.", task.id());
-                    throw new TaskMigratedException(task);
-                }
-
-                numAddedRecords += task.addRecords(partition, records.records(partition));
-            }
-            streamsMetrics.skippedRecordsSensor.record(records.count() - numAddedRecords, timerStartedMs);
-=======
         for (final TopicPartition partition : records.partitions()) {
             final StreamTask task = taskManager.activeTask(partition);
+
+            if (task.isClosed()) {
+                log.warn("Stream task {} is already closed, probably because it got unexpectly migrated to another thread already. " +
+                        "Notifying the thread to trigger a new rebalance immediately.", task.id());
+                throw new TaskMigratedException(task);
+            }
+
             numAddedRecords += task.addRecords(partition, records.records(partition));
->>>>>>> f26fbb9a
         }
         streamsMetrics.skippedRecordsSensor.record(records.count() - numAddedRecords, timerStartedMs);
     }
@@ -1045,7 +1038,7 @@
                             final StandbyTask task = taskManager.standbyTask(partition);
 
                             if (task.isClosed()) {
-                                log.info("Standby task {} is already closed, probably because it got migrated to another thread already. " +
+                                log.warn("Standby task {} is already closed, probably because it got unexpectly migrated to another thread already. " +
                                         "Notifying the thread to trigger a new rebalance immediately.", task.id());
                                 throw new TaskMigratedException(task);
                             }
@@ -1078,7 +1071,7 @@
                         }
 
                         if (task.isClosed()) {
-                            log.info("Standby task {} is already closed, probably because it got migrated to another thread already. " +
+                            log.warn("Standby task {} is already closed, probably because it got unexpectly migrated to another thread already. " +
                                     "Notifying the thread to trigger a new rebalance immediately.", task.id());
                             throw new TaskMigratedException(task);
                         }
@@ -1097,7 +1090,7 @@
                     final StandbyTask task = taskManager.standbyTask(partition);
 
                     if (task.isClosed()) {
-                        log.info("Standby task {} is already closed, probably because it got migrated to another thread already. " +
+                        log.warn("Standby task {} is already closed, probably because it got unexpectly migrated to another thread already. " +
                                 "Notifying the thread to trigger a new rebalance immediately.", task.id());
                         throw new TaskMigratedException(task);
                     }
