--- conflicted
+++ resolved
@@ -1029,14 +1029,8 @@
      * Note that there is nothing to prevent this function from being called multiple times
      * (e.g., in testing), hence the state is set only the first time
      */
-<<<<<<< HEAD
-    public synchronized void shutdown() {
+    public void shutdown() {
         log.info("Informed to shut down");
-=======
-    public void shutdown() {
-        log.info("{} Informed to shut down", logPrefix);
->>>>>>> ae4100f8
-        setState(State.PENDING_SHUTDOWN);
     }
 
     public Map<TaskId, Task> tasks() {
@@ -1165,20 +1159,6 @@
         log.info("Shutdown complete");
     }
 
-<<<<<<< HEAD
-    private RuntimeException unAssignChangeLogPartitions() {
-        try {
-            // un-assign the change log partitions
-            restoreConsumer.assign(Collections.<TopicPartition>emptyList());
-        } catch (final RuntimeException e) {
-            log.error("Failed to un-assign change log partitions due to the following error:", e);
-            return e;
-        }
-        return null;
-    }
-
-=======
->>>>>>> ae4100f8
     private void clearStandbyRecords() {
         standbyRecords.clear();
     }
