--- conflicted
+++ resolved
@@ -599,7 +599,6 @@
      */
     // Visible for testing
     void runOnce() {
-        final ConsumerRecords<byte[], byte[]> records;
         final long startMs = time.milliseconds();
         now = startMs;
 
@@ -614,14 +613,17 @@
             return;
         }
 
-<<<<<<< HEAD
         // only try to initialize the assigned tasks
         // if the state is still in PARTITION_ASSIGNED after the poll call
         if (state == State.PARTITIONS_ASSIGNED) {
+            log.debug("State is {}; initializing tasks if necessary", State.PARTITIONS_ASSIGNED);
+
             restoreThread.addInitializedTasks(taskManager.tryInitializeNewTasks());
 
             if (taskManager.tryToCompleteRestoration(restoreThread.completedChangelogs())) {
                 setState(State.RUNNING);
+
+                log.debug("Initialization call done. State is {}", State.RUNNING);
             }
         }
 
@@ -631,13 +633,6 @@
         if (e != null) {
             throw e;
         }
-=======
-        initializeAndRestorePhase();
-
-        // TODO: we should record the restore latency and its relative time spent ratio after
-        //       we figure out how to move this method out of the stream thread
-        advanceNowAndComputeLatency();
->>>>>>> 2194ccba
 
         int totalProcessed = 0;
         long totalCommitLatency = 0L;
@@ -724,38 +719,6 @@
         commitRatioSensor.record((double) totalCommitLatency / runOnceLatency, now);
     }
 
-    private void initializeAndRestorePhase() {
-        // only try to initialize the assigned tasks
-        // if the state is still in PARTITION_ASSIGNED after the poll call
-        final State stateSnapshot = state;
-        if (stateSnapshot == State.PARTITIONS_ASSIGNED
-            || stateSnapshot == State.RUNNING && taskManager.needsInitializationOrRestoration()) {
-
-            log.debug("State is {}; initializing tasks if necessary", stateSnapshot);
-
-            // transit to restore active is idempotent so we can call it multiple times
-            changelogReader.enforceRestoreActive();
-
-            if (taskManager.tryToCompleteRestoration()) {
-                changelogReader.transitToUpdateStandby();
-
-                setState(State.RUNNING);
-            }
-
-            if (log.isDebugEnabled()) {
-                log.debug("Initialization call done. State is {}", state);
-            }
-        }
-
-        if (log.isDebugEnabled()) {
-            log.debug("Idempotently invoking restoration logic in state {}", state);
-        }
-        // we can always let changelog reader try restoring in order to initialize the changelogs;
-        // if there's no active restoring or standby updating it would not try to fetch any data
-        changelogReader.restore();
-        log.debug("Idempotent restore call done. Thread state has not changed.");
-    }
-
     private long pollPhase() {
         final ConsumerRecords<byte[], byte[]> records;
         log.debug("Invoking poll on main Consumer");
