--- conflicted
+++ resolved
@@ -72,9 +72,9 @@
     private static final AtomicInteger STREAM_THREAD_ID_SEQUENCE = new AtomicInteger(1);
 
     /**
-     * Stream thread states are the possible state that a stream thread can be in.
-     * A thread should only be in one state at a time
-     * The expected state transition with the following defined states is:
+     * Stream thread states are the possible states that a stream thread can be in.
+     * A thread must only be in one state at a time
+     * The expected state transitions with the following defined states is:
      *
      *                +-----------+
      *                |Not Running|
@@ -82,7 +82,7 @@
      *                      |
      *                      v
      *                +-----+-----+
-     *          +---->| Running   |<------------+
+     *          +-----| Running   |<------------+
      *          |     +-----+-----+             |
      *          |           |                   |
      *          |           v                   |
@@ -93,8 +93,8 @@
      *          |           |                   |
      *          |           v                   |
      *          |     +-----+------------+      |
-     *          |     |Partitions        |      |
-     *          |     |Assigned          |------+
+     *          |     |Assigning         |      |
+     *          |     |Partitions        |------+
      *          |     +-----+------------+
      *          |
      *          |
@@ -110,8 +110,8 @@
      *
      * Custom states is also allowed for cases where there are custom kafka states for different scenarios.
      */
-    public enum StreamThreadStateType { NOT_RUNNING, RUNNING, PARTITIONS_REVOKED, PARTITIONS_ASSIGNED, PENDING_SHUTDOWN }
-    public StreamThreadStateType state = StreamThreadStateType.NOT_RUNNING;
+    public enum State { NOT_RUNNING, RUNNING, PARTITIONS_REVOKED, ASSIGNING_PARTITIONS, PENDING_SHUTDOWN }
+    public volatile State state = State.NOT_RUNNING;
 
     public final PartitionGrouper partitionGrouper;
     private final StreamsMetadataState streamsMetadataState;
@@ -163,13 +163,13 @@
             try {
                 log.info("stream-thread [{}] New partitions [{}] assigned at the end of consumer rebalance.",
                         StreamThread.this.getName(), assignment);
-                state = StreamThreadStateType.PARTITIONS_ASSIGNED;
+                state = State.ASSIGNING_PARTITIONS;
                 addStreamTasks(assignment);
                 addStandbyTasks();
                 lastCleanMs = time.milliseconds(); // start the cleaning cycle
                 streamsMetadataState.onChange(partitionAssignor.getPartitionsByHostState(), partitionAssignor.clusterMetadata());
                 initialized.set(true);
-                state = StreamThreadStateType.RUNNING;
+                state = State.RUNNING;
             } catch (Throwable t) {
                 rebalanceException = t;
                 throw t;
@@ -181,7 +181,7 @@
             try {
                 log.info("stream-thread [{}] partitions [{}] revoked at the beginning of consumer rebalance.",
                         StreamThread.this.getName(), assignment);
-                state = StreamThreadStateType.PARTITIONS_REVOKED;
+                state = State.PARTITIONS_REVOKED;
                 initialized.set(false);
                 lastCleanMs = Long.MAX_VALUE; // stop the cleaning cycle until partitions are assigned
                 // suspend active tasks
@@ -197,6 +197,7 @@
         }
     };
 
+
     public boolean isInitialized() {
         return initialized.get();
     }
@@ -211,7 +212,7 @@
                         Time time,
                         StreamsMetadataState streamsMetadataState) {
         super("StreamThread-" + STREAM_THREAD_ID_SEQUENCE.getAndIncrement());
-        this.state = StreamThreadStateType.NOT_RUNNING;
+        this.state = State.NOT_RUNNING;
         this.applicationId = applicationId;
         String threadName = getName();
         this.config = config;
@@ -265,10 +266,8 @@
         this.timerStartedMs = time.milliseconds();
         this.lastCleanMs = Long.MAX_VALUE; // the cleaning cycle won't start until partition assignment
         this.lastCommitMs = timerStartedMs;
-
-
         this.running = new AtomicBoolean(true);
-        this.state = StreamThreadStateType.RUNNING;
+        this.state = State.RUNNING;
     }
 
     public void partitionAssignor(StreamPartitionAssignor partitionAssignor) {
@@ -303,8 +302,9 @@
      * Shutdown this stream thread.
      */
     public void close() {
-        this.state = StreamThreadStateType.PENDING_SHUTDOWN;
+        log.info("{} Closing", logPrefix);
         running.set(false);
+        state = State.PENDING_SHUTDOWN;
     }
 
     public Map<TaskId, StreamTask> tasks() {
@@ -337,11 +337,7 @@
         removeStandbyTasks();
 
         log.info("{} Stream thread shutdown complete", logPrefix);
-<<<<<<< HEAD
-        this.state = StreamThreadStateType.NOT_RUNNING;
-=======
-        running.set(false);
->>>>>>> 079ea89b
+        state = State.NOT_RUNNING;
     }
 
     private void unAssignChangeLogPartitions(final boolean rethrowExceptions) {
@@ -544,7 +540,7 @@
 
             maybeClean();
         }
-        log.debug("{} Shutting down at user request", logPrefix);
+        log.info("{} Shutting down at user request", logPrefix);
     }
 
     private void maybeUpdateStandbyTasks() {
