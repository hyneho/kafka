/*
 * Licensed to the Apache Software Foundation (ASF) under one or more
 * contributor license agreements. See the NOTICE file distributed with
 * this work for additional information regarding copyright ownership.
 * The ASF licenses this file to You under the Apache License, Version 2.0
 * (the "License"); you may not use this file except in compliance with
 * the License. You may obtain a copy of the License at
 *
 *    http://www.apache.org/licenses/LICENSE-2.0
 *
 * Unless required by applicable law or agreed to in writing, software
 * distributed under the License is distributed on an "AS IS" BASIS,
 * WITHOUT WARRANTIES OR CONDITIONS OF ANY KIND, either express or implied.
 * See the License for the specific language governing permissions and
 * limitations under the License.
 */
package org.apache.kafka.streams.processor.internals;

import org.apache.kafka.clients.admin.Admin;
import org.apache.kafka.clients.admin.DeleteRecordsResult;
import org.apache.kafka.clients.admin.RecordsToDelete;
import org.apache.kafka.clients.consumer.Consumer;
import org.apache.kafka.clients.consumer.ConsumerRecords;
import org.apache.kafka.clients.consumer.OffsetAndMetadata;
import org.apache.kafka.common.KafkaException;
import org.apache.kafka.common.Metric;
import org.apache.kafka.common.MetricName;
import org.apache.kafka.common.TopicPartition;
import org.apache.kafka.common.errors.TimeoutException;
import org.apache.kafka.common.utils.LogContext;
import org.apache.kafka.common.utils.Time;
import org.apache.kafka.streams.errors.LockException;
import org.apache.kafka.streams.errors.StreamsException;
import org.apache.kafka.streams.errors.TaskCorruptedException;
import org.apache.kafka.streams.errors.TaskIdFormatException;
import org.apache.kafka.streams.errors.TaskMigratedException;
import org.apache.kafka.streams.internals.StreamsConfigUtils.ProcessingMode;
import org.apache.kafka.streams.processor.TaskId;
import org.apache.kafka.streams.processor.internals.StateDirectory.TaskDirectory;
import org.apache.kafka.streams.processor.internals.Task.State;
import org.apache.kafka.streams.state.internals.OffsetCheckpoint;
import org.slf4j.Logger;

import java.io.File;
import java.io.IOException;
import java.time.Duration;
import java.util.ArrayList;
import java.util.Collection;
import java.util.Collections;
import java.util.Comparator;
import java.util.HashMap;
import java.util.HashSet;
import java.util.Iterator;
import java.util.LinkedHashMap;
import java.util.LinkedList;
import java.util.List;
import java.util.Map;
import java.util.Set;
import java.util.TreeSet;
import java.util.UUID;
import java.util.concurrent.atomic.AtomicReference;
import java.util.stream.Collectors;
import java.util.stream.Stream;

import static org.apache.kafka.common.utils.Utils.intersection;
import static org.apache.kafka.common.utils.Utils.union;
import static org.apache.kafka.streams.internals.StreamsConfigUtils.ProcessingMode.EXACTLY_ONCE_V2;
import static org.apache.kafka.streams.processor.internals.StateManagerUtil.parseTaskDirectoryName;

public class TaskManager {
    // initialize the task list
    // activeTasks needs to be concurrent as it can be accessed
    // by QueryableState
    private final Logger log;
    private final Time time;
    private final TasksRegistry tasks;
    private final UUID processId;
    private final String logPrefix;
    private final Admin adminClient;
    private final StateDirectory stateDirectory;
    private final ProcessingMode processingMode;
    private final ChangelogReader changelogReader;
    private final TopologyMetadata topologyMetadata;

    private final TaskExecutor taskExecutor;

    private Consumer<byte[], byte[]> mainConsumer;

    private DeleteRecordsResult deleteRecordsResult;

    private boolean rebalanceInProgress = false;  // if we are in the middle of a rebalance, it is not safe to commit

    // includes assigned & initialized tasks and unassigned tasks we locked temporarily during rebalance
    private final Set<TaskId> lockedTaskDirectories = new HashSet<>();

    private final ActiveTaskCreator activeTaskCreator;
    private final StandbyTaskCreator standbyTaskCreator;
    private final StateUpdater stateUpdater;

    TaskManager(final Time time,
                final ChangelogReader changelogReader,
                final UUID processId,
                final String logPrefix,
                final ActiveTaskCreator activeTaskCreator,
                final StandbyTaskCreator standbyTaskCreator,
                final TasksRegistry tasks,
                final TopologyMetadata topologyMetadata,
                final Admin adminClient,
                final StateDirectory stateDirectory,
                final StateUpdater stateUpdater) {
        this.time = time;
        this.processId = processId;
        this.logPrefix = logPrefix;
        this.adminClient = adminClient;
        this.stateDirectory = stateDirectory;
        this.changelogReader = changelogReader;
        this.topologyMetadata = topologyMetadata;
        this.activeTaskCreator = activeTaskCreator;
        this.standbyTaskCreator = standbyTaskCreator;
        this.processingMode = topologyMetadata.processingMode();

        final LogContext logContext = new LogContext(logPrefix);
        this.log = logContext.logger(getClass());

        this.stateUpdater = stateUpdater;
        this.tasks = tasks;
        this.taskExecutor = new TaskExecutor(
            this.tasks,
            this,
            topologyMetadata.taskExecutionMetadata(),
            logContext
        );
    }

    void setMainConsumer(final Consumer<byte[], byte[]> mainConsumer) {
        this.mainConsumer = mainConsumer;
    }

    public double totalProducerBlockedTime() {
        return activeTaskCreator.totalProducerBlockedTime();
    }

    public UUID processId() {
        return processId;
    }

    public TopologyMetadata topologyMetadata() {
        return topologyMetadata;
    }

    Consumer<byte[], byte[]> mainConsumer() {
        return mainConsumer;
    }

    StreamsProducer streamsProducerForTask(final TaskId taskId) {
        return activeTaskCreator.streamsProducerForTask(taskId);
    }

    StreamsProducer threadProducer() {
        return activeTaskCreator.threadProducer();
    }

    boolean isRebalanceInProgress() {
        return rebalanceInProgress;
    }

    void handleRebalanceStart(final Set<String> subscribedTopics) {
        topologyMetadata.addSubscribedTopicsFromMetadata(subscribedTopics, logPrefix);

        tryToLockAllNonEmptyTaskDirectories();

        rebalanceInProgress = true;
    }

    void handleRebalanceComplete() {
        // we should pause consumer only within the listener since
        // before then the assignment has not been updated yet.
        mainConsumer.pause(mainConsumer.assignment());

        releaseLockedUnassignedTaskDirectories();

        rebalanceInProgress = false;
    }

    /**
     * @throws TaskMigratedException
     */
    boolean handleCorruption(final Set<TaskId> corruptedTasks) {
        final Set<Task> corruptedActiveTasks = new HashSet<>();
        final Set<Task> corruptedStandbyTasks = new HashSet<>();

        for (final TaskId taskId : corruptedTasks) {
            final Task task = tasks.task(taskId);
            if (task.isActive()) {
                corruptedActiveTasks.add(task);
            } else {
                corruptedStandbyTasks.add(task);
            }
        }

        // Make sure to clean up any corrupted standby tasks in their entirety before committing
        // since TaskMigrated can be thrown and the resulting handleLostAll will only clean up active tasks
        closeDirtyAndRevive(corruptedStandbyTasks, true);

        // We need to commit before closing the corrupted active tasks since this will force the ongoing txn to abort
        try {
            final Collection<Task> tasksToCommit = allTasks()
                .values()
                .stream()
                .filter(t -> t.state() == Task.State.RUNNING || t.state() == Task.State.RESTORING)
                .filter(t -> !corruptedTasks.contains(t.id()))
                .collect(Collectors.toSet());
            commitTasksAndMaybeUpdateCommittableOffsets(tasksToCommit, new HashMap<>());
        } catch (final TaskCorruptedException e) {
            log.info("Some additional tasks were found corrupted while trying to commit, these will be added to the " +
                         "tasks to clean and revive: {}", e.corruptedTasks());
            corruptedActiveTasks.addAll(tasks.tasks(e.corruptedTasks()));
        } catch (final TimeoutException e) {
            log.info("Hit TimeoutException when committing all non-corrupted tasks, these will be closed and revived");
            final Collection<Task> uncorruptedTasks = new HashSet<>(tasks.activeTasks());
            uncorruptedTasks.removeAll(corruptedActiveTasks);
            // Those tasks which just timed out can just be closed dirty without marking changelogs as corrupted
            closeDirtyAndRevive(uncorruptedTasks, false);
        }

        closeDirtyAndRevive(corruptedActiveTasks, true);
        return !corruptedActiveTasks.isEmpty();
    }

    private void closeDirtyAndRevive(final Collection<Task> taskWithChangelogs, final boolean markAsCorrupted) {
        for (final Task task : taskWithChangelogs) {
            if (task.state() != State.CLOSED) {
                final Collection<TopicPartition> corruptedPartitions = task.changelogPartitions();

                // mark corrupted partitions to not be checkpointed, and then close the task as dirty
                if (markAsCorrupted) {
                    task.markChangelogAsCorrupted(corruptedPartitions);
                }

                try {
                    // we do not need to take the returned offsets since we are not going to commit anyways;
                    // this call is only used for active tasks to flush the cache before suspending and
                    // closing the topology
                    task.prepareCommit();
                } catch (final RuntimeException swallow) {
                    log.error("Error flushing cache for corrupted task {} ", task.id(), swallow);
                }

                try {
                    task.suspend();

                    // we need to enforce a checkpoint that removes the corrupted partitions
                    if (markAsCorrupted) {
                        task.postCommit(true);
                    }
                } catch (final RuntimeException swallow) {
                    log.error("Error suspending corrupted task {} ", task.id(), swallow);
                }
                task.closeDirty();
            }
            // For active tasks pause their input partitions so we won't poll any more records
            // for this task until it has been re-initialized;
            // Note, closeDirty already clears the partition-group for the task.
            if (task.isActive()) {
                final Set<TopicPartition> currentAssignment = mainConsumer.assignment();
                final Set<TopicPartition> taskInputPartitions = task.inputPartitions();
                final Set<TopicPartition> assignedToPauseAndReset =
                    intersection(HashSet::new, currentAssignment, taskInputPartitions);
                if (!assignedToPauseAndReset.equals(taskInputPartitions)) {
                    log.warn(
                        "Expected the current consumer assignment {} to contain the input partitions {}. " +
                            "Will proceed to recover.",
                        currentAssignment,
                        taskInputPartitions
                    );
                }

                task.addPartitionsForOffsetReset(assignedToPauseAndReset);
            }
            task.revive();
        }
    }

    /**
     * @throws TaskMigratedException if the task producer got fenced (EOS only)
     * @throws StreamsException fatal error while creating / initializing the task
     *
     * public for upgrade testing only
     */
    public void handleAssignment(final Map<TaskId, Set<TopicPartition>> activeTasks,
                                 final Map<TaskId, Set<TopicPartition>> standbyTasks) {
        log.info("Handle new assignment with:\n" +
                     "\tNew active tasks: {}\n" +
                     "\tNew standby tasks: {}\n" +
                     "\tExisting active tasks: {}\n" +
                     "\tExisting standby tasks: {}",
                 activeTasks.keySet(), standbyTasks.keySet(), activeTaskIds(), standbyTaskIds());

        topologyMetadata.addSubscribedTopicsFromAssignment(
            activeTasks.values().stream().flatMap(Collection::stream).collect(Collectors.toList()),
            logPrefix
        );

        final Map<TaskId, Set<TopicPartition>> activeTasksToCreate = new HashMap<>(activeTasks);
        final Map<TaskId, Set<TopicPartition>> standbyTasksToCreate = new HashMap<>(standbyTasks);
        final Map<Task, Set<TopicPartition>> tasksToRecycle = new HashMap<>();
        final Set<Task> tasksToCloseClean = new TreeSet<>(Comparator.comparing(Task::id));

        // first put aside those unrecognized tasks because of unknown named-topologies
        tasks.clearPendingTasksToCreate();
        tasks.addPendingActiveTasksToCreate(pendingTasksToCreate(activeTasksToCreate));
        tasks.addPendingStandbyTasksToCreate(pendingTasksToCreate(standbyTasksToCreate));
        
        // first rectify all existing tasks:
        // 1. for tasks that are already owned, just update input partitions / resume and skip re-creating them
        // 2. for tasks that have changed active/standby status, just recycle and skip re-creating them
        // 3. otherwise, close them since they are no longer owned
        if (stateUpdater == null) {
            classifyTasksWithoutStateUpdater(activeTasksToCreate, standbyTasksToCreate, tasksToRecycle, tasksToCloseClean);
        } else {
            classifyTasksWithStateUpdater(activeTasksToCreate, standbyTasksToCreate, tasksToRecycle, tasksToCloseClean);
        }

        final Map<TaskId, RuntimeException> taskCloseExceptions = closeAndRecycleTasks(tasksToRecycle, tasksToCloseClean);

        maybeThrowTaskExceptions(taskCloseExceptions);

        createNewTasks(activeTasksToCreate, standbyTasksToCreate);
    }

    // if at least one of the exception is a task-migrated exception, then directly throw since it indicates all tasks are lost
    // if at least one of the exception is a streams exception, then directly throw since it should be handled by thread's handler
    // if at least one of the exception is a non-streams exception, then wrap and throw since it should be handled by thread's handler
    // otherwise, all the exceptions are task-corrupted, then merge their tasks and throw a single one
    // TODO: move task-corrupted and task-migrated out of the public errors package since they are internal errors and always be
    //       handled by Streams library itself
    private void maybeThrowTaskExceptions(final Map<TaskId, RuntimeException> taskExceptions) {
        if (!taskExceptions.isEmpty()) {
            log.error("Get exceptions for the following tasks: {}", taskExceptions);

            final TaskCorruptedException allTaskCorrupts = new TaskCorruptedException(new HashSet<>());
            for (final Map.Entry<TaskId, RuntimeException> entry : taskExceptions.entrySet()) {
                final TaskId taskId = entry.getKey();
                final RuntimeException exception = entry.getValue();

                if (exception instanceof StreamsException) {
                    if (exception instanceof TaskMigratedException) {
                        throw entry.getValue();
                    } else if (exception instanceof TaskCorruptedException) {
                        allTaskCorrupts.corruptedTasks().add(taskId);
                    } else {
                        ((StreamsException) exception).setTaskId(taskId);
                        throw exception;

                    }
                } else if (exception instanceof KafkaException) {
                    throw new StreamsException(exception, taskId);
                } else {
                    throw new StreamsException("First unexpected error for task " + taskId, exception, taskId);
                }
            }

            throw allTaskCorrupts;
        }
    }

    private void createNewTasks(final Map<TaskId, Set<TopicPartition>> activeTasksToCreate,
                                final Map<TaskId, Set<TopicPartition>> standbyTasksToCreate) {
        final Collection<Task> newActiveTasks = activeTaskCreator.createTasks(mainConsumer, activeTasksToCreate);
        final Collection<Task> newStandbyTask = standbyTaskCreator.createTasks(standbyTasksToCreate);

        if (stateUpdater == null) {
            tasks.addNewActiveTasks(newActiveTasks);
            tasks.addNewStandbyTasks(newStandbyTask);
        } else {
            tasks.addPendingTaskToInit(newActiveTasks);
            tasks.addPendingTaskToInit(newStandbyTask);
        }
    }

    private void classifyTasksWithoutStateUpdater(final Map<TaskId, Set<TopicPartition>> activeTasksToCreate,
                                                  final Map<TaskId, Set<TopicPartition>> standbyTasksToCreate,
                                                  final Map<Task, Set<TopicPartition>> tasksToRecycle,
                                                  final Set<Task> tasksToCloseClean) {
        for (final Task task : tasks.allTasks()) {
            final TaskId taskId = task.id();
            if (activeTasksToCreate.containsKey(taskId)) {
                if (task.isActive()) {
                    final Set<TopicPartition> topicPartitions = activeTasksToCreate.get(taskId);
                    if (tasks.updateActiveTaskInputPartitions(task, topicPartitions)) {
                        task.updateInputPartitions(topicPartitions, topologyMetadata.nodeToSourceTopics(task.id()));
                    }
                    task.resume();
                } else {
                    tasksToRecycle.put(task, activeTasksToCreate.get(taskId));
                }
                activeTasksToCreate.remove(taskId);
            } else if (standbyTasksToCreate.containsKey(taskId)) {
                if (!task.isActive()) {
                    final Set<TopicPartition> topicPartitions = standbyTasksToCreate.get(taskId);
                    task.updateInputPartitions(topicPartitions, topologyMetadata.nodeToSourceTopics(task.id()));
                    task.resume();
                } else {
                    tasksToRecycle.put(task, standbyTasksToCreate.get(taskId));
                }
                standbyTasksToCreate.remove(taskId);
            } else {
                tasksToCloseClean.add(task);
            }
        }
    }

    private void classifyRunningTasks(final Map<TaskId, Set<TopicPartition>> activeTasksToCreate,
                                      final Map<TaskId, Set<TopicPartition>> standbyTasksToCreate,
                                      final Map<Task, Set<TopicPartition>> tasksToRecycle,
                                      final Set<Task> tasksToCloseClean) {
        for (final Task task : tasks.allTasks()) {
            final TaskId taskId = task.id();
            if (activeTasksToCreate.containsKey(taskId)) {
                if (task.isActive()) {
                    final Set<TopicPartition> topicPartitions = activeTasksToCreate.get(taskId);
                    if (tasks.updateActiveTaskInputPartitions(task, topicPartitions)) {
                        task.updateInputPartitions(topicPartitions, topologyMetadata.nodeToSourceTopics(task.id()));
                    }
                    task.resume();
                } else {
                    throw new IllegalStateException("Standby tasks should only be managed by the state updater");
                }
                activeTasksToCreate.remove(taskId);
            } else if (standbyTasksToCreate.containsKey(taskId)) {
                if (!task.isActive()) {
                    throw new IllegalStateException("Standby tasks should only be managed by the state updater");
                } else {
                    tasksToRecycle.put(task, standbyTasksToCreate.get(taskId));
                }
                standbyTasksToCreate.remove(taskId);
            } else {
                tasksToCloseClean.add(task);
            }
        }
    }

    private void classifyTasksWithStateUpdater(final Map<TaskId, Set<TopicPartition>> activeTasksToCreate,
                                               final Map<TaskId, Set<TopicPartition>> standbyTasksToCreate,
                                               final Map<Task, Set<TopicPartition>> tasksToRecycle,
                                               final Set<Task> tasksToCloseClean) {
        classifyRunningTasks(activeTasksToCreate, standbyTasksToCreate, tasksToRecycle, tasksToCloseClean);
        for (final Task task : stateUpdater.getTasks()) {
            final TaskId taskId = task.id();
            final Set<TopicPartition> topicPartitions = activeTasksToCreate.get(taskId);
            if (activeTasksToCreate.containsKey(taskId)) {
                if (task.isActive()) {
                    if (!task.inputPartitions().equals(topicPartitions)) {
                        stateUpdater.remove(taskId);
                        tasks.addPendingTaskToUpdateInputPartitions(taskId, topicPartitions);
                    }
                } else {
                    stateUpdater.remove(taskId);
                    tasks.addPendingTaskToRecycle(taskId, topicPartitions);
                }
                activeTasksToCreate.remove(taskId);
            } else if (standbyTasksToCreate.containsKey(taskId)) {
                if (!task.isActive()) {
                    if (!task.inputPartitions().equals(topicPartitions)) {
                        stateUpdater.remove(taskId);
                        tasks.addPendingTaskToUpdateInputPartitions(taskId, topicPartitions);
                    }
                } else {
                    stateUpdater.remove(taskId);
                    tasks.addPendingTaskToRecycle(taskId, topicPartitions);
                }
                standbyTasksToCreate.remove(taskId);
            } else {
                stateUpdater.remove(taskId);
                tasks.addPendingTaskToCloseClean(taskId);
            }
        }
    }

    private Map<TaskId, Set<TopicPartition>> pendingTasksToCreate(final Map<TaskId, Set<TopicPartition>> tasksToCreate) {
        final Map<TaskId, Set<TopicPartition>> pendingTasks = new HashMap<>();
        final Iterator<Map.Entry<TaskId, Set<TopicPartition>>> iter = tasksToCreate.entrySet().iterator();
        while (iter.hasNext()) {
            final Map.Entry<TaskId, Set<TopicPartition>> entry = iter.next();
            final TaskId taskId = entry.getKey();
            if (taskId.topologyName() != null && !topologyMetadata.namedTopologiesView().contains(taskId.topologyName())) {
                log.info("Cannot create the assigned task {} since it's topology name cannot be recognized, will put it " +
                        "aside as pending for now and create later when topology metadata gets refreshed", taskId);
                pendingTasks.put(taskId, entry.getValue());
                iter.remove();
            }
        }
        return pendingTasks;
    }

    private Map<TaskId, RuntimeException> closeAndRecycleTasks(final Map<Task, Set<TopicPartition>> tasksToRecycle,
                                                               final Set<Task> tasksToCloseClean) {
        final Map<TaskId, RuntimeException> taskCloseExceptions = new LinkedHashMap<>();
        final Set<Task> tasksToCloseDirty = new TreeSet<>(Comparator.comparing(Task::id));

        // for all tasks to close or recycle, we should first write a checkpoint as in post-commit
        final List<Task> tasksToCheckpoint = new ArrayList<>(tasksToCloseClean);
        tasksToCheckpoint.addAll(tasksToRecycle.keySet());
        for (final Task task : tasksToCheckpoint) {
            try {
                // Note that we are not actually committing here but just check if we need to write checkpoint file:
                // 1) for active tasks prepareCommit should return empty if it has committed during suspension successfully,
                //    and their changelog positions should not change at all postCommit would not write the checkpoint again.
                // 2) for standby tasks prepareCommit should always return empty, and then in postCommit we would probably
                //    write the checkpoint file.
                final Map<TopicPartition, OffsetAndMetadata> offsets = task.prepareCommit();
                if (!offsets.isEmpty()) {
                    log.error("Task {} should have been committed when it was suspended, but it reports non-empty " +
                                    "offsets {} to commit; this means it failed during last commit and hence should be closed dirty",
                            task.id(), offsets);

                    tasksToCloseDirty.add(task);
                } else if (!task.isActive()) {
                    // For standby tasks, always try to first suspend before committing (checkpointing) it;
                    // Since standby tasks do not actually need to commit offsets but only need to
                    // flush / checkpoint state stores, so we only need to call postCommit here.
                    task.suspend();

                    task.postCommit(true);
                }
            } catch (final RuntimeException e) {
                final String uncleanMessage = String.format(
                        "Failed to checkpoint task %s. Attempting to close remaining tasks before re-throwing:",
                        task.id());
                log.error(uncleanMessage, e);
                taskCloseExceptions.putIfAbsent(task.id(), e);
                // We've already recorded the exception (which is the point of clean).
                // Now, we should go ahead and complete the close because a half-closed task is no good to anyone.
                tasksToCloseDirty.add(task);
            }
        }

        tasksToCloseClean.removeAll(tasksToCloseDirty);
        for (final Task task : tasksToCloseClean) {
            try {
                closeTaskClean(task);
            } catch (final RuntimeException closeTaskException) {
                final String uncleanMessage = String.format(
                    "Failed to close task %s cleanly. Attempting to close remaining tasks before re-throwing:",
                    task.id());
                log.error(uncleanMessage, closeTaskException);

                if (task.state() != State.CLOSED) {
                    tasksToCloseDirty.add(task);
                }

                taskCloseExceptions.putIfAbsent(task.id(), closeTaskException);
            }
        }

        tasksToRecycle.keySet().removeAll(tasksToCloseDirty);
        for (final Map.Entry<Task, Set<TopicPartition>> entry : tasksToRecycle.entrySet()) {
            final Task oldTask = entry.getKey();
            final Set<TopicPartition> inputPartitions = entry.getValue();
            try {
                if (oldTask.isActive()) {
                    final StandbyTask standbyTask = convertActiveToStandby((StreamTask) oldTask, inputPartitions);
                    tasks.replaceActiveWithStandby(standbyTask);
                } else {
                    final StreamTask activeTask = convertStandbyToActive((StandbyTask) oldTask, inputPartitions);
                    tasks.replaceStandbyWithActive(activeTask);
                }
            } catch (final RuntimeException e) {
                final String uncleanMessage = String.format("Failed to recycle task %s cleanly. " +
                    "Attempting to close remaining tasks before re-throwing:", oldTask.id());
                log.error(uncleanMessage, e);
                taskCloseExceptions.putIfAbsent(oldTask.id(), e);
                tasksToCloseDirty.add(oldTask);
            }
        }

        // for tasks that cannot be cleanly closed or recycled, close them dirty
        for (final Task task : tasksToCloseDirty) {
            closeTaskDirty(task, true);
        }

        return taskCloseExceptions;
    }

    private StandbyTask convertActiveToStandby(final StreamTask activeTask, final Set<TopicPartition> partitions) {
        final StandbyTask standbyTask = standbyTaskCreator.createStandbyTaskFromActive(activeTask, partitions);
        activeTaskCreator.closeAndRemoveTaskProducerIfNeeded(activeTask.id());
        return standbyTask;
    }

    private StreamTask convertStandbyToActive(final StandbyTask standbyTask, final Set<TopicPartition> partitions) {
        return activeTaskCreator.createActiveTaskFromStandby(standbyTask, partitions, mainConsumer);
    }

    /**
     * Tries to initialize any new or still-uninitialized tasks, then checks if they can/have completed restoration.
     *
     * @throws IllegalStateException If store gets registered after initialized is already finished
     * @throws StreamsException if the store's change log does not contain the partition
     * @return {@code true} if all tasks are fully restored
     */
    boolean tryToCompleteRestoration(final long now, final java.util.function.Consumer<Set<TopicPartition>> offsetResetter) {
        if (stateUpdater == null) {
            boolean allRunning = true;

            final List<Task> activeTasks = new LinkedList<>();
            for (final Task task : tasks.allTasks()) {
                try {
                    task.initializeIfNeeded();
                    task.clearTaskTimeout();
                } catch (final LockException lockException) {
                    // it is possible that if there are multiple threads within the instance that one thread
                    // trying to grab the task from the other, while the other has not released the lock since
                    // it did not participate in the rebalance. In this case we can just retry in the next iteration
                    log.debug("Could not initialize task {} since: {}; will retry", task.id(), lockException.getMessage());
                    allRunning = false;
                } catch (final TimeoutException timeoutException) {
                    task.maybeInitTaskTimeoutOrThrow(now, timeoutException);
                    allRunning = false;
                }

                if (task.isActive()) {
                    activeTasks.add(task);
                }
            }

            if (allRunning && !activeTasks.isEmpty()) {

                final Set<TopicPartition> restored = changelogReader.completedChangelogs();

                for (final Task task : activeTasks) {
                    if (restored.containsAll(task.changelogPartitions())) {
                        try {
                            task.completeRestoration(offsetResetter);
                            task.clearTaskTimeout();
                        } catch (final TimeoutException timeoutException) {
                            task.maybeInitTaskTimeoutOrThrow(now, timeoutException);
                            log.debug(
                                String.format(
                                    "Could not complete restoration for %s due to the following exception; will retry",
                                    task.id()),
                                timeoutException
                            );

                            allRunning = false;
                        }
                    } else {
                        // we found a restoring task that isn't done restoring, which is evidence that
                        // not all tasks are running
                        allRunning = false;
                    }
                }
            }
            if (allRunning) {
                // we can call resume multiple times since it is idempotent.
                mainConsumer.resume(mainConsumer.assignment());
            }

            return allRunning;
        } else {
            addTasksToStateUpdater();

            handleRemovedTasksFromStateUpdater();

            return handleRestoredTasks(now, offsetResetter);
        }
    }

    private boolean handleRestoredTasks(final long now,
                                        final java.util.function.Consumer<Set<TopicPartition>> offsetResetter) {
        final Map<TaskId, RuntimeException> taskExceptions = new LinkedHashMap<>();
        final Set<Task> tasksToCloseDirty = new TreeSet<>(Comparator.comparing(Task::id));

        final Duration timeout = Duration.ZERO;
        for (final Task task : stateUpdater.drainRestoredActiveTasks(timeout)) {
            Set<TopicPartition> inputPartitions;
            if ((inputPartitions = tasks.removePendingTaskToRecycle(task.id())) != null) {
                recycleTask(task, inputPartitions, tasksToCloseDirty, taskExceptions);
            } else if (tasks.removePendingTaskToCloseClean(task.id())) {
                closeTaskClean(task, tasksToCloseDirty, taskExceptions);
            } else if (tasks.removePendingTaskToCloseDirty(task.id())) {
                tasksToCloseDirty.add(task);
            } else if ((inputPartitions = tasks.removePendingTaskToUpdateInputPartitions(task.id())) != null) {
                task.updateInputPartitions(inputPartitions, topologyMetadata.nodeToSourceTopics(task.id()));
            } else {
                transitRestoredTaskToRunning(task, now, offsetResetter);
            }
        }

        for (final Task task : tasksToCloseDirty) {
            closeTaskDirty(task, false);
        }

        throwTaskExceptions(taskExceptions);

        return !stateUpdater.restoresActiveTasks();
    }

    private void recycleTask(final Task task,
                             final Set<TopicPartition> inputPartitions,
                             final Set<Task> tasksToCloseDirty,
                             final Map<TaskId, RuntimeException> taskExceptions) {
        Task newTask = null;
        try {
            newTask = task.isActive() ?
                convertActiveToStandby((StreamTask) task, inputPartitions) :
                convertStandbyToActive((StandbyTask) task, inputPartitions);
            newTask.initializeIfNeeded();
            stateUpdater.add(newTask);
        } catch (final RuntimeException e) {
            final TaskId taskId = task.id();
            final String uncleanMessage = String.format("Failed to recycle task %s cleanly. " +
                "Attempting to close remaining tasks before re-throwing:", taskId);
            log.error(uncleanMessage, e);

            if (task.state() != State.CLOSED) {
                tasksToCloseDirty.add(task);
            }
            if (newTask != null && newTask.state() != State.CLOSED) {
                tasksToCloseDirty.add(newTask);
            }

            taskExceptions.putIfAbsent(taskId, e);
        }
    }

    private void closeTaskClean(final Task task,
                                final Set<Task> tasksToCloseDirty,
                                final Map<TaskId, RuntimeException> taskExceptions) {
        try {
            task.suspend();
            task.closeClean();
            if (task.isActive()) {
                activeTaskCreator.closeAndRemoveTaskProducerIfNeeded(task.id());
            }
        } catch (final RuntimeException e) {
            final String uncleanMessage = String.format("Failed to close task %s cleanly. " +
                "Attempting to close remaining tasks before re-throwing:", task.id());
            log.error(uncleanMessage, e);

            if (task.state() != State.CLOSED) {
                tasksToCloseDirty.add(task);
            }

            taskExceptions.putIfAbsent(task.id(), e);
        }
    }

    private void transitRestoredTaskToRunning(final Task task,
                                              final long now,
                                              final java.util.function.Consumer<Set<TopicPartition>> offsetResetter) {
        try {
            task.completeRestoration(offsetResetter);
            tasks.addNewActiveTask(task);
            mainConsumer.resume(task.inputPartitions());
            task.clearTaskTimeout();
        } catch (final TimeoutException timeoutException) {
            task.maybeInitTaskTimeoutOrThrow(now, timeoutException);
            log.debug(
                String.format(
                    "Could not complete restoration for %s due to the following exception; will retry",
                    task.id()),
                timeoutException
            );
        }
    }

    private void addTasksToStateUpdater() {
        for (final Task task : tasks.drainPendingTaskToInit()) {
            task.initializeIfNeeded();
            stateUpdater.add(task);
        }
    }

    public void tryHandleExceptionsFromStateUpdater() {
        if (stateUpdater != null) {
            final Map<TaskId, RuntimeException> taskExceptions = new LinkedHashMap<>();

            for (final StateUpdater.ExceptionAndTasks exceptionAndTasks : stateUpdater.drainExceptionsAndFailedTasks()) {
                final RuntimeException exception = exceptionAndTasks.exception();
                final Set<Task> failedTasks = exceptionAndTasks.getTasks();

                for (final Task failedTask : failedTasks) {
                    // need to add task back to the bookkeeping to be handled by the stream thread
                    tasks.addTask(failedTask);
                    taskExceptions.put(failedTask.id(), exception);
                }
            }

            maybeThrowTaskExceptions(taskExceptions);
        }
    }

    private void handleRemovedTasksFromStateUpdater() {
        final Map<TaskId, RuntimeException> taskExceptions = new LinkedHashMap<>();
        final Set<Task> tasksToCloseDirty = new TreeSet<>(Comparator.comparing(Task::id));

        for (final Task task : stateUpdater.drainRemovedTasks()) {
            Set<TopicPartition> inputPartitions;
            if ((inputPartitions = tasks.removePendingTaskToRecycle(task.id())) != null) {
<<<<<<< HEAD
                try {
                    final Task newTask = task.isActive() ?
                        convertActiveToStandby((StreamTask) task, inputPartitions) :
                        convertStandbyToActive((StandbyTask) task, inputPartitions);
                    newTask.initializeIfNeeded();
                    stateUpdater.add(newTask);
                } catch (final RuntimeException e) {
                    final String uncleanMessage = String.format("Failed to recycle task %s cleanly. " +
                        "Attempting to handle remaining tasks before re-throwing:", taskId);
                    log.error(uncleanMessage, e);

                    taskExceptions.putIfAbsent(taskId, e);
                    if (task.state() != State.CLOSED) {
                        tasksToCloseDirty.add(task);
                    }
                }
            } else if (tasks.removePendingTaskToClose(task.id())) {
                try {
                    task.suspend();
                    task.closeClean();
                    if (task.isActive()) {
                        activeTaskCreator.closeAndRemoveTaskProducerIfNeeded(task.id());
                    }
                } catch (final RuntimeException e) {
                    final String uncleanMessage = String.format("Failed to close task %s cleanly. " +
                        "Attempting to handle remaining tasks before re-throwing:", task.id());
                    log.error(uncleanMessage, e);

                    taskExceptions.putIfAbsent(task.id(), e);
                    if (task.state() != State.CLOSED) {
                        tasksToCloseDirty.add(task);
                    }
                }
=======
                recycleTask(task, inputPartitions, tasksToCloseDirty, taskExceptions);
            } else if (tasks.removePendingTaskToCloseClean(task.id())) {
                closeTaskClean(task, tasksToCloseDirty, taskExceptions);
            } else if (tasks.removePendingTaskToCloseDirty(task.id())) {
                tasksToCloseDirty.add(task);
>>>>>>> 140faf9f
            } else if ((inputPartitions = tasks.removePendingTaskToUpdateInputPartitions(task.id())) != null) {
                task.updateInputPartitions(inputPartitions, topologyMetadata.nodeToSourceTopics(task.id()));
                stateUpdater.add(task);
            } else {
                throw new IllegalStateException("Got a removed task " + task.id() + " from the state updater " +
                    " that is not for recycle, closing, or updating input partitions; this should not happen");
            }
        }

        // for tasks that cannot be cleanly closed or recycled, close them dirty
        for (final Task task : tasksToCloseDirty) {
            closeTaskDirty(task, false);
        }

        maybeThrowTaskExceptions(taskExceptions);
    }

    /**
     * Handle the revoked partitions and prepare for closing the associated tasks in {@link #handleAssignment(Map, Map)}
     * We should commit the revoking tasks first before suspending them as we will not officially own them anymore when
     * {@link #handleAssignment(Map, Map)} is called. Note that only active task partitions are passed in from the
     * rebalance listener, so we only need to consider/commit active tasks here
     *
     * If eos-v2 is used, we must commit ALL tasks. Otherwise, we can just commit those (active) tasks which are revoked
     *
     * @throws TaskMigratedException if the task producer got fenced (EOS only)
     */
    void handleRevocation(final Collection<TopicPartition> revokedPartitions) {
        final Set<TopicPartition> remainingRevokedPartitions = new HashSet<>(revokedPartitions);

        final Set<Task> revokedActiveTasks = new HashSet<>();
        final Set<Task> commitNeededActiveTasks = new HashSet<>();
        final Map<Task, Map<TopicPartition, OffsetAndMetadata>> consumedOffsetsPerTask = new HashMap<>();
        final AtomicReference<RuntimeException> firstException = new AtomicReference<>(null);

        for (final Task task : activeTaskIterable()) {
            if (remainingRevokedPartitions.containsAll(task.inputPartitions())) {
                // when the task input partitions are included in the revoked list,
                // this is an active task and should be revoked
                revokedActiveTasks.add(task);
                remainingRevokedPartitions.removeAll(task.inputPartitions());
            } else if (task.commitNeeded()) {
                commitNeededActiveTasks.add(task);
            }
        }

        removeRevokedTasksFromStateUpdater(remainingRevokedPartitions);

        if (!remainingRevokedPartitions.isEmpty()) {
            log.debug("The following revoked partitions {} are missing from the current task partitions. It could "
                          + "potentially be due to race condition of consumer detecting the heartbeat failure, or the tasks " +
                         "have been cleaned up by the handleAssignment callback.", remainingRevokedPartitions);
        }

        prepareCommitAndAddOffsetsToMap(revokedActiveTasks, consumedOffsetsPerTask);

        // if we need to commit any revoking task then we just commit all of those needed committing together
        final boolean shouldCommitAdditionalTasks = !consumedOffsetsPerTask.isEmpty();
        if (shouldCommitAdditionalTasks) {
            prepareCommitAndAddOffsetsToMap(commitNeededActiveTasks, consumedOffsetsPerTask);
        }

        // even if commit failed, we should still continue and complete suspending those tasks, so we would capture
        // any exception and rethrow it at the end. some exceptions may be handled immediately and then swallowed,
        // as such we just need to skip those dirty tasks in the checkpoint
        final Set<Task> dirtyTasks = new HashSet<>();
        try {
            // in handleRevocation we must call commitOffsetsOrTransaction() directly rather than
            // commitAndFillInConsumedOffsetsAndMetadataPerTaskMap() to make sure we don't skip the
            // offset commit because we are in a rebalance
            taskExecutor.commitOffsetsOrTransaction(consumedOffsetsPerTask);
        } catch (final TaskCorruptedException e) {
            log.warn("Some tasks were corrupted when trying to commit offsets, these will be cleaned and revived: {}",
                     e.corruptedTasks());

            // If we hit a TaskCorruptedException it must be EOS, just handle the cleanup for those corrupted tasks right here
            dirtyTasks.addAll(tasks.tasks(e.corruptedTasks()));
            closeDirtyAndRevive(dirtyTasks, true);
        } catch (final TimeoutException e) {
            log.warn("Timed out while trying to commit all tasks during revocation, these will be cleaned and revived");

            // If we hit a TimeoutException it must be ALOS, just close dirty and revive without wiping the state
            dirtyTasks.addAll(consumedOffsetsPerTask.keySet());
            closeDirtyAndRevive(dirtyTasks, false);
        } catch (final RuntimeException e) {
            log.error("Exception caught while committing those revoked tasks " + revokedActiveTasks, e);
            firstException.compareAndSet(null, e);
            dirtyTasks.addAll(consumedOffsetsPerTask.keySet());
        }

        // we enforce checkpointing upon suspending a task: if it is resumed later we just proceed normally, if it is
        // going to be closed we would checkpoint by then
        for (final Task task : revokedActiveTasks) {
            if (!dirtyTasks.contains(task)) {
                try {
                    task.postCommit(true);
                } catch (final RuntimeException e) {
                    log.error("Exception caught while post-committing task " + task.id(), e);
                    maybeSetFirstException(false, maybeWrapTaskException(e, task.id()), firstException);
                }
            }
        }

        if (shouldCommitAdditionalTasks) {
            for (final Task task : commitNeededActiveTasks) {
                if (!dirtyTasks.contains(task)) {
                    try {
                        // for non-revoking active tasks, we should not enforce checkpoint
                        // since if it is EOS enabled, no checkpoint should be written while
                        // the task is in RUNNING tate
                        task.postCommit(false);
                    } catch (final RuntimeException e) {
                        log.error("Exception caught while post-committing task " + task.id(), e);
                        maybeSetFirstException(false, maybeWrapTaskException(e, task.id()), firstException);
                    }
                }
            }
        }

        for (final Task task : revokedActiveTasks) {
            try {
                task.suspend();
            } catch (final RuntimeException e) {
                log.error("Caught the following exception while trying to suspend revoked task " + task.id(), e);
                maybeSetFirstException(false, maybeWrapTaskException(e, task.id()), firstException);
            }
        }

        if (firstException.get() != null) {
            throw firstException.get();
        }
    }

    private void removeRevokedTasksFromStateUpdater(final Set<TopicPartition> remainingRevokedPartitions) {
        if (stateUpdater != null) {
            for (final Task restoringTask : stateUpdater.getTasks()) {
                if (restoringTask.isActive()) {
                    if (remainingRevokedPartitions.containsAll(restoringTask.inputPartitions())) {
                        tasks.addPendingTaskToCloseClean(restoringTask.id());
                        stateUpdater.remove(restoringTask.id());
                        remainingRevokedPartitions.removeAll(restoringTask.inputPartitions());
                    }
                }
            }
        }
    }

    private void prepareCommitAndAddOffsetsToMap(final Set<Task> tasksToPrepare,
                                                 final Map<Task, Map<TopicPartition, OffsetAndMetadata>> consumedOffsetsPerTask) {
        for (final Task task : tasksToPrepare) {
            try {
                final Map<TopicPartition, OffsetAndMetadata> committableOffsets = task.prepareCommit();
                if (!committableOffsets.isEmpty()) {
                    consumedOffsetsPerTask.put(task, committableOffsets);
                }
            } catch (final StreamsException e) {
                e.setTaskId(task.id());
                throw e;
            } catch (final Exception e) {
                throw new StreamsException(e, task.id());
            }
        }
    }

    /**
     * Closes active tasks as zombies, as these partitions have been lost and are no longer owned.
     * NOTE this method assumes that when it is called, EVERY task/partition has been lost and must
     * be closed as a zombie.
     *
     * @throws TaskMigratedException if the task producer got fenced (EOS only)
     */
    void handleLostAll() {
        log.debug("Closing lost active tasks as zombies.");

        closeRunningTasksDirty();
        removeLostActiveTasksFromStateUpdater();

        if (processingMode == EXACTLY_ONCE_V2) {
            activeTaskCreator.reInitializeThreadProducer();
        }
    }

    private void closeRunningTasksDirty() {
        final Set<Task> allTask = tasks.allTasks();
        for (final Task task : allTask) {
            // Even though we've apparently dropped out of the group, we can continue safely to maintain our
            // standby tasks while we rejoin.
            if (task.isActive()) {
                closeTaskDirty(task, true);
            }
        }
    }

    private void removeLostActiveTasksFromStateUpdater() {
        if (stateUpdater != null) {
            for (final Task restoringTask : stateUpdater.getTasks()) {
                if (restoringTask.isActive()) {
                    tasks.addPendingTaskToCloseDirty(restoringTask.id());
                    stateUpdater.remove(restoringTask.id());
                }
            }
        }
    }

    /**
     * Compute the offset total summed across all stores in a task. Includes offset sum for any tasks we own the
     * lock for, which includes assigned and unassigned tasks we locked in {@link #tryToLockAllNonEmptyTaskDirectories()}.
     * Does not include stateless or non-logged tasks.
     */
    public Map<TaskId, Long> getTaskOffsetSums() {
        final Map<TaskId, Long> taskOffsetSums = new HashMap<>();

        // Not all tasks will create directories, and there may be directories for tasks we don't currently own,
        // so we consider all tasks that are either owned or on disk. This includes stateless tasks, which should
        // just have an empty changelogOffsets map.
        for (final TaskId id : union(HashSet::new, lockedTaskDirectories, tasks.allTaskIds())) {
            final Task task = tasks.contains(id) ? tasks.task(id) : null;
            // Closed and uninitialized tasks don't have any offsets so we should read directly from the checkpoint
            if (task != null && task.state() != State.CREATED && task.state() != State.CLOSED) {
                final Map<TopicPartition, Long> changelogOffsets = task.changelogOffsets();
                if (changelogOffsets.isEmpty()) {
                    log.debug("Skipping to encode apparently stateless (or non-logged) offset sum for task {}", id);
                } else {
                    taskOffsetSums.put(id, sumOfChangelogOffsets(id, changelogOffsets));
                }
            } else {
                final File checkpointFile = stateDirectory.checkpointFileFor(id);
                try {
                    if (checkpointFile.exists()) {
                        taskOffsetSums.put(id, sumOfChangelogOffsets(id, new OffsetCheckpoint(checkpointFile).read()));
                    }
                } catch (final IOException e) {
                    log.warn(String.format("Exception caught while trying to read checkpoint for task %s:", id), e);
                }
            }
        }

        return taskOffsetSums;
    }

    /**
     * Makes a weak attempt to lock all non-empty task directories in the state dir. We are responsible for computing and
     * reporting the offset sum for any unassigned tasks we obtain the lock for in the upcoming rebalance. Tasks
     * that we locked but didn't own will be released at the end of the rebalance (unless of course we were
     * assigned the task as a result of the rebalance). This method should be idempotent.
     */
    private void tryToLockAllNonEmptyTaskDirectories() {
        // Always clear the set at the beginning as we're always dealing with the
        // current set of actually-locked tasks.
        lockedTaskDirectories.clear();

        for (final TaskDirectory taskDir : stateDirectory.listNonEmptyTaskDirectories()) {
            final File dir = taskDir.file();
            final String namedTopology = taskDir.namedTopology();
            try {
                final TaskId id = parseTaskDirectoryName(dir.getName(), namedTopology);
                if (stateDirectory.lock(id)) {
                    lockedTaskDirectories.add(id);
                    if (!tasks.contains(id)) {
                        log.debug("Temporarily locked unassigned task {} for the upcoming rebalance", id);
                    }
                }
            } catch (final TaskIdFormatException e) {
                // ignore any unknown files that sit in the same directory
            }
        }
    }

    /**
     * Clean up after closed or removed tasks by making sure to unlock any remaining locked directories for them, for
     * example unassigned tasks or those in the CREATED state when closed, since Task#close will not unlock them
     */
    private void releaseLockedDirectoriesForTasks(final Set<TaskId> tasksToUnlock) {
        final Iterator<TaskId> taskIdIterator = lockedTaskDirectories.iterator();
        while (taskIdIterator.hasNext()) {
            final TaskId id = taskIdIterator.next();
            if (tasksToUnlock.contains(id)) {
                stateDirectory.unlock(id);
                taskIdIterator.remove();
            }
        }
    }

    /**
     * We must release the lock for any unassigned tasks that we temporarily locked in preparation for a
     * rebalance in {@link #tryToLockAllNonEmptyTaskDirectories()}.
     */
    private void releaseLockedUnassignedTaskDirectories() {
        final Iterator<TaskId> taskIdIterator = lockedTaskDirectories.iterator();
        while (taskIdIterator.hasNext()) {
            final TaskId id = taskIdIterator.next();
            if (!tasks.contains(id)) {
                stateDirectory.unlock(id);
                taskIdIterator.remove();
            }
        }
    }

    private long sumOfChangelogOffsets(final TaskId id, final Map<TopicPartition, Long> changelogOffsets) {
        long offsetSum = 0L;
        for (final Map.Entry<TopicPartition, Long> changelogEntry : changelogOffsets.entrySet()) {
            final long offset = changelogEntry.getValue();


            if (offset == Task.LATEST_OFFSET) {
                // this condition can only be true for active tasks; never for standby
                // for this case, the offset of all partitions is set to `LATEST_OFFSET`
                // and we "forward" the sentinel value directly
                return Task.LATEST_OFFSET;
            } else if (offset != OffsetCheckpoint.OFFSET_UNKNOWN) {
                if (offset < 0) {
                    throw new StreamsException(
                        new IllegalStateException("Expected not to get a sentinel offset, but got: " + changelogEntry),
                        id);
                }
                offsetSum += offset;
                if (offsetSum < 0) {
                    log.warn("Sum of changelog offsets for task {} overflowed, pinning to Long.MAX_VALUE", id);
                    return Long.MAX_VALUE;
                }
            }
        }

        return offsetSum;
    }

    private void closeTaskDirty(final Task task, final boolean removeFromTasksRegistry) {
        try {
            // we call this function only to flush the case if necessary
            // before suspending and closing the topology
            task.prepareCommit();
        } catch (final RuntimeException swallow) {
            log.error("Error flushing caches of dirty task {} ", task.id(), swallow);
        }

        try {
            task.suspend();
        } catch (final RuntimeException swallow) {
            log.error("Error suspending dirty task {}: {}", task.id(), swallow.getMessage());
        }

        task.closeDirty();

        try {
            if (removeFromTasksRegistry) {
                tasks.removeTask(task);
            }

            if (task.isActive()) {
                activeTaskCreator.closeAndRemoveTaskProducerIfNeeded(task.id());
            }
        } catch (final RuntimeException swallow) {
            log.error("Error removing dirty task {}: {}", task.id(), swallow.getMessage());
        }
    }

    private void closeTaskClean(final Task task) {
        task.closeClean();
        tasks.removeTask(task);
        if (task.isActive()) {
            activeTaskCreator.closeAndRemoveTaskProducerIfNeeded(task.id());
        }
    }

    void shutdown(final boolean clean) {
        final AtomicReference<RuntimeException> firstException = new AtomicReference<>(null);

        // TODO: change type to `StreamTask`
        final Set<Task> activeTasks = new TreeSet<>(Comparator.comparing(Task::id));
        activeTasks.addAll(tasks.activeTasks());

        executeAndMaybeSwallow(
            clean,
            () -> closeAndCleanUpTasks(activeTasks, standbyTaskIterable(), clean),
            e -> firstException.compareAndSet(null, e),
            e -> log.warn("Ignoring an exception while unlocking remaining task directories.", e)
        );

        executeAndMaybeSwallow(
            clean,
            activeTaskCreator::closeThreadProducerIfNeeded,
            e -> firstException.compareAndSet(null, e),
            e -> log.warn("Ignoring an exception while closing thread producer.", e)
        );

        tasks.clear();

        // this should be called after closing all tasks and clearing them from `tasks` to make sure we unlock the dir
        // for any tasks that may have still been in CREATED at the time of shutdown, since Task#close will not do so
        executeAndMaybeSwallow(
            clean,
            this::releaseLockedUnassignedTaskDirectories,
            e -> firstException.compareAndSet(null, e),
            e -> log.warn("Ignoring an exception while unlocking remaining task directories.", e)
        );

        final RuntimeException fatalException = firstException.get();
        if (fatalException != null) {
            throw fatalException;
        }
    }

    /**
     * Closes and cleans up after the provided tasks, including closing their corresponding task producers
     */
    void closeAndCleanUpTasks(final Collection<Task> activeTasks, final Collection<Task> standbyTasks, final boolean clean) {
        final AtomicReference<RuntimeException> firstException = new AtomicReference<>(null);

        final Set<Task> tasksToCloseDirty = new HashSet<>();
        tasksToCloseDirty.addAll(tryCloseCleanActiveTasks(activeTasks, clean, firstException));
        tasksToCloseDirty.addAll(tryCloseCleanStandbyTasks(standbyTasks, clean, firstException));

        for (final Task task : tasksToCloseDirty) {
            closeTaskDirty(task, true);
        }

        final RuntimeException exception = firstException.get();
        if (exception != null) {
            throw exception;
        }
    }

    // Returns the set of active tasks that must be closed dirty
    private Collection<Task> tryCloseCleanActiveTasks(final Collection<Task> activeTasksToClose,
                                                      final boolean clean,
                                                      final AtomicReference<RuntimeException> firstException) {
        if (!clean) {
            return activeTaskIterable();
        }
        final Comparator<Task> byId = Comparator.comparing(Task::id);
        final Set<Task> tasksToCommit = new TreeSet<>(byId);
        final Set<Task> tasksToCloseDirty = new TreeSet<>(byId);
        final Set<Task> tasksToCloseClean = new TreeSet<>(byId);
        final Map<Task, Map<TopicPartition, OffsetAndMetadata>> consumedOffsetsAndMetadataPerTask = new HashMap<>();

        // first committing all tasks and then suspend and close them clean
        for (final Task task : activeTasksToClose) {
            try {
                final Map<TopicPartition, OffsetAndMetadata> committableOffsets = task.prepareCommit();
                tasksToCommit.add(task);
                if (!committableOffsets.isEmpty()) {
                    consumedOffsetsAndMetadataPerTask.put(task, committableOffsets);
                }
                tasksToCloseClean.add(task);
            } catch (final TaskMigratedException e) {
                // just ignore the exception as it doesn't matter during shutdown
                tasksToCloseDirty.add(task);
            } catch (final StreamsException e) {
                e.setTaskId(task.id());
                firstException.compareAndSet(null, e);
                tasksToCloseDirty.add(task);
            } catch (final RuntimeException e) {
                firstException.compareAndSet(null, new StreamsException(e, task.id()));
                tasksToCloseDirty.add(task);
            }
        }

        // If any active tasks can't be committed, none of them can be, and all that need a commit must be closed dirty
        if (processingMode == EXACTLY_ONCE_V2 && !tasksToCloseDirty.isEmpty()) {
            tasksToCloseClean.removeAll(tasksToCommit);
            tasksToCloseDirty.addAll(tasksToCommit);
        } else {
            try {
                taskExecutor.commitOffsetsOrTransaction(consumedOffsetsAndMetadataPerTask);
            } catch (final RuntimeException e) {
                log.error("Exception caught while committing tasks " + consumedOffsetsAndMetadataPerTask.keySet(), e);
                // TODO: should record the task ids when handling this exception
                maybeSetFirstException(false, e, firstException);

                if (e instanceof TaskCorruptedException) {
                    final TaskCorruptedException taskCorruptedException = (TaskCorruptedException) e;
                    final Set<TaskId> corruptedTaskIds = taskCorruptedException.corruptedTasks();
                    final Set<Task> corruptedTasks = tasksToCommit
                        .stream()
                        .filter(task -> corruptedTaskIds.contains(task.id()))
                        .collect(Collectors.toSet());
                    tasksToCloseClean.removeAll(corruptedTasks);
                    tasksToCloseDirty.addAll(corruptedTasks);
                } else {
                    // If the commit fails, everyone who participated in it must be closed dirty
                    tasksToCloseClean.removeAll(tasksToCommit);
                    tasksToCloseDirty.addAll(tasksToCommit);
                }
            }

            for (final Task task : activeTaskIterable()) {
                try {
                    task.postCommit(true);
                } catch (final RuntimeException e) {
                    log.error("Exception caught while post-committing task " + task.id(), e);
                    maybeSetFirstException(false, maybeWrapTaskException(e, task.id()), firstException);
                    tasksToCloseDirty.add(task);
                    tasksToCloseClean.remove(task);
                }
            }
        }

        for (final Task task : tasksToCloseClean) {
            try {
                task.suspend();
                closeTaskClean(task);
            } catch (final RuntimeException e) {
                log.error("Exception caught while clean-closing active task {}: {}", task.id(), e.getMessage());

                if (task.state() != State.CLOSED) {
                    tasksToCloseDirty.add(task);
                }
                // ignore task migrated exception as it doesn't matter during shutdown
                maybeSetFirstException(true, maybeWrapTaskException(e, task.id()), firstException);
            }
        }

        return tasksToCloseDirty;
    }

    // Returns the set of standby tasks that must be closed dirty
    private Collection<Task> tryCloseCleanStandbyTasks(final Collection<Task> standbyTasksToClose,
                                                       final boolean clean,
                                                       final AtomicReference<RuntimeException> firstException) {
        if (!clean) {
            return standbyTaskIterable();
        }
        final Set<Task> tasksToCloseDirty = new HashSet<>();

        // first committing and then suspend / close clean
        for (final Task task : standbyTasksToClose) {
            try {
                task.prepareCommit();
                task.postCommit(true);
                task.suspend();
                closeTaskClean(task);
            } catch (final RuntimeException e) {
                log.error("Exception caught while clean-closing standby task {}: {}", task.id(), e.getMessage());

                if (task.state() != State.CLOSED) {
                    tasksToCloseDirty.add(task);
                }
                // ignore task migrated exception as it doesn't matter during shutdown
                maybeSetFirstException(true, maybeWrapTaskException(e, task.id()), firstException);
            }
        }
        return tasksToCloseDirty;
    }

    Set<TaskId> activeTaskIds() {
        return activeTaskStream()
            .map(Task::id)
            .collect(Collectors.toSet());
    }

    Set<TaskId> standbyTaskIds() {
        return standbyTaskStream()
            .map(Task::id)
            .collect(Collectors.toSet());
    }

    Map<TaskId, Task> allTasks() {
        // not bothering with an unmodifiable map, since the tasks themselves are mutable, but
        // if any outside code modifies the map or the tasks, it would be a severe transgression.
        return tasks.allTasksPerId();
    }

    Map<TaskId, Task> notPausedTasks() {
        return Collections.unmodifiableMap(tasks.allTasks()
            .stream()
            .filter(t -> !topologyMetadata.isPaused(t.id().topologyName()))
            .collect(Collectors.toMap(Task::id, v -> v)));
    }

    Map<TaskId, Task> activeTaskMap() {
        return activeTaskStream().collect(Collectors.toMap(Task::id, t -> t));
    }

    List<Task> activeTaskIterable() {
        return activeTaskStream().collect(Collectors.toList());
    }

    private Stream<Task> activeTaskStream() {
        return tasks.allTasks().stream().filter(Task::isActive);
    }

    Map<TaskId, Task> standbyTaskMap() {
        return standbyTaskStream().collect(Collectors.toMap(Task::id, t -> t));
    }

    private List<Task> standbyTaskIterable() {
        return standbyTaskStream().collect(Collectors.toList());
    }

    private Stream<Task> standbyTaskStream() {
        return tasks.allTasks().stream().filter(t -> !t.isActive());
    }

    // For testing only.
    int commitAll() {
        return commit(tasks.allTasks());
    }

    /**
     * Take records and add them to each respective task
     *
     * @param records Records, can be null
     */
    void addRecordsToTasks(final ConsumerRecords<byte[], byte[]> records) {
        for (final TopicPartition partition : records.partitions()) {
            final Task activeTask = tasks.activeTasksForInputPartition(partition);

            if (activeTask == null) {
                log.error("Unable to locate active task for received-record partition {}. Current tasks: {}",
                    partition, toString(">"));
                throw new NullPointerException("Task was unexpectedly missing for partition " + partition);
            }

            activeTask.addRecords(partition, records.records(partition));
        }
    }

    /**
     * @throws TaskMigratedException if committing offsets failed (non-EOS)
     *                               or if the task producer got fenced (EOS)
     * @throws TimeoutException if task.timeout.ms has been exceeded (non-EOS)
     * @throws TaskCorruptedException if committing offsets failed due to TimeoutException (EOS)
     * @return number of committed offsets, or -1 if we are in the middle of a rebalance and cannot commit
     */
    int commit(final Collection<Task> tasksToCommit) {
        int committed = 0;

        final Map<Task, Map<TopicPartition, OffsetAndMetadata>> consumedOffsetsAndMetadataPerTask = new HashMap<>();
        try {
            committed = commitTasksAndMaybeUpdateCommittableOffsets(tasksToCommit, consumedOffsetsAndMetadataPerTask);
        } catch (final TimeoutException timeoutException) {
            consumedOffsetsAndMetadataPerTask
                .keySet()
                .forEach(t -> t.maybeInitTaskTimeoutOrThrow(time.milliseconds(), timeoutException));
        }

        return committed;
    }

    /**
     * @throws TaskMigratedException if committing offsets failed (non-EOS)
     *                               or if the task producer got fenced (EOS)
     */
    int maybeCommitActiveTasksPerUserRequested() {
        if (rebalanceInProgress) {
            return -1;
        } else {
            for (final Task task : activeTaskIterable()) {
                if (task.commitRequested() && task.commitNeeded()) {
                    return commit(activeTaskIterable());
                }
            }
            return 0;
        }
    }

    private int commitTasksAndMaybeUpdateCommittableOffsets(final Collection<Task> tasksToCommit,
                                                            final Map<Task, Map<TopicPartition, OffsetAndMetadata>> consumedOffsetsAndMetadata) {
        if (rebalanceInProgress) {
            return -1;
        } else {
            return taskExecutor.commitTasksAndMaybeUpdateCommittableOffsets(tasksToCommit, consumedOffsetsAndMetadata);
        }
    }

    public void updateTaskEndMetadata(final TopicPartition topicPartition, final Long offset) {
        for (final Task task : tasks.activeTasks()) {
            if (task instanceof StreamTask) {
                if (task.inputPartitions().contains(topicPartition)) {
                    ((StreamTask) task).updateEndOffsets(topicPartition, offset);
                }
            }
        }
    }

    /**
     * Handle any added or removed NamedTopologies. Check if any uncreated assigned tasks belong to a newly
     * added NamedTopology and create them if so, then close any tasks whose named topology no longer exists
     */
    void handleTopologyUpdates() {
        topologyMetadata.executeTopologyUpdatesAndBumpThreadVersion(
            this::createPendingTasks,
            this::maybeCloseTasksFromRemovedTopologies
        );

        if (topologyMetadata.isEmpty()) {
            log.info("Proactively unsubscribing from all topics due to empty topology");
            mainConsumer.unsubscribe();
        }

        topologyMetadata.maybeNotifyTopologyVersionListeners();
    }

    void maybeCloseTasksFromRemovedTopologies(final Set<String> currentNamedTopologies) {
        try {
            final Set<Task> activeTasksToRemove = new HashSet<>();
            final Set<Task> standbyTasksToRemove = new HashSet<>();
            for (final Task task : tasks.allTasks()) {
                if (!currentNamedTopologies.contains(task.id().topologyName())) {
                    if (task.isActive()) {
                        activeTasksToRemove.add(task);
                    } else {
                        standbyTasksToRemove.add(task);
                    }
                }
            }

            final Set<Task> allTasksToRemove = union(HashSet::new, activeTasksToRemove, standbyTasksToRemove);
            closeAndCleanUpTasks(activeTasksToRemove, standbyTasksToRemove, true);
            releaseLockedDirectoriesForTasks(allTasksToRemove.stream().map(Task::id).collect(Collectors.toSet()));
        } catch (final Exception e) {
            // TODO KAFKA-12648: for now just swallow the exception to avoid interfering with the other topologies
            //  that are running alongside, but eventually we should be able to rethrow up to the handler to inform
            //  the user of an error in this named topology without killing the thread and delaying the others
            log.error("Caught the following exception while closing tasks from a removed topology:", e);
        }
    }

    void createPendingTasks(final Set<String> currentNamedTopologies) {
        final Map<TaskId, Set<TopicPartition>> activeTasksToCreate = tasks.drainPendingActiveTasksForTopologies(currentNamedTopologies);
        final Map<TaskId, Set<TopicPartition>> standbyTasksToCreate = tasks.drainPendingStandbyTasksForTopologies(currentNamedTopologies);

        createNewTasks(activeTasksToCreate, standbyTasksToCreate);
    }

    /**
     * @throws TaskMigratedException if the task producer got fenced (EOS only)
     * @throws StreamsException      if any task threw an exception while processing
     */
    int process(final int maxNumRecords, final Time time) {
        return taskExecutor.process(maxNumRecords, time);
    }

    void recordTaskProcessRatio(final long totalProcessLatencyMs, final long now) {
        for (final Task task : activeTaskIterable()) {
            task.recordProcessTimeRatioAndBufferSize(totalProcessLatencyMs, now);
        }
    }

    /**
     * @throws TaskMigratedException if the task producer got fenced (EOS only)
     */
    int punctuate() {
        return  taskExecutor.punctuate();
    }

    void maybePurgeCommittedRecords() {
        // we do not check any possible exceptions since none of them are fatal
        // that should cause the application to fail, and we will try delete with
        // newer offsets anyways.
        if (deleteRecordsResult == null || deleteRecordsResult.all().isDone()) {

            if (deleteRecordsResult != null && deleteRecordsResult.all().isCompletedExceptionally()) {
                log.debug("Previous delete-records request has failed: {}. Try sending the new request now",
                          deleteRecordsResult.lowWatermarks());
            }

            final Map<TopicPartition, RecordsToDelete> recordsToDelete = new HashMap<>();
            for (final Task task : activeTaskIterable()) {
                for (final Map.Entry<TopicPartition, Long> entry : task.purgeableOffsets().entrySet()) {
                    recordsToDelete.put(entry.getKey(), RecordsToDelete.beforeOffset(entry.getValue()));
                }
            }
            if (!recordsToDelete.isEmpty()) {
                deleteRecordsResult = adminClient.deleteRecords(recordsToDelete);
                log.trace("Sent delete-records request: {}", recordsToDelete);
            }
        }
    }

    /**
     * Produces a string representation containing useful information about the TaskManager.
     * This is useful in debugging scenarios.
     *
     * @return A string representation of the TaskManager instance.
     */
    @Override
    public String toString() {
        return toString("");
    }

    public String toString(final String indent) {
        final StringBuilder stringBuilder = new StringBuilder();
        stringBuilder.append("TaskManager\n");
        stringBuilder.append(indent).append("\tMetadataState:\n");
        stringBuilder.append(indent).append("\tTasks:\n");
        for (final Task task : tasks.allTasks()) {
            stringBuilder.append(indent)
                         .append("\t\t")
                         .append(task.id())
                         .append(" ")
                         .append(task.state())
                         .append(" ")
                         .append(task.getClass().getSimpleName())
                         .append('(').append(task.isActive() ? "active" : "standby").append(')');
        }
        return stringBuilder.toString();
    }

    Map<MetricName, Metric> producerMetrics() {
        return activeTaskCreator.producerMetrics();
    }

    Set<String> producerClientIds() {
        return activeTaskCreator.producerClientIds();
    }

    Set<TaskId> lockedTaskDirectories() {
        return Collections.unmodifiableSet(lockedTaskDirectories);
    }

    private void maybeSetFirstException(final boolean ignoreTaskMigrated,
                                        final RuntimeException exception,
                                        final AtomicReference<RuntimeException> firstException) {
        if (!ignoreTaskMigrated || !(exception instanceof TaskMigratedException)) {
            firstException.compareAndSet(null, exception);
        }
    }

    private StreamsException maybeWrapTaskException(final RuntimeException exception, final TaskId taskId) {
        if (exception instanceof StreamsException) {
            final StreamsException streamsException = (StreamsException) exception;
            streamsException.setTaskId(taskId);
            return streamsException;
        } else {
            return new StreamsException(exception, taskId);
        }
    }

    public static void executeAndMaybeSwallow(final boolean clean,
                                              final Runnable runnable,
                                              final java.util.function.Consumer<RuntimeException> actionIfClean,
                                              final java.util.function.Consumer<RuntimeException> actionIfNotClean) {
        try {
            runnable.run();
        } catch (final RuntimeException e) {
            if (clean) {
                actionIfClean.accept(e);
            } else {
                actionIfNotClean.accept(e);
            }
        }
    }

    public static void executeAndMaybeSwallow(final boolean clean,
                                              final Runnable runnable,
                                              final String name,
                                              final Logger log) {
        executeAndMaybeSwallow(
            clean,
            runnable,
            e -> {
                throw e;
            },
            e -> log.debug("Ignoring error in unclean {}", name));
    }

    boolean needsInitializationOrRestoration() {
        return activeTaskIterable().stream().anyMatch(Task::needsInitializationOrRestoration);
    }

    // for testing only
    void addTask(final Task task) {
        tasks.addTask(task);
    }

    TasksRegistry tasks() {
        return tasks;
    }
}<|MERGE_RESOLUTION|>--- conflicted
+++ resolved
@@ -660,40 +660,12 @@
         } else {
             addTasksToStateUpdater();
 
+            handleExceptionsFromStateUpdater();
+
             handleRemovedTasksFromStateUpdater();
 
-            return handleRestoredTasks(now, offsetResetter);
-        }
-    }
-
-    private boolean handleRestoredTasks(final long now,
-                                        final java.util.function.Consumer<Set<TopicPartition>> offsetResetter) {
-        final Map<TaskId, RuntimeException> taskExceptions = new LinkedHashMap<>();
-        final Set<Task> tasksToCloseDirty = new TreeSet<>(Comparator.comparing(Task::id));
-
-        final Duration timeout = Duration.ZERO;
-        for (final Task task : stateUpdater.drainRestoredActiveTasks(timeout)) {
-            Set<TopicPartition> inputPartitions;
-            if ((inputPartitions = tasks.removePendingTaskToRecycle(task.id())) != null) {
-                recycleTask(task, inputPartitions, tasksToCloseDirty, taskExceptions);
-            } else if (tasks.removePendingTaskToCloseClean(task.id())) {
-                closeTaskClean(task, tasksToCloseDirty, taskExceptions);
-            } else if (tasks.removePendingTaskToCloseDirty(task.id())) {
-                tasksToCloseDirty.add(task);
-            } else if ((inputPartitions = tasks.removePendingTaskToUpdateInputPartitions(task.id())) != null) {
-                task.updateInputPartitions(inputPartitions, topologyMetadata.nodeToSourceTopics(task.id()));
-            } else {
-                transitRestoredTaskToRunning(task, now, offsetResetter);
-            }
-        }
-
-        for (final Task task : tasksToCloseDirty) {
-            closeTaskDirty(task, false);
-        }
-
-        throwTaskExceptions(taskExceptions);
-
-        return !stateUpdater.restoresActiveTasks();
+            return handleRestoredTasksFromStateUpdater(now, offsetResetter);
+        }
     }
 
     private void recycleTask(final Task task,
@@ -772,23 +744,21 @@
         }
     }
 
-    public void tryHandleExceptionsFromStateUpdater() {
-        if (stateUpdater != null) {
-            final Map<TaskId, RuntimeException> taskExceptions = new LinkedHashMap<>();
-
-            for (final StateUpdater.ExceptionAndTasks exceptionAndTasks : stateUpdater.drainExceptionsAndFailedTasks()) {
-                final RuntimeException exception = exceptionAndTasks.exception();
-                final Set<Task> failedTasks = exceptionAndTasks.getTasks();
-
-                for (final Task failedTask : failedTasks) {
-                    // need to add task back to the bookkeeping to be handled by the stream thread
-                    tasks.addTask(failedTask);
-                    taskExceptions.put(failedTask.id(), exception);
-                }
-            }
-
-            maybeThrowTaskExceptions(taskExceptions);
-        }
+    public void handleExceptionsFromStateUpdater() {
+        final Map<TaskId, RuntimeException> taskExceptions = new LinkedHashMap<>();
+
+        for (final StateUpdater.ExceptionAndTasks exceptionAndTasks : stateUpdater.drainExceptionsAndFailedTasks()) {
+            final RuntimeException exception = exceptionAndTasks.exception();
+            final Set<Task> failedTasks = exceptionAndTasks.getTasks();
+
+            for (final Task failedTask : failedTasks) {
+                // need to add task back to the bookkeeping to be handled by the stream thread
+                tasks.addTask(failedTask);
+                taskExceptions.put(failedTask.id(), exception);
+            }
+        }
+
+        maybeThrowTaskExceptions(taskExceptions);
     }
 
     private void handleRemovedTasksFromStateUpdater() {
@@ -798,47 +768,11 @@
         for (final Task task : stateUpdater.drainRemovedTasks()) {
             Set<TopicPartition> inputPartitions;
             if ((inputPartitions = tasks.removePendingTaskToRecycle(task.id())) != null) {
-<<<<<<< HEAD
-                try {
-                    final Task newTask = task.isActive() ?
-                        convertActiveToStandby((StreamTask) task, inputPartitions) :
-                        convertStandbyToActive((StandbyTask) task, inputPartitions);
-                    newTask.initializeIfNeeded();
-                    stateUpdater.add(newTask);
-                } catch (final RuntimeException e) {
-                    final String uncleanMessage = String.format("Failed to recycle task %s cleanly. " +
-                        "Attempting to handle remaining tasks before re-throwing:", taskId);
-                    log.error(uncleanMessage, e);
-
-                    taskExceptions.putIfAbsent(taskId, e);
-                    if (task.state() != State.CLOSED) {
-                        tasksToCloseDirty.add(task);
-                    }
-                }
-            } else if (tasks.removePendingTaskToClose(task.id())) {
-                try {
-                    task.suspend();
-                    task.closeClean();
-                    if (task.isActive()) {
-                        activeTaskCreator.closeAndRemoveTaskProducerIfNeeded(task.id());
-                    }
-                } catch (final RuntimeException e) {
-                    final String uncleanMessage = String.format("Failed to close task %s cleanly. " +
-                        "Attempting to handle remaining tasks before re-throwing:", task.id());
-                    log.error(uncleanMessage, e);
-
-                    taskExceptions.putIfAbsent(task.id(), e);
-                    if (task.state() != State.CLOSED) {
-                        tasksToCloseDirty.add(task);
-                    }
-                }
-=======
                 recycleTask(task, inputPartitions, tasksToCloseDirty, taskExceptions);
             } else if (tasks.removePendingTaskToCloseClean(task.id())) {
                 closeTaskClean(task, tasksToCloseDirty, taskExceptions);
             } else if (tasks.removePendingTaskToCloseDirty(task.id())) {
                 tasksToCloseDirty.add(task);
->>>>>>> 140faf9f
             } else if ((inputPartitions = tasks.removePendingTaskToUpdateInputPartitions(task.id())) != null) {
                 task.updateInputPartitions(inputPartitions, topologyMetadata.nodeToSourceTopics(task.id()));
                 stateUpdater.add(task);
@@ -854,6 +788,39 @@
         }
 
         maybeThrowTaskExceptions(taskExceptions);
+    }
+
+    private boolean handleRestoredTasksFromStateUpdater(final long now,
+                                                        final java.util.function.Consumer<Set<TopicPartition>> offsetResetter) {
+        final Map<TaskId, RuntimeException> taskExceptions = new LinkedHashMap<>();
+        final Set<Task> tasksToCloseDirty = new TreeSet<>(Comparator.comparing(Task::id));
+
+        final Duration timeout = Duration.ZERO;
+        for (final Task task : stateUpdater.drainRestoredActiveTasks(timeout)) {
+            Set<TopicPartition> inputPartitions;
+            if ((inputPartitions = tasks.removePendingTaskToRecycle(task.id())) != null) {
+                recycleTask(task, inputPartitions, tasksToCloseDirty, taskExceptions);
+            } else if (tasks.removePendingTaskToCloseClean(task.id())) {
+                closeTaskClean(task, tasksToCloseDirty, taskExceptions);
+            } else if (tasks.removePendingTaskToCloseDirty(task.id())) {
+                tasksToCloseDirty.add(task);
+            } else if ((inputPartitions = tasks.removePendingTaskToUpdateInputPartitions(task.id())) != null) {
+                task.updateInputPartitions(inputPartitions, topologyMetadata.nodeToSourceTopics(task.id()));
+                // if the restored task happen to need input partition update, we can transit it to running
+                // right after completing the update as well
+                transitRestoredTaskToRunning(task, now, offsetResetter);
+            } else {
+                transitRestoredTaskToRunning(task, now, offsetResetter);
+            }
+        }
+
+        for (final Task task : tasksToCloseDirty) {
+            closeTaskDirty(task, false);
+        }
+
+        maybeThrowTaskExceptions(taskExceptions);
+
+        return !stateUpdater.restoresActiveTasks();
     }
 
     /**
