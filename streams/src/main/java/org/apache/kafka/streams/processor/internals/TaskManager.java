/*
 * Licensed to the Apache Software Foundation (ASF) under one or more
 * contributor license agreements. See the NOTICE file distributed with
 * this work for additional information regarding copyright ownership.
 * The ASF licenses this file to You under the Apache License, Version 2.0
 * (the "License"); you may not use this file except in compliance with
 * the License. You may obtain a copy of the License at
 *
 *    http://www.apache.org/licenses/LICENSE-2.0
 *
 * Unless required by applicable law or agreed to in writing, software
 * distributed under the License is distributed on an "AS IS" BASIS,
 * WITHOUT WARRANTIES OR CONDITIONS OF ANY KIND, either express or implied.
 * See the License for the specific language governing permissions and
 * limitations under the License.
 */
package org.apache.kafka.streams.processor.internals;

import org.apache.kafka.clients.admin.Admin;
import org.apache.kafka.clients.admin.DeleteRecordsResult;
import org.apache.kafka.clients.admin.RecordsToDelete;
import org.apache.kafka.clients.consumer.CommitFailedException;
import org.apache.kafka.clients.consumer.Consumer;
import org.apache.kafka.clients.consumer.ConsumerRecords;
import org.apache.kafka.clients.consumer.OffsetAndMetadata;
import org.apache.kafka.common.KafkaException;
import org.apache.kafka.common.Metric;
import org.apache.kafka.common.MetricName;
import org.apache.kafka.common.TopicPartition;
import org.apache.kafka.common.errors.TimeoutException;
import org.apache.kafka.common.utils.LogContext;
import org.apache.kafka.common.utils.Time;
import org.apache.kafka.common.feature.FeatureAndVersionRange;
import org.apache.kafka.streams.errors.LockException;
import org.apache.kafka.streams.errors.StreamsException;
import org.apache.kafka.streams.errors.TaskIdFormatException;
import org.apache.kafka.streams.errors.TaskMigratedException;
import org.apache.kafka.streams.errors.TaskTimeoutExceptions;
import org.apache.kafka.streams.processor.TaskId;
import org.apache.kafka.streams.processor.internals.Task.State;
<<<<<<< HEAD
import org.apache.kafka.streams.processor.internals.assignment.StreamConsumerFeatureVersion;
=======
import org.apache.kafka.streams.processor.internals.metrics.StreamsMetricsImpl;
>>>>>>> d2cb2dc4
import org.apache.kafka.streams.state.internals.OffsetCheckpoint;
import org.slf4j.Logger;

import java.io.File;
import java.io.IOException;
import java.util.ArrayList;
import java.util.Collection;
import java.util.Collections;
import java.util.Comparator;
import java.util.HashMap;
import java.util.HashSet;
import java.util.Iterator;
import java.util.LinkedHashMap;
import java.util.LinkedList;
import java.util.List;
import java.util.Map;
import java.util.Map.Entry;
import java.util.Set;
import java.util.TreeSet;
import java.util.UUID;
import java.util.concurrent.atomic.AtomicReference;
import java.util.stream.Collectors;
import java.util.stream.Stream;

import static org.apache.kafka.common.utils.Utils.intersection;
import static org.apache.kafka.common.utils.Utils.union;
import static org.apache.kafka.streams.processor.internals.StreamThread.ProcessingMode.EXACTLY_ONCE_ALPHA;
import static org.apache.kafka.streams.processor.internals.StreamThread.ProcessingMode.EXACTLY_ONCE_BETA;

public class TaskManager {
    // initialize the task list
    // activeTasks needs to be concurrent as it can be accessed
    // by QueryableState
    private final Logger log;
    private final Time time;
    private final ChangelogReader changelogReader;
    private final UUID processId;
    private final String logPrefix;
    private final InternalTopologyBuilder builder;
    private final Admin adminClient;
    private final StateDirectory stateDirectory;
    private final StreamThread.ProcessingMode processingMode;
<<<<<<< HEAD
    private Map<String, StreamConsumerFeatureVersion> featureMetadata;

    private final Map<TaskId, Task> tasks = new TreeMap<>();
    // materializing this relationship because the lookup is on the hot path
    private final Map<TopicPartition, Task> partitionToTask = new HashMap<>();
=======
    private final Tasks tasks;
>>>>>>> d2cb2dc4

    private Consumer<byte[], byte[]> mainConsumer;

    private DeleteRecordsResult deleteRecordsResult;

    private boolean rebalanceInProgress = false;  // if we are in the middle of a rebalance, it is not safe to commit

    // includes assigned & initialized tasks and unassigned tasks we locked temporarily during rebalance
    private final Set<TaskId> lockedTaskDirectories = new HashSet<>();
    private java.util.function.Consumer<Set<TopicPartition>> resetter;

    TaskManager(final Time time,
                final ChangelogReader changelogReader,
                final UUID processId,
                final String logPrefix,
                final StreamsMetricsImpl streamsMetrics,
                final ActiveTaskCreator activeTaskCreator,
                final StandbyTaskCreator standbyTaskCreator,
                final InternalTopologyBuilder builder,
                final Admin adminClient,
                final StateDirectory stateDirectory,
                final StreamThread.ProcessingMode processingMode) {
        this.time = time;
        this.changelogReader = changelogReader;
        this.processId = processId;
        this.logPrefix = logPrefix;
        this.builder = builder;
        this.adminClient = adminClient;
        this.stateDirectory = stateDirectory;
        this.processingMode = processingMode;
<<<<<<< HEAD
        initFeatureMetadata();
=======
        this.tasks = new Tasks(logPrefix, builder,  streamsMetrics, activeTaskCreator, standbyTaskCreator);

>>>>>>> d2cb2dc4
        final LogContext logContext = new LogContext(logPrefix);
        log = logContext.logger(getClass());
    }

    void setMainConsumer(final Consumer<byte[], byte[]> mainConsumer) {
        this.mainConsumer = mainConsumer;
        tasks.setMainConsumer(mainConsumer);
    }

    public UUID processId() {
        return processId;
    }

    InternalTopologyBuilder builder() {
        return builder;
    }

    boolean isRebalanceInProgress() {
        return rebalanceInProgress;
    }

    private void initFeatureMetadata() {
        final Map<String, StreamConsumerFeatureVersion> featureMetadataMap = new HashMap<>();
        final String feature = FeatureAndVersionRange.EOS_FEATURE.feature();
        final StreamConsumerFeatureVersion eosFeatureMetadata = new StreamConsumerFeatureVersion(processingMode.versionLevel, StreamConsumerFeatureVersion.NOT_EXIST);
        featureMetadataMap.put(feature, eosFeatureMetadata);
        featureMetadata = featureMetadataMap;
    }

    public Map<String, StreamConsumerFeatureVersion> featureMetadata() {
        return featureMetadata;
    }

    void handleRebalanceStart(final Set<String> subscribedTopics) {
        builder.addSubscribedTopicsFromMetadata(subscribedTopics, logPrefix);

        tryToLockAllNonEmptyTaskDirectories();

        rebalanceInProgress = true;
    }

    void handleRebalanceComplete() {
        // we should pause consumer only within the listener since
        // before then the assignment has not been updated yet.
        mainConsumer.pause(mainConsumer.assignment());

        releaseLockedUnassignedTaskDirectories();

        rebalanceInProgress = false;
    }

    /**
     * @throws TaskMigratedException
     */
    void handleCorruption(final Map<TaskId, Collection<TopicPartition>> tasksWithChangelogs) {
        final Map<Task, Collection<TopicPartition>> corruptedStandbyTasks = new HashMap<>();
        final Map<Task, Collection<TopicPartition>> corruptedActiveTasks = new HashMap<>();

        for (final Map.Entry<TaskId, Collection<TopicPartition>> taskEntry : tasksWithChangelogs.entrySet()) {
            final TaskId taskId = taskEntry.getKey();
            final Task task = tasks.task(taskId);
            if (task.isActive()) {
                corruptedActiveTasks.put(task, taskEntry.getValue());
            } else {
                corruptedStandbyTasks.put(task, taskEntry.getValue());
            }
        }

        // Make sure to clean up any corrupted standby tasks in their entirety before committing
        // since TaskMigrated can be thrown and the resulting handleLostAll will only clean up active tasks
        closeAndRevive(corruptedStandbyTasks);

        commit(tasks()
                   .values()
                   .stream()
                   .filter(t -> t.state() == Task.State.RUNNING || t.state() == Task.State.RESTORING)
                   .filter(t -> !tasksWithChangelogs.containsKey(t.id()))
                   .collect(Collectors.toSet())
        );

        closeAndRevive(corruptedActiveTasks);
    }

    private void closeAndRevive(final Map<Task, Collection<TopicPartition>> taskWithChangelogs) {
        for (final Map.Entry<Task, Collection<TopicPartition>> entry : taskWithChangelogs.entrySet()) {
            final Task task = entry.getKey();

            // mark corrupted partitions to not be checkpointed, and then close the task as dirty
            final Collection<TopicPartition> corruptedPartitions = entry.getValue();
            task.markChangelogAsCorrupted(corruptedPartitions);

            try {
                // we do not need to take the returned offsets since we are not going to commit anyways;
                // this call is only used for active tasks to flush the cache before suspending and
                // closing the topology
                task.prepareCommit();
            } catch (final RuntimeException swallow) {
                log.error("Error flushing cache for corrupted task {} ", task.id(), swallow);
            }

            try {
                task.suspend();
                // we need to enforce a checkpoint that removes the corrupted partitions
                task.postCommit(true);
            } catch (final RuntimeException swallow) {
                log.error("Error suspending corrupted task {} ", task.id(), swallow);
            }
            task.closeDirty();

            // For active tasks pause their input partitions so we won't poll any more records
            // for this task until it has been re-initialized;
            // Note, closeDirty already clears the partition-group for the task.
            if (task.isActive()) {
                final Set<TopicPartition> currentAssignment = mainConsumer.assignment();
                final Set<TopicPartition> taskInputPartitions = task.inputPartitions();
                final Set<TopicPartition> assignedToPauseAndReset =
                    intersection(HashSet::new, currentAssignment, taskInputPartitions);
                if (!assignedToPauseAndReset.equals(taskInputPartitions)) {
                    log.warn(
                        "Expected the current consumer assignment {} to contain the input partitions {}. " +
                            "Will proceed to recover.",
                        currentAssignment,
                        taskInputPartitions
                    );
                }

                mainConsumer.pause(assignedToPauseAndReset);
                // TODO: KIP-572 need to handle `TimeoutException`
                final Map<TopicPartition, OffsetAndMetadata> committed = mainConsumer.committed(assignedToPauseAndReset);
                for (final Map.Entry<TopicPartition, OffsetAndMetadata> committedEntry : committed.entrySet()) {
                    final OffsetAndMetadata offsetAndMetadata = committedEntry.getValue();
                    if (offsetAndMetadata != null) {
                        mainConsumer.seek(committedEntry.getKey(), offsetAndMetadata);
                        assignedToPauseAndReset.remove(committedEntry.getKey());
                    }
                }
                // throws if anything has no configured reset policy
                resetter.accept(assignedToPauseAndReset);
            }
            task.revive();
        }
    }

    /**
     * @throws TaskMigratedException if the task producer got fenced (EOS only)
     * @throws StreamsException fatal error while creating / initializing the task
     *
     * public for upgrade testing only
     */
    public void handleAssignment(final Map<TaskId, Set<TopicPartition>> activeTasks,
                                 final Map<TaskId, Set<TopicPartition>> standbyTasks) {
        log.info("Handle new assignment with:\n" +
                     "\tNew active tasks: {}\n" +
                     "\tNew standby tasks: {}\n" +
                     "\tExisting active tasks: {}\n" +
                     "\tExisting standby tasks: {}",
                 activeTasks.keySet(), standbyTasks.keySet(), activeTaskIds(), standbyTaskIds());

        builder.addSubscribedTopicsFromAssignment(
            activeTasks.values().stream().flatMap(Collection::stream).collect(Collectors.toList()),
            logPrefix
        );

        final LinkedHashMap<TaskId, RuntimeException> taskCloseExceptions = new LinkedHashMap<>();
        final Map<TaskId, Set<TopicPartition>> activeTasksToCreate = new HashMap<>(activeTasks);
        final Map<TaskId, Set<TopicPartition>> standbyTasksToCreate = new HashMap<>(standbyTasks);
        final Comparator<Task> byId = Comparator.comparing(Task::id);
        final Set<Task> tasksToRecycle = new TreeSet<>(byId);
        final Set<Task> tasksToCloseClean = new TreeSet<>(byId);
        final Set<Task> tasksToCloseDirty = new TreeSet<>(byId);

        // first rectify all existing tasks
        for (final Task task : tasks.allTasks()) {
            if (activeTasks.containsKey(task.id()) && task.isActive()) {
                tasks.updateInputPartitionsAndResume(task, activeTasks.get(task.id()));
                activeTasksToCreate.remove(task.id());
            } else if (standbyTasks.containsKey(task.id()) && !task.isActive()) {
                tasks.updateInputPartitionsAndResume(task, standbyTasks.get(task.id()));
                standbyTasksToCreate.remove(task.id());
            } else if (activeTasks.containsKey(task.id()) || standbyTasks.containsKey(task.id())) {
                // check for tasks that were owned previously but have changed active/standby status
                tasksToRecycle.add(task);
            } else {
                tasksToCloseClean.add(task);
            }
        }

        // close and recycle those tasks
        handleCloseAndRecycle(
            tasksToRecycle,
            tasksToCloseClean,
            tasksToCloseDirty,
            activeTasksToCreate,
            standbyTasksToCreate,
            taskCloseExceptions
        );

        if (!taskCloseExceptions.isEmpty()) {
            log.error("Hit exceptions while closing / recycling tasks: {}", taskCloseExceptions);

            for (final Map.Entry<TaskId, RuntimeException> entry : taskCloseExceptions.entrySet()) {
                if (!(entry.getValue() instanceof TaskMigratedException)) {
                    if (entry.getValue() instanceof KafkaException) {
                        throw entry.getValue();
                    } else {
                        throw new RuntimeException(
                            "Unexpected failure to close " + taskCloseExceptions.size() +
                                " task(s) [" + taskCloseExceptions.keySet() + "]. " +
                                "First unexpected exception (for task " + entry.getKey() + ") follows.", entry.getValue()
                        );
                    }
                }
            }

            // If all exceptions are task-migrated, we would just throw the first one.
            final Map.Entry<TaskId, RuntimeException> first = taskCloseExceptions.entrySet().iterator().next();
            throw first.getValue();
        }

        tasks.createTasks(activeTasksToCreate, standbyTasksToCreate);
    }

    private void handleCloseAndRecycle(final Set<Task> tasksToRecycle,
                                       final Set<Task> tasksToCloseClean,
                                       final Set<Task> tasksToCloseDirty,
                                       final Map<TaskId, Set<TopicPartition>> activeTasksToCreate,
                                       final Map<TaskId, Set<TopicPartition>> standbyTasksToCreate,
                                       final LinkedHashMap<TaskId, RuntimeException> taskCloseExceptions) {
        if (!tasksToCloseDirty.isEmpty()) {
            throw new IllegalArgumentException("Tasks to close-dirty should be empty");
        }

        // for all tasks to close or recycle, we should first right a checkpoint as in post-commit
        final List<Task> tasksToCheckpoint = new ArrayList<>(tasksToCloseClean);
        tasksToCheckpoint.addAll(tasksToRecycle);
        for (final Task task : tasksToCheckpoint) {
            try {
                // Note that we are not actually committing here but just check if we need to write checkpoint file:
                // 1) for active tasks prepareCommit should return empty if it has committed during suspension successfully,
                //    and their changelog positions should not change at all postCommit would not write the checkpoint again.
                // 2) for standby tasks prepareCommit should always return empty, and then in postCommit we would probably
                //    write the checkpoint file.
                final Map<TopicPartition, OffsetAndMetadata> offsets = task.prepareCommit();
                if (!offsets.isEmpty()) {
                    log.error("Task {} should has been committed when it was suspended, but it reports non-empty " +
                                    "offsets {} to commit; it means it fails during last commit and hence should be closed dirty",
                            task.id(), offsets);

                    tasksToCloseDirty.add(task);
                } else if (!task.isActive()) {
                    // For standby tasks, always try to first suspend before committing (checkpointing) it;
                    // Since standby tasks do not actually need to commit offsets but only need to
                    // flush / checkpoint state stores, so we only need to call postCommit here.
                    task.suspend();

                    task.postCommit(true);
                }
            } catch (final RuntimeException e) {
                final String uncleanMessage = String.format(
                        "Failed to checkpoint task %s. Attempting to close remaining tasks before re-throwing:",
                        task.id());
                log.error(uncleanMessage, e);
                taskCloseExceptions.putIfAbsent(task.id(), e);
                // We've already recorded the exception (which is the point of clean).
                // Now, we should go ahead and complete the close because a half-closed task is no good to anyone.
                tasksToCloseDirty.add(task);
            }
        }

        tasksToCloseClean.removeAll(tasksToCloseDirty);
        for (final Task task : tasksToCloseClean) {
            try {
                completeTaskCloseClean(task);
                if (task.isActive()) {
                    tasks.cleanUpTaskProducerAndRemoveTask(task.id(), taskCloseExceptions);
                }
            } catch (final RuntimeException e) {
                final String uncleanMessage = String.format(
                        "Failed to close task %s cleanly. Attempting to close remaining tasks before re-throwing:",
                        task.id());
                log.error(uncleanMessage, e);
                taskCloseExceptions.putIfAbsent(task.id(), e);
                tasksToCloseDirty.add(task);
            }
        }

        tasksToRecycle.removeAll(tasksToCloseDirty);
        for (final Task oldTask : tasksToRecycle) {
            try {
                if (oldTask.isActive()) {
                    final Set<TopicPartition> partitions = standbyTasksToCreate.remove(oldTask.id());
                    tasks.convertActiveToStandby((StreamTask) oldTask, partitions, taskCloseExceptions);
                } else {
                    final Set<TopicPartition> partitions = activeTasksToCreate.remove(oldTask.id());
                    tasks.convertStandbyToActive((StandbyTask) oldTask, partitions);
                }
            } catch (final RuntimeException e) {
                final String uncleanMessage = String.format("Failed to recycle task %s cleanly. Attempting to close remaining tasks before re-throwing:", oldTask.id());
                log.error(uncleanMessage, e);
                taskCloseExceptions.putIfAbsent(oldTask.id(), e);
                tasksToCloseDirty.add(oldTask);
            }
        }

        // for tasks that cannot be cleanly closed or recycled, close them dirty
        for (final Task task : tasksToCloseDirty) {
            closeTaskDirty(task);
            tasks.cleanUpTaskProducerAndRemoveTask(task.id(), taskCloseExceptions);
        }
    }

    /**
     * Tries to initialize any new or still-uninitialized tasks, then checks if they can/have completed restoration.
     *
     * @throws IllegalStateException If store gets registered after initialized is already finished
     * @throws StreamsException if the store's change log does not contain the partition
     * @return {@code true} if all tasks are fully restored
     */
    boolean tryToCompleteRestoration(final long now) {
        boolean allRunning = true;

        final List<Task> activeTasks = new LinkedList<>();
        for (final Task task : tasks.allTasks()) {
            try {
                task.initializeIfNeeded();
                task.clearTaskTimeout();
            } catch (final LockException retriableException) {
                // it is possible that if there are multiple threads within the instance that one thread
                // trying to grab the task from the other, while the other has not released the lock since
                // it did not participate in the rebalance. In this case we can just retry in the next iteration
                log.debug(
                    String.format("Could not initialize %s due to the following exception; will retry", task.id()),
                    retriableException
                );
                allRunning = false;
            } catch (final TimeoutException timeoutException) {
                task.maybeInitTaskTimeoutOrThrow(now, timeoutException);
                allRunning = false;
            }

            if (task.isActive()) {
                activeTasks.add(task);
            }
        }

        if (allRunning && !activeTasks.isEmpty()) {

            final Set<TopicPartition> restored = changelogReader.completedChangelogs();

            for (final Task task : activeTasks) {
                if (restored.containsAll(task.changelogPartitions())) {
                    try {
                        task.completeRestoration();
                        task.clearTaskTimeout();
                    } catch (final TimeoutException timeoutException) {
                        task.maybeInitTaskTimeoutOrThrow(now, timeoutException);
                        log.debug(
                            String.format(
                                "Could not complete restoration for %s due to the following exception; will retry",
                                task.id()),
                            timeoutException
                        );

                        allRunning = false;
                    }
                } else {
                    // we found a restoring task that isn't done restoring, which is evidence that
                    // not all tasks are running
                    allRunning = false;
                }
            }
        }

        if (allRunning) {
            // we can call resume multiple times since it is idempotent.
            mainConsumer.resume(mainConsumer.assignment());
        }

        return allRunning;
    }

    /**
     * Handle the revoked partitions and prepare for closing the associated tasks in {@link #handleAssignment(Map, Map)}
     * We should commit the revoking tasks first before suspending them as we will not officially own them anymore when
     * {@link #handleAssignment(Map, Map)} is called. Note that only active task partitions are passed in from the
     * rebalance listener, so we only need to consider/commit active tasks here
     *
     * If eos-beta is used, we must commit ALL tasks. Otherwise, we can just commit those (active) tasks which are revoked
     *
     * @throws TaskMigratedException if the task producer got fenced (EOS only)
     */
    void handleRevocation(final Collection<TopicPartition> revokedPartitions) {
        final Set<TopicPartition> remainingRevokedPartitions = new HashSet<>(revokedPartitions);

        final Set<Task> revokedActiveTasks = new HashSet<>();
        final Set<Task> commitNeededActiveTasks = new HashSet<>();
        final Map<Task, Map<TopicPartition, OffsetAndMetadata>> consumedOffsetsPerTask = new HashMap<>();
        final AtomicReference<RuntimeException> firstException = new AtomicReference<>(null);

        for (final Task task : activeTaskIterable()) {
            if (remainingRevokedPartitions.containsAll(task.inputPartitions())) {
                // when the task input partitions are included in the revoked list,
                // this is an active task and should be revoked
                revokedActiveTasks.add(task);
                remainingRevokedPartitions.removeAll(task.inputPartitions());
            } else if (task.commitNeeded()) {
                commitNeededActiveTasks.add(task);
            }
        }

        if (!remainingRevokedPartitions.isEmpty()) {
            log.warn("The following partitions {} are missing from the task partitions. It could potentially " +
                         "due to race condition of consumer detecting the heartbeat failure, or the tasks " +
                         "have been cleaned up by the handleAssignment callback.", remainingRevokedPartitions);
        }

        prepareCommitAndAddOffsetsToMap(revokedActiveTasks, consumedOffsetsPerTask);

        // if we need to commit any revoking task then we just commit all of those needed committing together
        final boolean shouldCommitAdditionalTasks = !consumedOffsetsPerTask.isEmpty();
        if (shouldCommitAdditionalTasks) {
            prepareCommitAndAddOffsetsToMap(commitNeededActiveTasks, consumedOffsetsPerTask);
        }

        // even if commit failed, we should still continue and complete suspending those tasks,
        // so we would capture any exception and throw
        try {
            commitOffsetsOrTransaction(consumedOffsetsPerTask);
        } catch (final TaskTimeoutExceptions taskTimeoutExceptions) {
            for (final Map.Entry<Task, TimeoutException> timeoutException : taskTimeoutExceptions.exceptions().entrySet()) {
                log.error("Exception caught while committing revoked task " + timeoutException.getKey(), timeoutException.getValue());
            }
            firstException.compareAndSet(null, taskTimeoutExceptions);
        } catch (final RuntimeException e) {
            log.error("Exception caught while committing those revoked tasks " + revokedActiveTasks, e);
            firstException.compareAndSet(null, e);
        }

        // only try to complete post-commit if committing succeeded;
        // we enforce checkpointing upon suspending a task: if it is resumed later we just
        // proceed normally, if it is going to be closed we would checkpoint by then
        if (firstException.get() == null) {
            for (final Task task : revokedActiveTasks) {
                try {
                    task.postCommit(true);
                } catch (final RuntimeException e) {
                    log.error("Exception caught while post-committing task " + task.id(), e);
                    firstException.compareAndSet(null, e);
                }
            }

            if (shouldCommitAdditionalTasks) {
                for (final Task task : commitNeededActiveTasks) {
                    try {
                        // for non-revoking active tasks, we should not enforce checkpoint
                        // since if it is EOS enabled, no checkpoint should be written while
                        // the task is in RUNNING tate
                        task.postCommit(false);
                    } catch (final RuntimeException e) {
                        log.error("Exception caught while post-committing task " + task.id(), e);
                        firstException.compareAndSet(null, e);
                    }
                }
            }
        }

        for (final Task task : revokedActiveTasks) {
            try {
                task.suspend();
            } catch (final RuntimeException e) {
                log.error("Caught the following exception while trying to suspend revoked task " + task.id(), e);
                firstException.compareAndSet(null, new StreamsException("Failed to suspend " + task.id(), e));
            }
        }

        if (firstException.get() != null) {
            throw firstException.get();
        }
    }

    private void prepareCommitAndAddOffsetsToMap(final Set<Task> tasksToPrepare,
                                                 final Map<Task, Map<TopicPartition, OffsetAndMetadata>> consumedOffsetsPerTask) {
        for (final Task task : tasksToPrepare) {
            final Map<TopicPartition, OffsetAndMetadata> committableOffsets = task.prepareCommit();
            if (!committableOffsets.isEmpty()) {
                consumedOffsetsPerTask.put(task, committableOffsets);
            }
        }
    }

    /**
     * Closes active tasks as zombies, as these partitions have been lost and are no longer owned.
     * NOTE this method assumes that when it is called, EVERY task/partition has been lost and must
     * be closed as a zombie.
     *
     * @throws TaskMigratedException if the task producer got fenced (EOS only)
     */
    void handleLostAll() {
        log.debug("Closing lost active tasks as zombies.");

        final Set<Task> allTask = new HashSet<>(tasks.allTasks());
        for (final Task task : allTask) {
            // Even though we've apparently dropped out of the group, we can continue safely to maintain our
            // standby tasks while we rejoin.
            if (task.isActive()) {
                closeTaskDirty(task);

                tasks.cleanUpTaskProducerAndRemoveTask(task.id(), new HashMap<>());
            }
        }

        if (processingMode == EXACTLY_ONCE_BETA) {
            tasks.reInitializeThreadProducer();
        }
    }

    /**
     * Compute the offset total summed across all stores in a task. Includes offset sum for any tasks we own the
     * lock for, which includes assigned and unassigned tasks we locked in {@link #tryToLockAllNonEmptyTaskDirectories()}.
     * Does not include stateless or non-logged tasks.
     */
    public Map<TaskId, Long> getTaskOffsetSums() {
        final Map<TaskId, Long> taskOffsetSums = new HashMap<>();

        // Not all tasks will create directories, and there may be directories for tasks we don't currently own,
        // so we consider all tasks that are either owned or on disk. This includes stateless tasks, which should
        // just have an empty changelogOffsets map.
        for (final TaskId id : union(HashSet::new, lockedTaskDirectories, tasks.tasksPerId().keySet())) {
            final Task task = tasks.owned(id) ? tasks.task(id) : null;
            // Closed and uninitialized tasks don't have any offsets so we should read directly from the checkpoint
            if (task != null && task.state() != State.CREATED && task.state() != State.CLOSED) {
                final Map<TopicPartition, Long> changelogOffsets = task.changelogOffsets();
                if (changelogOffsets.isEmpty()) {
                    log.debug("Skipping to encode apparently stateless (or non-logged) offset sum for task {}", id);
                } else {
                    taskOffsetSums.put(id, sumOfChangelogOffsets(id, changelogOffsets));
                }
            } else {
                final File checkpointFile = stateDirectory.checkpointFileFor(id);
                try {
                    if (checkpointFile.exists()) {
                        taskOffsetSums.put(id, sumOfChangelogOffsets(id, new OffsetCheckpoint(checkpointFile).read()));
                    }
                } catch (final IOException e) {
                    log.warn(String.format("Exception caught while trying to read checkpoint for task %s:", id), e);
                }
            }
        }

        return taskOffsetSums;
    }

    /**
     * Makes a weak attempt to lock all non-empty task directories in the state dir. We are responsible for computing and
     * reporting the offset sum for any unassigned tasks we obtain the lock for in the upcoming rebalance. Tasks
     * that we locked but didn't own will be released at the end of the rebalance (unless of course we were
     * assigned the task as a result of the rebalance). This method should be idempotent.
     */
    private void tryToLockAllNonEmptyTaskDirectories() {
        // Always clear the set at the beginning as we're always dealing with the
        // current set of actually-locked tasks.
        lockedTaskDirectories.clear();

        for (final File dir : stateDirectory.listNonEmptyTaskDirectories()) {
            try {
                final TaskId id = TaskId.parse(dir.getName());
                try {
                    if (stateDirectory.lock(id)) {
                        lockedTaskDirectories.add(id);
                        if (!tasks.owned(id)) {
                            log.debug("Temporarily locked unassigned task {} for the upcoming rebalance", id);
                        }
                    }
                } catch (final IOException e) {
                    // if for any reason we can't lock this task dir, just move on
                    log.warn(String.format("Exception caught while attempting to lock task %s:", id), e);
                }
            } catch (final TaskIdFormatException e) {
                // ignore any unknown files that sit in the same directory
            }
        }
    }

    /**
     * We must release the lock for any unassigned tasks that we temporarily locked in preparation for a
     * rebalance in {@link #tryToLockAllNonEmptyTaskDirectories()}.
     */
    private void releaseLockedUnassignedTaskDirectories() {
        final AtomicReference<RuntimeException> firstException = new AtomicReference<>(null);

        final Iterator<TaskId> taskIdIterator = lockedTaskDirectories.iterator();
        while (taskIdIterator.hasNext()) {
            final TaskId id = taskIdIterator.next();
            if (!tasks.owned(id)) {
                try {
                    stateDirectory.unlock(id);
                    taskIdIterator.remove();
                } catch (final IOException e) {
                    log.error(String.format("Caught the following exception while trying to unlock task %s", id), e);
                    firstException.compareAndSet(null,
                        new StreamsException(String.format("Failed to unlock task directory %s", id), e));
                }
            }
        }

        final RuntimeException fatalException = firstException.get();
        if (fatalException != null) {
            throw fatalException;
        }
    }

    private long sumOfChangelogOffsets(final TaskId id, final Map<TopicPartition, Long> changelogOffsets) {
        long offsetSum = 0L;
        for (final Map.Entry<TopicPartition, Long> changelogEntry : changelogOffsets.entrySet()) {
            final long offset = changelogEntry.getValue();


            if (offset == Task.LATEST_OFFSET) {
                // this condition can only be true for active tasks; never for standby
                // for this case, the offset of all partitions is set to `LATEST_OFFSET`
                // and we "forward" the sentinel value directly
                return Task.LATEST_OFFSET;
            } else if (offset != OffsetCheckpoint.OFFSET_UNKNOWN) {
                if (offset < 0) {
                    throw new IllegalStateException("Expected not to get a sentinel offset, but got: " + changelogEntry);
                }
                offsetSum += offset;
                if (offsetSum < 0) {
                    log.warn("Sum of changelog offsets for task {} overflowed, pinning to Long.MAX_VALUE", id);
                    return Long.MAX_VALUE;
                }
            }
        }

        return offsetSum;
    }

    private void closeTaskDirty(final Task task) {
        try {
            // we call this function only to flush the case if necessary
            // before suspending and closing the topology
            task.prepareCommit();
        } catch (final RuntimeException swallow) {
            log.error("Error flushing caches of dirty task {} ", task.id(), swallow);
        }

        try {
            task.suspend();
        } catch (final RuntimeException swallow) {
            log.error("Error suspending dirty task {} ", task.id(), swallow);
        }
        tasks.removeTaskBeforeClosing(task.id());
        task.closeDirty();
    }

    private void completeTaskCloseClean(final Task task) {
        tasks.removeTaskBeforeClosing(task.id());
        task.closeClean();
    }

    void shutdown(final boolean clean) {
        final AtomicReference<RuntimeException> firstException = new AtomicReference<>(null);

        final Set<Task> tasksToCloseDirty = new HashSet<>();
        // TODO: change type to `StreamTask`
        final Set<Task> activeTasks = new TreeSet<>(Comparator.comparing(Task::id));
        activeTasks.addAll(tasks.activeTasks());
        tasksToCloseDirty.addAll(tryCloseCleanAllActiveTasks(clean, firstException));
        tasksToCloseDirty.addAll(tryCloseCleanAllStandbyTasks(clean, firstException));

        for (final Task task : tasksToCloseDirty) {
            closeTaskDirty(task);
        }

        // TODO: change type to `StreamTask`
        for (final Task activeTask : activeTasks) {
            executeAndMaybeSwallow(
                clean,
                () -> tasks.closeAndRemoveTaskProducerIfNeeded(activeTask),
                e -> firstException.compareAndSet(null, e),
                e -> log.warn("Ignoring an exception while closing task " + activeTask.id() + " producer.", e)
            );
        }

        executeAndMaybeSwallow(
            clean,
            tasks::closeThreadProducerIfNeeded,
            e -> firstException.compareAndSet(null, e),
            e -> log.warn("Ignoring an exception while closing thread producer.", e)
        );

        tasks.clear();


        // this should be called after closing all tasks, to make sure we unlock the task dir for tasks that may
        // have still been in CREATED at the time of shutdown, since Task#close will not do so
        executeAndMaybeSwallow(
            clean,
            this::releaseLockedUnassignedTaskDirectories,
            e -> firstException.compareAndSet(null, e),
            e -> log.warn("Ignoring an exception while unlocking remaining task directories.", e)
        );

        final RuntimeException fatalException = firstException.get();
        if (fatalException != null) {
            throw new RuntimeException("Unexpected exception while closing task", fatalException);
        }
    }

    // Returns the set of active tasks that must be closed dirty
    private Collection<Task> tryCloseCleanAllActiveTasks(final boolean clean,
                                                         final AtomicReference<RuntimeException> firstException) {
        if (!clean) {
            return activeTaskIterable();
        }
        final Comparator<Task> byId = Comparator.comparing(Task::id);
        final Set<Task> tasksToCommit = new TreeSet<>(byId);
        final Set<Task> tasksToCloseDirty = new TreeSet<>(byId);
        final Set<Task> tasksToCloseClean = new TreeSet<>(byId);
        final Map<Task, Map<TopicPartition, OffsetAndMetadata>> consumedOffsetsAndMetadataPerTask = new HashMap<>();

        // first committing all tasks and then suspend and close them clean
        for (final Task task : activeTaskIterable()) {
            try {
                final Map<TopicPartition, OffsetAndMetadata> committableOffsets = task.prepareCommit();
                tasksToCommit.add(task);
                if (!committableOffsets.isEmpty()) {
                    consumedOffsetsAndMetadataPerTask.put(task, committableOffsets);
                }
                tasksToCloseClean.add(task);
            } catch (final TaskMigratedException e) {
                // just ignore the exception as it doesn't matter during shutdown
                tasksToCloseDirty.add(task);
            } catch (final RuntimeException e) {
                firstException.compareAndSet(null, e);
                tasksToCloseDirty.add(task);
            }
        }

        // If any active tasks can't be committed, none of them can be, and all that need a commit must be closed dirty
        if (!tasksToCloseDirty.isEmpty()) {
            tasksToCloseClean.removeAll(tasksToCommit);
            tasksToCloseDirty.addAll(tasksToCommit);
        } else {
            try {
                commitOffsetsOrTransaction(consumedOffsetsAndMetadataPerTask);

                for (final Task task : activeTaskIterable()) {
                    try {
                        task.postCommit(true);
                    } catch (final RuntimeException e) {
                        log.error("Exception caught while post-committing task " + task.id(), e);
                        firstException.compareAndSet(null, e);
                        tasksToCloseDirty.add(task);
                        tasksToCloseClean.remove(task);
                    }
                }
            } catch (final TaskTimeoutExceptions taskTimeoutExceptions) {
                for (final Map.Entry<Task, TimeoutException> timeoutException : taskTimeoutExceptions.exceptions().entrySet()) {
                    log.error(
                        "Exception caught while committing task {} during shutdown {}",
                        timeoutException.getKey(),
                        timeoutException.getValue()
                    );
                }
                firstException.compareAndSet(null, taskTimeoutExceptions);
            } catch (final RuntimeException e) {
                log.error("Exception caught while committing tasks during shutdown", e);
                firstException.compareAndSet(null, e);

                // If the commit fails, everyone who participated in it must be closed dirty
                tasksToCloseClean.removeAll(tasksToCommit);
                tasksToCloseDirty.addAll(tasksToCommit);
            }
        }

        for (final Task task : tasksToCloseClean) {
            try {
                task.suspend();
                completeTaskCloseClean(task);
            } catch (final RuntimeException e) {
                log.error("Exception caught while clean-closing task " + task.id(), e);
                firstException.compareAndSet(null, e);
                tasksToCloseDirty.add(task);
            }
        }

        return tasksToCloseDirty;
    }

    // Returns the set of standby tasks that must be closed dirty
    private Collection<Task> tryCloseCleanAllStandbyTasks(final boolean clean,
                                                          final AtomicReference<RuntimeException> firstException) {
        if (!clean) {
            return standbyTaskIterable();
        }
        final Set<Task> tasksToCloseDirty = new HashSet<>();

        // first committing and then suspend / close clean
        for (final Task task : standbyTaskIterable()) {
            try {
                task.prepareCommit();
                task.postCommit(true);
                task.suspend();
                completeTaskCloseClean(task);
            } catch (final TaskMigratedException e) {
                // just ignore the exception as it doesn't matter during shutdown
                tasksToCloseDirty.add(task);
            } catch (final RuntimeException e) {
                firstException.compareAndSet(null, e);
                tasksToCloseDirty.add(task);
            }
        }
        return tasksToCloseDirty;
    }

    Set<TaskId> activeTaskIds() {
        return activeTaskStream()
            .map(Task::id)
            .collect(Collectors.toSet());
    }

    Set<TaskId> standbyTaskIds() {
        return standbyTaskStream()
            .map(Task::id)
            .collect(Collectors.toSet());
    }

    Map<TaskId, Task> tasks() {
        // not bothering with an unmodifiable map, since the tasks themselves are mutable, but
        // if any outside code modifies the map or the tasks, it would be a severe transgression.
        return tasks.tasksPerId();
    }

    Map<TaskId, Task> activeTaskMap() {
        return activeTaskStream().collect(Collectors.toMap(Task::id, t -> t));
    }

    List<Task> activeTaskIterable() {
        return activeTaskStream().collect(Collectors.toList());
    }

    private Stream<Task> activeTaskStream() {
        return tasks.allTasks().stream().filter(Task::isActive);
    }

    Map<TaskId, Task> standbyTaskMap() {
        return standbyTaskStream().collect(Collectors.toMap(Task::id, t -> t));
    }

    private List<Task> standbyTaskIterable() {
        return standbyTaskStream().collect(Collectors.toList());
    }

    private Stream<Task> standbyTaskStream() {
        return tasks.allTasks().stream().filter(t -> !t.isActive());
    }

    // For testing only.
    int commitAll() {
        return commit(new HashSet<>(tasks.allTasks()));
    }

    /**
     * Take records and add them to each respective task
     *
     * @param records Records, can be null
     */
    void addRecordsToTasks(final ConsumerRecords<byte[], byte[]> records) {
        for (final TopicPartition partition : union(HashSet::new, records.partitions(), records.metadata().keySet())) {
            final Task activeTask = tasks.activeTasksForInputPartition(partition);

            if (activeTask == null) {
                log.error("Unable to locate active task for received-record partition {}. Current tasks: {}",
                    partition, toString(">"));
                throw new NullPointerException("Task was unexpectedly missing for partition " + partition);
            }

            activeTask.addRecords(partition, records.records(partition));
            activeTask.addFetchedMetadata(partition, records.metadata().get(partition));
        }
    }

    /**
     * @throws TaskMigratedException if committing offsets failed (non-EOS)
     *                               or if the task producer got fenced (EOS)
     * @return number of committed offsets, or -1 if we are in the middle of a rebalance and cannot commit
     */
    int commit(final Collection<Task> tasksToCommit) {
        if (rebalanceInProgress) {
            return -1;
        } else {
            int committed = 0;
            final Map<Task, Map<TopicPartition, OffsetAndMetadata>> consumedOffsetsAndMetadataPerTask = new HashMap<>();
            for (final Task task : tasksToCommit) {
                if (task.commitNeeded()) {
                    final Map<TopicPartition, OffsetAndMetadata> offsetAndMetadata = task.prepareCommit();
                    if (task.isActive()) {
                        consumedOffsetsAndMetadataPerTask.put(task, offsetAndMetadata);
                    }
                }
            }

            final Set<Task> uncommittedTasks = new HashSet<>();
            try {
                commitOffsetsOrTransaction(consumedOffsetsAndMetadataPerTask);
            } catch (final TaskTimeoutExceptions taskTimeoutExceptions) {
                final TimeoutException timeoutException = taskTimeoutExceptions.timeoutException();
                if (timeoutException != null) {
                    consumedOffsetsAndMetadataPerTask
                        .keySet()
                        .forEach(t -> t.maybeInitTaskTimeoutOrThrow(time.milliseconds(), timeoutException));
                    uncommittedTasks.addAll(tasksToCommit);
                } else {
                    for (final Map.Entry<Task, TimeoutException> timeoutExceptions : taskTimeoutExceptions.exceptions().entrySet()) {
                        final Task task = timeoutExceptions.getKey();
                        task.maybeInitTaskTimeoutOrThrow(time.milliseconds(), timeoutExceptions.getValue());
                        uncommittedTasks.add(task);
                    }
                }
            }

            for (final Task task : tasksToCommit) {
                if (task.commitNeeded() && !uncommittedTasks.contains(task)) {
                    task.clearTaskTimeout();
                    ++committed;
                    task.postCommit(false);
                }
            }

            return committed;
        }
    }

    /**
     * @throws TaskMigratedException if committing offsets failed (non-EOS)
     *                               or if the task producer got fenced (EOS)
     */
    int maybeCommitActiveTasksPerUserRequested() {
        if (rebalanceInProgress) {
            return -1;
        } else {
            for (final Task task : activeTaskIterable()) {
                if (task.commitRequested() && task.commitNeeded()) {
                    return commit(activeTaskIterable());
                }
            }
            return 0;
        }
    }

    private void commitOffsetsOrTransaction(final Map<Task, Map<TopicPartition, OffsetAndMetadata>> offsetsPerTask) {
        log.debug("Committing task offsets {}", offsetsPerTask.entrySet().stream().collect(Collectors.toMap(t -> t.getKey().id(), Entry::getValue))); // avoid logging actual Task objects

        TaskTimeoutExceptions timeoutExceptions = null;

        if (!offsetsPerTask.isEmpty()) {
            if (processingMode == EXACTLY_ONCE_ALPHA) {
                for (final Map.Entry<Task, Map<TopicPartition, OffsetAndMetadata>> taskToCommit : offsetsPerTask.entrySet()) {
                    final Task task = taskToCommit.getKey();
                    try {
                        tasks.streamsProducerForTask(task.id())
                            .commitTransaction(taskToCommit.getValue(), mainConsumer.groupMetadata());
                    } catch (final TimeoutException timeoutException) {
                        if (timeoutExceptions == null) {
                            timeoutExceptions = new TaskTimeoutExceptions();
                        }
                        timeoutExceptions.recordException(task, timeoutException);
                    }
                }
            } else {
                final Map<TopicPartition, OffsetAndMetadata> allOffsets = offsetsPerTask.values().stream()
                    .flatMap(e -> e.entrySet().stream()).collect(Collectors.toMap(Map.Entry::getKey, Map.Entry::getValue));

                if (processingMode == EXACTLY_ONCE_BETA) {
                    try {
                        tasks.threadProducer().commitTransaction(allOffsets, mainConsumer.groupMetadata());
                    } catch (final TimeoutException timeoutException) {
                        throw new TaskTimeoutExceptions(timeoutException);
                    }
                } else {
                    try {
                        mainConsumer.commitSync(allOffsets);
                    } catch (final CommitFailedException error) {
                        throw new TaskMigratedException("Consumer committing offsets failed, " +
                                                            "indicating the corresponding thread is no longer part of the group", error);
                    } catch (final TimeoutException timeoutException) {
                        throw new TaskTimeoutExceptions(timeoutException);
                    } catch (final KafkaException error) {
                        throw new StreamsException("Error encountered committing offsets via consumer", error);
                    }
                }
            }

            if (timeoutExceptions != null) {
                throw timeoutExceptions;
            }
        }
    }

    /**
     * @throws TaskMigratedException if the task producer got fenced (EOS only)
     */
    int process(final int maxNumRecords, final Time time) {
        int totalProcessed = 0;

        long now = time.milliseconds();
        for (final Task task : activeTaskIterable()) {
            int processed = 0;
            final long then = now;
            try {
                while (processed < maxNumRecords && task.process(now)) {
                    task.clearTaskTimeout();
                    processed++;
                }
            } catch (final TimeoutException timeoutException) {
                task.maybeInitTaskTimeoutOrThrow(now, timeoutException);
                log.debug(
                    String.format(
                        "Could not complete processing records for %s due to the following exception; will move to next task and retry later",
                        task.id()),
                    timeoutException
                );
            } catch (final TaskMigratedException e) {
                log.info("Failed to process stream task {} since it got migrated to another thread already. " +
                             "Will trigger a new rebalance and close all tasks as zombies together.", task.id());
                throw e;
            } catch (final RuntimeException e) {
                log.error("Failed to process stream task {} due to the following error:", task.id(), e);
                throw e;
            } finally {
                now = time.milliseconds();
                totalProcessed += processed;
                task.recordProcessBatchTime(now - then);
            }
        }

        return totalProcessed;
    }

    void recordTaskProcessRatio(final long totalProcessLatencyMs, final long now) {
        for (final Task task : activeTaskIterable()) {
            task.recordProcessTimeRatioAndBufferSize(totalProcessLatencyMs, now);
        }
    }

    /**
     * @throws TaskMigratedException if the task producer got fenced (EOS only)
     */
    int punctuate() {
        int punctuated = 0;

        for (final Task task : activeTaskIterable()) {
            try {
                if (task.maybePunctuateStreamTime()) {
                    punctuated++;
                }
                if (task.maybePunctuateSystemTime()) {
                    punctuated++;
                }
            } catch (final TaskMigratedException e) {
                log.info("Failed to punctuate stream task {} since it got migrated to another thread already. " +
                             "Will trigger a new rebalance and close all tasks as zombies together.", task.id());
                throw e;
            } catch (final KafkaException e) {
                log.error("Failed to punctuate stream task {} due to the following error:", task.id(), e);
                throw e;
            }
        }

        return punctuated;
    }

    void maybePurgeCommittedRecords() {
        // we do not check any possible exceptions since none of them are fatal
        // that should cause the application to fail, and we will try delete with
        // newer offsets anyways.
        if (deleteRecordsResult == null || deleteRecordsResult.all().isDone()) {

            if (deleteRecordsResult != null && deleteRecordsResult.all().isCompletedExceptionally()) {
                log.debug("Previous delete-records request has failed: {}. Try sending the new request now",
                          deleteRecordsResult.lowWatermarks());
            }

            final Map<TopicPartition, RecordsToDelete> recordsToDelete = new HashMap<>();
            for (final Task task : activeTaskIterable()) {
                for (final Map.Entry<TopicPartition, Long> entry : task.purgeableOffsets().entrySet()) {
                    recordsToDelete.put(entry.getKey(), RecordsToDelete.beforeOffset(entry.getValue()));
                }
            }
            if (!recordsToDelete.isEmpty()) {
                deleteRecordsResult = adminClient.deleteRecords(recordsToDelete);
                log.trace("Sent delete-records request: {}", recordsToDelete);
            }
        }
    }

    /**
     * Produces a string representation containing useful information about the TaskManager.
     * This is useful in debugging scenarios.
     *
     * @return A string representation of the TaskManager instance.
     */
    @Override
    public String toString() {
        return toString("");
    }

    public String toString(final String indent) {
        final StringBuilder stringBuilder = new StringBuilder();
        stringBuilder.append("TaskManager\n");
        stringBuilder.append(indent).append("\tMetadataState:\n");
        stringBuilder.append(indent).append("\tTasks:\n");
        for (final Task task : tasks.allTasks()) {
            stringBuilder.append(indent)
                         .append("\t\t")
                         .append(task.id())
                         .append(" ")
                         .append(task.state())
                         .append(" ")
                         .append(task.getClass().getSimpleName())
                         .append('(').append(task.isActive() ? "active" : "standby").append(')');
        }
        return stringBuilder.toString();
    }

    Map<MetricName, Metric> producerMetrics() {
        return tasks.producerMetrics();
    }

    Set<String> producerClientIds() {
        return tasks.producerClientIds();
    }

    Set<TaskId> lockedTaskDirectories() {
        return Collections.unmodifiableSet(lockedTaskDirectories);
    }

    public static void executeAndMaybeSwallow(final boolean clean,
                                              final Runnable runnable,
                                              final java.util.function.Consumer<RuntimeException> actionIfClean,
                                              final java.util.function.Consumer<RuntimeException> actionIfNotClean) {
        try {
            runnable.run();
        } catch (final RuntimeException e) {
            if (clean) {
                actionIfClean.accept(e);
            } else {
                actionIfNotClean.accept(e);
            }
        }
    }

    public static void executeAndMaybeSwallow(final boolean clean,
                                              final Runnable runnable,
                                              final String name,
                                              final Logger log) {
        executeAndMaybeSwallow(clean, runnable, e -> {
            throw e; },
            e -> log.debug("Ignoring error in unclean {}", name));
    }

    boolean needsInitializationOrRestoration() {
        return tasks().values().stream().anyMatch(Task::needsInitializationOrRestoration);
    }

    public void setPartitionResetter(final java.util.function.Consumer<Set<TopicPartition>> resetter) {
        this.resetter = resetter;
    }

    // for testing only
    void addTask(final Task task) {
        tasks.addTask(task);
    }
}<|MERGE_RESOLUTION|>--- conflicted
+++ resolved
@@ -38,11 +38,8 @@
 import org.apache.kafka.streams.errors.TaskTimeoutExceptions;
 import org.apache.kafka.streams.processor.TaskId;
 import org.apache.kafka.streams.processor.internals.Task.State;
-<<<<<<< HEAD
 import org.apache.kafka.streams.processor.internals.assignment.StreamConsumerFeatureVersion;
-=======
 import org.apache.kafka.streams.processor.internals.metrics.StreamsMetricsImpl;
->>>>>>> d2cb2dc4
 import org.apache.kafka.streams.state.internals.OffsetCheckpoint;
 import org.slf4j.Logger;
 
@@ -85,15 +82,9 @@
     private final Admin adminClient;
     private final StateDirectory stateDirectory;
     private final StreamThread.ProcessingMode processingMode;
-<<<<<<< HEAD
     private Map<String, StreamConsumerFeatureVersion> featureMetadata;
 
-    private final Map<TaskId, Task> tasks = new TreeMap<>();
-    // materializing this relationship because the lookup is on the hot path
-    private final Map<TopicPartition, Task> partitionToTask = new HashMap<>();
-=======
     private final Tasks tasks;
->>>>>>> d2cb2dc4
 
     private Consumer<byte[], byte[]> mainConsumer;
 
@@ -124,12 +115,8 @@
         this.adminClient = adminClient;
         this.stateDirectory = stateDirectory;
         this.processingMode = processingMode;
-<<<<<<< HEAD
         initFeatureMetadata();
-=======
         this.tasks = new Tasks(logPrefix, builder,  streamsMetrics, activeTaskCreator, standbyTaskCreator);
-
->>>>>>> d2cb2dc4
         final LogContext logContext = new LogContext(logPrefix);
         log = logContext.logger(getClass());
     }
