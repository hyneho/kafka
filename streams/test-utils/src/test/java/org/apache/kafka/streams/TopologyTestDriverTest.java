/*
 * Licensed to the Apache Software Foundation (ASF) under one or more
 * contributor license agreements. See the NOTICE file distributed with
 * this work for additional information regarding copyright ownership.
 * The ASF licenses this file to You under the Apache License, Version 2.0
 * (the "License"); you may not use this file except in compliance with
 * the License. You may obtain a copy of the License at
 *
 *    http://www.apache.org/licenses/LICENSE-2.0
 *
 * Unless required by applicable law or agreed to in writing, software
 * distributed under the License is distributed on an "AS IS" BASIS,
 * WITHOUT WARRANTIES OR CONDITIONS OF ANY KIND, either express or implied.
 * See the License for the specific language governing permissions and
 * limitations under the License.
 */
package org.apache.kafka.streams;

import org.apache.kafka.clients.consumer.ConsumerRecord;
import org.apache.kafka.clients.producer.ProducerRecord;
import org.apache.kafka.common.serialization.ByteArraySerializer;
import org.apache.kafka.common.serialization.LongDeserializer;
import org.apache.kafka.common.serialization.LongSerializer;
import org.apache.kafka.common.serialization.Serdes;
import org.apache.kafka.common.serialization.Serializer;
import org.apache.kafka.common.serialization.StringDeserializer;
import org.apache.kafka.common.serialization.StringSerializer;
import org.apache.kafka.common.utils.Bytes;
import org.apache.kafka.common.utils.SystemTime;
<<<<<<< HEAD
import org.apache.kafka.streams.errors.TopologyException;
=======
import org.apache.kafka.streams.kstream.Materialized;
>>>>>>> 98bb75a5
import org.apache.kafka.streams.processor.Processor;
import org.apache.kafka.streams.processor.ProcessorContext;
import org.apache.kafka.streams.processor.ProcessorSupplier;
import org.apache.kafka.streams.processor.PunctuationType;
import org.apache.kafka.streams.processor.Punctuator;
import org.apache.kafka.streams.state.KeyValueIterator;
import org.apache.kafka.streams.state.KeyValueStore;
import org.apache.kafka.streams.state.Stores;
import org.apache.kafka.streams.state.internals.KeyValueStoreBuilder;
import org.apache.kafka.streams.test.ConsumerRecordFactory;
import org.apache.kafka.streams.test.OutputVerifier;
import org.apache.kafka.test.TestUtils;
import org.junit.After;
import org.junit.Assert;
import org.junit.Test;

import java.util.ArrayList;
import java.util.Collection;
import java.util.Collections;
import java.util.HashSet;
import java.util.LinkedList;
import java.util.List;
import java.util.Map;
import java.util.Objects;
import java.util.Properties;
import java.util.Set;
import java.util.regex.Pattern;

import static org.hamcrest.CoreMatchers.equalTo;
import static org.junit.Assert.assertEquals;
import static org.junit.Assert.assertThat;
import static org.junit.Assert.assertTrue;
import static org.junit.Assert.fail;

public class TopologyTestDriverTest {
    private final static String SOURCE_TOPIC_1 = "source-topic-1";
    private final static String SOURCE_TOPIC_2 = "source-topic-2";
    private final static String SINK_TOPIC_1 = "sink-topic-1";
    private final static String SINK_TOPIC_2 = "sink-topic-2";

    private final ConsumerRecordFactory<byte[], byte[]> consumerRecordFactory = new ConsumerRecordFactory<>(
        new ByteArraySerializer(),
        new ByteArraySerializer());

    private final byte[] key1 = new byte[0];
    private final byte[] value1 = new byte[0];
    private final long timestamp1 = 42L;
    private final ConsumerRecord<byte[], byte[]> consumerRecord1 = consumerRecordFactory.create(SOURCE_TOPIC_1, key1, value1, timestamp1);

    private final byte[] key2 = new byte[0];
    private final byte[] value2 = new byte[0];
    private final long timestamp2 = 43L;
    private final ConsumerRecord<byte[], byte[]> consumerRecord2 = consumerRecordFactory.create(SOURCE_TOPIC_2, key2, value2, timestamp2);

    private TopologyTestDriver testDriver;
    private final Properties config = new Properties() {
        {
            put(StreamsConfig.APPLICATION_ID_CONFIG, "test-TopologyTestDriver");
            put(StreamsConfig.BOOTSTRAP_SERVERS_CONFIG, "dummy:1234");
            put(StreamsConfig.STATE_DIR_CONFIG, TestUtils.tempDirectory().getAbsolutePath());
        }
    };
    private KeyValueStore<String, Long> store;

    private StringDeserializer stringDeserializer = new StringDeserializer();
    private LongDeserializer longDeserializer = new LongDeserializer();
    private ConsumerRecordFactory<String, Long> recordFactory = new ConsumerRecordFactory<>(
        new StringSerializer(),
        new LongSerializer());


    private final static class Record {
        private Object key;
        private Object value;
        private long timestamp;
        private long offset;
        private String topic;

        Record(final ConsumerRecord consumerRecord) {
            key = consumerRecord.key();
            value = consumerRecord.value();
            timestamp = consumerRecord.timestamp();
            offset = consumerRecord.offset();
            topic = consumerRecord.topic();
        }

        Record(final Object key,
               final Object value,
               final long timestamp,
               final long offset,
               final String topic) {
            this.key = key;
            this.value = value;
            this.timestamp = timestamp;
            this.offset = offset;
            this.topic = topic;
        }

        @Override
        public String toString() {
            return "key: " + key + ", value: " + value + ", timestamp: " + timestamp + ", offset: " + offset + ", topic: " + topic;
        }

        @Override
        public boolean equals(final Object o) {
            if (this == o) {
                return true;
            }
            if (o == null || getClass() != o.getClass()) {
                return false;
            }
            final Record record = (Record) o;
            return timestamp == record.timestamp &&
                offset == record.offset &&
                Objects.equals(key, record.key) &&
                Objects.equals(value, record.value) &&
                Objects.equals(topic, record.topic);
        }

        @Override
        public int hashCode() {
            return Objects.hash(key, value, timestamp, offset, topic);
        }
    }

    private final static class Punctuation {
        private final long intervalMs;
        private final PunctuationType punctuationType;
        private final Punctuator callback;

        Punctuation(final long intervalMs,
                    final PunctuationType punctuationType,
                    final Punctuator callback) {
            this.intervalMs = intervalMs;
            this.punctuationType = punctuationType;
            this.callback = callback;
        }
    }

    private final class MockPunctuator implements Punctuator {
        private final List<Long> punctuatedAt = new LinkedList<>();

        @Override
        public void punctuate(long timestamp) {
            punctuatedAt.add(timestamp);
        }
    }

    private final class MockProcessor implements Processor {
        private final Collection<Punctuation> punctuations;
        private ProcessorContext context;

        private boolean initialized = false;
        private boolean closed = false;
        private final List<Record> processedRecords = new ArrayList<>();

        MockProcessor() {
            this(Collections.<Punctuation>emptySet());
        }

        MockProcessor(final Collection<Punctuation> punctuations) {
            this.punctuations = punctuations;
        }

        @Override
        public void init(ProcessorContext context) {
            initialized = true;
            this.context = context;
            for (final Punctuation punctuation : punctuations) {
                this.context.schedule(punctuation.intervalMs, punctuation.punctuationType, punctuation.callback);
            }
        }

        @Override
        public void process(Object key, Object value) {
            processedRecords.add(new Record(key, value, context.timestamp(), context.offset(), context.topic()));
            context.forward(key, value);
        }

        @SuppressWarnings("deprecation")
        @Override
        public void punctuate(long timestamp) {} // deprecated

        @Override
        public void close() {
            closed = true;
        }
    }

    private final List<MockProcessor> mockProcessors = new ArrayList<>();

    private final class MockProcessorSupplier implements ProcessorSupplier {
        private final Collection<Punctuation> punctuations;

        private MockProcessorSupplier() {
            this(Collections.<Punctuation>emptySet());
        }

        private MockProcessorSupplier(final Collection<Punctuation> punctuations) {
            this.punctuations = punctuations;
        }

        @Override
        public Processor get() {
            final MockProcessor mockProcessor = new MockProcessor(punctuations);
            mockProcessors.add(mockProcessor);
            return mockProcessor;
        }
    }

    @After
    public void tearDown() {
        if (testDriver != null) {
            testDriver.close();
        }
    }

    private Topology setupSourceSinkTopology() {
        final Topology topology = new Topology();

        final String sourceName = "source";

        topology.addSource(sourceName, SOURCE_TOPIC_1);
        topology.addSink("sink", SINK_TOPIC_1, sourceName);

        return topology;
    }

    private Topology setupTopologyWithTwoSubtopologies() {
        final Topology topology = new Topology();

        final String sourceName1 = "source-1";
        final String sourceName2 = "source-2";

        topology.addSource(sourceName1, SOURCE_TOPIC_1);
        topology.addSink("sink-1", SINK_TOPIC_1, sourceName1);
        topology.addSource(sourceName2, SINK_TOPIC_1);
        topology.addSink("sink-2", SINK_TOPIC_2, sourceName2);

        return topology;
    }


    private Topology setupSingleProcessorTopology() {
        return setupSingleProcessorTopology(-1, null, null);
    }

    private Topology setupSingleProcessorTopology(final long punctuationIntervalMs,
                                                  final PunctuationType punctuationType,
                                                  final Punctuator callback) {
        final Collection<Punctuation> punctuations;
        if (punctuationIntervalMs > 0 && punctuationType != null && callback != null) {
            punctuations = Collections.singleton(new Punctuation(punctuationIntervalMs, punctuationType, callback));
        } else {
            punctuations = Collections.emptySet();
        }

        final Topology topology = new Topology();

        final String sourceName = "source";

        topology.addSource(sourceName, SOURCE_TOPIC_1);
        topology.addProcessor("processor", new MockProcessorSupplier(punctuations), sourceName);

        return topology;
    }

    private Topology setupMultipleSourceTopology(final String... sourceTopicNames) {
        final Topology topology = new Topology();

        final String[] processorNames = new String[sourceTopicNames.length];
        int i = 0;
        for (final String sourceTopicName : sourceTopicNames) {
            final String sourceName = sourceTopicName + "-source";
            final String processorName = sourceTopicName + "-processor";
            topology.addSource(sourceName, sourceTopicName);
            processorNames[i++] = processorName;
            topology.addProcessor(processorName, new MockProcessorSupplier(), sourceName);
        }
        topology.addSink("sink-topic", SINK_TOPIC_1, processorNames);

        return topology;
    }

    private Topology setupGlobalStoreTopology(final String... sourceTopicNames) {
        if (sourceTopicNames.length == 0) {
            throw new IllegalArgumentException("sourceTopicNames cannot be empty");
        }
        final Topology topology = new Topology();

        for (final String sourceTopicName : sourceTopicNames) {
            topology.addGlobalStore(
                Stores.<Bytes, byte[]>keyValueStoreBuilder(Stores.inMemoryKeyValueStore(sourceTopicName + "-globalStore"), null, null).withLoggingDisabled(),
                sourceTopicName,
                null,
                null,
                sourceTopicName,
                sourceTopicName + "-processor",
                new MockProcessorSupplier()
            );
        }

        return topology;
    }

    @Test
    public void shouldInitProcessor() {
        testDriver = new TopologyTestDriver(setupSingleProcessorTopology(), config);
        assertTrue(mockProcessors.get(0).initialized);
    }

    @Test
    public void shouldCloseProcessor() {
        testDriver = new TopologyTestDriver(setupSingleProcessorTopology(), config);

        testDriver.close();
        assertTrue(mockProcessors.get(0).closed);
    }

    @Test
    public void shouldThrowForUnknownTopic() {
        final String unknownTopic = "unknownTopic";
        final ConsumerRecordFactory<byte[], byte[]> consumerRecordFactory = new ConsumerRecordFactory<>(
            "unknownTopic",
            new ByteArraySerializer(),
            new ByteArraySerializer());

        testDriver = new TopologyTestDriver(new Topology(), config);
        try {
            testDriver.pipeInput(consumerRecordFactory.create((byte[]) null));
            fail("Should have throw IllegalArgumentException");
        } catch (final IllegalArgumentException exception) {
            assertEquals("Unknown topic: " + unknownTopic, exception.getMessage());
        }
    }

    @Test
    public void shouldProcessRecordForTopic() {
        testDriver = new TopologyTestDriver(setupSourceSinkTopology(), config);

        testDriver.pipeInput(consumerRecord1);
        final ProducerRecord outputRecord = testDriver.readOutput(SINK_TOPIC_1);

        assertEquals(key1, outputRecord.key());
        assertEquals(value1, outputRecord.value());
        assertEquals(SINK_TOPIC_1, outputRecord.topic());
    }

    @Test
    public void shouldSetRecordMetadata() {
        testDriver = new TopologyTestDriver(setupSingleProcessorTopology(), config);

        testDriver.pipeInput(consumerRecord1);

        final List<Record> processedRecords = mockProcessors.get(0).processedRecords;
        assertEquals(1, processedRecords.size());

        final Record record = processedRecords.get(0);
        final Record expectedResult = new Record(consumerRecord1);
        expectedResult.offset = 0L;

        assertThat(record, equalTo(expectedResult));
    }

    @Test
    public void shouldSendRecordViaCorrectSourceTopic() {
        testDriver = new TopologyTestDriver(setupMultipleSourceTopology(SOURCE_TOPIC_1, SOURCE_TOPIC_2), config);

        final List<Record> processedRecords1 = mockProcessors.get(0).processedRecords;
        final List<Record> processedRecords2 = mockProcessors.get(1).processedRecords;

        testDriver.pipeInput(consumerRecord1);

        assertEquals(1, processedRecords1.size());
        assertEquals(0, processedRecords2.size());

        Record record = processedRecords1.get(0);
        Record expectedResult = new Record(consumerRecord1);
        expectedResult.offset = 0L;
        assertThat(record, equalTo(expectedResult));

        testDriver.pipeInput(consumerRecord2);

        assertEquals(1, processedRecords1.size());
        assertEquals(1, processedRecords2.size());

        record = processedRecords2.get(0);
        expectedResult = new Record(consumerRecord2);
        expectedResult.offset = 0L;
        assertThat(record, equalTo(expectedResult));
    }

    @Test
    public void shouldUseSourceSpecificDeserializers() {
        final Topology topology = new Topology();

        final String sourceName1 = "source-1";
        final String sourceName2 = "source-2";
        final String processor = "processor";

        topology.addSource(sourceName1, Serdes.Long().deserializer(), Serdes.String().deserializer(), SOURCE_TOPIC_1);
        topology.addSource(sourceName2, Serdes.Integer().deserializer(), Serdes.Double().deserializer(), SOURCE_TOPIC_2);
        topology.addProcessor(processor, new MockProcessorSupplier(), sourceName1, sourceName2);
        topology.addSink(
            "sink",
            SINK_TOPIC_1,
            new Serializer() {
                @Override
                public byte[] serialize(final String topic, final Object data) {
                    if (data instanceof Long) {
                        return Serdes.Long().serializer().serialize(topic, (Long) data);
                    }
                    return Serdes.Integer().serializer().serialize(topic, (Integer) data);
                }
                @Override
                public void close() {}
                @Override
                public void configure(final Map configs, final boolean isKey) {}
            },
            new Serializer() {
                @Override
                public byte[] serialize(final String topic, final Object data) {
                    if (data instanceof String) {
                        return Serdes.String().serializer().serialize(topic, (String) data);
                    }
                    return Serdes.Double().serializer().serialize(topic, (Double) data);
                }
                @Override
                public void close() {}
                @Override
                public void configure(final Map configs, final boolean isKey) {}
            },
            processor);

        testDriver = new TopologyTestDriver(topology, config);

        final ConsumerRecordFactory<Long, String> source1Factory = new ConsumerRecordFactory<>(
            SOURCE_TOPIC_1,
            Serdes.Long().serializer(),
            Serdes.String().serializer());
        final ConsumerRecordFactory<Integer, Double> source2Factory = new ConsumerRecordFactory<>(
            SOURCE_TOPIC_2,
            Serdes.Integer().serializer(),
            Serdes.Double().serializer());

        final Long source1Key = 42L;
        final String source1Value = "anyString";
        final Integer source2Key = 73;
        final Double source2Value = 3.14;

        final ConsumerRecord<byte[], byte[]> consumerRecord1 = source1Factory.create(source1Key, source1Value);
        final ConsumerRecord<byte[], byte[]> consumerRecord2 = source2Factory.create(source2Key, source2Value);

        testDriver.pipeInput(consumerRecord1);
        OutputVerifier.compareKeyValue(
            testDriver.readOutput(SINK_TOPIC_1, Serdes.Long().deserializer(), Serdes.String().deserializer()),
            source1Key,
            source1Value);

        testDriver.pipeInput(consumerRecord2);
        OutputVerifier.compareKeyValue(
            testDriver.readOutput(SINK_TOPIC_1, Serdes.Integer().deserializer(), Serdes.Double().deserializer()),
            source2Key,
            source2Value);
    }

    @Test
    public void shouldUseSinkSpecificSerializers() {
        final Topology topology = new Topology();

        final String sourceName1 = "source-1";
        final String sourceName2 = "source-2";

        topology.addSource(sourceName1, Serdes.Long().deserializer(), Serdes.String().deserializer(), SOURCE_TOPIC_1);
        topology.addSource(sourceName2, Serdes.Integer().deserializer(), Serdes.Double().deserializer(), SOURCE_TOPIC_2);
        topology.addSink("sink-1", SINK_TOPIC_1, Serdes.Long().serializer(), Serdes.String().serializer(), sourceName1);
        topology.addSink("sink-2", SINK_TOPIC_2, Serdes.Integer().serializer(), Serdes.Double().serializer(), sourceName2);

        testDriver = new TopologyTestDriver(topology, config);

        final ConsumerRecordFactory<Long, String> source1Factory = new ConsumerRecordFactory<>(
            SOURCE_TOPIC_1,
            Serdes.Long().serializer(),
            Serdes.String().serializer());
        final ConsumerRecordFactory<Integer, Double> source2Factory = new ConsumerRecordFactory<>(
            SOURCE_TOPIC_2,
            Serdes.Integer().serializer(),
            Serdes.Double().serializer());

        final Long source1Key = 42L;
        final String source1Value = "anyString";
        final Integer source2Key = 73;
        final Double source2Value = 3.14;

        final ConsumerRecord<byte[], byte[]> consumerRecord1 = source1Factory.create(source1Key, source1Value);
        final ConsumerRecord<byte[], byte[]> consumerRecord2 = source2Factory.create(source2Key, source2Value);

        testDriver.pipeInput(consumerRecord1);
        OutputVerifier.compareKeyValue(
            testDriver.readOutput(SINK_TOPIC_1, Serdes.Long().deserializer(), Serdes.String().deserializer()),
            source1Key,
            source1Value);

        testDriver.pipeInput(consumerRecord2);
        OutputVerifier.compareKeyValue(
            testDriver.readOutput(SINK_TOPIC_2, Serdes.Integer().deserializer(), Serdes.Double().deserializer()),
            source2Key,
            source2Value);
    }

    @Test
    public void shouldProcessConsumerRecordList() {
        testDriver = new TopologyTestDriver(setupMultipleSourceTopology(SOURCE_TOPIC_1, SOURCE_TOPIC_2), config);

        final List<Record> processedRecords1 = mockProcessors.get(0).processedRecords;
        final List<Record> processedRecords2 = mockProcessors.get(1).processedRecords;

        final List<ConsumerRecord<byte[], byte[]>> testRecords = new ArrayList<>(2);
        testRecords.add(consumerRecord1);
        testRecords.add(consumerRecord2);

        testDriver.pipeInput(testRecords);

        assertEquals(1, processedRecords1.size());
        assertEquals(1, processedRecords2.size());

        Record record = processedRecords1.get(0);
        Record expectedResult = new Record(consumerRecord1);
        expectedResult.offset = 0L;
        assertThat(record, equalTo(expectedResult));

        record = processedRecords2.get(0);
        expectedResult = new Record(consumerRecord2);
        expectedResult.offset = 0L;
        assertThat(record, equalTo(expectedResult));
    }

    @Test
    public void shouldForwardRecordsFromSubtopologyToSubtopology() {
        testDriver = new TopologyTestDriver(setupTopologyWithTwoSubtopologies(), config);

        testDriver.pipeInput(consumerRecord1);

        ProducerRecord outputRecord = testDriver.readOutput(SINK_TOPIC_1);
        assertEquals(key1, outputRecord.key());
        assertEquals(value1, outputRecord.value());
        assertEquals(SINK_TOPIC_1, outputRecord.topic());

        outputRecord = testDriver.readOutput(SINK_TOPIC_2);
        assertEquals(key1, outputRecord.key());
        assertEquals(value1, outputRecord.value());
        assertEquals(SINK_TOPIC_2, outputRecord.topic());
    }

    @Test
    public void shouldPopulateGlobalStore() {
        testDriver = new TopologyTestDriver(setupGlobalStoreTopology(SOURCE_TOPIC_1), config);

        final KeyValueStore<byte[], byte[]> globalStore = testDriver.getKeyValueStore(SOURCE_TOPIC_1 + "-globalStore");
        Assert.assertNotNull(globalStore);
        Assert.assertNotNull(testDriver.getAllStateStores().get(SOURCE_TOPIC_1 + "-globalStore"));

        testDriver.pipeInput(consumerRecord1);

        final List<Record> processedRecords = mockProcessors.get(0).processedRecords;
        assertEquals(1, processedRecords.size());

        final Record record = processedRecords.get(0);
        final Record expectedResult = new Record(consumerRecord1);
        expectedResult.offset = 0L;
        assertThat(record, equalTo(expectedResult));
    }

    @Test
    public void shouldPunctuateOnStreamsTime() {
        final MockPunctuator mockPunctuator = new MockPunctuator();
        testDriver = new TopologyTestDriver(
            setupSingleProcessorTopology(10L, PunctuationType.STREAM_TIME, mockPunctuator),
            config);

        final List<Long> expectedPunctuations = new LinkedList<>();

        expectedPunctuations.add(42L);
        testDriver.pipeInput(consumerRecordFactory.create(SOURCE_TOPIC_1, key1, value1, 42L));
        assertThat(mockPunctuator.punctuatedAt, equalTo(expectedPunctuations));

        testDriver.pipeInput(consumerRecordFactory.create(SOURCE_TOPIC_1, key1, value1, 42L));
        assertThat(mockPunctuator.punctuatedAt, equalTo(expectedPunctuations));

        expectedPunctuations.add(51L);
        testDriver.pipeInput(consumerRecordFactory.create(SOURCE_TOPIC_1, key1, value1, 51L));
        assertThat(mockPunctuator.punctuatedAt, equalTo(expectedPunctuations));

        testDriver.pipeInput(consumerRecordFactory.create(SOURCE_TOPIC_1, key1, value1, 52L));
        assertThat(mockPunctuator.punctuatedAt, equalTo(expectedPunctuations));

        expectedPunctuations.add(61L);
        testDriver.pipeInput(consumerRecordFactory.create(SOURCE_TOPIC_1, key1, value1, 61L));
        assertThat(mockPunctuator.punctuatedAt, equalTo(expectedPunctuations));

        testDriver.pipeInput(consumerRecordFactory.create(SOURCE_TOPIC_1, key1, value1, 65L));
        assertThat(mockPunctuator.punctuatedAt, equalTo(expectedPunctuations));

        expectedPunctuations.add(71L);
        testDriver.pipeInput(consumerRecordFactory.create(SOURCE_TOPIC_1, key1, value1, 71L));
        assertThat(mockPunctuator.punctuatedAt, equalTo(expectedPunctuations));

        testDriver.pipeInput(consumerRecordFactory.create(SOURCE_TOPIC_1, key1, value1, 72L));
        assertThat(mockPunctuator.punctuatedAt, equalTo(expectedPunctuations));

        expectedPunctuations.add(95L);
        testDriver.pipeInput(consumerRecordFactory.create(SOURCE_TOPIC_1, key1, value1, 95L));
        assertThat(mockPunctuator.punctuatedAt, equalTo(expectedPunctuations));

        expectedPunctuations.add(101L);
        testDriver.pipeInput(consumerRecordFactory.create(SOURCE_TOPIC_1, key1, value1, 101L));
        assertThat(mockPunctuator.punctuatedAt, equalTo(expectedPunctuations));

        testDriver.pipeInput(consumerRecordFactory.create(SOURCE_TOPIC_1, key1, value1, 102L));
        assertThat(mockPunctuator.punctuatedAt, equalTo(expectedPunctuations));
    }

    @Test
    public void shouldPunctuateOnWallClockTime() {
        final MockPunctuator mockPunctuator = new MockPunctuator();
        testDriver = new TopologyTestDriver(
            setupSingleProcessorTopology(10L, PunctuationType.WALL_CLOCK_TIME, mockPunctuator),
            config,
            0);

        final List<Long> expectedPunctuations = new LinkedList<>();

        testDriver.advanceWallClockTime(5L);
        assertThat(mockPunctuator.punctuatedAt, equalTo(expectedPunctuations));

        expectedPunctuations.add(14L);
        testDriver.advanceWallClockTime(9L);
        assertThat(mockPunctuator.punctuatedAt, equalTo(expectedPunctuations));

        testDriver.advanceWallClockTime(1L);
        assertThat(mockPunctuator.punctuatedAt, equalTo(expectedPunctuations));

        expectedPunctuations.add(35L);
        testDriver.advanceWallClockTime(20L);
        assertThat(mockPunctuator.punctuatedAt, equalTo(expectedPunctuations));

        expectedPunctuations.add(40L);
        testDriver.advanceWallClockTime(5L);
        assertThat(mockPunctuator.punctuatedAt, equalTo(expectedPunctuations));
    }

    @Test
    public void shouldReturnAllStores() {
        final Topology topology = setupSourceSinkTopology();
        topology.addStateStore(
            new KeyValueStoreBuilder<>(
                Stores.inMemoryKeyValueStore("store"),
                Serdes.ByteArray(),
                Serdes.ByteArray(),
                new SystemTime())
                .withLoggingDisabled());
        topology.addGlobalStore(
            new KeyValueStoreBuilder<>(
                Stores.inMemoryKeyValueStore("globalStore"),
                Serdes.ByteArray(),
                Serdes.ByteArray(),
                new SystemTime()).withLoggingDisabled(),
            "sourceProcessorName",
            Serdes.ByteArray().deserializer(),
            Serdes.ByteArray().deserializer(),
            "globalTopicName",
            "globalProcessorName",
            new ProcessorSupplier() {
                @Override
                public Processor get() {
                    return null;
                }
            });

        testDriver = new TopologyTestDriver(topology, config);

        final Set<String> expectedStoreNames = new HashSet<>();
        expectedStoreNames.add("store");
        expectedStoreNames.add("globalStore");
        assertThat(testDriver.getAllStateStores().keySet(), equalTo(expectedStoreNames));
    }

    private void setup() {
        Topology topology = new Topology();
        topology.addSource("sourceProcessor", "input-topic");
        topology.addProcessor("aggregator", new CustomMaxAggregatorSupplier(), "sourceProcessor");
        topology.addStateStore(Stores.keyValueStoreBuilder(
            Stores.inMemoryKeyValueStore("aggStore"),
            Serdes.String(),
            Serdes.Long()).withLoggingDisabled(), // need to disable logging to allow store pre-populating
            "aggregator");
        topology.addSink("sinkProcessor", "result-topic", "aggregator");

        config.setProperty(StreamsConfig.DEFAULT_KEY_SERDE_CLASS_CONFIG, Serdes.String().getClass().getName());
        config.setProperty(StreamsConfig.DEFAULT_VALUE_SERDE_CLASS_CONFIG, Serdes.Long().getClass().getName());
        testDriver = new TopologyTestDriver(topology, config);

        store = testDriver.getKeyValueStore("aggStore");
        store.put("a", 21L);
    }

    @Test
    public void shouldFlushStoreForFirstInput() {
        setup();
        testDriver.pipeInput(recordFactory.create("input-topic", "a", 1L, 9999L));
        OutputVerifier.compareKeyValue(testDriver.readOutput("result-topic", stringDeserializer, longDeserializer), "a", 21L);
        Assert.assertNull(testDriver.readOutput("result-topic", stringDeserializer, longDeserializer));
    }

    @Test
    public void shouldNotUpdateStoreForSmallerValue() {
        setup();
        testDriver.pipeInput(recordFactory.create("input-topic", "a", 1L, 9999L));
        Assert.assertThat(store.get("a"), equalTo(21L));
        OutputVerifier.compareKeyValue(testDriver.readOutput("result-topic", stringDeserializer, longDeserializer), "a", 21L);
        Assert.assertNull(testDriver.readOutput("result-topic", stringDeserializer, longDeserializer));
    }

    @Test
    public void shouldNotUpdateStoreForLargerValue() {
        setup();
        testDriver.pipeInput(recordFactory.create("input-topic", "a", 42L, 9999L));
        Assert.assertThat(store.get("a"), equalTo(42L));
        OutputVerifier.compareKeyValue(testDriver.readOutput("result-topic", stringDeserializer, longDeserializer), "a", 42L);
        Assert.assertNull(testDriver.readOutput("result-topic", stringDeserializer, longDeserializer));
    }

    @Test
    public void shouldUpdateStoreForNewKey() {
        setup();
        testDriver.pipeInput(recordFactory.create("input-topic", "b", 21L, 9999L));
        Assert.assertThat(store.get("b"), equalTo(21L));
        OutputVerifier.compareKeyValue(testDriver.readOutput("result-topic", stringDeserializer, longDeserializer), "a", 21L);
        OutputVerifier.compareKeyValue(testDriver.readOutput("result-topic", stringDeserializer, longDeserializer), "b", 21L);
        Assert.assertNull(testDriver.readOutput("result-topic", stringDeserializer, longDeserializer));
    }

    @Test
    public void shouldPunctuateIfEvenTimeAdvances() {
        setup();
        testDriver.pipeInput(recordFactory.create("input-topic", "a", 1L, 9999L));
        OutputVerifier.compareKeyValue(testDriver.readOutput("result-topic", stringDeserializer, longDeserializer), "a", 21L);

        testDriver.pipeInput(recordFactory.create("input-topic", "a", 1L, 9999L));
        Assert.assertNull(testDriver.readOutput("result-topic", stringDeserializer, longDeserializer));

        testDriver.pipeInput(recordFactory.create("input-topic", "a", 1L, 10000L));
        OutputVerifier.compareKeyValue(testDriver.readOutput("result-topic", stringDeserializer, longDeserializer), "a", 21L);
        Assert.assertNull(testDriver.readOutput("result-topic", stringDeserializer, longDeserializer));
    }

    @Test
    public void shouldPunctuateIfWallClockTimeAdvances() {
        setup();
        testDriver.advanceWallClockTime(60000);
        OutputVerifier.compareKeyValue(testDriver.readOutput("result-topic", stringDeserializer, longDeserializer), "a", 21L);
        Assert.assertNull(testDriver.readOutput("result-topic", stringDeserializer, longDeserializer));
    }

    private class CustomMaxAggregatorSupplier implements ProcessorSupplier<String, Long> {
        @Override
        public Processor<String, Long> get() {
            return new CustomMaxAggregator();
        }
    }

    private class CustomMaxAggregator implements Processor<String, Long> {
        ProcessorContext context;
        private KeyValueStore<String, Long> store;

        @SuppressWarnings("unchecked")
        @Override
        public void init(final ProcessorContext context) {
            this.context = context;
            context.schedule(60000, PunctuationType.WALL_CLOCK_TIME, new Punctuator() {
                @Override
                public void punctuate(final long timestamp) {
                    flushStore();
                }
            });
            context.schedule(10000, PunctuationType.STREAM_TIME, new Punctuator() {
                @Override
                public void punctuate(final long timestamp) {
                    flushStore();
                }
            });
            store = (KeyValueStore<String, Long>) context.getStateStore("aggStore");
        }

        @Override
        public void process(final String key, final Long value) {
            final Long oldValue = store.get(key);
            if (oldValue == null || value > oldValue) {
                store.put(key, value);
            }
        }

        private void flushStore() {
            final KeyValueIterator<String, Long> it = store.all();
            while (it.hasNext()) {
                final KeyValue<String, Long> next = it.next();
                context.forward(next.key, next.value);
            }
        }

        @Override
        public void punctuate(final long timestamp) {}

        @Override
        public void close() {}
    }

    @Test
    public void shouldCleanUpPersistentStateStoresOnClose() {
        final Topology topology = new Topology();
        topology.addSource("sourceProcessor", "input-topic");
        topology.addProcessor(
            "storeProcessor",
            new ProcessorSupplier() {
                @Override
                public Processor get() {
                    return new Processor<String, Long>() {
                        private KeyValueStore<String, Long> store;

                        @Override
                        public void init(final ProcessorContext context) {
                            //noinspection unchecked
                            this.store = (KeyValueStore<String, Long>) context.getStateStore("storeProcessorStore");
                        }

                        @Override
                        public void process(final String key, final Long value) {
                            store.put(key, value);
                        }

                        @Override
                        public void punctuate(final long timestamp) {}

                        @Override
                        public void close() {}
                    };
                }
            },
            "sourceProcessor"
        );
        topology.addStateStore(Stores.keyValueStoreBuilder(Stores.persistentKeyValueStore("storeProcessorStore"), Serdes.String(), Serdes.Long()), "storeProcessor");

        final Properties config = new Properties();
        config.put(StreamsConfig.APPLICATION_ID_CONFIG, "test-TopologyTestDriver-cleanup");
        config.put(StreamsConfig.BOOTSTRAP_SERVERS_CONFIG, "dummy:1234");
        config.put(StreamsConfig.STATE_DIR_CONFIG, TestUtils.tempDirectory().getAbsolutePath());
        config.put(StreamsConfig.DEFAULT_KEY_SERDE_CLASS_CONFIG, Serdes.String().getClass().getName());
        config.put(StreamsConfig.DEFAULT_VALUE_SERDE_CLASS_CONFIG, Serdes.Long().getClass().getName());

        {
            final TopologyTestDriver testDriver = new TopologyTestDriver(topology, config);
            Assert.assertNull(testDriver.getKeyValueStore("storeProcessorStore").get("a"));
            testDriver.pipeInput(recordFactory.create("input-topic", "a", 1L));
            Assert.assertEquals(1L, testDriver.getKeyValueStore("storeProcessorStore").get("a"));
            testDriver.close();
        }

        {
            final TopologyTestDriver testDriver = new TopologyTestDriver(topology, config);
            Assert.assertNull(
                "Closing the prior test driver should have cleaned up this store and value.",
                testDriver.getKeyValueStore("storeProcessorStore").get("a")
            );
        }
    }
<<<<<<< HEAD

    private Topology setupMultipleSourcesPatternTopology(final Pattern... sourceTopicPatternNames) {
        final Topology topology = new Topology();

        final String[] processorNames = new String[sourceTopicPatternNames.length];
        int i = 0;
        for (final Pattern sourceTopicPatternName : sourceTopicPatternNames) {
            final String sourceName = sourceTopicPatternName + "-source";
            final String processorName = sourceTopicPatternName + "-processor";
            topology.addSource(sourceName, sourceTopicPatternName);
            processorNames[i++] = processorName;
            topology.addProcessor(processorName, new MockProcessorSupplier(), sourceName);
        }
        topology.addSink("sink-topic", SINK_TOPIC_1, processorNames);
        return topology;
    }

    @Test
    public void shouldProcessFromSourcesThatMatchMultiplePattern() {

        final  Pattern pattern2Source1 = Pattern.compile("source-topic-\\d");
        final  Pattern pattern2Source2 = Pattern.compile("source-topic-[A-Z]");
        final  String consumerTopic2 = "source-topic-Z";

        ConsumerRecord<byte[], byte[]> consumerRecord2 = consumerRecordFactory.create(consumerTopic2, key2, value2, timestamp2);

        testDriver = new TopologyTestDriver(setupMultipleSourcesPatternTopology(pattern2Source1, pattern2Source2), config);

        final List<Record> processedRecords1 = mockProcessors.get(0).processedRecords;
        final List<Record> processedRecords2 = mockProcessors.get(1).processedRecords;

        testDriver.pipeInput(consumerRecord1);

        assertEquals(1, processedRecords1.size());
        assertEquals(0, processedRecords2.size());

        Record record = processedRecords1.get(0);
        Record expectedResult = new Record(consumerRecord1);
        expectedResult.offset = 0L;
        assertThat(record, equalTo(expectedResult));

        testDriver.pipeInput(consumerRecord2);

        assertEquals(1, processedRecords1.size());
        assertEquals(1, processedRecords2.size());

        record = processedRecords2.get(0);
        expectedResult = new Record(consumerRecord2);
        expectedResult.offset = 0L;
        assertThat(record, equalTo(expectedResult));
    }

    @Test
    public void shouldProcessFromSourceThatMatchPattern() {
        final String sourceName = "source";
        final Pattern pattern2Source1 = Pattern.compile("source-topic-\\d");

        final Topology topology = new Topology();

        topology.addSource(sourceName, pattern2Source1);
        topology.addSink("sink", SINK_TOPIC_1, sourceName);

        testDriver = new TopologyTestDriver(topology, config);
        testDriver.pipeInput(consumerRecord1);

        final ProducerRecord outputRecord = testDriver.readOutput(SINK_TOPIC_1);
        assertEquals(key1, outputRecord.key());
        assertEquals(value1, outputRecord.value());
        assertEquals(SINK_TOPIC_1, outputRecord.topic());
    }

    @Test
    public void shouldThrowPatternNotValidForTopicNameException() {
        final String sourceName = "source";
        final String pattern2Source1 = "source-topic-\\d";

        final Topology topology = new Topology();

        topology.addSource(sourceName, pattern2Source1);
        topology.addSink("sink", SINK_TOPIC_1, sourceName);

        testDriver = new TopologyTestDriver(topology, config);
        try {
            testDriver.pipeInput(consumerRecord1);
        } catch (final TopologyException exception) {
            String str =
                    String.format(
                            "Invalid topology: Topology add source of type String for topic: %s cannot contain regex pattern for " +
                                    "input record topic: %s and hence cannot process the message.",
                            pattern2Source1,
                            SOURCE_TOPIC_1);
            assertEquals(str, exception.getMessage());
=======
    
    @Test
    public void shouldFeedStoreFromGlobalKTable() {
        final StreamsBuilder builder = new StreamsBuilder();
        builder.globalTable("topic",  
            Consumed.with(Serdes.String(), Serdes.String()),
            Materialized.<String, String, KeyValueStore<Bytes, byte[]>>as("globalStore"));
        try (final TopologyTestDriver testDriver = new TopologyTestDriver(builder.build(), config)) {
            final KeyValueStore<String, String> globalStore = testDriver.getKeyValueStore("globalStore");
            Assert.assertNotNull(globalStore);
            Assert.assertNotNull(testDriver.getAllStateStores().get("globalStore"));
            final ConsumerRecordFactory<String, String> recordFactory = new ConsumerRecordFactory<>(new StringSerializer(), new StringSerializer());
            testDriver.pipeInput(recordFactory.create("topic", "k1", "value1"));
            // we expect to have both in the global store, the one from pipeInput and the one from the producer
            Assert.assertEquals("value1", globalStore.get("k1"));
>>>>>>> 98bb75a5
        }
    }
}<|MERGE_RESOLUTION|>--- conflicted
+++ resolved
@@ -27,11 +27,8 @@
 import org.apache.kafka.common.serialization.StringSerializer;
 import org.apache.kafka.common.utils.Bytes;
 import org.apache.kafka.common.utils.SystemTime;
-<<<<<<< HEAD
+import org.apache.kafka.streams.kstream.Materialized;
 import org.apache.kafka.streams.errors.TopologyException;
-=======
-import org.apache.kafka.streams.kstream.Materialized;
->>>>>>> 98bb75a5
 import org.apache.kafka.streams.processor.Processor;
 import org.apache.kafka.streams.processor.ProcessorContext;
 import org.apache.kafka.streams.processor.ProcessorSupplier;
@@ -907,7 +904,23 @@
             );
         }
     }
-<<<<<<< HEAD
+
+    @Test
+    public void shouldFeedStoreFromGlobalKTable() {
+        final StreamsBuilder builder = new StreamsBuilder();
+        builder.globalTable("topic",
+            Consumed.with(Serdes.String(), Serdes.String()),
+            Materialized.<String, String, KeyValueStore<Bytes, byte[]>>as("globalStore"));
+        try (final TopologyTestDriver testDriver = new TopologyTestDriver(builder.build(), config)) {
+            final KeyValueStore<String, String> globalStore = testDriver.getKeyValueStore("globalStore");
+            Assert.assertNotNull(globalStore);
+            Assert.assertNotNull(testDriver.getAllStateStores().get("globalStore"));
+            final ConsumerRecordFactory<String, String> recordFactory = new ConsumerRecordFactory<>(new StringSerializer(), new StringSerializer());
+            testDriver.pipeInput(recordFactory.create("topic", "k1", "value1"));
+            // we expect to have both in the global store, the one from pipeInput and the one from the producer
+            Assert.assertEquals("value1", globalStore.get("k1"));
+        }
+    }
 
     private Topology setupMultipleSourcesPatternTopology(final Pattern... sourceTopicPatternNames) {
         final Topology topology = new Topology();
@@ -1000,23 +1013,6 @@
                             pattern2Source1,
                             SOURCE_TOPIC_1);
             assertEquals(str, exception.getMessage());
-=======
-    
-    @Test
-    public void shouldFeedStoreFromGlobalKTable() {
-        final StreamsBuilder builder = new StreamsBuilder();
-        builder.globalTable("topic",  
-            Consumed.with(Serdes.String(), Serdes.String()),
-            Materialized.<String, String, KeyValueStore<Bytes, byte[]>>as("globalStore"));
-        try (final TopologyTestDriver testDriver = new TopologyTestDriver(builder.build(), config)) {
-            final KeyValueStore<String, String> globalStore = testDriver.getKeyValueStore("globalStore");
-            Assert.assertNotNull(globalStore);
-            Assert.assertNotNull(testDriver.getAllStateStores().get("globalStore"));
-            final ConsumerRecordFactory<String, String> recordFactory = new ConsumerRecordFactory<>(new StringSerializer(), new StringSerializer());
-            testDriver.pipeInput(recordFactory.create("topic", "k1", "value1"));
-            // we expect to have both in the global store, the one from pipeInput and the one from the producer
-            Assert.assertEquals("value1", globalStore.get("k1"));
->>>>>>> 98bb75a5
         }
     }
 }