/*
 * Licensed to the Apache Software Foundation (ASF) under one or more
 * contributor license agreements. See the NOTICE file distributed with
 * this work for additional information regarding copyright ownership.
 * The ASF licenses this file to You under the Apache License, Version 2.0
 * (the "License"); you may not use this file except in compliance with
 * the License. You may obtain a copy of the License at
 *
 *    http://www.apache.org/licenses/LICENSE-2.0
 *
 * Unless required by applicable law or agreed to in writing, software
 * distributed under the License is distributed on an "AS IS" BASIS,
 * WITHOUT WARRANTIES OR CONDITIONS OF ANY KIND, either express or implied.
 * See the License for the specific language governing permissions and
 * limitations under the License.
 */
package org.apache.kafka.streams.test.wordcount;

import org.apache.kafka.common.serialization.Serdes;
import org.apache.kafka.common.utils.Utils;
import org.apache.kafka.streams.processor.TaskId;
import org.apache.kafka.streams.processor.api.MockProcessorContext;
import org.apache.kafka.streams.processor.api.MockProcessorContext.CapturedForward;
import org.apache.kafka.streams.processor.api.Processor;
import org.apache.kafka.streams.processor.api.Record;
import org.apache.kafka.streams.state.Stores;
import org.apache.kafka.streams.state.WindowStore;
import org.apache.kafka.test.TestUtils;
import org.junit.jupiter.api.Test;

import java.io.File;
import java.io.IOException;
import java.time.Duration;
import java.util.List;
import java.util.Properties;

import static java.util.Arrays.asList;
import static org.hamcrest.MatcherAssert.assertThat;
import static org.hamcrest.Matchers.is;

public class WindowedWordCountProcessorTest {
    @SuppressWarnings("deprecation") // TODO will be fixed in KAFKA-10437
    @Test
    public void shouldWorkWithInMemoryStore() {
        final MockProcessorContext<String, String> context = new MockProcessorContext<>();

        // Create, initialize, and register the state store.
        final WindowStore<String, Integer> store =
            Stores.windowStoreBuilder(Stores.inMemoryWindowStore("WindowedCounts",
                                                                 Duration.ofDays(24),
                                                                 Duration.ofMillis(100),
                                                                 false),
                                      Serdes.String(),
                                      Serdes.Integer())
                  .withLoggingDisabled() // Changelog is not supported by MockProcessorContext.
                  .withCachingDisabled() // Caching is not supported by MockProcessorContext.
                  .build();
        store.init(context.getStateStoreContext(), store);
        context.getStateStoreContext().register(store, null);

        // Create and initialize the processor under test
        final Processor<String, String, String, String> processor = new WindowedWordCountProcessorSupplier().get();
        processor.init(context);

        // send a record to the processor
        processor.process(new Record<>("key", "alpha beta gamma alpha", 101L));

        // send a record to the processor in a new window
        processor.process(new Record<>("key", "gamma delta", 221L));

        // note that the processor does not forward during process()
        assertThat(context.forwarded().isEmpty(), is(true));

        // now, we trigger the punctuator, which iterates over the state store and forwards the contents.
        context.scheduledPunctuators().get(0).getPunctuator().punctuate(1_000L);

        // finally, we can verify the output.
        final List<CapturedForward<? extends String, ? extends String>> capturedForwards = context.forwarded();
        final List<CapturedForward<? extends String, ? extends String>> expected = asList(
            new CapturedForward<>(new Record<>("[alpha@100/200]", "2", 1_000L)),
            new CapturedForward<>(new Record<>("[beta@100/200]", "1", 1_000L)),
            new CapturedForward<>(new Record<>("[gamma@100/200]", "1", 1_000L)),
            new CapturedForward<>(new Record<>("[delta@200/300]", "1", 1_000L)),
            new CapturedForward<>(new Record<>("[gamma@200/300]", "1", 1_000L))
        );

        assertThat(capturedForwards, is(expected));

        store.close();
    }

    @SuppressWarnings("deprecation") // TODO will be fixed in KAFKA-10437
    @Test
    public void shouldWorkWithPersistentStore() throws IOException {
        final File stateDir = TestUtils.tempDirectory();

        try {
            final MockProcessorContext<String, String> context = new MockProcessorContext<>(
                new Properties(),
                new TaskId(0, 0),
                stateDir
            );

            // Create, initialize, and register the state store.
            final WindowStore<String, Integer> store =
                Stores.windowStoreBuilder(Stores.persistentWindowStore("WindowedCounts",
                                                                       Duration.ofDays(24),
                                                                       Duration.ofMillis(100),
                                                                       false),
                                          Serdes.String(),
                                          Serdes.Integer())
                      .withLoggingDisabled() // Changelog is not supported by MockProcessorContext.
                      .withCachingDisabled() // Caching is not supported by MockProcessorContext.
                      .build();
            store.init(context.getStateStoreContext(), store);
            context.getStateStoreContext().register(store, null);

            // Create and initialize the processor under test
            final Processor<String, String, String, String> processor = new WindowedWordCountProcessorSupplier().get();
            processor.init(context);

            // send a record to the processor
            processor.process(new Record<>("key", "alpha beta gamma alpha", 101L));

            // send a record to the processor in a new window
            processor.process(new Record<>("key", "gamma delta", 221L));

            // note that the processor does not forward during process()
            assertThat(context.forwarded().isEmpty(), is(true));

            // now, we trigger the punctuator, which iterates over the state store and forwards the contents.
            context.scheduledPunctuators().get(0).getPunctuator().punctuate(1_000L);

            // finally, we can verify the output.
            final List<CapturedForward<? extends String, ? extends String>> capturedForwards = context.forwarded();
            final List<CapturedForward<? extends String, ? extends String>> expected = asList(
                new CapturedForward<>(new Record<>("[alpha@100/200]", "2", 1_000L)),
                new CapturedForward<>(new Record<>("[beta@100/200]", "1", 1_000L)),
                new CapturedForward<>(new Record<>("[delta@200/300]", "1", 1_000L)),
                new CapturedForward<>(new Record<>("[gamma@100/200]", "1", 1_000L)),
                new CapturedForward<>(new Record<>("[gamma@200/300]", "1", 1_000L))
            );

            assertThat(capturedForwards, is(expected));

            store.close();
        } finally {
            Utils.delete(stateDir);
        }
    }
<<<<<<< HEAD

    @SuppressWarnings("deprecation") // TODO will be fixed in KAFKA-10437
    @Test
    public void shouldFailWithLogging() {
        final MockProcessorContext context = new MockProcessorContext();

        // Create, initialize, and register the state store.
        final WindowStore<String, Integer> store =
            Stores.windowStoreBuilder(Stores.inMemoryWindowStore("WindowedCounts",
                                                                 Duration.ofDays(24),
                                                                 Duration.ofMillis(100),
                                                                 false),
                                      Serdes.String(),
                                      Serdes.Integer())
                  .withLoggingEnabled(new HashMap<>()) // Changelog is not supported by MockProcessorContext.
                  .withCachingDisabled() // Caching is not supported by MockProcessorContext.
                  .build();
        assertThrows(IllegalArgumentException.class, () -> store.init(context, store));
    }

    @SuppressWarnings("deprecation") // TODO will be fixed in KAFKA-10437
    @Test
    public void shouldFailWithCaching() {
        final MockProcessorContext context = new MockProcessorContext();

        // Create, initialize, and register the state store.
        final WindowStore<String, Integer> store =
            Stores.windowStoreBuilder(Stores.inMemoryWindowStore("WindowedCounts",
                                                                 Duration.ofDays(24),
                                                                 Duration.ofMillis(100),
                                                                 false),
                                      Serdes.String(),
                                      Serdes.Integer())
                  .withLoggingDisabled() // Changelog is not supported by MockProcessorContext.
                  .withCachingEnabled() // Caching is not supported by MockProcessorContext.
                  .build();

        assertThrows(IllegalArgumentException.class, () -> store.init(context, store));
    }
=======
>>>>>>> 62e88657
}<|MERGE_RESOLUTION|>--- conflicted
+++ resolved
@@ -39,7 +39,6 @@
 import static org.hamcrest.Matchers.is;
 
 public class WindowedWordCountProcessorTest {
-    @SuppressWarnings("deprecation") // TODO will be fixed in KAFKA-10437
     @Test
     public void shouldWorkWithInMemoryStore() {
         final MockProcessorContext<String, String> context = new MockProcessorContext<>();
@@ -89,7 +88,6 @@
         store.close();
     }
 
-    @SuppressWarnings("deprecation") // TODO will be fixed in KAFKA-10437
     @Test
     public void shouldWorkWithPersistentStore() throws IOException {
         final File stateDir = TestUtils.tempDirectory();
@@ -148,46 +146,4 @@
             Utils.delete(stateDir);
         }
     }
-<<<<<<< HEAD
-
-    @SuppressWarnings("deprecation") // TODO will be fixed in KAFKA-10437
-    @Test
-    public void shouldFailWithLogging() {
-        final MockProcessorContext context = new MockProcessorContext();
-
-        // Create, initialize, and register the state store.
-        final WindowStore<String, Integer> store =
-            Stores.windowStoreBuilder(Stores.inMemoryWindowStore("WindowedCounts",
-                                                                 Duration.ofDays(24),
-                                                                 Duration.ofMillis(100),
-                                                                 false),
-                                      Serdes.String(),
-                                      Serdes.Integer())
-                  .withLoggingEnabled(new HashMap<>()) // Changelog is not supported by MockProcessorContext.
-                  .withCachingDisabled() // Caching is not supported by MockProcessorContext.
-                  .build();
-        assertThrows(IllegalArgumentException.class, () -> store.init(context, store));
-    }
-
-    @SuppressWarnings("deprecation") // TODO will be fixed in KAFKA-10437
-    @Test
-    public void shouldFailWithCaching() {
-        final MockProcessorContext context = new MockProcessorContext();
-
-        // Create, initialize, and register the state store.
-        final WindowStore<String, Integer> store =
-            Stores.windowStoreBuilder(Stores.inMemoryWindowStore("WindowedCounts",
-                                                                 Duration.ofDays(24),
-                                                                 Duration.ofMillis(100),
-                                                                 false),
-                                      Serdes.String(),
-                                      Serdes.Integer())
-                  .withLoggingDisabled() // Changelog is not supported by MockProcessorContext.
-                  .withCachingEnabled() // Caching is not supported by MockProcessorContext.
-                  .build();
-
-        assertThrows(IllegalArgumentException.class, () -> store.init(context, store));
-    }
-=======
->>>>>>> 62e88657
 }