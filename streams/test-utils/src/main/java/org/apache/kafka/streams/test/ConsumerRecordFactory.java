--- conflicted
+++ resolved
@@ -37,11 +37,7 @@
  *
  * @see TopologyTestDriver
  */
-<<<<<<< HEAD
-@InterfaceStability.Evolving
 @Deprecated
-=======
->>>>>>> d91a94e7
 public class ConsumerRecordFactory<K, V> {
     private final String topicName;
     private final Serializer<K> keySerializer;
