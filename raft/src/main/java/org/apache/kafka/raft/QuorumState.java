--- conflicted
+++ resolved
@@ -134,7 +134,6 @@
         }
 
         final EpochState initialState;
-<<<<<<< HEAD
         if (election.hasVoted() && !localId.isPresent()) {
             throw new IllegalStateException(
                 String.format(
@@ -143,31 +142,13 @@
                 )
             );
         } else if (election.epoch() < logEndOffsetAndEpoch.epoch()) {
-            log.warn("Epoch from quorum-state file is {}, which is " +
-                "smaller than last written epoch {} in the log",
-                election.epoch(), logEndOffsetAndEpoch.epoch());
-=======
-        if (!election.voters().isEmpty() && !voters.equals(election.voters())) {
-            throw new IllegalStateException("Configured voter set: " + voters
-                + " is different from the voter set read from the state file: " + election.voters()
-                + ". Check if the quorum configuration is up to date, "
-                + "or wipe out the local state file if necessary");
-        } else if (election.hasVoted() && !isVoter()) {
-            String localIdDescription = localId.isPresent() ?
-                localId.getAsInt() + " is not a voter" :
-                "is undefined";
-            throw new IllegalStateException("Initialized quorum state " + election
-                + " with a voted candidate, which indicates this node was previously "
-                + " a voter, but the local id " + localIdDescription);
-        } else if (election.epoch < logEndOffsetAndEpoch.epoch()) {
             log.warn(
                 "Epoch from quorum store file ({}) is {}, which is smaller than last written " +
                 "epoch {} in the log",
                 store.path(),
-                election.epoch,
+                election.epoch(),
                 logEndOffsetAndEpoch.epoch()
             );
->>>>>>> d1c17e0e
             initialState = new UnattachedState(
                 time,
                 logEndOffsetAndEpoch.epoch(),
