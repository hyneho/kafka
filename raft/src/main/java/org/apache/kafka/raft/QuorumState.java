--- conflicted
+++ resolved
@@ -35,11 +35,7 @@
  * only valid state transitions. Below we define the possible state transitions and
  * how they are triggered:
  *
-<<<<<<< HEAD
- * Unattached transitions to:
-=======
- * Unattached|Resigned =>
->>>>>>> ed8659b4
+ * Unattached|Resigned transitions to:
  *    Unattached: After learning of a new election with a higher epoch
  *    Voted: After granting a vote to a candidate
  *    Candidate: After expiration of the election timeout
