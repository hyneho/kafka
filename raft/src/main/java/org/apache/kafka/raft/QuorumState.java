--- conflicted
+++ resolved
@@ -23,7 +23,6 @@
 import org.apache.kafka.raft.internals.KRaftControlRecordStateMachine;
 import org.apache.kafka.raft.internals.ReplicaKey;
 import org.apache.kafka.raft.internals.VoterSet;
-import org.apache.kafka.server.common.KRaftVersion;
 
 import org.slf4j.Logger;
 
@@ -83,12 +82,7 @@
     private final Time time;
     private final Logger log;
     private final QuorumStateStore store;
-<<<<<<< HEAD
-    private final Supplier<VoterSet> latestVoterSet;
-    private final Supplier<KRaftVersion> latestKraftVersion;
-=======
     private final KRaftControlRecordStateMachine partitionState;
->>>>>>> dceda5e6
     private final Endpoints localListeners;
     private final Random random;
     private final int electionTimeoutMs;
@@ -100,12 +94,7 @@
     public QuorumState(
         OptionalInt localId,
         Uuid localDirectoryId,
-<<<<<<< HEAD
-        Supplier<VoterSet> latestVoterSet,
-        Supplier<KRaftVersion> latestKraftVersion,
-=======
         KRaftControlRecordStateMachine partitionState,
->>>>>>> dceda5e6
         Endpoints localListeners,
         int electionTimeoutMs,
         int fetchTimeoutMs,
