--- conflicted
+++ resolved
@@ -316,11 +316,7 @@
     ) {
         final LogOffsetMetadata endOffsetMetadata = log.endOffset();
 
-<<<<<<< HEAD
         if (state.updateLocalState(endOffsetMetadata, partitionState.lastVoterSet())) {
-=======
-        if (state.updateLocalState(endOffsetMetadata, partitionState.lastVoterSet().voters())) {
->>>>>>> aecaf444
             onUpdateLeaderHighWatermark(state, currentTimeMs);
         }
 
@@ -1326,11 +1322,7 @@
             if (validOffsetAndEpoch.kind() == ValidOffsetAndEpoch.Kind.VALID) {
                 LogFetchInfo info = log.read(fetchOffset, Isolation.UNCOMMITTED);
 
-<<<<<<< HEAD
                 if (state.updateReplicaState(replicaKey, currentTimeMs, info.startOffsetMetadata)) {
-=======
-                if (state.updateReplicaState(replicaId, Uuid.ZERO_UUID, currentTimeMs, info.startOffsetMetadata)) {
->>>>>>> aecaf444
                     onUpdateLeaderHighWatermark(state, currentTimeMs);
                 }
 
@@ -1532,12 +1524,11 @@
         }
 
         LeaderState<T> leaderState = quorum.leaderStateOrThrow();
-        return DescribeQuorumResponse.singletonResponse(
+        return RaftUtil.singletonDescribeQuorumResponse(
+            requestMetadata.apiVersion(),
             log.topicPartition(),
             leaderState.describeQuorum(currentTimeMs),
-            requestMetadata.apiVersion() < DescribeQuorumResponseData.Node.LOWEST_SUPPORTED_VERSION
-                ? null
-                : leaderState.nodes(currentTimeMs)
+            leaderState.nodes(currentTimeMs)
         );
     }
 
@@ -2102,7 +2093,6 @@
 
             RaftRequest.Outbound requestMessage = new RaftRequest.Outbound(
                 correlationId,
-                request.highestSupportedVersion(),
                 request,
                 destination,
                 currentTimeMs
