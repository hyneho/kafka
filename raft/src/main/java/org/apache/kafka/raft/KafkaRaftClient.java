/*
 * Licensed to the Apache Software Foundation (ASF) under one or more
 * contributor license agreements. See the NOTICE file distributed with
 * this work for additional information regarding copyright ownership.
 * The ASF licenses this file to You under the Apache License, Version 2.0
 * (the "License"); you may not use this file except in compliance with
 * the License. You may obtain a copy of the License at
 *
 *    http://www.apache.org/licenses/LICENSE-2.0
 *
 * Unless required by applicable law or agreed to in writing, software
 * distributed under the License is distributed on an "AS IS" BASIS,
 * WITHOUT WARRANTIES OR CONDITIONS OF ANY KIND, either express or implied.
 * See the License for the specific language governing permissions and
 * limitations under the License.
 */
package org.apache.kafka.raft;

import org.apache.kafka.common.KafkaException;
import org.apache.kafka.common.TopicPartition;
import org.apache.kafka.common.errors.ClusterAuthorizationException;
import org.apache.kafka.common.errors.NotLeaderOrFollowerException;
import org.apache.kafka.common.memory.MemoryPool;
import org.apache.kafka.common.message.BeginQuorumEpochRequestData;
import org.apache.kafka.common.message.BeginQuorumEpochResponseData;
import org.apache.kafka.common.message.DescribeQuorumRequestData;
import org.apache.kafka.common.message.DescribeQuorumResponseData;
import org.apache.kafka.common.message.DescribeQuorumResponseData.ReplicaState;
import org.apache.kafka.common.message.EndQuorumEpochRequestData;
import org.apache.kafka.common.message.EndQuorumEpochResponseData;
import org.apache.kafka.common.message.FetchRequestData;
import org.apache.kafka.common.message.FetchResponseData;
import org.apache.kafka.common.message.FetchSnapshotRequestData;
import org.apache.kafka.common.message.FetchSnapshotResponseData;
import org.apache.kafka.common.message.VoteRequestData;
import org.apache.kafka.common.message.VoteResponseData;
import org.apache.kafka.common.metrics.Metrics;
import org.apache.kafka.common.protocol.ApiKeys;
import org.apache.kafka.common.protocol.ApiMessage;
import org.apache.kafka.common.protocol.Errors;
import org.apache.kafka.common.record.CompressionType;
import org.apache.kafka.common.record.MemoryRecords;
import org.apache.kafka.common.record.Records;
import org.apache.kafka.common.record.UnalignedMemoryRecords;
import org.apache.kafka.common.record.UnalignedRecords;
import org.apache.kafka.common.requests.BeginQuorumEpochRequest;
import org.apache.kafka.common.requests.BeginQuorumEpochResponse;
import org.apache.kafka.common.requests.DescribeQuorumRequest;
import org.apache.kafka.common.requests.DescribeQuorumResponse;
import org.apache.kafka.common.requests.EndQuorumEpochRequest;
import org.apache.kafka.common.requests.EndQuorumEpochResponse;
import org.apache.kafka.common.requests.FetchResponse;
import org.apache.kafka.common.requests.FetchSnapshotRequest;
import org.apache.kafka.common.requests.FetchSnapshotResponse;
import org.apache.kafka.common.requests.VoteRequest;
import org.apache.kafka.common.requests.VoteResponse;
import org.apache.kafka.common.utils.BufferSupplier;
import org.apache.kafka.common.utils.LogContext;
import org.apache.kafka.common.utils.Time;
import org.apache.kafka.common.utils.Timer;
import org.apache.kafka.raft.RequestManager.ConnectionState;
import org.apache.kafka.raft.internals.BatchAccumulator;
import org.apache.kafka.raft.internals.BatchMemoryPool;
import org.apache.kafka.raft.internals.BlockingMessageQueue;
import org.apache.kafka.raft.internals.CloseListener;
import org.apache.kafka.raft.internals.FuturePurgatory;
import org.apache.kafka.raft.internals.KafkaRaftMetrics;
import org.apache.kafka.raft.internals.MemoryBatchReader;
import org.apache.kafka.raft.internals.RecordsBatchReader;
import org.apache.kafka.raft.internals.ThresholdPurgatory;
import org.apache.kafka.server.common.serialization.RecordSerde;
import org.apache.kafka.snapshot.RawSnapshotReader;
import org.apache.kafka.snapshot.RawSnapshotWriter;
import org.apache.kafka.snapshot.SnapshotReader;
import org.apache.kafka.snapshot.SnapshotWriter;
import org.slf4j.Logger;

import java.util.ArrayList;
import java.util.Collections;
import java.util.Iterator;
import java.util.List;
import java.util.Map;
import java.util.Objects;
import java.util.Optional;
import java.util.OptionalInt;
import java.util.OptionalLong;
import java.util.Random;
import java.util.Set;
import java.util.concurrent.CompletableFuture;
import java.util.concurrent.ConcurrentLinkedQueue;
import java.util.concurrent.ExecutionException;
import java.util.concurrent.TimeoutException;
import java.util.concurrent.atomic.AtomicReference;
import java.util.function.Supplier;
import java.util.stream.Collectors;

import static java.util.concurrent.CompletableFuture.completedFuture;
import static org.apache.kafka.raft.RaftUtil.hasValidTopicPartition;

/**
 * This class implements a Kafkaesque version of the Raft protocol. Leader election
 * is more or less pure Raft, but replication is driven by replica fetching and we use Kafka's
 * log reconciliation protocol to truncate the log to a common point following each leader
 * election.
 *
 * Like Zookeeper, this protocol distinguishes between voters and observers. Voters are
 * the only ones who are eligible to handle protocol requests and they are the only ones
 * who take part in elections. The protocol does not yet support dynamic quorum changes.
 *
 * These are the APIs in this protocol:
 *
 * 1) {@link VoteRequestData}: Sent by valid voters when their election timeout expires and they
 *    become a candidate. This request includes the last offset in the log which electors use
 *    to tell whether or not to grant the vote.
 *
 * 2) {@link BeginQuorumEpochRequestData}: Sent by the leader of an epoch only to valid voters to
 *    assert its leadership of the new epoch. This request will be retried indefinitely for
 *    each voter until it acknowledges the request or a new election occurs.
 *
 *    This is not needed in usual Raft because the leader can use an empty data push
 *    to achieve the same purpose. The Kafka Raft implementation, however, is driven by
 *    fetch requests from followers, so there must be a way to find the new leader after
 *    an election has completed.
 *
 * 3) {@link EndQuorumEpochRequestData}: Sent by the leader of an epoch to valid voters in order to
 *    gracefully resign from the current epoch. This causes remaining voters to immediately
 *    begin a new election.
 *
 * 4) {@link FetchRequestData}: This is the same as the usual Fetch API in Kafka, but we add snapshot
 *    check before responding, and we also piggyback some additional metadata on responses (i.e. current
 *    leader and epoch). Unlike partition replication, we also piggyback truncation detection on this API
 *    rather than through a separate truncation state.
 *
 * 5) {@link FetchSnapshotRequestData}: Sent by the follower to the epoch leader in order to fetch a snapshot.
 *    This happens when a FetchResponse includes a snapshot ID due to the follower's log end offset being less
 *    than the leader's log start offset. This API is similar to the Fetch API since the snapshot is stored
 *    as FileRecords, but we use {@link UnalignedRecords} in FetchSnapshotResponse because the records
 *    are not necessarily offset-aligned.
 */
public class KafkaRaftClient<T> implements RaftClient<T> {
    private static final int RETRY_BACKOFF_BASE_MS = 100;
    public static final int MAX_FETCH_WAIT_MS = 500;
    public static final int MAX_BATCH_SIZE_BYTES = 8 * 1024 * 1024;
    public static final int MAX_FETCH_SIZE_BYTES = MAX_BATCH_SIZE_BYTES;

    private final AtomicReference<GracefulShutdown> shutdown = new AtomicReference<>();
    private final Logger logger;
    private final Time time;
    private final int fetchMaxWaitMs;
    private final String clusterId;
    private final NetworkChannel channel;
    private final ReplicatedLog log;
    private final Random random;
    private final FuturePurgatory<Long> appendPurgatory;
    private final FuturePurgatory<Long> fetchPurgatory;
    private final RecordSerde<T> serde;
    private final MemoryPool memoryPool;
    private final RaftMessageQueue messageQueue;
    private final RaftConfig raftConfig;
    private final KafkaRaftMetrics kafkaRaftMetrics;
    private final QuorumState quorum;
    private final RequestManager requestManager;

    private final List<ListenerContext> listenerContexts = new ArrayList<>();
    private final ConcurrentLinkedQueue<Listener<T>> pendingListeners = new ConcurrentLinkedQueue<>();

    /**
     * Create a new instance.
     *
     * Note that if the node ID is empty, then the client will behave as a
     * non-participating observer.
     */
    public KafkaRaftClient(
        RecordSerde<T> serde,
        NetworkChannel channel,
        ReplicatedLog log,
        QuorumStateStore quorumStateStore,
        Time time,
        Metrics metrics,
        ExpirationService expirationService,
        LogContext logContext,
        String clusterId,
        OptionalInt nodeId,
        RaftConfig raftConfig
    ) {
        this(serde,
            channel,
            new BlockingMessageQueue(),
            log,
            quorumStateStore,
            new BatchMemoryPool(5, MAX_BATCH_SIZE_BYTES),
            time,
            metrics,
            expirationService,
            MAX_FETCH_WAIT_MS,
            clusterId,
            nodeId,
            logContext,
            new Random(),
            raftConfig);
    }

    KafkaRaftClient(
        RecordSerde<T> serde,
        NetworkChannel channel,
        RaftMessageQueue messageQueue,
        ReplicatedLog log,
        QuorumStateStore quorumStateStore,
        MemoryPool memoryPool,
        Time time,
        Metrics metrics,
        ExpirationService expirationService,
        int fetchMaxWaitMs,
        String clusterId,
        OptionalInt nodeId,
        LogContext logContext,
        Random random,
        RaftConfig raftConfig
    ) {
        this.serde = serde;
        this.channel = channel;
        this.messageQueue = messageQueue;
        this.log = log;
        this.memoryPool = memoryPool;
        this.fetchPurgatory = new ThresholdPurgatory<>(expirationService);
        this.appendPurgatory = new ThresholdPurgatory<>(expirationService);
        this.time = time;
        this.clusterId = clusterId;
        this.fetchMaxWaitMs = fetchMaxWaitMs;
        this.logger = logContext.logger(KafkaRaftClient.class);
        this.random = random;
        this.raftConfig = raftConfig;

        Set<Integer> quorumVoterIds = raftConfig.quorumVoterIds();
        this.requestManager = new RequestManager(quorumVoterIds, raftConfig.retryBackoffMs(),
            raftConfig.requestTimeoutMs(), random);
        this.quorum = new QuorumState(
            nodeId,
            quorumVoterIds,
            raftConfig.electionTimeoutMs(),
            raftConfig.fetchTimeoutMs(),
            quorumStateStore,
            time,
            logContext,
            random);
        this.kafkaRaftMetrics = new KafkaRaftMetrics(metrics, "raft", quorum);
        kafkaRaftMetrics.updateNumUnknownVoterConnections(quorum.remoteVoters().size());

        // Update the voter endpoints with what's in RaftConfig
        Map<Integer, RaftConfig.AddressSpec> voterAddresses = raftConfig.quorumVoterConnections();
        voterAddresses.entrySet().stream()
            .filter(e -> e.getValue() instanceof RaftConfig.InetAddressSpec)
            .forEach(e -> this.channel.updateEndpoint(e.getKey(), (RaftConfig.InetAddressSpec) e.getValue()));
    }

    private void updateFollowerHighWatermark(
        FollowerState state,
        OptionalLong highWatermarkOpt
    ) {
        highWatermarkOpt.ifPresent(highWatermark -> {
            long newHighWatermark = Math.min(endOffset().offset, highWatermark);
            if (state.updateHighWatermark(OptionalLong.of(newHighWatermark))) {
                logger.debug("Follower high watermark updated to {}", newHighWatermark);
                log.updateHighWatermark(new LogOffsetMetadata(newHighWatermark));
                updateListenersProgress(newHighWatermark);
            }
        });
    }

    private void updateLeaderEndOffsetAndTimestamp(
        LeaderState<T> state,
        long currentTimeMs
    ) {
        final LogOffsetMetadata endOffsetMetadata = log.endOffset();

        if (state.updateLocalState(currentTimeMs, endOffsetMetadata)) {
            onUpdateLeaderHighWatermark(state, currentTimeMs);
        }

        fetchPurgatory.maybeComplete(endOffsetMetadata.offset, currentTimeMs);
    }

    private void onUpdateLeaderHighWatermark(
        LeaderState<T> state,
        long currentTimeMs
    ) {
        state.highWatermark().ifPresent(highWatermark -> {
            logger.debug("Leader high watermark updated to {}", highWatermark);
            log.updateHighWatermark(highWatermark);

            // After updating the high watermark, we first clear the append
            // purgatory so that we have an opportunity to route the pending
            // records still held in memory directly to the listener
            appendPurgatory.maybeComplete(highWatermark.offset, currentTimeMs);

            // It is also possible that the high watermark is being updated
            // for the first time following the leader election, so we need
            // to give lagging listeners an opportunity to catch up as well
            updateListenersProgress(highWatermark.offset);
        });
    }

    private void updateListenersProgress(long highWatermark) {
        updateListenersProgress(listenerContexts, highWatermark);
    }

    private void updateListenersProgress(List<ListenerContext> listenerContexts, long highWatermark) {
        for (ListenerContext listenerContext : listenerContexts) {
            listenerContext.nextExpectedOffset().ifPresent(nextExpectedOffset -> {
                if (nextExpectedOffset < log.startOffset() && nextExpectedOffset < highWatermark) {
                    SnapshotReader<T> snapshot = latestSnapshot().orElseThrow(() -> new IllegalStateException(
                        String.format(
                            "Snapshot expected since next offset of %s is %s, log start offset is %s and high-watermark is %s",
                            listenerContext.listener.getClass().getTypeName(),
                            nextExpectedOffset,
                            log.startOffset(),
                            highWatermark
                        )
                    ));
                    listenerContext.fireHandleSnapshot(snapshot);
                }
            });

            // Re-read the expected offset in case the snapshot had to be reloaded
            listenerContext.nextExpectedOffset().ifPresent(nextExpectedOffset -> {
                if (nextExpectedOffset < highWatermark) {
                    LogFetchInfo readInfo = log.read(nextExpectedOffset, Isolation.COMMITTED);
                    listenerContext.fireHandleCommit(nextExpectedOffset, readInfo.records);
                }
            });
        }
    }

    private Optional<SnapshotReader<T>> latestSnapshot() {
        return log.latestSnapshotId().flatMap(snapshotId ->
            log
            .readSnapshot(snapshotId)
            .map(reader ->
                SnapshotReader.of(reader, serde, BufferSupplier.create(), MAX_BATCH_SIZE_BYTES)
            )
        );
    }

<<<<<<< HEAD
    private void maybeFireHandleCommit(long baseOffset, int epoch, long appendTimestamp, List<T> records) {
        for (ListenerContext listenerContext : listenerContexts) {
            OptionalLong nextExpectedOffsetOpt = listenerContext.nextExpectedOffset();
            nextExpectedOffsetOpt.ifPresent(nextOffset -> {
                if (nextOffset == baseOffset)
                    listenerContext.fireHandleCommit(baseOffset, epoch, appendTimestamp, records);
=======
    private void maybeFireHandleCommit(long baseOffset, int epoch, int sizeInBytes, List<T> records) {
        for (ListenerContext listenerContext : listenerContexts) {
            listenerContext.nextExpectedOffset().ifPresent(nextOffset -> {
                if (nextOffset == baseOffset) {
                    listenerContext.fireHandleCommit(baseOffset, epoch, sizeInBytes, records);
                }
>>>>>>> 1b7ab8eb
            });
        }
    }

    private void maybeFireLeaderChange(LeaderState<T> state) {
        for (ListenerContext listenerContext : listenerContexts) {
            listenerContext.maybeFireLeaderChange(quorum.leaderAndEpoch(), state.epochStartOffset());
        }
    }

    private void maybeFireLeaderChange() {
        for (ListenerContext listenerContext : listenerContexts) {
            listenerContext.maybeFireLeaderChange(quorum.leaderAndEpoch());
        }
    }

    @Override
    public void initialize() {
        quorum.initialize(new OffsetAndEpoch(log.endOffset().offset, log.lastFetchedEpoch()));

        long currentTimeMs = time.milliseconds();
        if (quorum.isLeader()) {
            throw new IllegalStateException("Voter cannot initialize as a Leader");
        } else if (quorum.isCandidate()) {
            onBecomeCandidate(currentTimeMs);
        } else if (quorum.isFollower()) {
            onBecomeFollower(currentTimeMs);
        }

        // When there is only a single voter, become candidate immediately
        if (quorum.isVoter()
            && quorum.remoteVoters().isEmpty()
            && !quorum.isCandidate()) {

            transitionToCandidate(currentTimeMs);
        }
    }

    @Override
    public void register(Listener<T> listener) {
        pendingListeners.add(listener);
        wakeup();
    }

    @Override
    public LeaderAndEpoch leaderAndEpoch() {
        return quorum.leaderAndEpoch();
    }

    @Override
    public OptionalInt nodeId() {
        return quorum.localId();
    }

    private OffsetAndEpoch endOffset() {
        return new OffsetAndEpoch(log.endOffset().offset, log.lastFetchedEpoch());
    }

    private void resetConnections() {
        requestManager.resetAll();
    }

    private void onBecomeLeader(long currentTimeMs) {
        long endOffset = log.endOffset().offset;

        BatchAccumulator<T> accumulator = new BatchAccumulator<>(
            quorum.epoch(),
            endOffset,
            raftConfig.appendLingerMs(),
            MAX_BATCH_SIZE_BYTES,
            memoryPool,
            time,
            CompressionType.NONE,
            serde
        );

        LeaderState<T> state = quorum.transitionToLeader(endOffset, accumulator);
        maybeFireLeaderChange(state);

        log.initializeLeaderEpoch(quorum.epoch());

        // The high watermark can only be advanced once we have written a record
        // from the new leader's epoch. Hence we write a control message immediately
        // to ensure there is no delay committing pending data.
        state.appendLeaderChangeMessage(currentTimeMs);

        resetConnections();
        kafkaRaftMetrics.maybeUpdateElectionLatency(currentTimeMs);
    }

    private void flushLeaderLog(LeaderState<T> state, long currentTimeMs) {
        // We update the end offset before flushing so that parked fetches can return sooner.
        updateLeaderEndOffsetAndTimestamp(state, currentTimeMs);
        log.flush();
    }

    private boolean maybeTransitionToLeader(CandidateState state, long currentTimeMs) {
        if (state.isVoteGranted()) {
            onBecomeLeader(currentTimeMs);
            return true;
        } else {
            return false;
        }
    }

    private void onBecomeCandidate(long currentTimeMs) {
        CandidateState state = quorum.candidateStateOrThrow();
        if (!maybeTransitionToLeader(state, currentTimeMs)) {
            resetConnections();
            kafkaRaftMetrics.updateElectionStartMs(currentTimeMs);
        }
    }

    private void transitionToCandidate(long currentTimeMs) {
        quorum.transitionToCandidate();
        maybeFireLeaderChange();
        onBecomeCandidate(currentTimeMs);
    }

    private void transitionToUnattached(int epoch) {
        quorum.transitionToUnattached(epoch);
        maybeFireLeaderChange();
        resetConnections();
    }

    private void transitionToResigned(List<Integer> preferredSuccessors) {
        fetchPurgatory.completeAllExceptionally(
            Errors.NOT_LEADER_OR_FOLLOWER.exception("Not handling request since this node is resigning"));
        quorum.transitionToResigned(preferredSuccessors);
        maybeFireLeaderChange();
        resetConnections();
    }

    private void transitionToVoted(int candidateId, int epoch) {
        quorum.transitionToVoted(epoch, candidateId);
        maybeFireLeaderChange();
        resetConnections();
    }

    private void onBecomeFollower(long currentTimeMs) {
        kafkaRaftMetrics.maybeUpdateElectionLatency(currentTimeMs);

        resetConnections();

        // After becoming a follower, we need to complete all pending fetches so that
        // they can be re-sent to the leader without waiting for their expirations
        fetchPurgatory.completeAllExceptionally(new NotLeaderOrFollowerException(
            "Cannot process the fetch request because the node is no longer the leader."));

        // Clearing the append purgatory should complete all futures exceptionally since this node is no longer the leader
        appendPurgatory.completeAllExceptionally(new NotLeaderOrFollowerException(
            "Failed to receive sufficient acknowledgments for this append before leader change."));
    }

    private void transitionToFollower(
        int epoch,
        int leaderId,
        long currentTimeMs
    ) {
        quorum.transitionToFollower(epoch, leaderId);
        maybeFireLeaderChange();
        onBecomeFollower(currentTimeMs);
    }

    private VoteResponseData buildVoteResponse(Errors partitionLevelError, boolean voteGranted) {
        return VoteResponse.singletonResponse(
            Errors.NONE,
            log.topicPartition(),
            partitionLevelError,
            quorum.epoch(),
            quorum.leaderIdOrSentinel(),
            voteGranted);
    }

    /**
     * Handle a Vote request. This API may return the following errors:
     *
     * - {@link Errors#INCONSISTENT_CLUSTER_ID} if the cluster id is presented in request
     *      but different from this node
     * - {@link Errors#BROKER_NOT_AVAILABLE} if this node is currently shutting down
     * - {@link Errors#FENCED_LEADER_EPOCH} if the epoch is smaller than this node's epoch
     * - {@link Errors#INCONSISTENT_VOTER_SET} if the request suggests inconsistent voter membership (e.g.
     *      if this node or the sender is not one of the current known voters)
     * - {@link Errors#INVALID_REQUEST} if the last epoch or offset are invalid
     */
    private VoteResponseData handleVoteRequest(
        RaftRequest.Inbound requestMetadata
    ) {
        VoteRequestData request = (VoteRequestData) requestMetadata.data;

        if (!hasValidClusterId(request.clusterId())) {
            return new VoteResponseData().setErrorCode(Errors.INCONSISTENT_CLUSTER_ID.code());
        }

        if (!hasValidTopicPartition(request, log.topicPartition())) {
            // Until we support multi-raft, we treat individual topic partition mismatches as invalid requests
            return new VoteResponseData().setErrorCode(Errors.INVALID_REQUEST.code());
        }

        VoteRequestData.PartitionData partitionRequest =
            request.topics().get(0).partitions().get(0);

        int candidateId = partitionRequest.candidateId();
        int candidateEpoch = partitionRequest.candidateEpoch();

        int lastEpoch = partitionRequest.lastOffsetEpoch();
        long lastEpochEndOffset = partitionRequest.lastOffset();
        if (lastEpochEndOffset < 0 || lastEpoch < 0 || lastEpoch >= candidateEpoch) {
            return buildVoteResponse(Errors.INVALID_REQUEST, false);
        }

        Optional<Errors> errorOpt = validateVoterOnlyRequest(candidateId, candidateEpoch);
        if (errorOpt.isPresent()) {
            return buildVoteResponse(errorOpt.get(), false);
        }

        if (candidateEpoch > quorum.epoch()) {
            transitionToUnattached(candidateEpoch);
        }

        OffsetAndEpoch lastEpochEndOffsetAndEpoch = new OffsetAndEpoch(lastEpochEndOffset, lastEpoch);
        boolean voteGranted = quorum.canGrantVote(candidateId, lastEpochEndOffsetAndEpoch.compareTo(endOffset()) >= 0);

        if (voteGranted && quorum.isUnattached()) {
            transitionToVoted(candidateId, candidateEpoch);
        }

        logger.info("Vote request {} with epoch {} is {}", request, candidateEpoch, voteGranted ? "granted" : "rejected");
        return buildVoteResponse(Errors.NONE, voteGranted);
    }

    private boolean handleVoteResponse(
        RaftResponse.Inbound responseMetadata,
        long currentTimeMs
    ) {
        int remoteNodeId = responseMetadata.sourceId();
        VoteResponseData response = (VoteResponseData) responseMetadata.data;
        Errors topLevelError = Errors.forCode(response.errorCode());
        if (topLevelError != Errors.NONE) {
            return handleTopLevelError(topLevelError, responseMetadata);
        }

        if (!hasValidTopicPartition(response, log.topicPartition())) {
            return false;
        }

        VoteResponseData.PartitionData partitionResponse =
            response.topics().get(0).partitions().get(0);

        Errors error = Errors.forCode(partitionResponse.errorCode());
        OptionalInt responseLeaderId = optionalLeaderId(partitionResponse.leaderId());
        int responseEpoch = partitionResponse.leaderEpoch();

        Optional<Boolean> handled = maybeHandleCommonResponse(
            error, responseLeaderId, responseEpoch, currentTimeMs);
        if (handled.isPresent()) {
            return handled.get();
        } else if (error == Errors.NONE) {
            if (quorum.isLeader()) {
                logger.debug("Ignoring vote response {} since we already became leader for epoch {}",
                    partitionResponse, quorum.epoch());
            } else if (quorum.isCandidate()) {
                CandidateState state = quorum.candidateStateOrThrow();
                if (partitionResponse.voteGranted()) {
                    state.recordGrantedVote(remoteNodeId);
                    maybeTransitionToLeader(state, currentTimeMs);
                } else {
                    state.recordRejectedVote(remoteNodeId);

                    // If our vote is rejected, we go immediately to the random backoff. This
                    // ensures that we are not stuck waiting for the election timeout when the
                    // vote has become gridlocked.
                    if (state.isVoteRejected() && !state.isBackingOff()) {
                        logger.info("Insufficient remaining votes to become leader (rejected by {}). " +
                            "We will backoff before retrying election again", state.rejectingVoters());

                        state.startBackingOff(
                            currentTimeMs,
                            binaryExponentialElectionBackoffMs(state.retries())
                        );
                    }
                }
            } else {
                logger.debug("Ignoring vote response {} since we are no longer a candidate in epoch {}",
                    partitionResponse, quorum.epoch());
            }
            return true;
        } else {
            return handleUnexpectedError(error, responseMetadata);
        }
    }

    private int binaryExponentialElectionBackoffMs(int retries) {
        if (retries <= 0) {
            throw new IllegalArgumentException("Retries " + retries + " should be larger than zero");
        }
        // upper limit exponential co-efficients at 20 to avoid overflow
        return Math.min(RETRY_BACKOFF_BASE_MS * random.nextInt(2 << Math.min(20, retries - 1)),
                raftConfig.electionBackoffMaxMs());
    }

    private int strictExponentialElectionBackoffMs(int positionInSuccessors, int totalNumSuccessors) {
        if (positionInSuccessors <= 0 || positionInSuccessors >= totalNumSuccessors) {
            throw new IllegalArgumentException("Position " + positionInSuccessors + " should be larger than zero" +
                    " and smaller than total number of successors " + totalNumSuccessors);
        }

        int retryBackOffBaseMs = raftConfig.electionBackoffMaxMs() >> (totalNumSuccessors - 1);
        return Math.min(raftConfig.electionBackoffMaxMs(), retryBackOffBaseMs << (positionInSuccessors - 1));
    }

    private BeginQuorumEpochResponseData buildBeginQuorumEpochResponse(Errors partitionLevelError) {
        return BeginQuorumEpochResponse.singletonResponse(
            Errors.NONE,
            log.topicPartition(),
            partitionLevelError,
            quorum.epoch(),
            quorum.leaderIdOrSentinel());
    }

    /**
     * Handle a BeginEpoch request. This API may return the following errors:
     *
     * - {@link Errors#INCONSISTENT_CLUSTER_ID} if the cluster id is presented in request
     *      but different from this node
     * - {@link Errors#BROKER_NOT_AVAILABLE} if this node is currently shutting down
     * - {@link Errors#INCONSISTENT_VOTER_SET} if the request suggests inconsistent voter membership (e.g.
     *      if this node or the sender is not one of the current known voters)
     * - {@link Errors#FENCED_LEADER_EPOCH} if the epoch is smaller than this node's epoch
     */
    private BeginQuorumEpochResponseData handleBeginQuorumEpochRequest(
        RaftRequest.Inbound requestMetadata,
        long currentTimeMs
    ) {
        BeginQuorumEpochRequestData request = (BeginQuorumEpochRequestData) requestMetadata.data;

        if (!hasValidClusterId(request.clusterId())) {
            return new BeginQuorumEpochResponseData().setErrorCode(Errors.INCONSISTENT_CLUSTER_ID.code());
        }

        if (!hasValidTopicPartition(request, log.topicPartition())) {
            // Until we support multi-raft, we treat topic partition mismatches as invalid requests
            return new BeginQuorumEpochResponseData().setErrorCode(Errors.INVALID_REQUEST.code());
        }

        BeginQuorumEpochRequestData.PartitionData partitionRequest =
            request.topics().get(0).partitions().get(0);

        int requestLeaderId = partitionRequest.leaderId();
        int requestEpoch = partitionRequest.leaderEpoch();

        Optional<Errors> errorOpt = validateVoterOnlyRequest(requestLeaderId, requestEpoch);
        if (errorOpt.isPresent()) {
            return buildBeginQuorumEpochResponse(errorOpt.get());
        }

        maybeTransition(OptionalInt.of(requestLeaderId), requestEpoch, currentTimeMs);
        return buildBeginQuorumEpochResponse(Errors.NONE);
    }

    private boolean handleBeginQuorumEpochResponse(
        RaftResponse.Inbound responseMetadata,
        long currentTimeMs
    ) {
        int remoteNodeId = responseMetadata.sourceId();
        BeginQuorumEpochResponseData response = (BeginQuorumEpochResponseData) responseMetadata.data;
        Errors topLevelError = Errors.forCode(response.errorCode());
        if (topLevelError != Errors.NONE) {
            return handleTopLevelError(topLevelError, responseMetadata);
        }

        if (!hasValidTopicPartition(response, log.topicPartition())) {
            return false;
        }

        BeginQuorumEpochResponseData.PartitionData partitionResponse =
            response.topics().get(0).partitions().get(0);

        Errors partitionError = Errors.forCode(partitionResponse.errorCode());
        OptionalInt responseLeaderId = optionalLeaderId(partitionResponse.leaderId());
        int responseEpoch = partitionResponse.leaderEpoch();

        Optional<Boolean> handled = maybeHandleCommonResponse(
            partitionError, responseLeaderId, responseEpoch, currentTimeMs);
        if (handled.isPresent()) {
            return handled.get();
        } else if (partitionError == Errors.NONE) {
            if (quorum.isLeader()) {
                LeaderState<T> state = quorum.leaderStateOrThrow();
                state.addAcknowledgementFrom(remoteNodeId);
            } else {
                logger.debug("Ignoring BeginQuorumEpoch response {} since " +
                    "this node is not the leader anymore", response);
            }
            return true;
        } else {
            return handleUnexpectedError(partitionError, responseMetadata);
        }
    }

    private EndQuorumEpochResponseData buildEndQuorumEpochResponse(Errors partitionLevelError) {
        return EndQuorumEpochResponse.singletonResponse(
            Errors.NONE,
            log.topicPartition(),
            partitionLevelError,
            quorum.epoch(),
            quorum.leaderIdOrSentinel());
    }

    /**
     * Handle an EndEpoch request. This API may return the following errors:
     *
     * - {@link Errors#INCONSISTENT_CLUSTER_ID} if the cluster id is presented in request
     *      but different from this node
     * - {@link Errors#BROKER_NOT_AVAILABLE} if this node is currently shutting down
     * - {@link Errors#INCONSISTENT_VOTER_SET} if the request suggests inconsistent voter membership (e.g.
     *      if this node or the sender is not one of the current known voters)
     * - {@link Errors#FENCED_LEADER_EPOCH} if the epoch is smaller than this node's epoch
     */
    private EndQuorumEpochResponseData handleEndQuorumEpochRequest(
        RaftRequest.Inbound requestMetadata,
        long currentTimeMs
    ) {
        EndQuorumEpochRequestData request = (EndQuorumEpochRequestData) requestMetadata.data;

        if (!hasValidClusterId(request.clusterId())) {
            return new EndQuorumEpochResponseData().setErrorCode(Errors.INCONSISTENT_CLUSTER_ID.code());
        }

        if (!hasValidTopicPartition(request, log.topicPartition())) {
            // Until we support multi-raft, we treat topic partition mismatches as invalid requests
            return new EndQuorumEpochResponseData().setErrorCode(Errors.INVALID_REQUEST.code());
        }

        EndQuorumEpochRequestData.PartitionData partitionRequest =
            request.topics().get(0).partitions().get(0);

        int requestEpoch = partitionRequest.leaderEpoch();
        int requestLeaderId = partitionRequest.leaderId();

        Optional<Errors> errorOpt = validateVoterOnlyRequest(requestLeaderId, requestEpoch);
        if (errorOpt.isPresent()) {
            return buildEndQuorumEpochResponse(errorOpt.get());
        }
        maybeTransition(OptionalInt.of(requestLeaderId), requestEpoch, currentTimeMs);

        if (quorum.isFollower()) {
            FollowerState state = quorum.followerStateOrThrow();
            if (state.leaderId() == requestLeaderId) {
                List<Integer> preferredSuccessors = partitionRequest.preferredSuccessors();
                long electionBackoffMs = endEpochElectionBackoff(preferredSuccessors);
                logger.debug("Overriding follower fetch timeout to {} after receiving " +
                    "EndQuorumEpoch request from leader {} in epoch {}", electionBackoffMs,
                    requestLeaderId, requestEpoch);
                state.overrideFetchTimeout(currentTimeMs, electionBackoffMs);
            }
        }
        return buildEndQuorumEpochResponse(Errors.NONE);
    }

    private long endEpochElectionBackoff(List<Integer> preferredSuccessors) {
        // Based on the priority inside the preferred successors, choose the corresponding delayed
        // election backoff time based on strict exponential mechanism so that the most up-to-date
        // voter has a higher chance to be elected. If the node's priority is highest, become
        // candidate immediately instead of waiting for next poll.
        int position = preferredSuccessors.indexOf(quorum.localIdOrThrow());
        if (position <= 0) {
            return 0;
        } else {
            return strictExponentialElectionBackoffMs(position, preferredSuccessors.size());
        }
    }

    private boolean handleEndQuorumEpochResponse(
        RaftResponse.Inbound responseMetadata,
        long currentTimeMs
    ) {
        EndQuorumEpochResponseData response = (EndQuorumEpochResponseData) responseMetadata.data;
        Errors topLevelError = Errors.forCode(response.errorCode());
        if (topLevelError != Errors.NONE) {
            return handleTopLevelError(topLevelError, responseMetadata);
        }

        if (!hasValidTopicPartition(response, log.topicPartition())) {
            return false;
        }

        EndQuorumEpochResponseData.PartitionData partitionResponse =
            response.topics().get(0).partitions().get(0);

        Errors partitionError = Errors.forCode(partitionResponse.errorCode());
        OptionalInt responseLeaderId = optionalLeaderId(partitionResponse.leaderId());
        int responseEpoch = partitionResponse.leaderEpoch();

        Optional<Boolean> handled = maybeHandleCommonResponse(
            partitionError, responseLeaderId, responseEpoch, currentTimeMs);
        if (handled.isPresent()) {
            return handled.get();
        } else if (partitionError == Errors.NONE) {
            ResignedState resignedState = quorum.resignedStateOrThrow();
            resignedState.acknowledgeResignation(responseMetadata.sourceId());
            return true;
        } else {
            return handleUnexpectedError(partitionError, responseMetadata);
        }
    }

    private FetchResponseData buildFetchResponse(
        Errors error,
        Records records,
        ValidOffsetAndEpoch validOffsetAndEpoch,
        Optional<LogOffsetMetadata> highWatermark
    ) {
        return RaftUtil.singletonFetchResponse(log.topicPartition(), Errors.NONE, partitionData -> {
            partitionData
                .setRecords(records)
                .setErrorCode(error.code())
                .setLogStartOffset(log.startOffset())
                .setHighWatermark(highWatermark
                    .map(offsetMetadata -> offsetMetadata.offset)
                    .orElse(-1L));

            partitionData.currentLeader()
                .setLeaderEpoch(quorum.epoch())
                .setLeaderId(quorum.leaderIdOrSentinel());

            switch (validOffsetAndEpoch.kind()) {
                case DIVERGING:
                    partitionData.divergingEpoch()
                        .setEpoch(validOffsetAndEpoch.offsetAndEpoch().epoch)
                        .setEndOffset(validOffsetAndEpoch.offsetAndEpoch().offset);
                    break;
                case SNAPSHOT:
                    partitionData.snapshotId()
                        .setEpoch(validOffsetAndEpoch.offsetAndEpoch().epoch)
                        .setEndOffset(validOffsetAndEpoch.offsetAndEpoch().offset);
                    break;
                default:
            }
        });
    }

    private FetchResponseData buildEmptyFetchResponse(
        Errors error,
        Optional<LogOffsetMetadata> highWatermark
    ) {
        return buildFetchResponse(
            error,
            MemoryRecords.EMPTY,
            ValidOffsetAndEpoch.valid(),
            highWatermark
        );
    }

    private boolean hasValidClusterId(String requestClusterId) {
        // We don't enforce the cluster id if it is not provided.
        if (requestClusterId == null) {
            return true;
        }
        return clusterId.equals(requestClusterId);
    }

    /**
     * Handle a Fetch request. The fetch offset and last fetched epoch are always
     * validated against the current log. In the case that they do not match, the response will
     * indicate the diverging offset/epoch. A follower is expected to truncate its log in this
     * case and resend the fetch.
     *
     * This API may return the following errors:
     *
     * - {@link Errors#INCONSISTENT_CLUSTER_ID} if the cluster id is presented in request
     *     but different from this node
     * - {@link Errors#BROKER_NOT_AVAILABLE} if this node is currently shutting down
     * - {@link Errors#FENCED_LEADER_EPOCH} if the epoch is smaller than this node's epoch
     * - {@link Errors#INVALID_REQUEST} if the request epoch is larger than the leader's current epoch
     *     or if either the fetch offset or the last fetched epoch is invalid
     */
    private CompletableFuture<FetchResponseData> handleFetchRequest(
        RaftRequest.Inbound requestMetadata,
        long currentTimeMs
    ) {
        FetchRequestData request = (FetchRequestData) requestMetadata.data;

        if (!hasValidClusterId(request.clusterId())) {
            return completedFuture(new FetchResponseData().setErrorCode(Errors.INCONSISTENT_CLUSTER_ID.code()));
        }

        if (!hasValidTopicPartition(request, log.topicPartition())) {
            // Until we support multi-raft, we treat topic partition mismatches as invalid requests
            return completedFuture(new FetchResponseData().setErrorCode(Errors.INVALID_REQUEST.code()));
        }

        FetchRequestData.FetchPartition fetchPartition = request.topics().get(0).partitions().get(0);
        if (request.maxWaitMs() < 0
            || fetchPartition.fetchOffset() < 0
            || fetchPartition.lastFetchedEpoch() < 0
            || fetchPartition.lastFetchedEpoch() > fetchPartition.currentLeaderEpoch()) {
            return completedFuture(buildEmptyFetchResponse(
                Errors.INVALID_REQUEST, Optional.empty()));
        }

        FetchResponseData response = tryCompleteFetchRequest(request.replicaId(), fetchPartition, currentTimeMs);
        FetchResponseData.PartitionData partitionResponse =
            response.responses().get(0).partitions().get(0);

        if (partitionResponse.errorCode() != Errors.NONE.code()
            || FetchResponse.recordsSize(partitionResponse) > 0
            || request.maxWaitMs() == 0) {
            return completedFuture(response);
        }

        CompletableFuture<Long> future = fetchPurgatory.await(
            fetchPartition.fetchOffset(),
            request.maxWaitMs());

        return future.handle((completionTimeMs, exception) -> {
            if (exception != null) {
                Throwable cause = exception instanceof ExecutionException ?
                    exception.getCause() : exception;

                // If the fetch timed out in purgatory, it means no new data is available,
                // and we will complete the fetch successfully. Otherwise, if there was
                // any other error, we need to return it.
                Errors error = Errors.forException(cause);
                if (error != Errors.REQUEST_TIMED_OUT) {
                    logger.debug("Failed to handle fetch from {} at {} due to {}",
                        request.replicaId(), fetchPartition.fetchOffset(), error);
                    return buildEmptyFetchResponse(error, Optional.empty());
                }
            }

            // FIXME: `completionTimeMs`, which can be null
            logger.trace("Completing delayed fetch from {} starting at offset {} at {}",
                request.replicaId(), fetchPartition.fetchOffset(), completionTimeMs);

            return tryCompleteFetchRequest(request.replicaId(), fetchPartition, time.milliseconds());
        });
    }

    private FetchResponseData tryCompleteFetchRequest(
        int replicaId,
        FetchRequestData.FetchPartition request,
        long currentTimeMs
    ) {
        try {
            Optional<Errors> errorOpt = validateLeaderOnlyRequest(request.currentLeaderEpoch());
            if (errorOpt.isPresent()) {
                return buildEmptyFetchResponse(errorOpt.get(), Optional.empty());
            }

            long fetchOffset = request.fetchOffset();
            int lastFetchedEpoch = request.lastFetchedEpoch();
            LeaderState<T> state = quorum.leaderStateOrThrow();
            ValidOffsetAndEpoch validOffsetAndEpoch = log.validateOffsetAndEpoch(fetchOffset, lastFetchedEpoch);

            final Records records;
            if (validOffsetAndEpoch.kind() == ValidOffsetAndEpoch.Kind.VALID) {
                LogFetchInfo info = log.read(fetchOffset, Isolation.UNCOMMITTED);

                if (state.updateReplicaState(replicaId, currentTimeMs, info.startOffsetMetadata)) {
                    onUpdateLeaderHighWatermark(state, currentTimeMs);
                }

                records = info.records;
            } else {
                records = MemoryRecords.EMPTY;
            }

            return buildFetchResponse(Errors.NONE, records, validOffsetAndEpoch, state.highWatermark());
        } catch (Exception e) {
            logger.error("Caught unexpected error in fetch completion of request {}", request, e);
            return buildEmptyFetchResponse(Errors.UNKNOWN_SERVER_ERROR, Optional.empty());
        }
    }

    private static OptionalInt optionalLeaderId(int leaderIdOrNil) {
        if (leaderIdOrNil < 0)
            return OptionalInt.empty();
        return OptionalInt.of(leaderIdOrNil);
    }

    private boolean handleFetchResponse(
        RaftResponse.Inbound responseMetadata,
        long currentTimeMs
    ) {
        FetchResponseData response = (FetchResponseData) responseMetadata.data;
        Errors topLevelError = Errors.forCode(response.errorCode());
        if (topLevelError != Errors.NONE) {
            return handleTopLevelError(topLevelError, responseMetadata);
        }

        if (!RaftUtil.hasValidTopicPartition(response, log.topicPartition())) {
            return false;
        }

        FetchResponseData.PartitionData partitionResponse =
            response.responses().get(0).partitions().get(0);

        FetchResponseData.LeaderIdAndEpoch currentLeaderIdAndEpoch = partitionResponse.currentLeader();
        OptionalInt responseLeaderId = optionalLeaderId(currentLeaderIdAndEpoch.leaderId());
        int responseEpoch = currentLeaderIdAndEpoch.leaderEpoch();
        Errors error = Errors.forCode(partitionResponse.errorCode());

        Optional<Boolean> handled = maybeHandleCommonResponse(
            error, responseLeaderId, responseEpoch, currentTimeMs);
        if (handled.isPresent()) {
            return handled.get();
        }

        FollowerState state = quorum.followerStateOrThrow();
        if (error == Errors.NONE) {
            FetchResponseData.EpochEndOffset divergingEpoch = partitionResponse.divergingEpoch();
            if (divergingEpoch.epoch() >= 0) {
                // The leader is asking us to truncate before continuing
                final OffsetAndEpoch divergingOffsetAndEpoch = new OffsetAndEpoch(
                    divergingEpoch.endOffset(), divergingEpoch.epoch());

                state.highWatermark().ifPresent(highWatermark -> {
                    if (divergingOffsetAndEpoch.offset < highWatermark.offset) {
                        throw new KafkaException("The leader requested truncation to offset " +
                            divergingOffsetAndEpoch.offset + ", which is below the current high watermark" +
                            " " + highWatermark);
                    }
                });

                long truncationOffset = log.truncateToEndOffset(divergingOffsetAndEpoch);
                logger.info("Truncated to offset {} from Fetch response from leader {}", truncationOffset, quorum.leaderIdOrSentinel());
            } else if (partitionResponse.snapshotId().epoch() >= 0 ||
                       partitionResponse.snapshotId().endOffset() >= 0) {
                // The leader is asking us to fetch a snapshot

                if (partitionResponse.snapshotId().epoch() < 0) {
                    logger.error(
                        "The leader sent a snapshot id with a valid end offset {} but with an invalid epoch {}",
                        partitionResponse.snapshotId().endOffset(),
                        partitionResponse.snapshotId().epoch()
                    );
                    return false;
                } else if (partitionResponse.snapshotId().endOffset() < 0) {
                    logger.error(
                        "The leader sent a snapshot id with a valid epoch {} but with an invalid end offset {}",
                        partitionResponse.snapshotId().epoch(),
                        partitionResponse.snapshotId().endOffset()
                    );
                    return false;
                } else {
                    final OffsetAndEpoch snapshotId = new OffsetAndEpoch(
                        partitionResponse.snapshotId().endOffset(),
                        partitionResponse.snapshotId().epoch()
                    );

                    // Do not validate the snapshot id against the local replicated log
                    // since this snapshot is expected to reference offsets and epochs
                    // greater than the log end offset and high-watermark
                    state.setFetchingSnapshot(log.storeSnapshot(snapshotId));
                }
            } else {
                Records records = FetchResponse.recordsOrFail(partitionResponse);
                if (records.sizeInBytes() > 0) {
                    appendAsFollower(records);
                }

                OptionalLong highWatermark = partitionResponse.highWatermark() < 0 ?
                    OptionalLong.empty() : OptionalLong.of(partitionResponse.highWatermark());
                updateFollowerHighWatermark(state, highWatermark);
            }

            state.resetFetchTimeout(currentTimeMs);
            return true;
        } else {
            return handleUnexpectedError(error, responseMetadata);
        }
    }

    private void appendAsFollower(
        Records records
    ) {
        LogAppendInfo info = log.appendAsFollower(records);
        log.flush();

        OffsetAndEpoch endOffset = endOffset();
        kafkaRaftMetrics.updateFetchedRecords(info.lastOffset - info.firstOffset + 1);
        kafkaRaftMetrics.updateLogEnd(endOffset);
        logger.trace("Follower end offset updated to {} after append", endOffset);
    }

    private LogAppendInfo appendAsLeader(
        Records records
    ) {
        LogAppendInfo info = log.appendAsLeader(records, quorum.epoch());
        OffsetAndEpoch endOffset = endOffset();
        kafkaRaftMetrics.updateAppendRecords(info.lastOffset - info.firstOffset + 1);
        kafkaRaftMetrics.updateLogEnd(endOffset);
        logger.trace("Leader appended records at base offset {}, new end offset is {}", info.firstOffset, endOffset);
        return info;
    }

    private DescribeQuorumResponseData handleDescribeQuorumRequest(
        RaftRequest.Inbound requestMetadata,
        long currentTimeMs
    ) {
        DescribeQuorumRequestData describeQuorumRequestData = (DescribeQuorumRequestData) requestMetadata.data;
        if (!hasValidTopicPartition(describeQuorumRequestData, log.topicPartition())) {
            return DescribeQuorumRequest.getPartitionLevelErrorResponse(
                describeQuorumRequestData, Errors.UNKNOWN_TOPIC_OR_PARTITION);
        }

        if (!quorum.isLeader()) {
            return DescribeQuorumRequest.getTopLevelErrorResponse(Errors.INVALID_REQUEST);
        }

        LeaderState<T> leaderState = quorum.leaderStateOrThrow();
        return DescribeQuorumResponse.singletonResponse(log.topicPartition(),
            leaderState.localId(),
            leaderState.epoch(),
            leaderState.highWatermark().isPresent() ? leaderState.highWatermark().get().offset : -1,
            convertToReplicaStates(leaderState.getVoterEndOffsets()),
            convertToReplicaStates(leaderState.getObserverStates(currentTimeMs))
        );
    }

    /**
     * Handle a FetchSnapshot request, similar to the Fetch request but we use {@link UnalignedRecords}
     * in response because the records are not necessarily offset-aligned.
     *
     * This API may return the following errors:
     *
     * - {@link Errors#INCONSISTENT_CLUSTER_ID} if the cluster id is presented in request
     *     but different from this node
     * - {@link Errors#BROKER_NOT_AVAILABLE} if this node is currently shutting down
     * - {@link Errors#FENCED_LEADER_EPOCH} if the epoch is smaller than this node's epoch
     * - {@link Errors#INVALID_REQUEST} if the request epoch is larger than the leader's current epoch
     *     or if either the fetch offset or the last fetched epoch is invalid
     * - {@link Errors#SNAPSHOT_NOT_FOUND} if the request snapshot id does not exists
     * - {@link Errors#POSITION_OUT_OF_RANGE} if the request snapshot offset out of range
     */
    private FetchSnapshotResponseData handleFetchSnapshotRequest(
        RaftRequest.Inbound requestMetadata
    ) {
        FetchSnapshotRequestData data = (FetchSnapshotRequestData) requestMetadata.data;

        if (!hasValidClusterId(data.clusterId())) {
            return new FetchSnapshotResponseData().setErrorCode(Errors.INCONSISTENT_CLUSTER_ID.code());
        }

        if (data.topics().size() != 1 && data.topics().get(0).partitions().size() != 1) {
            return FetchSnapshotResponse.withTopLevelError(Errors.INVALID_REQUEST);
        }

        Optional<FetchSnapshotRequestData.PartitionSnapshot> partitionSnapshotOpt = FetchSnapshotRequest
            .forTopicPartition(data, log.topicPartition());
        if (!partitionSnapshotOpt.isPresent()) {
            // The Raft client assumes that there is only one topic partition.
            TopicPartition unknownTopicPartition = new TopicPartition(
                data.topics().get(0).name(),
                data.topics().get(0).partitions().get(0).partition()
            );

            return FetchSnapshotResponse.singleton(
                unknownTopicPartition,
                responsePartitionSnapshot -> responsePartitionSnapshot
                    .setErrorCode(Errors.UNKNOWN_TOPIC_OR_PARTITION.code())
            );
        }

        FetchSnapshotRequestData.PartitionSnapshot partitionSnapshot = partitionSnapshotOpt.get();
        Optional<Errors> leaderValidation = validateLeaderOnlyRequest(
                partitionSnapshot.currentLeaderEpoch()
        );
        if (leaderValidation.isPresent()) {
            return FetchSnapshotResponse.singleton(
                log.topicPartition(),
                responsePartitionSnapshot -> addQuorumLeader(responsePartitionSnapshot)
                    .setErrorCode(leaderValidation.get().code())
            );
        }

        OffsetAndEpoch snapshotId = new OffsetAndEpoch(
            partitionSnapshot.snapshotId().endOffset(),
            partitionSnapshot.snapshotId().epoch()
        );
        Optional<RawSnapshotReader> snapshotOpt = log.readSnapshot(snapshotId);
        if (!snapshotOpt.isPresent()) {
            return FetchSnapshotResponse.singleton(
                log.topicPartition(),
                responsePartitionSnapshot -> addQuorumLeader(responsePartitionSnapshot)
                    .setErrorCode(Errors.SNAPSHOT_NOT_FOUND.code())
            );
        }

        RawSnapshotReader snapshot = snapshotOpt.get();
        long snapshotSize = snapshot.sizeInBytes();
        if (partitionSnapshot.position() < 0 || partitionSnapshot.position() >= snapshotSize) {
            return FetchSnapshotResponse.singleton(
                log.topicPartition(),
                responsePartitionSnapshot -> addQuorumLeader(responsePartitionSnapshot)
                    .setErrorCode(Errors.POSITION_OUT_OF_RANGE.code())
            );
        }

        if (partitionSnapshot.position() > Integer.MAX_VALUE) {
            throw new IllegalStateException(
                String.format(
                    "Trying to fetch a snapshot with size (%s) and a position (%s) larger than %s",
                    snapshotSize,
                    partitionSnapshot.position(),
                    Integer.MAX_VALUE
                )
            );
        }

        int maxSnapshotSize;
        try {
            maxSnapshotSize = Math.toIntExact(snapshotSize);
        } catch (ArithmeticException e) {
            maxSnapshotSize = Integer.MAX_VALUE;
        }

        UnalignedRecords records = snapshot.slice(partitionSnapshot.position(), Math.min(data.maxBytes(), maxSnapshotSize));

        return FetchSnapshotResponse.singleton(
            log.topicPartition(),
            responsePartitionSnapshot -> {
                addQuorumLeader(responsePartitionSnapshot)
                    .snapshotId()
                    .setEndOffset(snapshotId.offset)
                    .setEpoch(snapshotId.epoch);

                return responsePartitionSnapshot
                    .setSize(snapshotSize)
                    .setPosition(partitionSnapshot.position())
                    .setUnalignedRecords(records);
            }
        );
    }

    private boolean handleFetchSnapshotResponse(
        RaftResponse.Inbound responseMetadata,
        long currentTimeMs
    ) {
        FetchSnapshotResponseData data = (FetchSnapshotResponseData) responseMetadata.data;
        Errors topLevelError = Errors.forCode(data.errorCode());
        if (topLevelError != Errors.NONE) {
            return handleTopLevelError(topLevelError, responseMetadata);
        }

        if (data.topics().size() != 1 && data.topics().get(0).partitions().size() != 1) {
            return false;
        }

        Optional<FetchSnapshotResponseData.PartitionSnapshot> partitionSnapshotOpt = FetchSnapshotResponse
            .forTopicPartition(data, log.topicPartition());
        if (!partitionSnapshotOpt.isPresent()) {
            return false;
        }

        FetchSnapshotResponseData.PartitionSnapshot partitionSnapshot = partitionSnapshotOpt.get();

        FetchSnapshotResponseData.LeaderIdAndEpoch currentLeaderIdAndEpoch = partitionSnapshot.currentLeader();
        OptionalInt responseLeaderId = optionalLeaderId(currentLeaderIdAndEpoch.leaderId());
        int responseEpoch = currentLeaderIdAndEpoch.leaderEpoch();
        Errors error = Errors.forCode(partitionSnapshot.errorCode());

        Optional<Boolean> handled = maybeHandleCommonResponse(
            error, responseLeaderId, responseEpoch, currentTimeMs);
        if (handled.isPresent()) {
            return handled.get();
        }

        FollowerState state = quorum.followerStateOrThrow();

        if (Errors.forCode(partitionSnapshot.errorCode()) == Errors.SNAPSHOT_NOT_FOUND ||
            partitionSnapshot.snapshotId().endOffset() < 0 ||
            partitionSnapshot.snapshotId().epoch() < 0) {

            /* The leader deleted the snapshot before the follower could download it. Start over by
             * reseting the fetching snapshot state and sending another fetch request.
             */
            logger.trace(
                "Leader doesn't know about snapshot id {}, returned error {} and snapshot id {}",
                state.fetchingSnapshot(),
                partitionSnapshot.errorCode(),
                partitionSnapshot.snapshotId()
            );
            state.setFetchingSnapshot(Optional.empty());
            state.resetFetchTimeout(currentTimeMs);
            return true;
        }

        OffsetAndEpoch snapshotId = new OffsetAndEpoch(
            partitionSnapshot.snapshotId().endOffset(),
            partitionSnapshot.snapshotId().epoch()
        );

        RawSnapshotWriter snapshot;
        if (state.fetchingSnapshot().isPresent()) {
            snapshot = state.fetchingSnapshot().get();
        } else {
            throw new IllegalStateException(
                String.format("Received unexpected fetch snapshot response: %s", partitionSnapshot)
            );
        }

        if (!snapshot.snapshotId().equals(snapshotId)) {
            throw new IllegalStateException(
                String.format(
                    "Received fetch snapshot response with an invalid id. Expected %s; Received %s",
                    snapshot.snapshotId(),
                    snapshotId
                )
            );
        }
        if (snapshot.sizeInBytes() != partitionSnapshot.position()) {
            throw new IllegalStateException(
                String.format(
                    "Received fetch snapshot response with an invalid position. Expected %s; Received %s",
                    snapshot.sizeInBytes(),
                    partitionSnapshot.position()
                )
            );
        }

        final UnalignedMemoryRecords records;
        if (partitionSnapshot.unalignedRecords() instanceof MemoryRecords) {
            records = new UnalignedMemoryRecords(((MemoryRecords) partitionSnapshot.unalignedRecords()).buffer());
        } else if (partitionSnapshot.unalignedRecords() instanceof UnalignedMemoryRecords) {
            records = (UnalignedMemoryRecords) partitionSnapshot.unalignedRecords();
        } else {
            throw new IllegalStateException(String.format("Received unexpected fetch snapshot response: %s", partitionSnapshot));
        }
        snapshot.append(records);

        if (snapshot.sizeInBytes() == partitionSnapshot.size()) {
            // Finished fetching the snapshot.
            snapshot.freeze();
            state.setFetchingSnapshot(Optional.empty());

            if (log.truncateToLatestSnapshot()) {
                updateFollowerHighWatermark(state, OptionalLong.of(log.highWatermark().offset));
            } else {
                throw new IllegalStateException(
                    String.format(
                        "Full log truncation expected but didn't happen. Snapshot of %s, log end offset %s, last fetched %s",
                        snapshot.snapshotId(),
                        log.endOffset(),
                        log.lastFetchedEpoch()
                    )
                );
            }
        }

        state.resetFetchTimeout(currentTimeMs);
        return true;
    }

    List<ReplicaState> convertToReplicaStates(Map<Integer, Long> replicaEndOffsets) {
        return replicaEndOffsets.entrySet().stream()
                   .map(entry -> new ReplicaState()
                                     .setReplicaId(entry.getKey())
                                     .setLogEndOffset(entry.getValue()))
                   .collect(Collectors.toList());
    }

    private boolean hasConsistentLeader(int epoch, OptionalInt leaderId) {
        // Only elected leaders are sent in the request/response header, so if we have an elected
        // leaderId, it should be consistent with what is in the message.
        if (leaderId.isPresent() && leaderId.getAsInt() == quorum.localIdOrSentinel()) {
            // The response indicates that we should be the leader, so we verify that is the case
            return quorum.isLeader();
        } else {
            return epoch != quorum.epoch()
                || !leaderId.isPresent()
                || !quorum.leaderId().isPresent()
                || leaderId.equals(quorum.leaderId());
        }
    }

    /**
     * Handle response errors that are common across request types.
     *
     * @param error Error from the received response
     * @param leaderId Optional leaderId from the response
     * @param epoch Epoch received from the response
     * @param currentTimeMs Current epoch time in milliseconds
     * @return Optional value indicating whether the error was handled here and the outcome of
     *    that handling. Specifically:
     *
     *    - Optional.empty means that the response was not handled here and the custom
     *        API handler should be applied
     *    - Optional.of(true) indicates that the response was successfully handled here and
     *        the request does not need to be retried
     *    - Optional.of(false) indicates that the response was handled here, but that the request
     *        will need to be retried
     */
    private Optional<Boolean> maybeHandleCommonResponse(
        Errors error,
        OptionalInt leaderId,
        int epoch,
        long currentTimeMs
    ) {
        if (epoch < quorum.epoch() || error == Errors.UNKNOWN_LEADER_EPOCH) {
            // We have a larger epoch, so the response is no longer relevant
            return Optional.of(true);
        } else if (epoch > quorum.epoch()
            || error == Errors.FENCED_LEADER_EPOCH
            || error == Errors.NOT_LEADER_OR_FOLLOWER) {

            // The response indicates that the request had a stale epoch, but we need
            // to validate the epoch from the response against our current state.
            maybeTransition(leaderId, epoch, currentTimeMs);
            return Optional.of(true);
        } else if (epoch == quorum.epoch()
            && leaderId.isPresent()
            && !quorum.hasLeader()) {

            // Since we are transitioning to Follower, we will only forward the
            // request to the handler if there is no error. Otherwise, we will let
            // the request be retried immediately (if needed) after the transition.
            // This handling allows an observer to discover the leader and append
            // to the log in the same Fetch request.
            transitionToFollower(epoch, leaderId.getAsInt(), currentTimeMs);
            if (error == Errors.NONE) {
                return Optional.empty();
            } else {
                return Optional.of(true);
            }
        } else if (error == Errors.BROKER_NOT_AVAILABLE) {
            return Optional.of(false);
        } else if (error == Errors.INCONSISTENT_GROUP_PROTOCOL) {
            // For now we treat this as a fatal error. Once we have support for quorum
            // reassignment, this error could suggest that either we or the recipient of
            // the request just has stale voter information, which means we can retry
            // after backing off.
            throw new IllegalStateException("Received error indicating inconsistent voter sets");
        } else if (error == Errors.INVALID_REQUEST) {
            throw new IllegalStateException("Received unexpected invalid request error");
        }

        return Optional.empty();
    }

    private void maybeTransition(
        OptionalInt leaderId,
        int epoch,
        long currentTimeMs
    ) {
        if (!hasConsistentLeader(epoch, leaderId)) {
            throw new IllegalStateException("Received request or response with leader " + leaderId +
                " and epoch " + epoch + " which is inconsistent with current leader " +
                quorum.leaderId() + " and epoch " + quorum.epoch());
        } else if (epoch > quorum.epoch()) {
            if (leaderId.isPresent()) {
                transitionToFollower(epoch, leaderId.getAsInt(), currentTimeMs);
            } else {
                transitionToUnattached(epoch);
            }
        } else if (leaderId.isPresent() && !quorum.hasLeader()) {
            // The request or response indicates the leader of the current epoch,
            // which is currently unknown
            transitionToFollower(epoch, leaderId.getAsInt(), currentTimeMs);
        }
    }

    private boolean handleTopLevelError(Errors error, RaftResponse.Inbound response) {
        if (error == Errors.BROKER_NOT_AVAILABLE) {
            return false;
        } else if (error == Errors.CLUSTER_AUTHORIZATION_FAILED) {
            throw new ClusterAuthorizationException("Received cluster authorization error in response " + response);
        } else {
            return handleUnexpectedError(error, response);
        }
    }

    private boolean handleUnexpectedError(Errors error, RaftResponse.Inbound response) {
        logger.error("Unexpected error {} in {} response: {}",
            error, ApiKeys.forId(response.data.apiKey()), response);
        return false;
    }

    private void handleResponse(RaftResponse.Inbound response, long currentTimeMs) {
        // The response epoch matches the local epoch, so we can handle the response
        ApiKeys apiKey = ApiKeys.forId(response.data.apiKey());
        final boolean handledSuccessfully;

        switch (apiKey) {
            case FETCH:
                handledSuccessfully = handleFetchResponse(response, currentTimeMs);
                break;

            case VOTE:
                handledSuccessfully = handleVoteResponse(response, currentTimeMs);
                break;

            case BEGIN_QUORUM_EPOCH:
                handledSuccessfully = handleBeginQuorumEpochResponse(response, currentTimeMs);
                break;

            case END_QUORUM_EPOCH:
                handledSuccessfully = handleEndQuorumEpochResponse(response, currentTimeMs);
                break;

            case FETCH_SNAPSHOT:
                handledSuccessfully = handleFetchSnapshotResponse(response, currentTimeMs);
                break;

            default:
                throw new IllegalArgumentException("Received unexpected response type: " + apiKey);
        }

        ConnectionState connection = requestManager.getOrCreate(response.sourceId());
        if (handledSuccessfully) {
            connection.onResponseReceived(response.correlationId);
        } else {
            connection.onResponseError(response.correlationId, currentTimeMs);
        }
    }

    /**
     * Validate a request which is only valid between voters. If an error is
     * present in the returned value, it should be returned in the response.
     */
    private Optional<Errors> validateVoterOnlyRequest(int remoteNodeId, int requestEpoch) {
        if (requestEpoch < quorum.epoch()) {
            return Optional.of(Errors.FENCED_LEADER_EPOCH);
        } else if (remoteNodeId < 0) {
            return Optional.of(Errors.INVALID_REQUEST);
        } else if (quorum.isObserver() || !quorum.isVoter(remoteNodeId)) {
            return Optional.of(Errors.INCONSISTENT_VOTER_SET);
        } else {
            return Optional.empty();
        }
    }

    /**
     * Validate a request which is intended for the current quorum leader.
     * If an error is present in the returned value, it should be returned
     * in the response.
     */
    private Optional<Errors> validateLeaderOnlyRequest(int requestEpoch) {
        if (requestEpoch < quorum.epoch()) {
            return Optional.of(Errors.FENCED_LEADER_EPOCH);
        } else if (requestEpoch > quorum.epoch()) {
            return Optional.of(Errors.UNKNOWN_LEADER_EPOCH);
        } else if (!quorum.isLeader()) {
            // In general, non-leaders do not expect to receive requests
            // matching their own epoch, but it is possible when observers
            // are using the Fetch API to find the result of an election.
            return Optional.of(Errors.NOT_LEADER_OR_FOLLOWER);
        } else if (shutdown.get() != null) {
            return Optional.of(Errors.BROKER_NOT_AVAILABLE);
        } else {
            return Optional.empty();
        }
    }

    private void handleRequest(RaftRequest.Inbound request, long currentTimeMs) {
        ApiKeys apiKey = ApiKeys.forId(request.data.apiKey());
        final CompletableFuture<? extends ApiMessage> responseFuture;

        switch (apiKey) {
            case FETCH:
                responseFuture = handleFetchRequest(request, currentTimeMs);
                break;

            case VOTE:
                responseFuture = completedFuture(handleVoteRequest(request));
                break;

            case BEGIN_QUORUM_EPOCH:
                responseFuture = completedFuture(handleBeginQuorumEpochRequest(request, currentTimeMs));
                break;

            case END_QUORUM_EPOCH:
                responseFuture = completedFuture(handleEndQuorumEpochRequest(request, currentTimeMs));
                break;

            case DESCRIBE_QUORUM:
                responseFuture = completedFuture(handleDescribeQuorumRequest(request, currentTimeMs));
                break;

            case FETCH_SNAPSHOT:
                responseFuture = completedFuture(handleFetchSnapshotRequest(request));
                break;

            default:
                throw new IllegalArgumentException("Unexpected request type " + apiKey);
        }

        responseFuture.whenComplete((response, exception) -> {
            final ApiMessage message;
            if (response != null) {
                message = response;
            } else {
                message = RaftUtil.errorResponse(apiKey, Errors.forException(exception));
            }

            RaftResponse.Outbound responseMessage = new RaftResponse.Outbound(request.correlationId(), message);
            request.completion.complete(responseMessage);
            logger.trace("Sent response {} to inbound request {}", responseMessage, request);
        });
    }

    private void handleInboundMessage(RaftMessage message, long currentTimeMs) {
        logger.trace("Received inbound message {}", message);

        if (message instanceof RaftRequest.Inbound) {
            RaftRequest.Inbound request = (RaftRequest.Inbound) message;
            handleRequest(request, currentTimeMs);
        } else if (message instanceof RaftResponse.Inbound) {
            RaftResponse.Inbound response = (RaftResponse.Inbound) message;
            ConnectionState connection = requestManager.getOrCreate(response.sourceId());
            if (connection.isResponseExpected(response.correlationId)) {
                handleResponse(response, currentTimeMs);
            } else {
                logger.debug("Ignoring response {} since it is no longer needed", response);
            }
        } else {
            throw new IllegalArgumentException("Unexpected message " + message);
        }
    }

    /**
     * Attempt to send a request. Return the time to wait before the request can be retried.
     */
    private long maybeSendRequest(
        long currentTimeMs,
        int destinationId,
        Supplier<ApiMessage> requestSupplier
    )  {
        ConnectionState connection = requestManager.getOrCreate(destinationId);

        if (connection.isBackingOff(currentTimeMs)) {
            long remainingBackoffMs = connection.remainingBackoffMs(currentTimeMs);
            logger.debug("Connection for {} is backing off for {} ms", destinationId, remainingBackoffMs);
            return remainingBackoffMs;
        }

        if (connection.isReady(currentTimeMs)) {
            int correlationId = channel.newCorrelationId();
            ApiMessage request = requestSupplier.get();

            RaftRequest.Outbound requestMessage = new RaftRequest.Outbound(
                correlationId,
                request,
                destinationId,
                currentTimeMs
            );

            requestMessage.completion.whenComplete((response, exception) -> {
                if (exception != null) {
                    ApiKeys api = ApiKeys.forId(request.apiKey());
                    Errors error = Errors.forException(exception);
                    ApiMessage errorResponse = RaftUtil.errorResponse(api, error);

                    response = new RaftResponse.Inbound(
                        correlationId,
                        errorResponse,
                        destinationId
                    );
                }

                messageQueue.add(response);
            });

            channel.send(requestMessage);
            logger.trace("Sent outbound request: {}", requestMessage);
            connection.onRequestSent(correlationId, currentTimeMs);
            return Long.MAX_VALUE;
        }

        return connection.remainingRequestTimeMs(currentTimeMs);
    }

    private EndQuorumEpochRequestData buildEndQuorumEpochRequest(
        ResignedState state
    ) {
        return EndQuorumEpochRequest.singletonRequest(
            log.topicPartition(),
            clusterId,
            quorum.epoch(),
            quorum.localIdOrThrow(),
            state.preferredSuccessors()
        );
    }

    private long maybeSendRequests(
        long currentTimeMs,
        Set<Integer> destinationIds,
        Supplier<ApiMessage> requestSupplier
    ) {
        long minBackoffMs = Long.MAX_VALUE;
        for (Integer destinationId : destinationIds) {
            long backoffMs = maybeSendRequest(currentTimeMs, destinationId, requestSupplier);
            if (backoffMs < minBackoffMs) {
                minBackoffMs = backoffMs;
            }
        }
        return minBackoffMs;
    }

    private BeginQuorumEpochRequestData buildBeginQuorumEpochRequest() {
        return BeginQuorumEpochRequest.singletonRequest(
            log.topicPartition(),
            clusterId,
            quorum.epoch(),
            quorum.localIdOrThrow()
        );
    }

    private VoteRequestData buildVoteRequest() {
        OffsetAndEpoch endOffset = endOffset();
        return VoteRequest.singletonRequest(
            log.topicPartition(),
            clusterId,
            quorum.epoch(),
            quorum.localIdOrThrow(),
            endOffset.epoch,
            endOffset.offset
        );
    }

    private FetchRequestData buildFetchRequest() {
        FetchRequestData request = RaftUtil.singletonFetchRequest(log.topicPartition(), fetchPartition -> {
            fetchPartition
                .setCurrentLeaderEpoch(quorum.epoch())
                .setLastFetchedEpoch(log.lastFetchedEpoch())
                .setFetchOffset(log.endOffset().offset);
        });
        return request
            .setMaxBytes(MAX_FETCH_SIZE_BYTES)
            .setMaxWaitMs(fetchMaxWaitMs)
            .setClusterId(clusterId)
            .setReplicaId(quorum.localIdOrSentinel());
    }

    private long maybeSendAnyVoterFetch(long currentTimeMs) {
        OptionalInt readyVoterIdOpt = requestManager.findReadyVoter(currentTimeMs);
        if (readyVoterIdOpt.isPresent()) {
            return maybeSendRequest(
                currentTimeMs,
                readyVoterIdOpt.getAsInt(),
                this::buildFetchRequest
            );
        } else {
            return requestManager.backoffBeforeAvailableVoter(currentTimeMs);
        }
    }

    private FetchSnapshotRequestData buildFetchSnapshotRequest(OffsetAndEpoch snapshotId, long snapshotSize) {
        FetchSnapshotRequestData.SnapshotId requestSnapshotId = new FetchSnapshotRequestData.SnapshotId()
            .setEpoch(snapshotId.epoch)
            .setEndOffset(snapshotId.offset);

        FetchSnapshotRequestData request = FetchSnapshotRequest.singleton(
            clusterId,
            log.topicPartition(),
            snapshotPartition -> {
                return snapshotPartition
                    .setCurrentLeaderEpoch(quorum.epoch())
                    .setSnapshotId(requestSnapshotId)
                    .setPosition(snapshotSize);
            }
        );

        return request.setReplicaId(quorum.localIdOrSentinel());
    }

    private FetchSnapshotResponseData.PartitionSnapshot addQuorumLeader(
        FetchSnapshotResponseData.PartitionSnapshot partitionSnapshot
    ) {
        partitionSnapshot.currentLeader()
            .setLeaderEpoch(quorum.epoch())
            .setLeaderId(quorum.leaderIdOrSentinel());

        return partitionSnapshot;
    }

    public boolean isRunning() {
        GracefulShutdown gracefulShutdown = shutdown.get();
        return gracefulShutdown == null || !gracefulShutdown.isFinished();
    }

    public boolean isShuttingDown() {
        GracefulShutdown gracefulShutdown = shutdown.get();
        return gracefulShutdown != null && !gracefulShutdown.isFinished();
    }

    private void appendBatch(
        LeaderState<T> state,
        BatchAccumulator.CompletedBatch<T> batch,
        long appendTimeMs
    ) {
        try {
            int epoch = state.epoch();
            LogAppendInfo info = appendAsLeader(batch.data);
            OffsetAndEpoch offsetAndEpoch = new OffsetAndEpoch(info.lastOffset, epoch);
            CompletableFuture<Long> future = appendPurgatory.await(
                offsetAndEpoch.offset + 1, Integer.MAX_VALUE);

            future.whenComplete((commitTimeMs, exception) -> {
                if (exception != null) {
                    logger.debug("Failed to commit {} records at {}", batch.numRecords, offsetAndEpoch, exception);
                } else {
                    long elapsedTime = Math.max(0, commitTimeMs - appendTimeMs);
                    double elapsedTimePerRecord = (double) elapsedTime / batch.numRecords;
                    kafkaRaftMetrics.updateCommitLatency(elapsedTimePerRecord, appendTimeMs);
                    logger.debug("Completed commit of {} records at {}", batch.numRecords, offsetAndEpoch);
                    batch.records.ifPresent(records -> {
<<<<<<< HEAD
                        maybeFireHandleCommit(batch.baseOffset, epoch, batch.appendTimestamp(), records);
=======
                        maybeFireHandleCommit(batch.baseOffset, epoch, batch.sizeInBytes(), records);
>>>>>>> 1b7ab8eb
                    });
                }
            });
        } finally {
            batch.release();
        }
    }

    private long maybeAppendBatches(
        LeaderState<T> state,
        long currentTimeMs
    ) {
        long timeUntilDrain = state.accumulator().timeUntilDrain(currentTimeMs);
        if (timeUntilDrain <= 0) {
            List<BatchAccumulator.CompletedBatch<T>> batches = state.accumulator().drain();
            Iterator<BatchAccumulator.CompletedBatch<T>> iterator = batches.iterator();

            try {
                while (iterator.hasNext()) {
                    BatchAccumulator.CompletedBatch<T> batch = iterator.next();
                    appendBatch(state, batch, currentTimeMs);
                }
                flushLeaderLog(state, currentTimeMs);
            } finally {
                // Release and discard any batches which failed to be appended
                while (iterator.hasNext()) {
                    iterator.next().release();
                }
            }
        }
        return timeUntilDrain;
    }

    private long pollResigned(long currentTimeMs) {
        ResignedState state = quorum.resignedStateOrThrow();
        long endQuorumBackoffMs = maybeSendRequests(
            currentTimeMs,
            state.unackedVoters(),
            () -> buildEndQuorumEpochRequest(state)
        );

        GracefulShutdown shutdown = this.shutdown.get();
        final long stateTimeoutMs;
        if (shutdown != null) {
            // If we are shutting down, then we will remain in the resigned state
            // until either the shutdown expires or an election bumps the epoch
            stateTimeoutMs = shutdown.remainingTimeMs();
        } else if (state.hasElectionTimeoutExpired(currentTimeMs)) {
            transitionToCandidate(currentTimeMs);
            stateTimeoutMs = 0L;
        } else {
            stateTimeoutMs = state.remainingElectionTimeMs(currentTimeMs);
        }

        return Math.min(stateTimeoutMs, endQuorumBackoffMs);
    }

    private long pollLeader(long currentTimeMs) {
        LeaderState<T> state = quorum.leaderStateOrThrow();
        maybeFireLeaderChange(state);

        if (shutdown.get() != null || state.isResignRequested()) {
            transitionToResigned(state.nonLeaderVotersByDescendingFetchOffset());
            return 0L;
        }

        long timeUntilFlush = maybeAppendBatches(
            state,
            currentTimeMs
        );

        long timeUntilSend = maybeSendRequests(
            currentTimeMs,
            state.nonAcknowledgingVoters(),
            this::buildBeginQuorumEpochRequest
        );

        return Math.min(timeUntilFlush, timeUntilSend);
    }

    private long maybeSendVoteRequests(
        CandidateState state,
        long currentTimeMs
    ) {
        // Continue sending Vote requests as long as we still have a chance to win the election
        if (!state.isVoteRejected()) {
            return maybeSendRequests(
                currentTimeMs,
                state.unrecordedVoters(),
                this::buildVoteRequest
            );
        }
        return Long.MAX_VALUE;
    }

    private long pollCandidate(long currentTimeMs) {
        CandidateState state = quorum.candidateStateOrThrow();
        GracefulShutdown shutdown = this.shutdown.get();

        if (shutdown != null) {
            // If we happen to shutdown while we are a candidate, we will continue
            // with the current election until one of the following conditions is met:
            //  1) we are elected as leader (which allows us to resign)
            //  2) another leader is elected
            //  3) the shutdown timer expires
            long minRequestBackoffMs = maybeSendVoteRequests(state, currentTimeMs);
            return Math.min(shutdown.remainingTimeMs(), minRequestBackoffMs);
        } else if (state.isBackingOff()) {
            if (state.isBackoffComplete(currentTimeMs)) {
                logger.info("Re-elect as candidate after election backoff has completed");
                transitionToCandidate(currentTimeMs);
                return 0L;
            }
            return state.remainingBackoffMs(currentTimeMs);
        } else if (state.hasElectionTimeoutExpired(currentTimeMs)) {
            long backoffDurationMs = binaryExponentialElectionBackoffMs(state.retries());
            logger.debug("Election has timed out, backing off for {}ms before becoming a candidate again",
                backoffDurationMs);
            state.startBackingOff(currentTimeMs, backoffDurationMs);
            return backoffDurationMs;
        } else {
            long minRequestBackoffMs = maybeSendVoteRequests(state, currentTimeMs);
            return Math.min(minRequestBackoffMs, state.remainingElectionTimeMs(currentTimeMs));
        }
    }

    private long pollFollower(long currentTimeMs) {
        FollowerState state = quorum.followerStateOrThrow();
        if (quorum.isVoter()) {
            return pollFollowerAsVoter(state, currentTimeMs);
        } else {
            return pollFollowerAsObserver(state, currentTimeMs);
        }
    }

    private long pollFollowerAsVoter(FollowerState state, long currentTimeMs) {
        GracefulShutdown shutdown = this.shutdown.get();
        if (shutdown != null) {
            // If we are a follower, then we can shutdown immediately. We want to
            // skip the transition to candidate in any case.
            return 0;
        } else if (state.hasFetchTimeoutExpired(currentTimeMs)) {
            logger.info("Become candidate due to fetch timeout");
            transitionToCandidate(currentTimeMs);
            return 0L;
        } else {
            long backoffMs = maybeSendFetchOrFetchSnapshot(state, currentTimeMs);

            return Math.min(backoffMs, state.remainingFetchTimeMs(currentTimeMs));
        }
    }

    private long pollFollowerAsObserver(FollowerState state, long currentTimeMs) {
        if (state.hasFetchTimeoutExpired(currentTimeMs)) {
            return maybeSendAnyVoterFetch(currentTimeMs);
        } else {
            final long backoffMs;

            // If the current leader is backing off due to some failure or if the
            // request has timed out, then we attempt to send the Fetch to another
            // voter in order to discover if there has been a leader change.
            ConnectionState connection = requestManager.getOrCreate(state.leaderId());
            if (connection.hasRequestTimedOut(currentTimeMs)) {
                backoffMs = maybeSendAnyVoterFetch(currentTimeMs);
                connection.reset();
            } else if (connection.isBackingOff(currentTimeMs)) {
                backoffMs = maybeSendAnyVoterFetch(currentTimeMs);
            } else {
                backoffMs = maybeSendFetchOrFetchSnapshot(state, currentTimeMs);
            }

            return Math.min(backoffMs, state.remainingFetchTimeMs(currentTimeMs));
        }
    }

    private long maybeSendFetchOrFetchSnapshot(FollowerState state, long currentTimeMs) {
        final Supplier<ApiMessage> requestSupplier;

        if (state.fetchingSnapshot().isPresent()) {
            RawSnapshotWriter snapshot = state.fetchingSnapshot().get();
            long snapshotSize = snapshot.sizeInBytes();

            requestSupplier = () -> buildFetchSnapshotRequest(snapshot.snapshotId(), snapshotSize);
        } else {
            requestSupplier = this::buildFetchRequest;
        }

        return maybeSendRequest(currentTimeMs, state.leaderId(), requestSupplier);
    }

    private long pollVoted(long currentTimeMs) {
        VotedState state = quorum.votedStateOrThrow();
        GracefulShutdown shutdown = this.shutdown.get();

        if (shutdown != null) {
            // If shutting down, then remain in this state until either the
            // shutdown completes or an epoch bump forces another state transition
            return shutdown.remainingTimeMs();
        } else if (state.hasElectionTimeoutExpired(currentTimeMs)) {
            transitionToCandidate(currentTimeMs);
            return 0L;
        } else {
            return state.remainingElectionTimeMs(currentTimeMs);
        }
    }

    private long pollUnattached(long currentTimeMs) {
        UnattachedState state = quorum.unattachedStateOrThrow();
        if (quorum.isVoter()) {
            return pollUnattachedAsVoter(state, currentTimeMs);
        } else {
            return pollUnattachedAsObserver(state, currentTimeMs);
        }
    }

    private long pollUnattachedAsVoter(UnattachedState state, long currentTimeMs) {
        GracefulShutdown shutdown = this.shutdown.get();
        if (shutdown != null) {
            // If shutting down, then remain in this state until either the
            // shutdown completes or an epoch bump forces another state transition
            return shutdown.remainingTimeMs();
        } else if (state.hasElectionTimeoutExpired(currentTimeMs)) {
            transitionToCandidate(currentTimeMs);
            return 0L;
        } else {
            return state.remainingElectionTimeMs(currentTimeMs);
        }
    }

    private long pollUnattachedAsObserver(UnattachedState state, long currentTimeMs) {
        long fetchBackoffMs = maybeSendAnyVoterFetch(currentTimeMs);
        return Math.min(fetchBackoffMs, state.remainingElectionTimeMs(currentTimeMs));
    }

    private long pollCurrentState(long currentTimeMs) {
        maybeDeleteBeforeSnapshot();

        if (quorum.isLeader()) {
            return pollLeader(currentTimeMs);
        } else if (quorum.isCandidate()) {
            return pollCandidate(currentTimeMs);
        } else if (quorum.isFollower()) {
            return pollFollower(currentTimeMs);
        } else if (quorum.isVoted()) {
            return pollVoted(currentTimeMs);
        } else if (quorum.isUnattached()) {
            return pollUnattached(currentTimeMs);
        } else if (quorum.isResigned()) {
            return pollResigned(currentTimeMs);
        } else {
            throw new IllegalStateException("Unexpected quorum state " + quorum);
        }
    }

    private void pollListeners() {
        // Register any listeners added since the last poll
        while (!pendingListeners.isEmpty()) {
            Listener<T> listener = pendingListeners.poll();
            listenerContexts.add(new ListenerContext(listener));
        }

        // Check listener progress to see if reads are expected
        quorum.highWatermark().ifPresent(highWatermarkMetadata -> {
            long highWatermark = highWatermarkMetadata.offset;

            List<ListenerContext> listenersToUpdate = listenerContexts.stream()
                .filter(listenerContext -> {
                    OptionalLong nextExpectedOffset = listenerContext.nextExpectedOffset();
                    return nextExpectedOffset.isPresent() && nextExpectedOffset.getAsLong() < highWatermark;
                })
                .collect(Collectors.toList());

            updateListenersProgress(listenersToUpdate, highWatermarkMetadata.offset);
        });
    }

    private boolean maybeCompleteShutdown(long currentTimeMs) {
        GracefulShutdown shutdown = this.shutdown.get();
        if (shutdown == null) {
            return false;
        }

        shutdown.update(currentTimeMs);
        if (shutdown.hasTimedOut()) {
            shutdown.failWithTimeout();
            return true;
        }

        if (quorum.isObserver()
            || quorum.remoteVoters().isEmpty()
            || quorum.hasRemoteLeader()) {

            shutdown.complete();
            return true;
        }

        return false;
    }

    private void maybeDeleteBeforeSnapshot() {
        log.latestSnapshotId().ifPresent(snapshotId -> {
            quorum.highWatermark().ifPresent(highWatermark -> {
                if (highWatermark.offset >= snapshotId.offset) {
                    log.deleteBeforeSnapshot(snapshotId);
                }
            });
        });
    }

    private void wakeup() {
        messageQueue.wakeup();
    }

    /**
     * Handle an inbound request. The response will be returned through
     * {@link RaftRequest.Inbound#completion}.
     *
     * @param request The inbound request
     */
    public void handle(RaftRequest.Inbound request) {
        messageQueue.add(Objects.requireNonNull(request));
    }

    /**
     * Poll for new events. This allows the client to handle inbound
     * requests and send any needed outbound requests.
     */
    public void poll() {
        pollListeners();

        long currentTimeMs = time.milliseconds();
        if (maybeCompleteShutdown(currentTimeMs)) {
            return;
        }

        long pollTimeoutMs = pollCurrentState(currentTimeMs);
        kafkaRaftMetrics.updatePollStart(currentTimeMs);

        RaftMessage message = messageQueue.poll(pollTimeoutMs);

        currentTimeMs = time.milliseconds();
        kafkaRaftMetrics.updatePollEnd(currentTimeMs);

        if (message != null) {
            handleInboundMessage(message, currentTimeMs);
        }
    }

    @Override
    public Long scheduleAppend(int epoch, List<T> records) {
        return append(epoch, records, false);
    }

    @Override
    public Long scheduleAtomicAppend(int epoch, List<T> records) {
        return append(epoch, records, true);
    }

    private Long append(int epoch, List<T> records, boolean isAtomic) {
        Optional<LeaderState<T>> leaderStateOpt = quorum.maybeLeaderState();
        if (!leaderStateOpt.isPresent()) {
            return Long.MAX_VALUE;
        }

        BatchAccumulator<T> accumulator = leaderStateOpt.get().accumulator();
        boolean isFirstAppend = accumulator.isEmpty();
        final Long offset;
        if (isAtomic) {
            offset = accumulator.appendAtomic(epoch, records);
        } else {
            offset = accumulator.append(epoch, records);
        }

        // Wakeup the network channel if either this is the first append
        // or the accumulator is ready to drain now. Checking for the first
        // append ensures that we give the IO thread a chance to observe
        // the linger timeout so that it can schedule its own wakeup in case
        // there are no additional appends.
        if (isFirstAppend || accumulator.needsDrain(time.milliseconds())) {
            wakeup();
        }
        return offset;
    }

    @Override
    public CompletableFuture<Void> shutdown(int timeoutMs) {
        logger.info("Beginning graceful shutdown");
        CompletableFuture<Void> shutdownComplete = new CompletableFuture<>();
        shutdown.set(new GracefulShutdown(timeoutMs, shutdownComplete));
        wakeup();
        return shutdownComplete;
    }

    @Override
    public void resign(int epoch) {
        if (epoch < 0) {
            throw new IllegalArgumentException("Attempt to resign from an invalid negative epoch " + epoch);
        }

        if (!quorum.isVoter()) {
            throw new IllegalStateException("Attempt to resign by a non-voter");
        }

        LeaderAndEpoch leaderAndEpoch = leaderAndEpoch();
        int currentEpoch = leaderAndEpoch.epoch();

        if (epoch > currentEpoch) {
            throw new IllegalArgumentException("Attempt to resign from epoch " + epoch +
                " which is larger than the current epoch " + currentEpoch);
        } else if (epoch < currentEpoch) {
            // If the passed epoch is smaller than the current epoch, then it might mean
            // that the listener has not been notified about a leader change that already
            // took place. In this case, we consider the call as already fulfilled and
            // take no further action.
            logger.debug("Ignoring call to resign from epoch {} since it is smaller than the " +
                "current epoch {}", epoch, currentEpoch);
            return;
        } else if (!leaderAndEpoch.isLeader(quorum.localIdOrThrow())) {
            throw new IllegalArgumentException("Cannot resign from epoch " + epoch +
                " since we are not the leader");
        } else {
            // Note that if we transition to another state before we have a chance to
            // request resignation, then we consider the call fulfilled.
            Optional<LeaderState<Object>> leaderStateOpt = quorum.maybeLeaderState();
            if (!leaderStateOpt.isPresent()) {
                logger.debug("Ignoring call to resign from epoch {} since this node is " +
                    "no longer the leader", epoch);
                return;
            }

            LeaderState<Object> leaderState = leaderStateOpt.get();
            if (leaderState.epoch() != epoch) {
                logger.debug("Ignoring call to resign from epoch {} since it is smaller than the " +
                    "current epoch {}", epoch, leaderState.epoch());
            } else {
                logger.info("Received user request to resign from the current epoch {}", currentEpoch);
                leaderState.requestResign();
                wakeup();
            }
        }
    }

    @Override
    public Optional<SnapshotWriter<T>> createSnapshot(
        long committedOffset,
        int committedEpoch,
        long lastContainedLogTime
    ) {
        return SnapshotWriter.createWithHeader(
                () -> log.createNewSnapshot(new OffsetAndEpoch(committedOffset + 1, committedEpoch)),
                MAX_BATCH_SIZE_BYTES,
                memoryPool,
                time,
                lastContainedLogTime,
                CompressionType.NONE,
                serde
            );
    }

    @Override
    public void close() {
        if (kafkaRaftMetrics != null) {
            kafkaRaftMetrics.close();
        }
    }

    QuorumState quorum() {
        return quorum;
    }

    public OptionalLong highWatermark() {
        if (quorum.highWatermark().isPresent()) {
            return OptionalLong.of(quorum.highWatermark().get().offset);
        } else {
            return OptionalLong.empty();
        }
    }

    private class GracefulShutdown {
        final Timer finishTimer;
        final CompletableFuture<Void> completeFuture;

        public GracefulShutdown(long shutdownTimeoutMs,
                                CompletableFuture<Void> completeFuture) {
            this.finishTimer = time.timer(shutdownTimeoutMs);
            this.completeFuture = completeFuture;
        }

        public void update(long currentTimeMs) {
            finishTimer.update(currentTimeMs);
        }

        public boolean hasTimedOut() {
            return finishTimer.isExpired();
        }

        public boolean isFinished() {
            return completeFuture.isDone();
        }

        public long remainingTimeMs() {
            return finishTimer.remainingMs();
        }

        public void failWithTimeout() {
            logger.warn("Graceful shutdown timed out after {}ms", finishTimer.timeoutMs());
            completeFuture.completeExceptionally(
                new TimeoutException("Timeout expired before graceful shutdown completed"));
        }

        public void complete() {
            logger.info("Graceful shutdown completed");
            completeFuture.complete(null);
        }
    }

    private final class ListenerContext implements CloseListener<BatchReader<T>> {
        private final RaftClient.Listener<T> listener;
        // This field is used only by the Raft IO thread
        private LeaderAndEpoch lastFiredLeaderChange = new LeaderAndEpoch(OptionalInt.empty(), 0);

        // These fields are visible to both the Raft IO thread and the listener
        // and are protected through synchronization on this `ListenerContext` instance
        private BatchReader<T> lastSent = null;
        private long nextOffset = 0;

        private ListenerContext(Listener<T> listener) {
            this.listener = listener;
        }

        /**
         * Get the last acked offset, which is one greater than the offset of the
         * last record which was acked by the state machine.
         */
        public synchronized long nextOffset() {
            return nextOffset;
        }

        /**
         * Get the next expected offset, which might be larger than the last acked
         * offset if there are inflight batches which have not been acked yet.
         * Note that when fetching from disk, we may not know the last offset of
         * inflight data until it has been processed by the state machine. In this case,
         * we delay sending additional data until the state machine has read to the
         * end and the last offset is determined.
         */
        public synchronized OptionalLong nextExpectedOffset() {
            if (lastSent != null) {
                OptionalLong lastSentOffset = lastSent.lastOffset();
                if (lastSentOffset.isPresent()) {
                    return OptionalLong.of(lastSentOffset.getAsLong() + 1);
                } else {
                    return OptionalLong.empty();
                }
            } else {
                return OptionalLong.of(nextOffset);
            }
        }

        /**
         * This API is used when the Listener needs to be notified of a new snapshot. This happens
         * when the context's next offset is less than the log start offset.
         */
        public void fireHandleSnapshot(SnapshotReader<T> reader) {
            synchronized (this) {
                nextOffset = reader.snapshotId().offset;
                lastSent = null;
            }

            listener.handleSnapshot(reader);
        }

        /**
         * This API is used for committed records that have been received through
         * replication. In general, followers will write new data to disk before they
         * know whether it has been committed. Rather than retaining the uncommitted
         * data in memory, we let the state machine read the records from disk.
         */
        public void fireHandleCommit(long baseOffset, Records records) {
            fireHandleCommit(
                RecordsBatchReader.of(
                    baseOffset,
                    records,
                    serde,
                    BufferSupplier.create(),
                    MAX_BATCH_SIZE_BYTES,
                    this
                )
            );
        }

        /**
         * This API is used for committed records originating from {@link #scheduleAppend(int, List)}
         * or {@link #scheduleAtomicAppend(int, List)} on this instance. In this case, we are able to
         * save the original record objects, which saves the need to read them back from disk. This is
         * a nice optimization for the leader which is typically doing more work than all of the
         * followers.
         */
<<<<<<< HEAD
        public void fireHandleCommit(long baseOffset, int epoch, long appendTimestamp, List<T> records) {
            Batch<T> batch = Batch.of(baseOffset, epoch, appendTimestamp, records);
=======
        public void fireHandleCommit(long baseOffset, int epoch, int sizeInBytes, List<T> records) {
            Batch<T> batch = Batch.of(baseOffset, epoch, sizeInBytes, records);
>>>>>>> 1b7ab8eb
            MemoryBatchReader<T> reader = MemoryBatchReader.of(Collections.singletonList(batch), this);
            fireHandleCommit(reader);
        }

        private void fireHandleCommit(BatchReader<T> reader) {
            synchronized (this) {
                this.lastSent = reader;
            }
            listener.handleCommit(reader);
        }

        void maybeFireLeaderChange(LeaderAndEpoch leaderAndEpoch) {
            if (shouldFireLeaderChange(leaderAndEpoch)) {
                lastFiredLeaderChange = leaderAndEpoch;
                listener.handleLeaderChange(leaderAndEpoch);
            }
        }

        private boolean shouldFireLeaderChange(LeaderAndEpoch leaderAndEpoch) {
            if (leaderAndEpoch.equals(lastFiredLeaderChange)) {
                return false;
            } else if (leaderAndEpoch.epoch() > lastFiredLeaderChange.epoch()) {
                return true;
            } else {
                return leaderAndEpoch.leaderId().isPresent() &&
                    !lastFiredLeaderChange.leaderId().isPresent();
            }
        }

        void maybeFireLeaderChange(LeaderAndEpoch leaderAndEpoch, long epochStartOffset) {
            // If this node is becoming the leader, then we can fire `handleClaim` as soon
            // as the listener has caught up to the start of the leader epoch. This guarantees
            // that the state machine has seen the full committed state before it becomes
            // leader and begins writing to the log.
            if (shouldFireLeaderChange(leaderAndEpoch) && nextOffset() >= epochStartOffset) {
                lastFiredLeaderChange = leaderAndEpoch;
                listener.handleLeaderChange(leaderAndEpoch);
            }
        }

        public synchronized void onClose(BatchReader<T> reader) {
            OptionalLong lastOffset = reader.lastOffset();

            if (lastOffset.isPresent()) {
                nextOffset = lastOffset.getAsLong() + 1;
            }

            if (lastSent == reader) {
                lastSent = null;
                wakeup();
            }
        }
    }
}<|MERGE_RESOLUTION|>--- conflicted
+++ resolved
@@ -341,21 +341,12 @@
         );
     }
 
-<<<<<<< HEAD
-    private void maybeFireHandleCommit(long baseOffset, int epoch, long appendTimestamp, List<T> records) {
-        for (ListenerContext listenerContext : listenerContexts) {
-            OptionalLong nextExpectedOffsetOpt = listenerContext.nextExpectedOffset();
-            nextExpectedOffsetOpt.ifPresent(nextOffset -> {
-                if (nextOffset == baseOffset)
-                    listenerContext.fireHandleCommit(baseOffset, epoch, appendTimestamp, records);
-=======
-    private void maybeFireHandleCommit(long baseOffset, int epoch, int sizeInBytes, List<T> records) {
+    private void maybeFireHandleCommit(long baseOffset, int epoch, long appendTimestamp, int sizeInBytes, List<T> records) {
         for (ListenerContext listenerContext : listenerContexts) {
             listenerContext.nextExpectedOffset().ifPresent(nextOffset -> {
                 if (nextOffset == baseOffset) {
-                    listenerContext.fireHandleCommit(baseOffset, epoch, sizeInBytes, records);
+                    listenerContext.fireHandleCommit(baseOffset, epoch, appendTimestamp, sizeInBytes, records);
                 }
->>>>>>> 1b7ab8eb
             });
         }
     }
@@ -1864,11 +1855,7 @@
                     kafkaRaftMetrics.updateCommitLatency(elapsedTimePerRecord, appendTimeMs);
                     logger.debug("Completed commit of {} records at {}", batch.numRecords, offsetAndEpoch);
                     batch.records.ifPresent(records -> {
-<<<<<<< HEAD
-                        maybeFireHandleCommit(batch.baseOffset, epoch, batch.appendTimestamp(), records);
-=======
-                        maybeFireHandleCommit(batch.baseOffset, epoch, batch.sizeInBytes(), records);
->>>>>>> 1b7ab8eb
+                        maybeFireHandleCommit(batch.baseOffset, epoch, batch.appendTimestamp(), batch.sizeInBytes(), records);
                     });
                 }
             });
@@ -2467,13 +2454,14 @@
          * a nice optimization for the leader which is typically doing more work than all of the
          * followers.
          */
-<<<<<<< HEAD
-        public void fireHandleCommit(long baseOffset, int epoch, long appendTimestamp, List<T> records) {
-            Batch<T> batch = Batch.of(baseOffset, epoch, appendTimestamp, records);
-=======
-        public void fireHandleCommit(long baseOffset, int epoch, int sizeInBytes, List<T> records) {
-            Batch<T> batch = Batch.of(baseOffset, epoch, sizeInBytes, records);
->>>>>>> 1b7ab8eb
+        public void fireHandleCommit(
+            long baseOffset,
+            int epoch,
+            long appendTimestamp,
+            int sizeInBytes,
+            List<T> records
+        ) {
+            Batch<T> batch = Batch.data(baseOffset, epoch, appendTimestamp, sizeInBytes, records);
             MemoryBatchReader<T> reader = MemoryBatchReader.of(Collections.singletonList(batch), this);
             fireHandleCommit(reader);
         }
