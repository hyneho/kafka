/*
 * Licensed to the Apache Software Foundation (ASF) under one or more
 * contributor license agreements. See the NOTICE file distributed with
 * this work for additional information regarding copyright ownership.
 * The ASF licenses this file to You under the Apache License, Version 2.0
 * (the "License"); you may not use this file except in compliance with
 * the License. You may obtain a copy of the License at
 *
 *    http://www.apache.org/licenses/LICENSE-2.0
 *
 * Unless required by applicable law or agreed to in writing, software
 * distributed under the License is distributed on an "AS IS" BASIS,
 * WITHOUT WARRANTIES OR CONDITIONS OF ANY KIND, either express or implied.
 * See the License for the specific language governing permissions and
 * limitations under the License.
 */
package org.apache.kafka.raft.internals;

import java.net.InetSocketAddress;
import java.util.Arrays;
import java.util.Collection;
import java.util.Collections;
import java.util.HashMap;
import java.util.HashSet;
import java.util.Map;
import java.util.Optional;
import java.util.function.Function;
import java.util.stream.Collectors;
import org.apache.kafka.common.Uuid;
import org.apache.kafka.common.feature.SupportedVersionRange;
import org.junit.jupiter.api.Test;
import static org.junit.jupiter.api.Assertions.assertEquals;
import static org.junit.jupiter.api.Assertions.assertThrows;

final public class VoterSetTest {
    @Test
    void testEmptyVoterSet() {
        assertThrows(IllegalArgumentException.class, () -> new VoterSet(Collections.emptyMap()));
    }

    @Test
    void testVoterAddress() {
        VoterSet voterSet = new VoterSet(voterMap(Arrays.asList(1, 2, 3), true));
        assertEquals(Optional.of(new InetSocketAddress("replica-1", 1234)), voterSet.voterAddress(1, "LISTENER"));
        assertEquals(Optional.empty(), voterSet.voterAddress(1, "MISSING"));
        assertEquals(Optional.empty(), voterSet.voterAddress(4, "LISTENER"));
    }

    @Test
    void testVoterIds() {
        VoterSet voterSet = new VoterSet(voterMap(Arrays.asList(1, 2, 3), true));
        assertEquals(new HashSet<>(Arrays.asList(1, 2, 3)), voterSet.voterIds());
    }

    @Test
    void testAddVoter() {
        Map<Integer, VoterSet.VoterNode> aVoterMap = voterMap(Arrays.asList(1, 2, 3), true);
        VoterSet voterSet = new VoterSet(new HashMap<>(aVoterMap));

        assertEquals(Optional.empty(), voterSet.addVoter(voterNode(1, true)));

        VoterSet.VoterNode voter4 = voterNode(4, true);
        aVoterMap.put(voter4.id(), voter4);
        assertEquals(Optional.of(new VoterSet(new HashMap<>(aVoterMap))), voterSet.addVoter(voter4));
    }

    @Test
    void testRemoveVoter() {
        Map<Integer, VoterSet.VoterNode> aVoterMap = voterMap(Arrays.asList(1, 2, 3), true);
        VoterSet voterSet = new VoterSet(new HashMap<>(aVoterMap));

        assertEquals(Optional.empty(), voterSet.removeVoter(4, Optional.empty()));
        assertEquals(Optional.empty(), voterSet.removeVoter(4, Optional.of(Uuid.randomUuid())));

        VoterSet.VoterNode voter3 = aVoterMap.remove(3);
        assertEquals(
            Optional.of(new VoterSet(new HashMap<>(aVoterMap))),
            voterSet.removeVoter(voter3.id(), voter3.directoryId())
        );
    }

    @Test
    void testRecordRoundTrip() {
        VoterSet voterSet = new VoterSet(voterMap(Arrays.asList(1, 2, 3), true));

        assertEquals(voterSet, VoterSet.fromVotersRecord(voterSet.toVotersRecord((short) 0)));
    }

<<<<<<< HEAD
    public static Map<Integer, VoterSet.VoterNode> voterMap(
        Collection<Integer> replicas,
        boolean withUuid
    ) {
=======
    @Test
    void testOverlappingMajority() {
        Map<Integer, VoterSet.VoterNode> startingVoterMap = voterMap(Arrays.asList(1, 2, 3));
        VoterSet startingVoterSet = voterSet(startingVoterMap);

        VoterSet biggerVoterSet = startingVoterSet
            .addVoter(voterNode(4))
            .get();
        assertMajorities(true, startingVoterSet, biggerVoterSet);

        VoterSet smallerVoterSet = startingVoterSet
            .removeVoter(1, startingVoterMap.get(1).directoryId())
            .get();
        assertMajorities(true, startingVoterSet, smallerVoterSet);

        VoterSet replacedVoterSet = startingVoterSet
            .removeVoter(1, startingVoterMap.get(1).directoryId())
            .get()
            .addVoter(voterNode(1))
            .get();
        assertMajorities(true, startingVoterSet, replacedVoterSet);
    }

    @Test
    void testNonoverlappingMajority() {
        Map<Integer, VoterSet.VoterNode> startingVoterMap = voterMap(Arrays.asList(1, 2, 3, 4, 5));
        VoterSet startingVoterSet = voterSet(startingVoterMap);

        // Two additions don't have an overlapping majority
        VoterSet biggerVoterSet = startingVoterSet
            .addVoter(voterNode(6))
            .get()
            .addVoter(voterNode(7))
            .get();
        assertMajorities(false, startingVoterSet, biggerVoterSet);

        // Two removals don't have an overlapping majority
        VoterSet smallerVoterSet = startingVoterSet
            .removeVoter(1, startingVoterMap.get(1).directoryId())
            .get()
            .removeVoter(2, startingVoterMap.get(2).directoryId())
            .get();
        assertMajorities(false, startingVoterSet, smallerVoterSet);

        // Two replacements don't have an overlapping majority
        VoterSet replacedVoterSet = startingVoterSet
            .removeVoter(1, startingVoterMap.get(1).directoryId())
            .get()
            .addVoter(voterNode(1))
            .get()
            .removeVoter(2, startingVoterMap.get(2).directoryId())
            .get()
            .addVoter(voterNode(2))
            .get();
        assertMajorities(false, startingVoterSet, replacedVoterSet);
    }

    private void assertMajorities(boolean overlap, VoterSet a, VoterSet b) {
        assertEquals(
            overlap,
            a.hasOverlappingMajority(b),
            String.format("a = %s, b = %s", a, b)
        );
        assertEquals(
            overlap,
            b.hasOverlappingMajority(a),
            String.format("b = %s, a = %s", b, a)
        );
    }

    public static Map<Integer, VoterSet.VoterNode> voterMap(List<Integer> replicas) {
>>>>>>> 66c37936
        return replicas
            .stream()
            .collect(
                Collectors.toMap(
                    Function.identity(),
                    id -> VoterSetTest.voterNode(id, withUuid)
                )
            );
    }

    static VoterSet.VoterNode voterNode(int id, boolean withUuid) {
        return new VoterSet.VoterNode(
            id,
            withUuid ? Optional.of(Uuid.randomUuid()) : Optional.empty(),
            Collections.singletonMap(
                "LISTENER",
                InetSocketAddress.createUnresolved(String.format("replica-%d", id), 1234)
            ),
            new SupportedVersionRange((short) 0, (short) 0)
        );
    }

    public static VoterSet voterSet(Map<Integer, VoterSet.VoterNode> voters) {
        return new VoterSet(voters);
    }
}<|MERGE_RESOLUTION|>--- conflicted
+++ resolved
@@ -86,19 +86,13 @@
         assertEquals(voterSet, VoterSet.fromVotersRecord(voterSet.toVotersRecord((short) 0)));
     }
 
-<<<<<<< HEAD
-    public static Map<Integer, VoterSet.VoterNode> voterMap(
-        Collection<Integer> replicas,
-        boolean withUuid
-    ) {
-=======
     @Test
     void testOverlappingMajority() {
-        Map<Integer, VoterSet.VoterNode> startingVoterMap = voterMap(Arrays.asList(1, 2, 3));
+        Map<Integer, VoterSet.VoterNode> startingVoterMap = voterMap(Arrays.asList(1, 2, 3), true);
         VoterSet startingVoterSet = voterSet(startingVoterMap);
 
         VoterSet biggerVoterSet = startingVoterSet
-            .addVoter(voterNode(4))
+            .addVoter(voterNode(4, true))
             .get();
         assertMajorities(true, startingVoterSet, biggerVoterSet);
 
@@ -110,21 +104,21 @@
         VoterSet replacedVoterSet = startingVoterSet
             .removeVoter(1, startingVoterMap.get(1).directoryId())
             .get()
-            .addVoter(voterNode(1))
+            .addVoter(voterNode(1, true))
             .get();
         assertMajorities(true, startingVoterSet, replacedVoterSet);
     }
 
     @Test
     void testNonoverlappingMajority() {
-        Map<Integer, VoterSet.VoterNode> startingVoterMap = voterMap(Arrays.asList(1, 2, 3, 4, 5));
+        Map<Integer, VoterSet.VoterNode> startingVoterMap = voterMap(Arrays.asList(1, 2, 3, 4, 5), true);
         VoterSet startingVoterSet = voterSet(startingVoterMap);
 
         // Two additions don't have an overlapping majority
         VoterSet biggerVoterSet = startingVoterSet
-            .addVoter(voterNode(6))
+            .addVoter(voterNode(6, true))
             .get()
-            .addVoter(voterNode(7))
+            .addVoter(voterNode(7, true))
             .get();
         assertMajorities(false, startingVoterSet, biggerVoterSet);
 
@@ -140,11 +134,11 @@
         VoterSet replacedVoterSet = startingVoterSet
             .removeVoter(1, startingVoterMap.get(1).directoryId())
             .get()
-            .addVoter(voterNode(1))
+            .addVoter(voterNode(1, true))
             .get()
             .removeVoter(2, startingVoterMap.get(2).directoryId())
             .get()
-            .addVoter(voterNode(2))
+            .addVoter(voterNode(2, true))
             .get();
         assertMajorities(false, startingVoterSet, replacedVoterSet);
     }
@@ -162,8 +156,10 @@
         );
     }
 
-    public static Map<Integer, VoterSet.VoterNode> voterMap(List<Integer> replicas) {
->>>>>>> 66c37936
+    public static Map<Integer, VoterSet.VoterNode> voterMap(
+        Collection<Integer> replicas,
+        boolean withUuid
+    ) {
         return replicas
             .stream()
             .collect(
