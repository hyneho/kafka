--- conflicted
+++ resolved
@@ -546,7 +546,6 @@
             context.listener.currentLeaderAndEpoch());
     }
 
-<<<<<<< HEAD
     @Test
     public void testBeginQuorumHeartbeat() throws Exception {
         int localId = 0;
@@ -573,13 +572,9 @@
         context.assertSentBeginQuorumEpochRequest(context.currentEpoch(), Utils.mkSet(remoteId1, remoteId2));
     }
 
-    @Test
-    public void testLeaderShouldResignLeadershipIfNotGetFetchRequestFromMajorityVoters() throws Exception {
-=======
     @ParameterizedTest
     @ValueSource(booleans = { true, false })
     public void testLeaderShouldResignLeadershipIfNotGetFetchRequestFromMajorityVoters(boolean withKip853Rpc) throws Exception {
->>>>>>> 2074e5a6
         int localId = 0;
         ReplicaKey remoteKey1 = replicaKey(1, withKip853Rpc);
         ReplicaKey remoteKey2 = replicaKey(2, withKip853Rpc);
@@ -2949,7 +2944,7 @@
         context.pollUntilRequest();
 
         // We send BeginEpoch, but it gets lost and the destination finds the leader through the Fetch API
-        context.assertSentBeginQuorumEpochRequest(epoch, Utils.mkSet(otherNodeId));
+        context.assertSentBeginQuorumEpochRequest(epoch, Utils.mkSet(otherNodeKey.id()));
 
         context.deliverRequest(context.fetchRequest(epoch, otherNodeKey, 0L, 0, 500));
 
