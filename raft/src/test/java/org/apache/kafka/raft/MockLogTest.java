--- conflicted
+++ resolved
@@ -611,7 +611,53 @@
     }
 
     @Test
-<<<<<<< HEAD
+    public void testTruncateWillRemoveOlderSnapshot() throws IOException {
+        int numberOfRecords = 10;
+        int epoch = 0;
+
+        OffsetAndEpoch sameEpochSnapshotId = new OffsetAndEpoch(numberOfRecords, epoch);
+        appendBatch(numberOfRecords, epoch);
+
+        try (RawSnapshotWriter snapshot = log.createSnapshot(sameEpochSnapshotId)) {
+            snapshot.freeze();
+        }
+
+        OffsetAndEpoch greaterEpochSnapshotId = new OffsetAndEpoch(2 * numberOfRecords, epoch + 1);
+        appendBatch(numberOfRecords, epoch);
+
+        try (RawSnapshotWriter snapshot = log.createSnapshot(greaterEpochSnapshotId)) {
+            snapshot.freeze();
+        }
+
+        assertTrue(log.truncateToLatestSnapshot());
+        assertEquals(Optional.empty(), log.readSnapshot(sameEpochSnapshotId));
+    }
+
+    @Test
+    public void testUpdateLogStartOffsetWillRemoveOlderSnapshot() throws IOException {
+        int numberOfRecords = 10;
+        int epoch = 0;
+
+        OffsetAndEpoch sameEpochSnapshotId = new OffsetAndEpoch(numberOfRecords, epoch);
+        appendBatch(numberOfRecords, epoch);
+
+        try (RawSnapshotWriter snapshot = log.createSnapshot(sameEpochSnapshotId)) {
+            snapshot.freeze();
+        }
+
+        OffsetAndEpoch greaterEpochSnapshotId = new OffsetAndEpoch(2 * numberOfRecords, epoch + 1);
+        appendBatch(numberOfRecords, epoch);
+
+        try (RawSnapshotWriter snapshot = log.createSnapshot(greaterEpochSnapshotId)) {
+            snapshot.freeze();
+        }
+
+        log.updateHighWatermark(new LogOffsetMetadata(greaterEpochSnapshotId.offset));
+        assertTrue(log.deleteBeforeSnapshot(greaterEpochSnapshotId));
+        assertEquals(Optional.empty(), log.readSnapshot(sameEpochSnapshotId));
+    }
+
+    @Test
     public void testValidateEpochGreaterThanLastKnownEpoch() {
         int numberOfRecords = 1;
         int epoch = 1;
@@ -746,52 +792,6 @@
         ValidOffsetAndEpoch resultOffsetAndEpoch = log.validateOffsetAndEpoch(numberOfRecords - 1, epoch);
         assertEquals(new ValidOffsetAndEpoch(ValidOffsetAndEpoch.Type.VALID, new OffsetAndEpoch(numberOfRecords - 1, epoch)),
                 resultOffsetAndEpoch);
-=======
-    public void testTruncateWillRemoveOlderSnapshot() throws IOException {
-        int numberOfRecords = 10;
-        int epoch = 0;
-
-        OffsetAndEpoch sameEpochSnapshotId = new OffsetAndEpoch(numberOfRecords, epoch);
-        appendBatch(numberOfRecords, epoch);
-
-        try (RawSnapshotWriter snapshot = log.createSnapshot(sameEpochSnapshotId)) {
-            snapshot.freeze();
-        }
-
-        OffsetAndEpoch greaterEpochSnapshotId = new OffsetAndEpoch(2 * numberOfRecords, epoch + 1);
-        appendBatch(numberOfRecords, epoch);
-
-        try (RawSnapshotWriter snapshot = log.createSnapshot(greaterEpochSnapshotId)) {
-            snapshot.freeze();
-        }
-
-        assertTrue(log.truncateToLatestSnapshot());
-        assertEquals(Optional.empty(), log.readSnapshot(sameEpochSnapshotId));
-    }
-
-    @Test
-    public void testUpdateLogStartOffsetWillRemoveOlderSnapshot() throws IOException {
-        int numberOfRecords = 10;
-        int epoch = 0;
-
-        OffsetAndEpoch sameEpochSnapshotId = new OffsetAndEpoch(numberOfRecords, epoch);
-        appendBatch(numberOfRecords, epoch);
-
-        try (RawSnapshotWriter snapshot = log.createSnapshot(sameEpochSnapshotId)) {
-            snapshot.freeze();
-        }
-
-        OffsetAndEpoch greaterEpochSnapshotId = new OffsetAndEpoch(2 * numberOfRecords, epoch + 1);
-        appendBatch(numberOfRecords, epoch);
-
-        try (RawSnapshotWriter snapshot = log.createSnapshot(greaterEpochSnapshotId)) {
-            snapshot.freeze();
-        }
-
-        log.updateHighWatermark(new LogOffsetMetadata(greaterEpochSnapshotId.offset));
-        assertTrue(log.deleteBeforeSnapshot(greaterEpochSnapshotId));
-        assertEquals(Optional.empty(), log.readSnapshot(sameEpochSnapshotId));
->>>>>>> 9edc828c
     }
 
     private Optional<OffsetRange> readOffsets(long startOffset, Isolation isolation) {
