--- conflicted
+++ resolved
@@ -563,17 +563,15 @@
             .setObservers(observerStates);
 
         DescribeQuorumResponseData.NodeCollection nodes = new DescribeQuorumResponseData.NodeCollection();
-
-        Consumer<DescribeQuorumResponseData.ReplicaState> addToNodes = replicaState -> {
-            if (nodes.find(replicaState.replicaId()) != null)
-                return;
-
-            nodes.add(new DescribeQuorumResponseData.Node()
-                .setNodeId(replicaState.replicaId()));
-        };
-
-        voterStates.forEach(addToNodes);
-        observerStates.forEach(addToNodes);
+        voterStates.forEach(replicaState -> {
+            if (kip853Rpc && nodes.find(replicaState.replicaId()) == null) {
+                // TODO: need to add listeners
+                nodes.add(
+                    new DescribeQuorumResponseData.Node()
+                        .setNodeId(replicaState.replicaId())
+                );
+            }
+        });
 
         DescribeQuorumResponseData expectedResponse = DescribeQuorumResponse.singletonResponse(
             metadataPartition,
@@ -652,16 +650,12 @@
 
     void deliverRequest(ApiMessage request) {
         RaftRequest.Inbound inboundRequest = new RaftRequest.Inbound(
-<<<<<<< HEAD
             channel.listenerName(),
             channel.newCorrelationId(),
             raftRequestVersion(request),
             request,
             time.milliseconds()
         );
-=======
-            channel.newCorrelationId(), request.highestSupportedVersion(), request, time.milliseconds());
->>>>>>> aecaf444
         inboundRequest.completion.whenComplete((response, exception) -> {
             if (exception != null) {
                 throw new RuntimeException(exception);
@@ -1384,6 +1378,10 @@
         );
     }
 
+    DescribeQuorumRequestData describeQuorumRequest() {
+        return RaftUtil.singletonDescribeQuorumRequest(metadataPartition);
+    }
+
     private short fetchRpcVersion() {
         if (kip853Rpc) {
             return 17;
@@ -1426,8 +1424,7 @@
 
     private short describeQuorumRpcVersion() {
         if (kip853Rpc) {
-            // KAFKA-16520 should change this to the new latest value (2)
-            return 1;
+            return 2;
         } else {
             return 1;
         }
