/*
 * Licensed to the Apache Software Foundation (ASF) under one or more
 * contributor license agreements. See the NOTICE file distributed with
 * this work for additional information regarding copyright ownership.
 * The ASF licenses this file to You under the Apache License, Version 2.0
 * (the "License"); you may not use this file except in compliance with
 * the License. You may obtain a copy of the License at
 *
 *    http://www.apache.org/licenses/LICENSE-2.0
 *
 * Unless required by applicable law or agreed to in writing, software
 * distributed under the License is distributed on an "AS IS" BASIS,
 * WITHOUT WARRANTIES OR CONDITIONS OF ANY KIND, either express or implied.
 * See the License for the specific language governing permissions and
 * limitations under the License.
 */
package org.apache.kafka.raft;

import org.apache.kafka.common.TopicPartition;
import org.apache.kafka.common.Uuid;
import org.apache.kafka.common.memory.MemoryPool;
import org.apache.kafka.common.message.BeginQuorumEpochRequestData;
import org.apache.kafka.common.message.BeginQuorumEpochResponseData;
import org.apache.kafka.common.message.DescribeQuorumResponseData.ReplicaState;
import org.apache.kafka.common.message.DescribeQuorumResponseData;
import org.apache.kafka.common.message.EndQuorumEpochRequestData;
import org.apache.kafka.common.message.EndQuorumEpochResponseData;
import org.apache.kafka.common.message.FetchRequestData;
import org.apache.kafka.common.message.FetchResponseData;
import org.apache.kafka.common.message.FetchSnapshotResponseData;
import org.apache.kafka.common.message.LeaderChangeMessage.Voter;
import org.apache.kafka.common.message.LeaderChangeMessage;
import org.apache.kafka.common.message.VoteRequestData;
import org.apache.kafka.common.message.VoteResponseData;
import org.apache.kafka.common.metrics.Metrics;
import org.apache.kafka.common.protocol.ApiKeys;
import org.apache.kafka.common.protocol.ApiMessage;
import org.apache.kafka.common.protocol.Errors;
import org.apache.kafka.common.record.CompressionType;
import org.apache.kafka.common.record.ControlRecordType;
import org.apache.kafka.common.record.ControlRecordUtils;
import org.apache.kafka.common.record.MemoryRecords;
import org.apache.kafka.common.record.Record;
import org.apache.kafka.common.record.Records;
import org.apache.kafka.common.requests.BeginQuorumEpochRequest;
import org.apache.kafka.common.requests.BeginQuorumEpochResponse;
import org.apache.kafka.common.requests.DescribeQuorumResponse;
import org.apache.kafka.common.requests.EndQuorumEpochRequest;
import org.apache.kafka.common.requests.EndQuorumEpochResponse;
import org.apache.kafka.common.requests.FetchSnapshotResponse;
import org.apache.kafka.common.requests.VoteRequest;
import org.apache.kafka.common.requests.VoteResponse;
import org.apache.kafka.common.utils.LogContext;
import org.apache.kafka.common.utils.MockTime;
import org.apache.kafka.common.utils.Utils;
import org.apache.kafka.raft.internals.BatchBuilder;
import org.apache.kafka.raft.internals.StringSerde;
import org.apache.kafka.server.common.serialization.RecordSerde;
import org.apache.kafka.snapshot.RawSnapshotWriter;
import org.apache.kafka.snapshot.SnapshotReader;
import org.apache.kafka.test.TestCondition;
import org.apache.kafka.test.TestUtils;
import org.mockito.Mockito;

import java.io.IOException;
import java.net.InetSocketAddress;
import java.nio.ByteBuffer;
import java.util.ArrayList;
import java.util.Collections;
import java.util.HashMap;
import java.util.HashSet;
import java.util.Iterator;
import java.util.List;
import java.util.Map;
import java.util.Optional;
import java.util.OptionalInt;
import java.util.OptionalLong;
import java.util.Random;
import java.util.Set;
import java.util.function.Consumer;
import java.util.stream.Collectors;

import static org.apache.kafka.raft.RaftUtil.hasValidTopicPartition;
import static org.junit.jupiter.api.Assertions.assertDoesNotThrow;
import static org.junit.jupiter.api.Assertions.assertEquals;
import static org.junit.jupiter.api.Assertions.assertTrue;

public final class RaftClientTestContext {
    public final RecordSerde<String> serde = Builder.SERDE;
    final TopicPartition metadataPartition = Builder.METADATA_PARTITION;
    final int electionBackoffMaxMs = Builder.ELECTION_BACKOFF_MAX_MS;
    final int fetchMaxWaitMs = Builder.FETCH_MAX_WAIT_MS;
    final int fetchTimeoutMs = Builder.FETCH_TIMEOUT_MS;
    final int retryBackoffMs = Builder.RETRY_BACKOFF_MS;

    private int electionTimeoutMs;
    private int requestTimeoutMs;
    private int appendLingerMs;

    private final QuorumStateStore quorumStateStore;
    final Uuid clusterId;
    private final OptionalInt localId;
    public final KafkaRaftClient<String> client;
    final Metrics metrics;
    public final MockLog log;
    final MockNetworkChannel channel;
    final MockMessageQueue messageQueue;
    final MockTime time;
    final MockListener listener;
    final Set<Integer> voters;

    private final List<RaftResponse.Outbound> sentResponses = new ArrayList<>();

    public static final class Builder {
        static final int DEFAULT_ELECTION_TIMEOUT_MS = 10000;

        private static final RecordSerde<String> SERDE = new StringSerde();
        private static final TopicPartition METADATA_PARTITION = new TopicPartition("metadata", 0);
        private static final int ELECTION_BACKOFF_MAX_MS = 100;
        private static final int FETCH_MAX_WAIT_MS = 0;
        // fetch timeout is usually larger than election timeout
        private static final int FETCH_TIMEOUT_MS = 50000;
        private static final int DEFAULT_REQUEST_TIMEOUT_MS = 5000;
        private static final int RETRY_BACKOFF_MS = 50;
        private static final int DEFAULT_APPEND_LINGER_MS = 0;

        private final MockMessageQueue messageQueue = new MockMessageQueue();
        private final MockTime time = new MockTime();
        private final QuorumStateStore quorumStateStore = new MockQuorumStateStore();
        private final Random random = Mockito.spy(new Random(1));
        private final MockLog log = new MockLog(METADATA_PARTITION,  Uuid.METADATA_TOPIC_ID);
        private final Set<Integer> voters;
        private final OptionalInt localId;

        private Uuid clusterId = Uuid.randomUuid();
        private int requestTimeoutMs = DEFAULT_REQUEST_TIMEOUT_MS;
        private int electionTimeoutMs = DEFAULT_ELECTION_TIMEOUT_MS;
        private int appendLingerMs = DEFAULT_APPEND_LINGER_MS;
        private MemoryPool memoryPool = MemoryPool.NONE;

        public Builder(int localId, Set<Integer> voters) {
            this(OptionalInt.of(localId), voters);
        }

        public Builder(OptionalInt localId, Set<Integer> voters) {
            this.voters = voters;
            this.localId = localId;
        }

        Builder withElectedLeader(int epoch, int leaderId) throws IOException {
            quorumStateStore.writeElectionState(ElectionState.withElectedLeader(epoch, leaderId, voters));
            return this;
        }

        Builder withUnknownLeader(int epoch) throws IOException {
            quorumStateStore.writeElectionState(ElectionState.withUnknownLeader(epoch, voters));
            return this;
        }

        Builder withVotedCandidate(int epoch, int votedId) throws IOException {
            quorumStateStore.writeElectionState(ElectionState.withVotedCandidate(epoch, votedId, voters));
            return this;
        }

        Builder updateRandom(Consumer<Random> consumer) {
            consumer.accept(random);
            return this;
        }

        Builder withMemoryPool(MemoryPool pool) {
            this.memoryPool = pool;
            return this;
        }

        Builder withAppendLingerMs(int appendLingerMs) {
            this.appendLingerMs = appendLingerMs;
            return this;
        }

        Builder appendToLog(int epoch, List<String> records) {
            MemoryRecords batch = buildBatch(
                time.milliseconds(),
                log.endOffset().offset,
                epoch,
                records
            );
            log.appendAsLeader(batch, epoch);
            return this;
        }

        Builder withEmptySnapshot(OffsetAndEpoch snapshotId) throws IOException {
            try (RawSnapshotWriter snapshot = log.createSnapshot(snapshotId)) {
                snapshot.freeze();
            }
            return this;
        }

        Builder deleteBeforeSnapshot(OffsetAndEpoch snapshotId) throws IOException {
            if (snapshotId.offset > log.highWatermark().offset) {
                log.updateHighWatermark(new LogOffsetMetadata(snapshotId.offset));
            }
            log.deleteBeforeSnapshot(snapshotId);

            return this;
        }

        Builder withElectionTimeoutMs(int electionTimeoutMs) {
            this.electionTimeoutMs = electionTimeoutMs;
            return this;
        }

        Builder withRequestTimeoutMs(int requestTimeoutMs) {
            this.requestTimeoutMs = requestTimeoutMs;
            return this;
        }

        Builder withClusterId(Uuid clusterId) {
            this.clusterId = clusterId;
            return this;
        }

        public RaftClientTestContext build() throws IOException {
            Metrics metrics = new Metrics(time);
            MockNetworkChannel channel = new MockNetworkChannel(voters);
            LogContext logContext = new LogContext();
            MockListener listener = new MockListener(localId);
            Map<Integer, RaftConfig.AddressSpec> voterAddressMap = voters.stream()
                .collect(Collectors.toMap(id -> id, RaftClientTestContext::mockAddress));
            RaftConfig raftConfig = new RaftConfig(voterAddressMap, requestTimeoutMs, RETRY_BACKOFF_MS, electionTimeoutMs,
                    ELECTION_BACKOFF_MAX_MS, FETCH_TIMEOUT_MS, appendLingerMs);

            KafkaRaftClient<String> client = new KafkaRaftClient<>(
                SERDE,
                channel,
                messageQueue,
                log,
                quorumStateStore,
                memoryPool,
                time,
                metrics,
                new MockExpirationService(time),
                FETCH_MAX_WAIT_MS,
                clusterId.toString(),
                localId,
                logContext,
                random,
                raftConfig
            );

            client.register(listener);
            client.initialize();

            RaftClientTestContext context = new RaftClientTestContext(
                clusterId,
                localId,
                client,
                log,
                channel,
                messageQueue,
                time,
                quorumStateStore,
                voters,
                metrics,
                listener
            );

            context.electionTimeoutMs = electionTimeoutMs;
            context.requestTimeoutMs = requestTimeoutMs;
            context.appendLingerMs = appendLingerMs;

            return context;
        }
    }

    private RaftClientTestContext(
        Uuid clusterId,
        OptionalInt localId,
        KafkaRaftClient<String> client,
        MockLog log,
        MockNetworkChannel channel,
        MockMessageQueue messageQueue,
        MockTime time,
        QuorumStateStore quorumStateStore,
        Set<Integer> voters,
        Metrics metrics,
        MockListener listener
    ) {
        this.clusterId = clusterId;
        this.localId = localId;
        this.client = client;
        this.log = log;
        this.channel = channel;
        this.messageQueue = messageQueue;
        this.time = time;
        this.quorumStateStore = quorumStateStore;
        this.voters = voters;
        this.metrics = metrics;
        this.listener = listener;
    }

    int electionTimeoutMs() {
        return electionTimeoutMs;
    }

    int requestTimeoutMs() {
        return requestTimeoutMs;
    }

    int appendLingerMs() {
        return appendLingerMs;
    }

    MemoryRecords buildBatch(
        long baseOffset,
        int epoch,
        List<String> records
    ) {
        return buildBatch(time.milliseconds(), baseOffset, epoch, records);
    }

    static MemoryRecords buildBatch(
        long timestamp,
        long baseOffset,
        int epoch,
        List<String> records
    ) {
        ByteBuffer buffer = ByteBuffer.allocate(512);
        BatchBuilder<String> builder = new BatchBuilder<>(
            buffer,
            Builder.SERDE,
            CompressionType.NONE,
            baseOffset,
            timestamp,
            false,
            epoch,
            512
        );

        for (String record : records) {
            builder.appendRecord(record, null);
        }

        return builder.build();
    }

    static RaftClientTestContext initializeAsLeader(int localId, Set<Integer> voters, int epoch) throws Exception {
        if (epoch <= 0) {
            throw new IllegalArgumentException("Cannot become leader in epoch " + epoch);
        }

        RaftClientTestContext context = new RaftClientTestContext.Builder(localId, voters)
            .withUnknownLeader(epoch - 1)
            .build();

        context.assertUnknownLeader(epoch - 1);
        context.becomeLeader();
        return context;
    }

    void becomeLeader() throws Exception {
        int currentEpoch = currentEpoch();
        time.sleep(electionTimeoutMs * 2);
        expectAndGrantVotes(currentEpoch + 1);
        expectBeginEpoch(currentEpoch + 1);
    }

    OptionalInt currentLeader() {
        return currentLeaderAndEpoch().leaderId;
    }

    int currentEpoch() {
        return currentLeaderAndEpoch().epoch;
    }

    LeaderAndEpoch currentLeaderAndEpoch() {
        try {
            ElectionState election = quorumStateStore.readElectionState();
            return new LeaderAndEpoch(election.leaderIdOpt, election.epoch);
        } catch (IOException e) {
            throw new RuntimeException(e);
        }
    }

    void expectAndGrantVotes(
        int epoch
    ) throws Exception {
        pollUntilRequest();

        List<RaftRequest.Outbound> voteRequests = collectVoteRequests(epoch,
            log.lastFetchedEpoch(), log.endOffset().offset);

        for (RaftRequest.Outbound request : voteRequests) {
            VoteResponseData voteResponse = voteResponse(true, Optional.empty(), epoch);
            deliverResponse(request.correlationId, request.destinationId(), voteResponse);
        }

        client.poll();
        assertElectedLeader(epoch, localIdOrThrow());
    }

    private int localIdOrThrow() {
        return localId.orElseThrow(() -> new AssertionError("Required local id is not defined"));
    }

    void expectBeginEpoch(
        int epoch
    ) throws Exception {
        pollUntilRequest();
        for (RaftRequest.Outbound request : collectBeginEpochRequests(epoch)) {
            BeginQuorumEpochResponseData beginEpochResponse = beginEpochResponse(epoch, localIdOrThrow());
            deliverResponse(request.correlationId, request.destinationId(), beginEpochResponse);
        }
        client.poll();
    }

    void pollUntil(TestCondition condition) throws InterruptedException {
        TestUtils.waitForCondition(() -> {
            client.poll();
            return condition.conditionMet();
        }, 5000, "Condition failed to be satisfied before timeout");
    }

    void pollUntilResponse() throws InterruptedException {
        pollUntil(() -> !sentResponses.isEmpty());
    }

    void pollUntilRequest() throws InterruptedException {
        pollUntil(channel::hasSentRequests);
    }

    void assertVotedCandidate(int epoch, int leaderId) throws IOException {
        assertEquals(ElectionState.withVotedCandidate(epoch, leaderId, voters), quorumStateStore.readElectionState());
    }

    void assertElectedLeader(int epoch, int leaderId) throws IOException {
        assertEquals(ElectionState.withElectedLeader(epoch, leaderId, voters), quorumStateStore.readElectionState());
    }

    void assertUnknownLeader(int epoch) throws IOException {
        assertEquals(ElectionState.withUnknownLeader(epoch, voters), quorumStateStore.readElectionState());
    }

    void assertResignedLeader(int epoch, int leaderId) throws IOException {
        assertTrue(client.quorum().isResigned());
        assertEquals(ElectionState.withElectedLeader(epoch, leaderId, voters), quorumStateStore.readElectionState());
    }

    int assertSentDescribeQuorumResponse(
        int leaderId,
        int leaderEpoch,
        long highWatermark,
        List<ReplicaState> voterStates,
        List<ReplicaState> observerStates
    ) {
        List<RaftResponse.Outbound> sentMessages = drainSentResponses(ApiKeys.DESCRIBE_QUORUM);
        assertEquals(1, sentMessages.size());
        RaftResponse.Outbound raftMessage = sentMessages.get(0);
        assertTrue(
            raftMessage.data() instanceof DescribeQuorumResponseData,
            "Unexpected request type " + raftMessage.data());
        DescribeQuorumResponseData response = (DescribeQuorumResponseData) raftMessage.data();

        DescribeQuorumResponseData expectedResponse = DescribeQuorumResponse.singletonResponse(
            metadataPartition,
            leaderId,
            leaderEpoch,
            highWatermark,
            voterStates,
            observerStates);

        assertEquals(expectedResponse, response);
        return raftMessage.correlationId();
    }

    int assertSentVoteRequest(int epoch, int lastEpoch, long lastEpochOffset, int numVoteReceivers) {
        List<RaftRequest.Outbound> voteRequests = collectVoteRequests(epoch, lastEpoch, lastEpochOffset);
        assertEquals(numVoteReceivers, voteRequests.size());
        return voteRequests.iterator().next().correlationId();
    }

    void assertSentVoteResponse(
            Errors error
    ) {
        List<RaftResponse.Outbound> sentMessages = drainSentResponses(ApiKeys.VOTE);
        assertEquals(1, sentMessages.size());
        RaftMessage raftMessage = sentMessages.get(0);
        assertTrue(raftMessage.data() instanceof VoteResponseData);
        VoteResponseData response = (VoteResponseData) raftMessage.data();

        assertEquals(error, Errors.forCode(response.errorCode()));
    }

    void assertSentVoteResponse(
        Errors error,
        int epoch,
        OptionalInt leaderId,
        boolean voteGranted
    ) {
        List<RaftResponse.Outbound> sentMessages = drainSentResponses(ApiKeys.VOTE);
        assertEquals(1, sentMessages.size());
        RaftMessage raftMessage = sentMessages.get(0);
        assertTrue(raftMessage.data() instanceof VoteResponseData);
        VoteResponseData response = (VoteResponseData) raftMessage.data();
        assertTrue(hasValidTopicPartition(response, metadataPartition));

        VoteResponseData.PartitionData partitionResponse = response.topics().get(0).partitions().get(0);

        assertEquals(voteGranted, partitionResponse.voteGranted());
        assertEquals(error, Errors.forCode(partitionResponse.errorCode()));
        assertEquals(epoch, partitionResponse.leaderEpoch());
        assertEquals(leaderId.orElse(-1), partitionResponse.leaderId());
    }

    List<RaftRequest.Outbound> collectVoteRequests(
        int epoch,
        int lastEpoch,
        long lastEpochOffset
    ) {
        List<RaftRequest.Outbound> voteRequests = new ArrayList<>();
        for (RaftMessage raftMessage : channel.drainSendQueue()) {
            if (raftMessage.data() instanceof VoteRequestData) {
                VoteRequestData request = (VoteRequestData) raftMessage.data();
                VoteRequestData.PartitionData partitionRequest = unwrap(request);

                assertEquals(epoch, partitionRequest.candidateEpoch());
                assertEquals(localIdOrThrow(), partitionRequest.candidateId());
                assertEquals(lastEpoch, partitionRequest.lastOffsetEpoch());
                assertEquals(lastEpochOffset, partitionRequest.lastOffset());
                voteRequests.add((RaftRequest.Outbound) raftMessage);
            }
        }
        return voteRequests;
    }

    void deliverRequest(ApiMessage request) {
        RaftRequest.Inbound inboundRequest = new RaftRequest.Inbound(
            channel.newCorrelationId(), request, time.milliseconds());
        inboundRequest.completion.whenComplete((response, exception) -> {
            if (exception != null) {
                throw new RuntimeException(exception);
            } else {
                sentResponses.add(response);
            }
        });
        client.handle(inboundRequest);
    }

    void deliverResponse(int correlationId, int sourceId, ApiMessage response) {
        channel.mockReceive(new RaftResponse.Inbound(correlationId, response, sourceId));
    }

    int assertSentBeginQuorumEpochRequest(int epoch, int numBeginEpochRequests) {
        List<RaftRequest.Outbound> requests = collectBeginEpochRequests(epoch);
        assertEquals(numBeginEpochRequests, requests.size());
        return requests.get(0).correlationId;
    }

    private List<RaftResponse.Outbound> drainSentResponses(
        ApiKeys apiKey
    ) {
        List<RaftResponse.Outbound> res = new ArrayList<>();
        Iterator<RaftResponse.Outbound> iterator = sentResponses.iterator();
        while (iterator.hasNext()) {
            RaftResponse.Outbound response = iterator.next();
            if (response.data.apiKey() == apiKey.id) {
                res.add(response);
                iterator.remove();
            }
        }
        return res;
    }

    void assertSentBeginQuorumEpochResponse(
            Errors responseError
    ) {
        List<RaftResponse.Outbound> sentMessages = drainSentResponses(ApiKeys.BEGIN_QUORUM_EPOCH);
        assertEquals(1, sentMessages.size());
        RaftMessage raftMessage = sentMessages.get(0);
        assertTrue(raftMessage.data() instanceof BeginQuorumEpochResponseData);
        BeginQuorumEpochResponseData response = (BeginQuorumEpochResponseData) raftMessage.data();
        assertEquals(responseError, Errors.forCode(response.errorCode()));
    }

    void assertSentBeginQuorumEpochResponse(
        Errors partitionError,
        int epoch,
        OptionalInt leaderId
    ) {
        List<RaftResponse.Outbound> sentMessages = drainSentResponses(ApiKeys.BEGIN_QUORUM_EPOCH);
        assertEquals(1, sentMessages.size());
        RaftMessage raftMessage = sentMessages.get(0);
        assertTrue(raftMessage.data() instanceof BeginQuorumEpochResponseData);
        BeginQuorumEpochResponseData response = (BeginQuorumEpochResponseData) raftMessage.data();
        assertEquals(Errors.NONE, Errors.forCode(response.errorCode()));

        BeginQuorumEpochResponseData.PartitionData partitionResponse =
            response.topics().get(0).partitions().get(0);

        assertEquals(epoch, partitionResponse.leaderEpoch());
        assertEquals(leaderId.orElse(-1), partitionResponse.leaderId());
        assertEquals(partitionError, Errors.forCode(partitionResponse.errorCode()));
    }

    int assertSentEndQuorumEpochRequest(int epoch, int destinationId) {
        List<RaftRequest.Outbound> endQuorumRequests = collectEndQuorumRequests(
            epoch, Collections.singleton(destinationId), Optional.empty());
        assertEquals(1, endQuorumRequests.size());
        return endQuorumRequests.get(0).correlationId();
    }

    void assertSentEndQuorumEpochResponse(
        Errors responseError
    ) {
        List<RaftResponse.Outbound> sentMessages = drainSentResponses(ApiKeys.END_QUORUM_EPOCH);
        assertEquals(1, sentMessages.size());
        RaftMessage raftMessage = sentMessages.get(0);
        assertTrue(raftMessage.data() instanceof EndQuorumEpochResponseData);
        EndQuorumEpochResponseData response = (EndQuorumEpochResponseData) raftMessage.data();
        assertEquals(responseError, Errors.forCode(response.errorCode()));
    }

    void assertSentEndQuorumEpochResponse(
        Errors partitionError,
        int epoch,
        OptionalInt leaderId
    ) {
        List<RaftResponse.Outbound> sentMessages = drainSentResponses(ApiKeys.END_QUORUM_EPOCH);
        assertEquals(1, sentMessages.size());
        RaftMessage raftMessage = sentMessages.get(0);
        assertTrue(raftMessage.data() instanceof EndQuorumEpochResponseData);
        EndQuorumEpochResponseData response = (EndQuorumEpochResponseData) raftMessage.data();
        assertEquals(Errors.NONE, Errors.forCode(response.errorCode()));

        EndQuorumEpochResponseData.PartitionData partitionResponse =
            response.topics().get(0).partitions().get(0);

        assertEquals(epoch, partitionResponse.leaderEpoch());
        assertEquals(leaderId.orElse(-1), partitionResponse.leaderId());
        assertEquals(partitionError, Errors.forCode(partitionResponse.errorCode()));
    }

    RaftRequest.Outbound assertSentFetchRequest() {
        List<RaftRequest.Outbound> sentRequests = channel.drainSentRequests(Optional.of(ApiKeys.FETCH));
        assertEquals(1, sentRequests.size());
        return sentRequests.get(0);
    }

    int assertSentFetchRequest(
        int epoch,
        long fetchOffset,
        int lastFetchedEpoch
    ) {
        List<RaftRequest.Outbound> sentMessages = channel.drainSendQueue();
        assertEquals(1, sentMessages.size());

        // TODO: Use more specific type
        RaftMessage raftMessage = sentMessages.get(0);
        assertFetchRequestData(raftMessage, epoch, fetchOffset, lastFetchedEpoch);
        return raftMessage.correlationId();
    }

    FetchResponseData.PartitionData assertSentFetchPartitionResponse() {
        List<RaftResponse.Outbound> sentMessages = drainSentResponses(ApiKeys.FETCH);
        assertEquals(
            1, sentMessages.size(), "Found unexpected sent messages " + sentMessages);
        RaftResponse.Outbound raftMessage = sentMessages.get(0);
        assertEquals(ApiKeys.FETCH.id, raftMessage.data.apiKey());
        FetchResponseData response = (FetchResponseData) raftMessage.data();
        assertEquals(Errors.NONE, Errors.forCode(response.errorCode()));

        assertEquals(1, response.responses().size());
        assertEquals(metadataPartition.topic(), response.responses().get(0).topic());
        assertEquals(1, response.responses().get(0).partitions().size());
        return response.responses().get(0).partitions().get(0);
    }

    void assertSentFetchPartitionResponse(Errors error) {
        List<RaftResponse.Outbound> sentMessages = drainSentResponses(ApiKeys.FETCH);
        assertEquals(
            1, sentMessages.size(), "Found unexpected sent messages " + sentMessages);
        RaftResponse.Outbound raftMessage = sentMessages.get(0);
        assertEquals(ApiKeys.FETCH.id, raftMessage.data.apiKey());
        FetchResponseData response = (FetchResponseData) raftMessage.data();
        assertEquals(error, Errors.forCode(response.errorCode()));
    }


    MemoryRecords assertSentFetchPartitionResponse(
        Errors error,
        int epoch,
        OptionalInt leaderId
    ) {
        FetchResponseData.PartitionData partitionResponse = assertSentFetchPartitionResponse();
        assertEquals(error, Errors.forCode(partitionResponse.errorCode()));
        assertEquals(epoch, partitionResponse.currentLeader().leaderEpoch());
        assertEquals(leaderId.orElse(-1), partitionResponse.currentLeader().leaderId());
        assertEquals(-1, partitionResponse.divergingEpoch().endOffset());
        assertEquals(-1, partitionResponse.divergingEpoch().epoch());
        assertEquals(-1, partitionResponse.snapshotId().endOffset());
        assertEquals(-1, partitionResponse.snapshotId().epoch());
        return (MemoryRecords) partitionResponse.records();
    }

    MemoryRecords assertSentFetchPartitionResponse(
        long highWatermark,
        int leaderEpoch
    ) {
        FetchResponseData.PartitionData partitionResponse = assertSentFetchPartitionResponse();
        assertEquals(Errors.NONE, Errors.forCode(partitionResponse.errorCode()));
        assertEquals(leaderEpoch, partitionResponse.currentLeader().leaderEpoch());
        assertEquals(highWatermark, partitionResponse.highWatermark());
        assertEquals(-1, partitionResponse.divergingEpoch().endOffset());
        assertEquals(-1, partitionResponse.divergingEpoch().epoch());
        assertEquals(-1, partitionResponse.snapshotId().endOffset());
        assertEquals(-1, partitionResponse.snapshotId().epoch());
        return (MemoryRecords) partitionResponse.records();
    }

    RaftRequest.Outbound assertSentFetchSnapshotRequest() {
        List<RaftRequest.Outbound> sentRequests = channel.drainSentRequests(Optional.of(ApiKeys.FETCH_SNAPSHOT));
        assertEquals(1, sentRequests.size());

        return sentRequests.get(0);
    }

    void assertSentFetchSnapshotResponse(Errors responseError) {
        List<RaftResponse.Outbound> sentMessages = drainSentResponses(ApiKeys.FETCH_SNAPSHOT);
        assertEquals(1, sentMessages.size());

        RaftMessage message = sentMessages.get(0);
        assertTrue(message.data() instanceof FetchSnapshotResponseData);

        FetchSnapshotResponseData response = (FetchSnapshotResponseData) message.data();
        assertEquals(responseError, Errors.forCode(response.errorCode()));
    }

    Optional<FetchSnapshotResponseData.PartitionSnapshot> assertSentFetchSnapshotResponse(TopicPartition topicPartition) {
        List<RaftResponse.Outbound> sentMessages = drainSentResponses(ApiKeys.FETCH_SNAPSHOT);
        assertEquals(1, sentMessages.size());

        RaftMessage message = sentMessages.get(0);
        assertTrue(message.data() instanceof FetchSnapshotResponseData);

        FetchSnapshotResponseData response = (FetchSnapshotResponseData) message.data();
        assertEquals(Errors.NONE, Errors.forCode(response.errorCode()));

        return FetchSnapshotResponse.forTopicPartition(response, topicPartition);
    }

    List<RaftRequest.Outbound> collectEndQuorumRequests(
        int epoch,
        Set<Integer> destinationIdSet,
        Optional<List<Integer>> preferredSuccessorsOpt
    ) {
        List<RaftRequest.Outbound> endQuorumRequests = new ArrayList<>();
        Set<Integer> collectedDestinationIdSet = new HashSet<>();
        for (RaftMessage raftMessage : channel.drainSendQueue()) {
            if (raftMessage.data() instanceof EndQuorumEpochRequestData) {
                EndQuorumEpochRequestData request = (EndQuorumEpochRequestData) raftMessage.data();

                EndQuorumEpochRequestData.PartitionData partitionRequest =
                    request.topics().get(0).partitions().get(0);

                assertEquals(epoch, partitionRequest.leaderEpoch());
                assertEquals(localIdOrThrow(), partitionRequest.leaderId());
                preferredSuccessorsOpt.ifPresent(preferredSuccessors -> {
                    assertEquals(preferredSuccessors, partitionRequest.preferredSuccessors());
                });

                RaftRequest.Outbound outboundRequest = (RaftRequest.Outbound) raftMessage;
                collectedDestinationIdSet.add(outboundRequest.destinationId());
                endQuorumRequests.add(outboundRequest);
            }
        }
        assertEquals(destinationIdSet, collectedDestinationIdSet);
        return endQuorumRequests;
    }

    void discoverLeaderAsObserver(
        int leaderId,
        int epoch
    ) throws Exception {
        pollUntilRequest();
        RaftRequest.Outbound fetchRequest = assertSentFetchRequest();
        assertTrue(voters.contains(fetchRequest.destinationId()));
        assertFetchRequestData(fetchRequest, 0, 0L, 0);

        deliverResponse(fetchRequest.correlationId, fetchRequest.destinationId(),
            fetchResponse(epoch, leaderId, MemoryRecords.EMPTY, 0L, Errors.NONE));
        client.poll();
        assertElectedLeader(epoch, leaderId);
    }

    private List<RaftRequest.Outbound> collectBeginEpochRequests(int epoch) {
        List<RaftRequest.Outbound> requests = new ArrayList<>();
        for (RaftRequest.Outbound raftRequest : channel.drainSentRequests(Optional.of(ApiKeys.BEGIN_QUORUM_EPOCH))) {
            assertTrue(raftRequest.data() instanceof BeginQuorumEpochRequestData);
            BeginQuorumEpochRequestData request = (BeginQuorumEpochRequestData) raftRequest.data();

            BeginQuorumEpochRequestData.PartitionData partitionRequest =
                request.topics().get(0).partitions().get(0);

            assertEquals(epoch, partitionRequest.leaderEpoch());
            assertEquals(localIdOrThrow(), partitionRequest.leaderId());
            requests.add(raftRequest);
        }
        return requests;
    }

    private static RaftConfig.AddressSpec mockAddress(int id) {
        return new RaftConfig.InetAddressSpec(new InetSocketAddress("localhost", 9990 + id));
    }

    EndQuorumEpochResponseData endEpochResponse(
        int epoch,
        OptionalInt leaderId
    ) {
        return EndQuorumEpochResponse.singletonResponse(
            Errors.NONE,
            metadataPartition,
            Errors.NONE,
            epoch,
            leaderId.orElse(-1)
        );
    }

    EndQuorumEpochRequestData endEpochRequest(
        int epoch,
        int leaderId,
        List<Integer> preferredSuccessors
    ) {
        return EndQuorumEpochRequest.singletonRequest(
            metadataPartition,
            epoch,
            leaderId,
            preferredSuccessors
        );
    }

    EndQuorumEpochRequestData endEpochRequest(
        String clusterId,
        int epoch,
        int leaderId,
        List<Integer> preferredSuccessors
    ) {
        return EndQuorumEpochRequest.singletonRequest(
            metadataPartition,
            clusterId,
            epoch,
            leaderId,
            preferredSuccessors
        );
    }

    BeginQuorumEpochRequestData beginEpochRequest(String clusterId, int epoch, int leaderId) {
        return BeginQuorumEpochRequest.singletonRequest(
            metadataPartition,
            clusterId,
            epoch,
            leaderId
        );
    }

    BeginQuorumEpochRequestData beginEpochRequest(int epoch, int leaderId) {
        return BeginQuorumEpochRequest.singletonRequest(
            metadataPartition,
            epoch,
            leaderId
        );
    }

    private BeginQuorumEpochResponseData beginEpochResponse(int epoch, int leaderId) {
        return BeginQuorumEpochResponse.singletonResponse(
            Errors.NONE,
            metadataPartition,
            Errors.NONE,
            epoch,
            leaderId
        );
    }

    VoteRequestData voteRequest(int epoch, int candidateId, int lastEpoch, long lastEpochOffset) {
        return VoteRequest.singletonRequest(
            metadataPartition,
            clusterId.toString(),
            epoch,
            candidateId,
            lastEpoch,
            lastEpochOffset
        );
    }

    VoteRequestData voteRequest(
        String clusterId,
        int epoch,
        int candidateId,
        int lastEpoch,
        long lastEpochOffset
    ) {
        return VoteRequest.singletonRequest(
                metadataPartition,
                clusterId,
                epoch,
                candidateId,
                lastEpoch,
                lastEpochOffset
        );
    }

    VoteResponseData voteResponse(boolean voteGranted, Optional<Integer> leaderId, int epoch) {
        return VoteResponse.singletonResponse(
            Errors.NONE,
            metadataPartition,
            Errors.NONE,
            epoch,
            leaderId.orElse(-1),
            voteGranted
        );
    }

    private VoteRequestData.PartitionData unwrap(VoteRequestData voteRequest) {
        assertTrue(RaftUtil.hasValidTopicPartition(voteRequest, metadataPartition));
        return voteRequest.topics().get(0).partitions().get(0);
    }

    static void assertMatchingRecords(
        String[] expected,
        Records actual
    ) {
        List<Record> recordList = Utils.toList(actual.records());
        assertEquals(expected.length, recordList.size());
        for (int i = 0; i < expected.length; i++) {
            Record record = recordList.get(i);
            assertEquals(expected[i], Utils.utf8(record.value()),
                "Record at offset " + record.offset() + " does not match expected");
        }
    }

    static void verifyLeaderChangeMessage(
        int leaderId,
        List<Integer> voters,
        List<Integer> grantingVoters,
        ByteBuffer recordKey,
        ByteBuffer recordValue
    ) {
        assertEquals(ControlRecordType.LEADER_CHANGE, ControlRecordType.parse(recordKey));

        LeaderChangeMessage leaderChangeMessage = ControlRecordUtils.deserializeLeaderChangeMessage(recordValue);
        assertEquals(leaderId, leaderChangeMessage.leaderId());
        assertEquals(voters.stream().map(voterId -> new Voter().setVoterId(voterId)).collect(Collectors.toList()),
            leaderChangeMessage.voters());
        assertEquals(grantingVoters.stream().map(voterId -> new Voter().setVoterId(voterId)).collect(Collectors.toSet()),
            new HashSet<>(leaderChangeMessage.grantingVoters()));
    }

    void assertFetchRequestData(
        RaftMessage message,
        int epoch,
        long fetchOffset,
        int lastFetchedEpoch
    ) {
        assertTrue(
            message.data() instanceof FetchRequestData, "Unexpected request type " + message.data());
        FetchRequestData request = (FetchRequestData) message.data();
        assertEquals(KafkaRaftClient.MAX_FETCH_SIZE_BYTES, request.maxBytes());
        assertEquals(fetchMaxWaitMs, request.maxWaitMs());

        assertEquals(1, request.topics().size());
        assertEquals(metadataPartition.topic(), request.topics().get(0).topic());
        assertEquals(1, request.topics().get(0).partitions().size());

        FetchRequestData.FetchPartition fetchPartition = request.topics().get(0).partitions().get(0);
        assertEquals(epoch, fetchPartition.currentLeaderEpoch());
        assertEquals(fetchOffset, fetchPartition.fetchOffset());
        assertEquals(lastFetchedEpoch, fetchPartition.lastFetchedEpoch());
        assertEquals(localId.orElse(-1), request.replicaId());
    }

    FetchRequestData fetchRequest(
        int epoch,
        int replicaId,
        long fetchOffset,
        int lastFetchedEpoch,
        int maxWaitTimeMs
    ) {
        return fetchRequest(
            epoch,
            clusterId.toString(),
            replicaId,
            fetchOffset,
            lastFetchedEpoch,
            maxWaitTimeMs
        );
    }

    FetchRequestData fetchRequest(
        int epoch,
        String clusterId,
        int replicaId,
        long fetchOffset,
        int lastFetchedEpoch,
        int maxWaitTimeMs
    ) {
        FetchRequestData request = RaftUtil.singletonFetchRequest(metadataPartition, fetchPartition -> {
            fetchPartition
                .setCurrentLeaderEpoch(epoch)
                .setLastFetchedEpoch(lastFetchedEpoch)
                .setFetchOffset(fetchOffset);
        });
        return request
            .setMaxWaitMs(maxWaitTimeMs)
            .setClusterId(clusterId)
            .setReplicaId(replicaId);
    }

    FetchResponseData fetchResponse(
        int epoch,
        int leaderId,
        Records records,
        long highWatermark,
        Errors error
    ) {
        return RaftUtil.singletonFetchResponse(metadataPartition, Errors.NONE, partitionData -> {
            partitionData
                .setRecords(records)
                .setErrorCode(error.code())
                .setHighWatermark(highWatermark);

            partitionData.currentLeader()
                .setLeaderEpoch(epoch)
                .setLeaderId(leaderId);
        });
    }

    FetchResponseData divergingFetchResponse(
        int epoch,
        int leaderId,
        long divergingEpochEndOffset,
        int divergingEpoch,
        long highWatermark
    ) {
        return RaftUtil.singletonFetchResponse(metadataPartition, Errors.NONE, partitionData -> {
            partitionData.setHighWatermark(highWatermark);

            partitionData.currentLeader()
                .setLeaderEpoch(epoch)
                .setLeaderId(leaderId);

            partitionData.divergingEpoch()
                .setEpoch(divergingEpoch)
                .setEndOffset(divergingEpochEndOffset);
        });
    }

    static class MockListener implements RaftClient.Listener<String> {
        private final List<Batch<String>> commits = new ArrayList<>();
        private final List<BatchReader<String>> savedBatches = new ArrayList<>();
        private final Map<Integer, Long> claimedEpochStartOffsets = new HashMap<>();
        private OptionalInt currentClaimedEpoch = OptionalInt.empty();
<<<<<<< HEAD
        private final OptionalInt localId;

        MockListener(OptionalInt localId) {
            this.localId = localId;
        }
=======
        private Optional<SnapshotReader<String>> snapshot = Optional.empty();
        private boolean readCommit = true;
>>>>>>> f20fdbd8

        int numCommittedBatches() {
            return commits.size();
        }

        Long claimedEpochStartOffset(int epoch) {
            return claimedEpochStartOffsets.get(epoch);
        }

        Batch<String> lastCommit() {
            if (commits.isEmpty()) {
                return null;
            } else {
                return commits.get(commits.size() - 1);
            }
        }

        OptionalLong lastCommitOffset() {
            if (commits.isEmpty()) {
                return OptionalLong.empty();
            } else {
                return OptionalLong.of(commits.get(commits.size() - 1).lastOffset());
            }
        }

        OptionalInt currentClaimedEpoch() {
            return currentClaimedEpoch;
        }

        List<String> commitWithBaseOffset(long baseOffset) {
            return commits.stream()
                .filter(batch -> batch.baseOffset() == baseOffset)
                .findFirst()
                .map(batch -> batch.records())
                .orElse(null);
        }

        List<String> commitWithLastOffset(long lastOffset) {
            return commits.stream()
                .filter(batch -> batch.lastOffset() == lastOffset)
                .findFirst()
                .map(batch -> batch.records())
                .orElse(null);
        }

        Optional<SnapshotReader<String>> drainHandledSnapshot() {
            Optional<SnapshotReader<String>> temp = snapshot;
            snapshot = Optional.empty();
            return temp;
        }

        void updateReadCommit(boolean readCommit) {
            this.readCommit = readCommit;

            if (readCommit) {
                for (BatchReader<String> batch : savedBatches) {
                    readBatch(batch);
                }

                savedBatches.clear();
            }
        }

        void readBatch(BatchReader<String> reader) {
            try {
                while (reader.hasNext()) {
                    long nextOffset = lastCommitOffset().isPresent() ?
                        lastCommitOffset().getAsLong() + 1 : 0L;
                    Batch<String> batch = reader.next();
                    // We expect monotonic offsets, but not necessarily sequential
                    // offsets since control records will be filtered.
                    assertTrue(batch.baseOffset() >= nextOffset,
                        "Received non-monotonic commit " + batch +
                            ". We expected an offset at least as large as " + nextOffset);
                    commits.add(batch);
                }
            } finally {
                reader.close();
            }
        }

        @Override
        public void handleLeaderChange(LeaderAndEpoch leader) {
            // We record the next expected offset as the claimed epoch's start
            // offset. This is useful to verify that the `handleClaim` callback
            // was not received early.
            if (localId.isPresent() && leader.isLeader(localId.getAsInt())) {
                long claimedEpochStartOffset = lastCommitOffset().isPresent() ?
                    lastCommitOffset().getAsLong() + 1 : 0L;
                this.currentClaimedEpoch = OptionalInt.of(leader.epoch);
                this.claimedEpochStartOffsets.put(leader.epoch, claimedEpochStartOffset);
            } else {
                this.currentClaimedEpoch = OptionalInt.empty();
            }
        }

        @Override
        public void handleCommit(BatchReader<String> reader) {
            if (readCommit) {
                readBatch(reader);
            } else {
                savedBatches.add(reader);
            }
        }

        @Override
        public void handleSnapshot(SnapshotReader<String> reader) {
            snapshot.ifPresent(snapshot -> assertDoesNotThrow(() -> snapshot.close()));

            commits.clear();
            savedBatches.clear();
            snapshot = Optional.of(reader);
        }
    }
}<|MERGE_RESOLUTION|>--- conflicted
+++ resolved
@@ -1057,16 +1057,13 @@
         private final List<BatchReader<String>> savedBatches = new ArrayList<>();
         private final Map<Integer, Long> claimedEpochStartOffsets = new HashMap<>();
         private OptionalInt currentClaimedEpoch = OptionalInt.empty();
-<<<<<<< HEAD
         private final OptionalInt localId;
+        private Optional<SnapshotReader<String>> snapshot = Optional.empty();
+        private boolean readCommit = true;
 
         MockListener(OptionalInt localId) {
             this.localId = localId;
         }
-=======
-        private Optional<SnapshotReader<String>> snapshot = Optional.empty();
-        private boolean readCommit = true;
->>>>>>> f20fdbd8
 
         int numCommittedBatches() {
             return commits.size();
