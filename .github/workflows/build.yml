# Licensed to the Apache Software Foundation (ASF) under one or more
# contributor license agreements.  See the NOTICE file distributed with
# this work for additional information regarding copyright ownership.
# The ASF licenses this file to You under the Apache License, Version 2.0
# (the "License"); you may not use this file except in compliance with
# the License.  You may obtain a copy of the License at
#
#    http://www.apache.org/licenses/LICENSE-2.0
#
# Unless required by applicable law or agreed to in writing, software
# distributed under the License is distributed on an "AS IS" BASIS,
# WITHOUT WARRANTIES OR CONDITIONS OF ANY KIND, either express or implied.
# See the License for the specific language governing permissions and
# limitations under the License.

name: Check and Test

on:
  workflow_call:
    inputs:
      gradle-cache-read-only:
        description: "Should the Gradle cache be read-only?"
        default: "true"
        type: string
      gradle-cache-write-only:
        description: "Should the Gradle cache be write-only?"
        default: "false"
        type: string
<<<<<<< HEAD
=======
      github-actions-opt-in:
        description: "Should we run the opt-in steps?"
        default: "false"
        type: string
      is-public-fork:
        description: "Is this CI run from a public fork?"
        default: "true"
        type: string
>>>>>>> 4ac1dd4f

jobs:
  validate:
    runs-on: ubuntu-latest
    strategy:
      fail-fast: false
      matrix:
        java: [ 21, 17, 11, 8 ]
    name: Compile and Check Java ${{ matrix.java }}
    steps:
      - name: Env
        run: printenv
        env:
          GITHUB_CONTEXT: ${{ toJson(github) }}
      - name: Checkout code
        uses: actions/checkout@v4
        with:
          persist-credentials: false
      - uses: actions/setup-python@v5
        with:
          python-version: '3.12'
      - name: Setup Gradle
        uses: ./.github/actions/setup-gradle
        with:
          java-version: ${{ matrix.java }}
          gradle-cache-read-only: ${{ inputs.gradle-cache-read-only }}
          gradle-cache-write-only: ${{ inputs.gradle-cache-write-only }}
          develocity-access-key: ${{ secrets.GE_ACCESS_TOKEN }}
      - name: Compile and validate
        # Gradle flags
        # --build-cache:  Let Gradle restore the build cache
        # --info:         For now, we'll generate lots of logs while setting up the GH Actions
        # --scan:         Attempt to publish build scans in PRs. This will only work on PRs from apache/kafka, not public forks.
        run: ./gradlew --build-cache --info --scan check -x test
      - name: Archive check reports
        if: always()
        uses: actions/upload-artifact@v4
        with:
          name: check-reports-${{ matrix.java }}
          path: |
            **/build/**/*.html
          if-no-files-found: ignore
      - name: Annotate checkstyle errors
        # Avoid duplicate annotations, only run on java 21
        if: ${{ failure() && matrix.java == '21' }}
        run: python .github/scripts/checkstyle.py
        env:
          GITHUB_WORKSPACE: ${{ github.workspace }}

  test:
    needs: validate
    runs-on: ubuntu-latest
    strategy:
      fail-fast: false
      matrix:
        java: [ 17, 11 ]
    name: JUnit tests Java ${{ matrix.java }}
    steps:
      - name: Checkout code
        uses: actions/checkout@v4
        with:
          persist-credentials: false
      - name: Setup Gradle
        uses: ./.github/actions/setup-gradle
        with:
          java-version: ${{ matrix.java }}
          gradle-cache-read-only: ${{ inputs.gradle-cache-read-only }}
          gradle-cache-write-only: ${{ inputs.gradle-cache-write-only }}
          develocity-access-key: ${{ secrets.GE_ACCESS_TOKEN }}
      - name: Test
        # Gradle flags
        # --build-cache:  Let Gradle restore the build cache
        # --scan:         Attempt to publish build scans in PRs. This will only work on PRs from apache/kafka, not public forks.
        # --continue:     Keep running even if a test fails
        # -PcommitId      Prevent the Git SHA being written into the jar files (which breaks caching)
        id: junit-test
        run: |
          set +e
          timeout 180m ./gradlew --build-cache --continue \
          ${{ inputs.is-public-fork == 'true' && '--no-scan' || '--scan' }} \
          -PtestLoggingEvents=started,passed,skipped,failed \
          -PmaxParallelForks=2 \
          -PmaxTestRetries=1 -PmaxTestRetryFailures=10 \
          -PcommitId=xxxxxxxxxxxxxxxx \
          test
          exitcode="$?"
          echo "exitcode=$exitcode" >> $GITHUB_OUTPUT
      - name: Archive JUnit reports
        uses: actions/upload-artifact@v4
        id: junit-upload-artifact
        with:
          name: junit-reports-${{ matrix.java }}
          path: |
            **/build/reports/tests/test/*
          if-no-files-found: ignore
      - name: Parse JUnit tests
        run: python .github/scripts/junit.py >> $GITHUB_STEP_SUMMARY
        env:
          GITHUB_WORKSPACE: ${{ github.workspace }}
          REPORT_URL: ${{ steps.junit-upload-artifact.outputs.artifact-url }}
          GRADLE_EXIT_CODE: ${{ steps.junit-test.outputs.exitcode }}
      - name: Archive Build Scan
        if: ${{ inputs.is-public-fork == 'true' }}
        uses: actions/upload-artifact@v4
        with:
          name: build-scan-test-${{ matrix.java }}
          path: ~/.gradle/build-scan-data<|MERGE_RESOLUTION|>--- conflicted
+++ resolved
@@ -26,17 +26,10 @@
         description: "Should the Gradle cache be write-only?"
         default: "false"
         type: string
-<<<<<<< HEAD
-=======
-      github-actions-opt-in:
-        description: "Should we run the opt-in steps?"
-        default: "false"
-        type: string
       is-public-fork:
         description: "Is this CI run from a public fork?"
         default: "true"
         type: string
->>>>>>> 4ac1dd4f
 
 jobs:
   validate:
