/*
 * Licensed to the Apache Software Foundation (ASF) under one
 * or more contributor license agreements.  See the NOTICE file
 * distributed with this work for additional information
 * regarding copyright ownership.  The ASF licenses this file
 * to you under the Apache License, Version 2.0 (the
 * "License"); you may not use this file except in compliance
 * with the License.  You may obtain a copy of the License at
 *
 *   http://www.apache.org/licenses/LICENSE-2.0
 *
 * Unless required by applicable law or agreed to in writing,
 * software distributed under the License is distributed on an
 * "AS IS" BASIS, WITHOUT WARRANTIES OR CONDITIONS OF ANY
 * KIND, either express or implied.  See the License for the
 * specific language governing permissions and limitations
 * under the License.
 */

ext {
  versions = [:]
  libs = [:]
  
  // Enabled by default when commands like `testAll` are invoked
  defaultScalaVersions = [ '2.11', '2.12', '2.13' ]
  // Available if -PscalaVersion is used. This is useful when we want to support a Scala version that has
  // a higher minimum Java requirement than Kafka. This was previously the case for Scala 2.12 and Java 7.
  availableScalaVersions = [ '2.11', '2.12', '2.13' ]
}

// Add Scala version
def defaultScala211Version = '2.11.12'
def defaultScala212Version = '2.12.9'
def defaultScala213Version = '2.13.0'
if (hasProperty('scalaVersion')) {
  if (scalaVersion == '2.11') {
    versions["scala"] = defaultScala211Version
  } else if (scalaVersion == '2.12') {
    versions["scala"] = defaultScala212Version
  } else if (scalaVersion == '2.13') {
    versions["scala"] = defaultScala213Version
  }  else {
    versions["scala"] = scalaVersion
  }
} else {
  versions["scala"] = defaultScala212Version
}

/* Resolve base Scala version according to these patterns:
 1. generally available Scala versions (such as: 2.11.x, 2.12.y and 2.13.z) corresponding base versions will be: 2.11, 2.12 and 2.13 (respectively)
 2. pre-release Scala versions (i.e. milestone/rc, such as: 2.13.0-M5, 2.13.0-RC1, 2.14.0-M1, etc.) will have identical base versions;
    rationale: pre-release Scala versions are not binary compatible with each other and that's the reason why libraries include the full
    Scala release string in their name for pre-releases (see dependencies below with an artifact name suffix '_$versions.baseScala')
*/
if ( !versions.scala.contains('-') ) {
  versions["baseScala"] = versions.scala.substring(0, versions.scala.lastIndexOf("."))
} else {
  versions["baseScala"] = versions.scala
}

versions += [
  activation: "1.1.1",
  apacheda: "1.0.2",
  apacheds: "2.0.0-M24",
  argparse4j: "0.7.0",
  bcpkix: "1.62",
  checkstyle: "8.20",
  commonsCli: "1.4",
  gradle: "5.4.1",
  gradleVersionsPlugin: "0.21.0",
  grgit: "3.1.1",
  httpclient: "4.5.9",
  easymock: "4.0.2",
  jackson: "2.9.9",
  jacksonDatabind: "2.9.9.3",
  jacoco: "0.8.3",
  jetty: "9.4.19.v20190610",
  jersey: "2.28",
  jmh: "1.21",
  hamcrest: "2.1",
  log4j: "1.2.17",
  scalaLogging: "3.9.2",
  jaxb: "2.3.0",
  jaxrs: "2.1.1",
  jfreechart: "1.0.0",
  jopt: "5.0.4",
  junit: "4.13-beta-2",
  kafka_0100: "0.10.0.1",
  kafka_0101: "0.10.1.1",
  kafka_0102: "0.10.2.2",
  kafka_0110: "0.11.0.3",
  kafka_10: "1.0.2",
  kafka_11: "1.1.1",
  kafka_20: "2.0.1",
  kafka_21: "2.1.1",
  kafka_22: "2.2.1",
  lz4: "1.6.0",
  mavenArtifact: "3.6.1",
  metrics: "2.2.0",
  mockito: "3.0.0",
  owaspDepCheckPlugin: "5.2.1",
  powermock: "2.0.2",
  reflections: "0.9.11",
  rocksDB: "5.18.3",
  scalaCollectionCompat: "2.1.2",
  scalafmt: "1.5.1",
  scalaJava8Compat : "0.9.0",
  scalatest: "3.0.8",
  scoverage: "1.4.0",
  scoveragePlugin: "2.5.0",
  shadowPlugin: "4.0.4",
  slf4j: "1.7.27",
  snappy: "1.1.7.3",
  spotbugs: "3.1.12",
  spotbugsPlugin: "1.6.9",
  spotlessPlugin: "3.23.1",
  zookeeper: "3.5.5",
<<<<<<< HEAD
  zstd: "1.4.0-1",
  mx4jtools: "3.0.1"
=======
  zstd: "1.4.2-1"
>>>>>>> 88087e91
]

libs += [
  activation: "javax.activation:activation:$versions.activation",
  apacheda: "org.apache.directory.api:api-all:$versions.apacheda",
  apachedsCoreApi: "org.apache.directory.server:apacheds-core-api:$versions.apacheds",
  apachedsInterceptorKerberos: "org.apache.directory.server:apacheds-interceptor-kerberos:$versions.apacheds",
  apachedsProtocolShared: "org.apache.directory.server:apacheds-protocol-shared:$versions.apacheds",
  apachedsProtocolKerberos: "org.apache.directory.server:apacheds-protocol-kerberos:$versions.apacheds",
  apachedsProtocolLdap: "org.apache.directory.server:apacheds-protocol-ldap:$versions.apacheds",
  apachedsLdifPartition: "org.apache.directory.server:apacheds-ldif-partition:$versions.apacheds",
  apachedsMavibotPartition: "org.apache.directory.server:apacheds-mavibot-partition:$versions.apacheds",
  apachedsJdbmPartition: "org.apache.directory.server:apacheds-jdbm-partition:$versions.apacheds",
  argparse4j: "net.sourceforge.argparse4j:argparse4j:$versions.argparse4j",
  bcpkix: "org.bouncycastle:bcpkix-jdk15on:$versions.bcpkix",
  commonsCli: "commons-cli:commons-cli:$versions.commonsCli",
  easymock: "org.easymock:easymock:$versions.easymock",
  jacksonDatabind: "com.fasterxml.jackson.core:jackson-databind:$versions.jacksonDatabind",
  jacksonDataformatCsv: "com.fasterxml.jackson.dataformat:jackson-dataformat-csv:$versions.jackson",
  jacksonModuleScala: "com.fasterxml.jackson.module:jackson-module-scala_$versions.baseScala:$versions.jackson",
  jacksonJDK8Datatypes: "com.fasterxml.jackson.datatype:jackson-datatype-jdk8:$versions.jackson",
  jacksonJaxrsJsonProvider: "com.fasterxml.jackson.jaxrs:jackson-jaxrs-json-provider:$versions.jackson",
  jaxbApi: "javax.xml.bind:jaxb-api:$versions.jaxb",
  jaxrsApi: "javax.ws.rs:javax.ws.rs-api:$versions.jaxrs",
  jettyServer: "org.eclipse.jetty:jetty-server:$versions.jetty",
  jettyClient: "org.eclipse.jetty:jetty-client:$versions.jetty",
  jettyServlet: "org.eclipse.jetty:jetty-servlet:$versions.jetty",
  jettyServlets: "org.eclipse.jetty:jetty-servlets:$versions.jetty",
  jerseyContainerServlet: "org.glassfish.jersey.containers:jersey-container-servlet:$versions.jersey",
  jerseyHk2: "org.glassfish.jersey.inject:jersey-hk2:$versions.jersey",
  jmhCore: "org.openjdk.jmh:jmh-core:$versions.jmh",
  jmhCoreBenchmarks: "org.openjdk.jmh:jmh-core-benchmarks:$versions.jmh",
  jmhGeneratorAnnProcess: "org.openjdk.jmh:jmh-generator-annprocess:$versions.jmh",
  joptSimple: "net.sf.jopt-simple:jopt-simple:$versions.jopt",
  junit: "junit:junit:$versions.junit",
  hamcrest: "org.hamcrest:hamcrest:$versions.hamcrest",
  kafkaStreams_0100: "org.apache.kafka:kafka-streams:$versions.kafka_0100",
  kafkaStreams_0101: "org.apache.kafka:kafka-streams:$versions.kafka_0101",
  kafkaStreams_0102: "org.apache.kafka:kafka-streams:$versions.kafka_0102",
  kafkaStreams_0110: "org.apache.kafka:kafka-streams:$versions.kafka_0110",
  kafkaStreams_10: "org.apache.kafka:kafka-streams:$versions.kafka_10",
  kafkaStreams_11: "org.apache.kafka:kafka-streams:$versions.kafka_11",
  kafkaStreams_20: "org.apache.kafka:kafka-streams:$versions.kafka_20",
  kafkaStreams_21: "org.apache.kafka:kafka-streams:$versions.kafka_21",
  kafkaStreams_22: "org.apache.kafka:kafka-streams:$versions.kafka_22",
  log4j: "log4j:log4j:$versions.log4j",
  lz4: "org.lz4:lz4-java:$versions.lz4",
  metrics: "com.yammer.metrics:metrics-core:$versions.metrics",
  mockitoCore: "org.mockito:mockito-core:$versions.mockito",
  powermockJunit4: "org.powermock:powermock-module-junit4:$versions.powermock",
  powermockEasymock: "org.powermock:powermock-api-easymock:$versions.powermock",
  reflections: "org.reflections:reflections:$versions.reflections",
  rocksDBJni: "org.rocksdb:rocksdbjni:$versions.rocksDB",
  scalaCollectionCompat: "org.scala-lang.modules:scala-collection-compat_$versions.baseScala:$versions.scalaCollectionCompat",
  scalaJava8Compat: "org.scala-lang.modules:scala-java8-compat_$versions.baseScala:$versions.scalaJava8Compat",
  scalaLibrary: "org.scala-lang:scala-library:$versions.scala",
  scalaLogging: "com.typesafe.scala-logging:scala-logging_$versions.baseScala:$versions.scalaLogging",
  scalaReflect: "org.scala-lang:scala-reflect:$versions.scala",
  scalatest: "org.scalatest:scalatest_$versions.baseScala:$versions.scalatest",
  scoveragePlugin: "org.scoverage:scalac-scoverage-plugin_$versions.baseScala:$versions.scoverage",
  scoverageRuntime: "org.scoverage:scalac-scoverage-runtime_$versions.baseScala:$versions.scoverage",
  slf4jApi: "org.slf4j:slf4j-api:$versions.slf4j",
  slf4jlog4j: "org.slf4j:slf4j-log4j12:$versions.slf4j",
  snappy: "org.xerial.snappy:snappy-java:$versions.snappy",
  zookeeper: "org.apache.zookeeper:zookeeper:$versions.zookeeper",
  jfreechart: "jfreechart:jfreechart:$versions.jfreechart",
  mavenArtifact: "org.apache.maven:maven-artifact:$versions.mavenArtifact",
  zstd: "com.github.luben:zstd-jni:$versions.zstd",
  httpclient: "org.apache.httpcomponents:httpclient:$versions.httpclient",
  mx4jtools: "mx4j:mx4j-tools:$versions.mx4jtools"
]<|MERGE_RESOLUTION|>--- conflicted
+++ resolved
@@ -115,12 +115,8 @@
   spotbugsPlugin: "1.6.9",
   spotlessPlugin: "3.23.1",
   zookeeper: "3.5.5",
-<<<<<<< HEAD
-  zstd: "1.4.0-1",
+  zstd: "1.4.2-1",
   mx4jtools: "3.0.1"
-=======
-  zstd: "1.4.2-1"
->>>>>>> 88087e91
 ]
 
 libs += [
