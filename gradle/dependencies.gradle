/*
 * Licensed to the Apache Software Foundation (ASF) under one
 * or more contributor license agreements.  See the NOTICE file
 * distributed with this work for additional information
 * regarding copyright ownership.  The ASF licenses this file
 * to you under the Apache License, Version 2.0 (the
 * "License"); you may not use this file except in compliance
 * with the License.  You may obtain a copy of the License at
 *
 *   http://www.apache.org/licenses/LICENSE-2.0
 *
 * Unless required by applicable law or agreed to in writing,
 * software distributed under the License is distributed on an
 * "AS IS" BASIS, WITHOUT WARRANTIES OR CONDITIONS OF ANY
 * KIND, either express or implied.  See the License for the
 * specific language governing permissions and limitations
 * under the License.
 */

ext {
  versions = [:]
  libs = [:]
  
  // Enabled by default when commands like `testAll` are invoked
  defaultScalaVersions = [ '2.11', '2.12', '2.13' ]
  // Available if -PscalaVersion is used. This is useful when we want to support a Scala version that has
  // a higher minimum Java requirement than Kafka. This was previously the case for Scala 2.12 and Java 7.
  availableScalaVersions = [ '2.11', '2.12', '2.13' ]
}

// Add Scala version
def defaultScala211Version = '2.11.12'
def defaultScala212Version = '2.12.9'
def defaultScala213Version = '2.13.0'
if (hasProperty('scalaVersion')) {
  if (scalaVersion == '2.11') {
    versions["scala"] = defaultScala211Version
  } else if (scalaVersion == '2.12') {
    versions["scala"] = defaultScala212Version
  } else if (scalaVersion == '2.13') {
    versions["scala"] = defaultScala213Version
  }  else {
    versions["scala"] = scalaVersion
  }
} else {
  versions["scala"] = defaultScala212Version
}

/* Resolve base Scala version according to these patterns:
 1. generally available Scala versions (such as: 2.11.x, 2.12.y and 2.13.z) corresponding base versions will be: 2.11, 2.12 and 2.13 (respectively)
 2. pre-release Scala versions (i.e. milestone/rc, such as: 2.13.0-M5, 2.13.0-RC1, 2.14.0-M1, etc.) will have identical base versions;
    rationale: pre-release Scala versions are not binary compatible with each other and that's the reason why libraries include the full
    Scala release string in their name for pre-releases (see dependencies below with an artifact name suffix '_$versions.baseScala')
*/
if ( !versions.scala.contains('-') ) {
  versions["baseScala"] = versions.scala.substring(0, versions.scala.lastIndexOf("."))
} else {
  versions["baseScala"] = versions.scala
}

versions += [
  activation: "1.1.1",
  apacheda: "1.0.2",
  apacheds: "2.0.0-M24",
  argparse4j: "0.7.0",
  bcpkix: "1.62",
  checkstyle: "8.20",
  commonsCli: "1.4",
  gradle: "5.4.1",
  gradleVersionsPlugin: "0.21.0",
  grgit: "3.1.1",
  httpclient: "4.5.9",
  easymock: "4.0.2",
  jackson: "2.9.9",
  jacksonDatabind: "2.9.9.3",
  jacoco: "0.8.3",
  jetty: "9.4.19.v20190610",
  jersey: "2.28",
  jmh: "1.21",
  hamcrest: "2.1",
  log4j: "1.2.17",
  scalaLogging: "3.9.2",
  jaxb: "2.3.0",
  jaxrs: "2.1.1",
  jfreechart: "1.0.0",
  jopt: "5.0.4",
  junit: "4.13-beta-2",
  kafka_0100: "0.10.0.1",
  kafka_0101: "0.10.1.1",
  kafka_0102: "0.10.2.2",
  kafka_0110: "0.11.0.3",
  kafka_10: "1.0.2",
  kafka_11: "1.1.1",
  kafka_20: "2.0.1",
  kafka_21: "2.1.1",
  kafka_22: "2.2.1",
  lz4: "1.6.0",
  mavenArtifact: "3.6.1",
<<<<<<< HEAD
  metrics: "4.1.0",
  mockito: "2.27.0",
  owaspDepCheckPlugin: "4.0.2",
=======
  metrics: "2.2.0",
  mockito: "3.0.0",
  owaspDepCheckPlugin: "5.2.1",
>>>>>>> e9a35fe0
  powermock: "2.0.2",
  reflections: "0.9.11",
  rocksDB: "5.18.3",
  scalaCollectionCompat: "2.1.2",
  scalafmt: "1.5.1",
  scalaJava8Compat : "0.9.0",
  scalatest: "3.0.8",
  scoverage: "1.4.0",
  scoveragePlugin: "2.5.0",
  shadowPlugin: "4.0.4",
  slf4j: "1.7.27",
  snappy: "1.1.7.3",
  spotbugs: "3.1.12",
  spotbugsPlugin: "1.6.9",
  spotlessPlugin: "3.23.1",
  zookeeper: "3.5.5",
  zstd: "1.4.2-1"
]

libs += [
  activation: "javax.activation:activation:$versions.activation",
  apacheda: "org.apache.directory.api:api-all:$versions.apacheda",
  apachedsCoreApi: "org.apache.directory.server:apacheds-core-api:$versions.apacheds",
  apachedsInterceptorKerberos: "org.apache.directory.server:apacheds-interceptor-kerberos:$versions.apacheds",
  apachedsProtocolShared: "org.apache.directory.server:apacheds-protocol-shared:$versions.apacheds",
  apachedsProtocolKerberos: "org.apache.directory.server:apacheds-protocol-kerberos:$versions.apacheds",
  apachedsProtocolLdap: "org.apache.directory.server:apacheds-protocol-ldap:$versions.apacheds",
  apachedsLdifPartition: "org.apache.directory.server:apacheds-ldif-partition:$versions.apacheds",
  apachedsMavibotPartition: "org.apache.directory.server:apacheds-mavibot-partition:$versions.apacheds",
  apachedsJdbmPartition: "org.apache.directory.server:apacheds-jdbm-partition:$versions.apacheds",
  argparse4j: "net.sourceforge.argparse4j:argparse4j:$versions.argparse4j",
  bcpkix: "org.bouncycastle:bcpkix-jdk15on:$versions.bcpkix",
  commonsCli: "commons-cli:commons-cli:$versions.commonsCli",
  easymock: "org.easymock:easymock:$versions.easymock",
  jacksonDatabind: "com.fasterxml.jackson.core:jackson-databind:$versions.jacksonDatabind",
  jacksonDataformatCsv: "com.fasterxml.jackson.dataformat:jackson-dataformat-csv:$versions.jackson",
  jacksonModuleScala: "com.fasterxml.jackson.module:jackson-module-scala_$versions.baseScala:$versions.jackson",
  jacksonJDK8Datatypes: "com.fasterxml.jackson.datatype:jackson-datatype-jdk8:$versions.jackson",
  jacksonJaxrsJsonProvider: "com.fasterxml.jackson.jaxrs:jackson-jaxrs-json-provider:$versions.jackson",
  jaxbApi: "javax.xml.bind:jaxb-api:$versions.jaxb",
  jaxrsApi: "javax.ws.rs:javax.ws.rs-api:$versions.jaxrs",
  jettyServer: "org.eclipse.jetty:jetty-server:$versions.jetty",
  jettyClient: "org.eclipse.jetty:jetty-client:$versions.jetty",
  jettyServlet: "org.eclipse.jetty:jetty-servlet:$versions.jetty",
  jettyServlets: "org.eclipse.jetty:jetty-servlets:$versions.jetty",
  jerseyContainerServlet: "org.glassfish.jersey.containers:jersey-container-servlet:$versions.jersey",
  jerseyHk2: "org.glassfish.jersey.inject:jersey-hk2:$versions.jersey",
  jmhCore: "org.openjdk.jmh:jmh-core:$versions.jmh",
  jmhCoreBenchmarks: "org.openjdk.jmh:jmh-core-benchmarks:$versions.jmh",
  jmhGeneratorAnnProcess: "org.openjdk.jmh:jmh-generator-annprocess:$versions.jmh",
  joptSimple: "net.sf.jopt-simple:jopt-simple:$versions.jopt",
  junit: "junit:junit:$versions.junit",
  hamcrest: "org.hamcrest:hamcrest:$versions.hamcrest",
  kafkaStreams_0100: "org.apache.kafka:kafka-streams:$versions.kafka_0100",
  kafkaStreams_0101: "org.apache.kafka:kafka-streams:$versions.kafka_0101",
  kafkaStreams_0102: "org.apache.kafka:kafka-streams:$versions.kafka_0102",
  kafkaStreams_0110: "org.apache.kafka:kafka-streams:$versions.kafka_0110",
  kafkaStreams_10: "org.apache.kafka:kafka-streams:$versions.kafka_10",
  kafkaStreams_11: "org.apache.kafka:kafka-streams:$versions.kafka_11",
  kafkaStreams_20: "org.apache.kafka:kafka-streams:$versions.kafka_20",
  kafkaStreams_21: "org.apache.kafka:kafka-streams:$versions.kafka_21",
  kafkaStreams_22: "org.apache.kafka:kafka-streams:$versions.kafka_22",
  log4j: "log4j:log4j:$versions.log4j",
  lz4: "org.lz4:lz4-java:$versions.lz4",
  metrics: "io.dropwizard.metrics:metrics-core:$versions.metrics",
  metricsJmx: "io.dropwizard.metrics:metrics-jmx:$versions.metrics",
  mockitoCore: "org.mockito:mockito-core:$versions.mockito",
  powermockJunit4: "org.powermock:powermock-module-junit4:$versions.powermock",
  powermockEasymock: "org.powermock:powermock-api-easymock:$versions.powermock",
  reflections: "org.reflections:reflections:$versions.reflections",
  rocksDBJni: "org.rocksdb:rocksdbjni:$versions.rocksDB",
  scalaCollectionCompat: "org.scala-lang.modules:scala-collection-compat_$versions.baseScala:$versions.scalaCollectionCompat",
  scalaJava8Compat: "org.scala-lang.modules:scala-java8-compat_$versions.baseScala:$versions.scalaJava8Compat",
  scalaLibrary: "org.scala-lang:scala-library:$versions.scala",
  scalaLogging: "com.typesafe.scala-logging:scala-logging_$versions.baseScala:$versions.scalaLogging",
  scalaReflect: "org.scala-lang:scala-reflect:$versions.scala",
  scalatest: "org.scalatest:scalatest_$versions.baseScala:$versions.scalatest",
  scoveragePlugin: "org.scoverage:scalac-scoverage-plugin_$versions.baseScala:$versions.scoverage",
  scoverageRuntime: "org.scoverage:scalac-scoverage-runtime_$versions.baseScala:$versions.scoverage",
  slf4jApi: "org.slf4j:slf4j-api:$versions.slf4j",
  slf4jlog4j: "org.slf4j:slf4j-log4j12:$versions.slf4j",
  snappy: "org.xerial.snappy:snappy-java:$versions.snappy",
  zookeeper: "org.apache.zookeeper:zookeeper:$versions.zookeeper",
  jfreechart: "jfreechart:jfreechart:$versions.jfreechart",
  mavenArtifact: "org.apache.maven:maven-artifact:$versions.mavenArtifact",
  zstd: "com.github.luben:zstd-jni:$versions.zstd",
  httpclient: "org.apache.httpcomponents:httpclient:$versions.httpclient"
]<|MERGE_RESOLUTION|>--- conflicted
+++ resolved
@@ -96,15 +96,9 @@
   kafka_22: "2.2.1",
   lz4: "1.6.0",
   mavenArtifact: "3.6.1",
-<<<<<<< HEAD
   metrics: "4.1.0",
-  mockito: "2.27.0",
-  owaspDepCheckPlugin: "4.0.2",
-=======
-  metrics: "2.2.0",
   mockito: "3.0.0",
   owaspDepCheckPlugin: "5.2.1",
->>>>>>> e9a35fe0
   powermock: "2.0.2",
   reflections: "0.9.11",
   rocksDB: "5.18.3",
