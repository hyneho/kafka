/*
 * Licensed to the Apache Software Foundation (ASF) under one
 * or more contributor license agreements.  See the NOTICE file
 * distributed with this work for additional information
 * regarding copyright ownership.  The ASF licenses this file
 * to you under the Apache License, Version 2.0 (the
 * "License"); you may not use this file except in compliance
 * with the License.  You may obtain a copy of the License at
 *
 *   http://www.apache.org/licenses/LICENSE-2.0
 *
 * Unless required by applicable law or agreed to in writing,
 * software distributed under the License is distributed on an
 * "AS IS" BASIS, WITHOUT WARRANTIES OR CONDITIONS OF ANY
 * KIND, either express or implied.  See the License for the
 * specific language governing permissions and limitations
 * under the License.
 */

ext {
  versions = [:]
  libs = [:]

  // Available if -PscalaVersion is used. This is useful when we want to support a Scala version that has
  // a higher minimum Java requirement than Kafka. This was previously the case for Scala 2.12 and Java 7.
  availableScalaVersions = [ '2.12', '2.13' ]
}

// Add Scala version
def defaultScala212Version = '2.12.15'
def defaultScala213Version = '2.13.8'
if (hasProperty('scalaVersion')) {
  if (scalaVersion == '2.12') {
    versions["scala"] = defaultScala212Version
  } else if (scalaVersion == '2.13') {
    versions["scala"] = defaultScala213Version
  }  else {
    versions["scala"] = scalaVersion
  }
} else {
  versions["scala"] = defaultScala212Version
}

/* Resolve base Scala version according to these patterns:
 1. generally available Scala versions (such as: 2.12.y and 2.13.z) corresponding base versions will be: 2.12 and 2.13 (respectively)
 2. pre-release Scala versions (i.e. milestone/rc, such as: 2.13.0-M5, 2.13.0-RC1, 2.14.0-M1, etc.) will have identical base versions;
    rationale: pre-release Scala versions are not binary compatible with each other and that's the reason why libraries include the full
    Scala release string in their name for pre-releases (see dependencies below with an artifact name suffix '_$versions.baseScala')
*/
if ( !versions.scala.contains('-') ) {
  versions["baseScala"] = versions.scala.substring(0, versions.scala.lastIndexOf("."))
} else {
  versions["baseScala"] = versions.scala
}

versions += [
  activation: "1.1.1",
  apacheda: "1.0.2",
  apacheds: "2.0.0-M24",
  argparse4j: "0.7.0",
  bcpkix: "1.70",
  checkstyle: "8.36.2",
  commonsCli: "1.4",
  dropwizardMetrics: "4.1.12.1",
  gradle: "7.3.3",
  grgit: "4.1.1",
  httpclient: "4.5.13",
  easymock: "4.3",
<<<<<<< HEAD
  jackson: "2.13.2",
  jacksonDatabind: "2.13.2.2",
=======
  jackson: "2.13.3",
  jacksonDatabind: "2.13.3",
>>>>>>> 013d2499
  jacoco: "0.8.7",
  javassist: "3.27.0-GA",
  jetty: "9.4.48.v20220622",
  jersey: "2.34",
  jline: "3.21.0",
  jmh: "1.34",
  hamcrest: "2.2",
  scalaLogging: "3.9.4",
  jaxb: "2.3.0",
  jaxrs: "2.1.1",
  jfreechart: "1.0.0",
  jopt: "5.0.4",
  jose4j: "0.7.9",
  junit: "5.8.2",
  jqwik: "1.6.3",
  kafka_0100: "0.10.0.1",
  kafka_0101: "0.10.1.1",
  kafka_0102: "0.10.2.2",
  kafka_0110: "0.11.0.3",
  kafka_10: "1.0.2",
  kafka_11: "1.1.1",
  kafka_20: "2.0.1",
  kafka_21: "2.1.1",
  kafka_22: "2.2.2",
  kafka_23: "2.3.1",
  kafka_24: "2.4.1",
  kafka_25: "2.5.1",
  kafka_26: "2.6.2",
  kafka_27: "2.7.1",
  kafka_28: "2.8.1",
  kafka_30: "3.0.1",
  kafka_31: "3.1.0",
  lz4: "1.8.0",
  mavenArtifact: "3.8.4",
  metrics: "2.2.0",
  mockito: "4.3.1",
<<<<<<< HEAD
  netty: "4.1.79.Final",
=======
  netty: "4.1.78.Final",
>>>>>>> 013d2499
  powermock: "2.0.9",
  reflections: "0.9.12",
  reload4j: "1.2.19",
  rocksDB: "6.29.4.1",
  scalaCollectionCompat: "2.6.0",
  scalafmt: "2.7.5",
  scalaJava8Compat : "1.0.2",
  scoverage: "1.4.11",
  slf4j: "1.7.36",
  snappy: "1.1.8.4",
  spotbugs: "4.2.2",
  zinc: "1.3.5",
  zookeeper: "3.6.3",
  zstd: "1.5.2-1"
]
libs += [
  activation: "javax.activation:activation:$versions.activation",
  apacheda: "org.apache.directory.api:api-all:$versions.apacheda",
  apachedsCoreApi: "org.apache.directory.server:apacheds-core-api:$versions.apacheds",
  apachedsInterceptorKerberos: "org.apache.directory.server:apacheds-interceptor-kerberos:$versions.apacheds",
  apachedsProtocolShared: "org.apache.directory.server:apacheds-protocol-shared:$versions.apacheds",
  apachedsProtocolKerberos: "org.apache.directory.server:apacheds-protocol-kerberos:$versions.apacheds",
  apachedsProtocolLdap: "org.apache.directory.server:apacheds-protocol-ldap:$versions.apacheds",
  apachedsLdifPartition: "org.apache.directory.server:apacheds-ldif-partition:$versions.apacheds",
  apachedsMavibotPartition: "org.apache.directory.server:apacheds-mavibot-partition:$versions.apacheds",
  apachedsJdbmPartition: "org.apache.directory.server:apacheds-jdbm-partition:$versions.apacheds",
  argparse4j: "net.sourceforge.argparse4j:argparse4j:$versions.argparse4j",
  bcpkix: "org.bouncycastle:bcpkix-jdk15on:$versions.bcpkix",
  commonsCli: "commons-cli:commons-cli:$versions.commonsCli",
  commonsCodec: "commons-codec:commons-codec:$versions.commonsCodec",
  easymock: "org.easymock:easymock:$versions.easymock",
  jacksonAnnotations: "com.fasterxml.jackson.core:jackson-annotations:$versions.jackson",
  jacksonDatabind: "com.fasterxml.jackson.core:jackson-databind:$versions.jacksonDatabind",
  jacksonDataformatCsv: "com.fasterxml.jackson.dataformat:jackson-dataformat-csv:$versions.jackson",
  jacksonModuleScala: "com.fasterxml.jackson.module:jackson-module-scala_$versions.baseScala:$versions.jackson",
  jacksonJDK8Datatypes: "com.fasterxml.jackson.datatype:jackson-datatype-jdk8:$versions.jackson",
  jacksonJaxrsJsonProvider: "com.fasterxml.jackson.jaxrs:jackson-jaxrs-json-provider:$versions.jackson",
  jaxbApi: "javax.xml.bind:jaxb-api:$versions.jaxb",
  jaxrsApi: "javax.ws.rs:javax.ws.rs-api:$versions.jaxrs",
  javassist: "org.javassist:javassist:$versions.javassist",
  jettyServer: "org.eclipse.jetty:jetty-server:$versions.jetty",
  jettyClient: "org.eclipse.jetty:jetty-client:$versions.jetty",
  jettyServlet: "org.eclipse.jetty:jetty-servlet:$versions.jetty",
  jettyServlets: "org.eclipse.jetty:jetty-servlets:$versions.jetty",
  jerseyContainerServlet: "org.glassfish.jersey.containers:jersey-container-servlet:$versions.jersey",
  jerseyHk2: "org.glassfish.jersey.inject:jersey-hk2:$versions.jersey",
  jline: "org.jline:jline:$versions.jline",
  jmhCore: "org.openjdk.jmh:jmh-core:$versions.jmh",
  jmhCoreBenchmarks: "org.openjdk.jmh:jmh-core-benchmarks:$versions.jmh",
  jmhGeneratorAnnProcess: "org.openjdk.jmh:jmh-generator-annprocess:$versions.jmh",
  joptSimple: "net.sf.jopt-simple:jopt-simple:$versions.jopt",
  jose4j: "org.bitbucket.b_c:jose4j:$versions.jose4j",
  junitJupiter: "org.junit.jupiter:junit-jupiter:$versions.junit",
  junitJupiterApi: "org.junit.jupiter:junit-jupiter-api:$versions.junit",
  junitVintageEngine: "org.junit.vintage:junit-vintage-engine:$versions.junit",
  jqwik: "net.jqwik:jqwik:$versions.jqwik",
  hamcrest: "org.hamcrest:hamcrest:$versions.hamcrest",
  kafkaStreams_0100: "org.apache.kafka:kafka-streams:$versions.kafka_0100",
  kafkaStreams_0101: "org.apache.kafka:kafka-streams:$versions.kafka_0101",
  kafkaStreams_0102: "org.apache.kafka:kafka-streams:$versions.kafka_0102",
  kafkaStreams_0110: "org.apache.kafka:kafka-streams:$versions.kafka_0110",
  kafkaStreams_10: "org.apache.kafka:kafka-streams:$versions.kafka_10",
  kafkaStreams_11: "org.apache.kafka:kafka-streams:$versions.kafka_11",
  kafkaStreams_20: "org.apache.kafka:kafka-streams:$versions.kafka_20",
  kafkaStreams_21: "org.apache.kafka:kafka-streams:$versions.kafka_21",
  kafkaStreams_22: "org.apache.kafka:kafka-streams:$versions.kafka_22",
  kafkaStreams_23: "org.apache.kafka:kafka-streams:$versions.kafka_23",
  kafkaStreams_24: "org.apache.kafka:kafka-streams:$versions.kafka_24",
  kafkaStreams_25: "org.apache.kafka:kafka-streams:$versions.kafka_25",
  kafkaStreams_26: "org.apache.kafka:kafka-streams:$versions.kafka_26",
  kafkaStreams_27: "org.apache.kafka:kafka-streams:$versions.kafka_27",
  kafkaStreams_28: "org.apache.kafka:kafka-streams:$versions.kafka_28",
  kafkaStreams_30: "org.apache.kafka:kafka-streams:$versions.kafka_30",
  kafkaStreams_31: "org.apache.kafka:kafka-streams:$versions.kafka_31",
  log4j: "ch.qos.reload4j:reload4j:$versions.reload4j",
  lz4: "org.lz4:lz4-java:$versions.lz4",
  metrics: "com.yammer.metrics:metrics-core:$versions.metrics",
  dropwizardMetrics: "io.dropwizard.metrics:metrics-core:$versions.dropwizardMetrics",
  mockitoCore: "org.mockito:mockito-core:$versions.mockito",
  mockitoInline: "org.mockito:mockito-inline:$versions.mockito",
  mockitoJunitJupiter: "org.mockito:mockito-junit-jupiter:$versions.mockito",
  nettyHandler: "io.netty:netty-handler:$versions.netty",
  nettyTransportNativeEpoll: "io.netty:netty-transport-native-epoll:$versions.netty",
  powermockJunit4: "org.powermock:powermock-module-junit4:$versions.powermock",
  powermockEasymock: "org.powermock:powermock-api-easymock:$versions.powermock",
  reflections: "org.reflections:reflections:$versions.reflections",
  rocksDBJni: "org.rocksdb:rocksdbjni:$versions.rocksDB",
  scalaCollectionCompat: "org.scala-lang.modules:scala-collection-compat_$versions.baseScala:$versions.scalaCollectionCompat",
  scalaJava8Compat: "org.scala-lang.modules:scala-java8-compat_$versions.baseScala:$versions.scalaJava8Compat",
  scalaLibrary: "org.scala-lang:scala-library:$versions.scala",
  scalaLogging: "com.typesafe.scala-logging:scala-logging_$versions.baseScala:$versions.scalaLogging",
  scalaReflect: "org.scala-lang:scala-reflect:$versions.scala",
  slf4jApi: "org.slf4j:slf4j-api:$versions.slf4j",
  slf4jreload4j: "org.slf4j:slf4j-reload4j:$versions.slf4j",
  snappy: "org.xerial.snappy:snappy-java:$versions.snappy",
  zookeeper: "org.apache.zookeeper:zookeeper:$versions.zookeeper",
  jfreechart: "jfreechart:jfreechart:$versions.jfreechart",
  mavenArtifact: "org.apache.maven:maven-artifact:$versions.mavenArtifact",
  zstd: "com.github.luben:zstd-jni:$versions.zstd",
  httpclient: "org.apache.httpcomponents:httpclient:$versions.httpclient",
]<|MERGE_RESOLUTION|>--- conflicted
+++ resolved
@@ -66,13 +66,8 @@
   grgit: "4.1.1",
   httpclient: "4.5.13",
   easymock: "4.3",
-<<<<<<< HEAD
-  jackson: "2.13.2",
-  jacksonDatabind: "2.13.2.2",
-=======
   jackson: "2.13.3",
   jacksonDatabind: "2.13.3",
->>>>>>> 013d2499
   jacoco: "0.8.7",
   javassist: "3.27.0-GA",
   jetty: "9.4.48.v20220622",
@@ -109,11 +104,7 @@
   mavenArtifact: "3.8.4",
   metrics: "2.2.0",
   mockito: "4.3.1",
-<<<<<<< HEAD
   netty: "4.1.79.Final",
-=======
-  netty: "4.1.78.Final",
->>>>>>> 013d2499
   powermock: "2.0.9",
   reflections: "0.9.12",
   reload4j: "1.2.19",
