/*
 * Licensed to the Apache Software Foundation (ASF) under one or more
 * contributor license agreements. See the NOTICE file distributed with
 * this work for additional information regarding copyright ownership.
 * The ASF licenses this file to You under the Apache License, Version 2.0
 * (the "License"); you may not use this file except in compliance with
 * the License. You may obtain a copy of the License at
 *
 *    http://www.apache.org/licenses/LICENSE-2.0
 *
 * Unless required by applicable law or agreed to in writing, software
 * distributed under the License is distributed on an "AS IS" BASIS,
 * WITHOUT WARRANTIES OR CONDITIONS OF ANY KIND, either express or implied.
 * See the License for the specific language governing permissions and
 * limitations under the License.
 */
package org.apache.kafka.coordinator.group.modern.consumer;

import org.apache.kafka.common.Uuid;
import org.apache.kafka.common.message.ConsumerGroupDescribeResponseData;
import org.apache.kafka.common.message.JoinGroupRequestData;
import org.apache.kafka.coordinator.group.MetadataImageBuilder;
import org.apache.kafka.coordinator.group.generated.ConsumerGroupCurrentMemberAssignmentValue;
import org.apache.kafka.coordinator.group.generated.ConsumerGroupMemberMetadataValue;
import org.apache.kafka.coordinator.group.modern.Assignment;
import org.apache.kafka.image.MetadataImage;

import org.junit.jupiter.api.Test;

import java.util.ArrayList;
import java.util.Arrays;
import java.util.Collections;
import java.util.HashMap;
import java.util.HashSet;
import java.util.List;
import java.util.Map;
import java.util.Optional;
import java.util.OptionalInt;
import java.util.Set;
import java.util.stream.Collectors;

import static org.apache.kafka.coordinator.group.AssignmentTestUtil.mkAssignment;
import static org.apache.kafka.coordinator.group.AssignmentTestUtil.mkTopicAssignment;
import static org.apache.kafka.coordinator.group.modern.consumer.ConsumerGroupMember.classicProtocolListFromJoinRequestProtocolCollection;
import static org.junit.jupiter.api.Assertions.assertEquals;

public class ConsumerGroupMemberTest {

    @Test
    public void testNewMember() {
        Uuid topicId1 = Uuid.randomUuid();
        Uuid topicId2 = Uuid.randomUuid();

        ConsumerGroupMember member = new ConsumerGroupMember.Builder("member-id")
            .setMemberEpoch(10)
            .setPreviousMemberEpoch(9)
            .setInstanceId("instance-id")
            .setRackId("rack-id")
            .setRebalanceTimeoutMs(5000)
            .setClientId("client-id")
            .setClientHost("hostname")
            .setSubscribedTopicNames(Arrays.asList("foo", "bar"))
            .setSubscribedTopicRegex("regex")
            .setServerAssignorName("range")
            .setAssignedPartitions(mkAssignment(
                mkTopicAssignment(topicId1, 1, 2, 3)))
            .setPartitionsPendingRevocation(mkAssignment(
                mkTopicAssignment(topicId2, 4, 5, 6)))
            .setClassicMemberMetadata(new ConsumerGroupMemberMetadataValue.ClassicMemberMetadata()
                .setSupportedProtocols(toClassicProtocolCollection("range")))
            .build();

        assertEquals("member-id", member.memberId());
        assertEquals(10, member.memberEpoch());
        assertEquals(9, member.previousMemberEpoch());
        assertEquals("instance-id", member.instanceId());
        assertEquals("rack-id", member.rackId());
        assertEquals("client-id", member.clientId());
        assertEquals("hostname", member.clientHost());
<<<<<<< HEAD
        assertEquals(mkSet("bar", "foo"), member.subscribedTopicNames());
        assertEquals("regex", member.subscribedTopicRegex().get());
=======
        assertEquals(Set.of("bar", "foo"), member.subscribedTopicNames());
        assertEquals("regex", member.subscribedTopicRegex());
>>>>>>> 24689dc6
        assertEquals("range", member.serverAssignorName().get());
        assertEquals(mkAssignment(mkTopicAssignment(topicId1, 1, 2, 3)), member.assignedPartitions());
        assertEquals(mkAssignment(mkTopicAssignment(topicId2, 4, 5, 6)), member.partitionsPendingRevocation());
        assertEquals(
            new ConsumerGroupMemberMetadataValue.ClassicMemberMetadata()
                .setSupportedProtocols(toClassicProtocolCollection("range")),
            member.classicMemberMetadata().get()
        );
        assertEquals(toClassicProtocolCollection("range"), member.supportedClassicProtocols().get());
    }

    @Test
    public void testEquals() {
        Uuid topicId1 = Uuid.randomUuid();
        Uuid topicId2 = Uuid.randomUuid();

        ConsumerGroupMember member1 = new ConsumerGroupMember.Builder("member-id")
            .setMemberEpoch(10)
            .setPreviousMemberEpoch(9)
            .setInstanceId("instance-id")
            .setRackId("rack-id")
            .setRebalanceTimeoutMs(5000)
            .setClientId("client-id")
            .setClientHost("hostname")
            .setSubscribedTopicNames(Arrays.asList("foo", "bar"))
            .setSubscribedTopicRegex("regex")
            .setServerAssignorName("range")
            .setAssignedPartitions(mkAssignment(
                mkTopicAssignment(topicId1, 1, 2, 3)))
            .setPartitionsPendingRevocation(mkAssignment(
                mkTopicAssignment(topicId2, 4, 5, 6)))
            .setClassicMemberMetadata(new ConsumerGroupMemberMetadataValue.ClassicMemberMetadata()
                .setSupportedProtocols(toClassicProtocolCollection("range")))
            .build();

        ConsumerGroupMember member2 = new ConsumerGroupMember.Builder("member-id")
            .setMemberEpoch(10)
            .setPreviousMemberEpoch(9)
            .setInstanceId("instance-id")
            .setRackId("rack-id")
            .setRebalanceTimeoutMs(5000)
            .setClientId("client-id")
            .setClientHost("hostname")
            .setSubscribedTopicNames(Arrays.asList("foo", "bar"))
            .setSubscribedTopicRegex("regex")
            .setServerAssignorName("range")
            .setAssignedPartitions(mkAssignment(
                mkTopicAssignment(topicId1, 1, 2, 3)))
            .setPartitionsPendingRevocation(mkAssignment(
                mkTopicAssignment(topicId2, 4, 5, 6)))
            .setClassicMemberMetadata(new ConsumerGroupMemberMetadataValue.ClassicMemberMetadata()
                .setSupportedProtocols(toClassicProtocolCollection("range")))
            .build();

        assertEquals(member1, member2);
    }

    @Test
    public void testUpdateMember() {
        Uuid topicId1 = Uuid.randomUuid();
        Uuid topicId2 = Uuid.randomUuid();

        ConsumerGroupMember member = new ConsumerGroupMember.Builder("member-id")
            .setMemberEpoch(10)
            .setPreviousMemberEpoch(9)
            .setInstanceId("instance-id")
            .setRackId("rack-id")
            .setRebalanceTimeoutMs(5000)
            .setClientId("client-id")
            .setClientHost("hostname")
            .setSubscribedTopicNames(Arrays.asList("foo", "bar"))
            .setSubscribedTopicRegex("regex")
            .setServerAssignorName("range")
            .setAssignedPartitions(mkAssignment(
                mkTopicAssignment(topicId1, 1, 2, 3)))
            .setPartitionsPendingRevocation(mkAssignment(
                mkTopicAssignment(topicId2, 4, 5, 6)))
            .setClassicMemberMetadata(new ConsumerGroupMemberMetadataValue.ClassicMemberMetadata()
                .setSupportedProtocols(toClassicProtocolCollection("range")))
            .build();

        // This is a no-op.
        ConsumerGroupMember updatedMember = new ConsumerGroupMember.Builder(member)
            .maybeUpdateRackId(Optional.empty())
            .maybeUpdateInstanceId(Optional.empty())
            .maybeUpdateServerAssignorName(Optional.empty())
            .maybeUpdateSubscribedTopicNames(Optional.empty())
            .maybeUpdateSubscribedTopicRegex(Optional.empty())
            .maybeUpdateRebalanceTimeoutMs(OptionalInt.empty())
            .build();

        assertEquals(member, updatedMember);

        updatedMember = new ConsumerGroupMember.Builder(member)
            .maybeUpdateRackId(Optional.of("new-rack-id"))
            .maybeUpdateInstanceId(Optional.of("new-instance-id"))
            .maybeUpdateServerAssignorName(Optional.of("new-assignor"))
            .maybeUpdateSubscribedTopicNames(Optional.of(Collections.singletonList("zar")))
            .maybeUpdateSubscribedTopicRegex(Optional.of("new-regex"))
            .maybeUpdateRebalanceTimeoutMs(OptionalInt.of(6000))
            .build();

        assertEquals("new-instance-id", updatedMember.instanceId());
        assertEquals("new-rack-id", updatedMember.rackId());
        // Names are sorted.
<<<<<<< HEAD
        assertEquals(mkSet("zar"), updatedMember.subscribedTopicNames());
        assertEquals("new-regex", updatedMember.subscribedTopicRegex().get());
=======
        assertEquals(Set.of("zar"), updatedMember.subscribedTopicNames());
        assertEquals("new-regex", updatedMember.subscribedTopicRegex());
>>>>>>> 24689dc6
        assertEquals("new-assignor", updatedMember.serverAssignorName().get());
    }

    @Test
    public void testUpdateWithConsumerGroupMemberMetadataValue() {
        ConsumerGroupMemberMetadataValue record = new ConsumerGroupMemberMetadataValue()
            .setServerAssignor("range")
            .setClientId("client-id")
            .setClientHost("host-id")
            .setInstanceId("instance-id")
            .setRackId("rack-id")
            .setRebalanceTimeoutMs(1000)
            .setSubscribedTopicNames(Arrays.asList("foo", "bar"))
            .setSubscribedTopicRegex("regex")
            .setClassicMemberMetadata(new ConsumerGroupMemberMetadataValue.ClassicMemberMetadata()
                .setSupportedProtocols(toClassicProtocolCollection("range")));

        ConsumerGroupMember member = new ConsumerGroupMember.Builder("member-id")
            .updateWith(record)
            .build();

        assertEquals("instance-id", member.instanceId());
        assertEquals("rack-id", member.rackId());
        assertEquals("client-id", member.clientId());
        assertEquals("host-id", member.clientHost());
<<<<<<< HEAD
        assertEquals(mkSet("bar", "foo"), member.subscribedTopicNames());
        assertEquals("regex", member.subscribedTopicRegex().get());
=======
        assertEquals(Set.of("bar", "foo"), member.subscribedTopicNames());
        assertEquals("regex", member.subscribedTopicRegex());
>>>>>>> 24689dc6
        assertEquals("range", member.serverAssignorName().get());
        assertEquals(
            new ConsumerGroupMemberMetadataValue.ClassicMemberMetadata()
                .setSupportedProtocols(toClassicProtocolCollection("range")),
            member.classicMemberMetadata().get()
        );
    }

    @Test
    public void testUpdateWithConsumerGroupCurrentMemberAssignmentValue() {
        Uuid topicId1 = Uuid.randomUuid();
        Uuid topicId2 = Uuid.randomUuid();

        ConsumerGroupCurrentMemberAssignmentValue record = new ConsumerGroupCurrentMemberAssignmentValue()
            .setMemberEpoch(10)
            .setPreviousMemberEpoch(9)
            .setAssignedPartitions(Collections.singletonList(new ConsumerGroupCurrentMemberAssignmentValue.TopicPartitions()
                .setTopicId(topicId1)
                .setPartitions(Arrays.asList(0, 1, 2))))
            .setPartitionsPendingRevocation(Collections.singletonList(new ConsumerGroupCurrentMemberAssignmentValue.TopicPartitions()
                .setTopicId(topicId2)
                .setPartitions(Arrays.asList(3, 4, 5))));

        ConsumerGroupMember member = new ConsumerGroupMember.Builder("member-id")
            .updateWith(record)
            .build();

        assertEquals(10, member.memberEpoch());
        assertEquals(9, member.previousMemberEpoch());
        assertEquals(mkAssignment(mkTopicAssignment(topicId1, 0, 1, 2)), member.assignedPartitions());
        assertEquals(mkAssignment(mkTopicAssignment(topicId2, 3, 4, 5)), member.partitionsPendingRevocation());
    }

    @Test
    public void testAsConsumerGroupDescribeMember() {
        Uuid topicId1 = Uuid.randomUuid();
        Uuid topicId2 = Uuid.randomUuid();
        Uuid topicId3 = Uuid.randomUuid();
        Uuid topicId4 = Uuid.randomUuid();
        MetadataImage metadataImage = new MetadataImageBuilder()
            .addTopic(topicId1, "topic1", 3)
            .addTopic(topicId2, "topic2", 3)
            .addTopic(topicId3, "topic3", 3)
            .addTopic(topicId4, "topic4", 3)
            .build();
        List<Integer> assignedPartitions = Arrays.asList(0, 1, 2);
        int epoch = 10;
        ConsumerGroupCurrentMemberAssignmentValue record = new ConsumerGroupCurrentMemberAssignmentValue()
            .setMemberEpoch(epoch)
            .setPreviousMemberEpoch(epoch - 1)
            .setAssignedPartitions(Collections.singletonList(new ConsumerGroupCurrentMemberAssignmentValue.TopicPartitions()
                .setTopicId(topicId1)
                .setPartitions(assignedPartitions)))
            .setPartitionsPendingRevocation(Collections.singletonList(new ConsumerGroupCurrentMemberAssignmentValue.TopicPartitions()
                .setTopicId(topicId2)
                .setPartitions(Arrays.asList(3, 4, 5))));
        String memberId = Uuid.randomUuid().toString();
        String clientId = "clientId";
        String instanceId = "instanceId";
        String rackId = "rackId";
        String clientHost = "clientHost";
        List<String> subscribedTopicNames = Arrays.asList("topic1", "topic2");
        String subscribedTopicRegex = "topic.*";
        Map<Uuid, Set<Integer>> assignmentMap = new HashMap<>();
        assignmentMap.put(topicId4, new HashSet<>(assignedPartitions));
        Assignment targetAssignment = new Assignment(assignmentMap);
        ConsumerGroupMember member = new ConsumerGroupMember.Builder(memberId)
            .updateWith(record)
            .setClientId(clientId)
            .setInstanceId(instanceId)
            .setRackId(rackId)
            .setClientHost(clientHost)
            .setSubscribedTopicNames(subscribedTopicNames)
            .setSubscribedTopicRegex(subscribedTopicRegex)
            .build();

        ConsumerGroupDescribeResponseData.Member actual = member.asConsumerGroupDescribeMember(targetAssignment, metadataImage.topics());
        ConsumerGroupDescribeResponseData.Member expected = new ConsumerGroupDescribeResponseData.Member()
            .setMemberId(memberId)
            .setMemberEpoch(epoch)
            .setClientId(clientId)
            .setInstanceId(instanceId)
            .setRackId(rackId)
            .setClientHost(clientHost)
            .setSubscribedTopicNames(new ArrayList<>(subscribedTopicNames))
            .setSubscribedTopicRegex(subscribedTopicRegex)
            .setAssignment(
                new ConsumerGroupDescribeResponseData.Assignment()
                    .setTopicPartitions(Collections.singletonList(new ConsumerGroupDescribeResponseData.TopicPartitions()
                        .setTopicId(topicId1)
                        .setTopicName("topic1")
                        .setPartitions(assignedPartitions)
                    ))
            )
            .setTargetAssignment(
                new ConsumerGroupDescribeResponseData.Assignment()
                    .setTopicPartitions(targetAssignment.partitions().entrySet().stream().map(
                        item -> new ConsumerGroupDescribeResponseData.TopicPartitions()
                            .setTopicId(item.getKey())
                            .setTopicName("topic4")
                            .setPartitions(new ArrayList<>(item.getValue()))
                    ).collect(Collectors.toList()))
            );

        assertEquals(expected, actual);
    }

    @Test
    public void testAsConsumerGroupDescribeWithTargetAssignmentNull() {
        ConsumerGroupMember member = new ConsumerGroupMember.Builder(Uuid.randomUuid().toString())
            .build();

        ConsumerGroupDescribeResponseData.Member consumerGroupDescribeMember = member.asConsumerGroupDescribeMember(
            null, new MetadataImageBuilder().build().topics());

        assertEquals(new ConsumerGroupDescribeResponseData.Assignment(), consumerGroupDescribeMember.targetAssignment());
    }

    @Test
    public void testAsConsumerGroupDescribeWithTopicNameNotFound() {
        Uuid memberId = Uuid.randomUuid();
        ConsumerGroupCurrentMemberAssignmentValue record = new ConsumerGroupCurrentMemberAssignmentValue()
            .setAssignedPartitions(Collections.singletonList(new ConsumerGroupCurrentMemberAssignmentValue.TopicPartitions()
                .setTopicId(Uuid.randomUuid())
                .setPartitions(Arrays.asList(0, 1, 2))));
        ConsumerGroupMember member = new ConsumerGroupMember.Builder(memberId.toString())
            .updateWith(record)
            .setSubscribedTopicRegex("")
            .build();

        ConsumerGroupDescribeResponseData.Member expected = new ConsumerGroupDescribeResponseData.Member()
            .setMemberId(memberId.toString())
            .setSubscribedTopicRegex("");
        ConsumerGroupDescribeResponseData.Member actual = member.asConsumerGroupDescribeMember(null,
            new MetadataImageBuilder()
                .addTopic(Uuid.randomUuid(), "foo", 3)
                .build().topics()
        );
        assertEquals(expected, actual);
    }

    @Test
    public void testClassicProtocolListFromJoinRequestProtocolCollection() {
        JoinGroupRequestData.JoinGroupRequestProtocolCollection protocols = new JoinGroupRequestData.JoinGroupRequestProtocolCollection();
        protocols.addAll(Arrays.asList(
            new JoinGroupRequestData.JoinGroupRequestProtocol()
                .setName("range")
                .setMetadata(new byte[]{1, 2, 3})
        ));

        assertEquals(
            toClassicProtocolCollection("range"),
            classicProtocolListFromJoinRequestProtocolCollection(protocols)
        );
    }

    private List<ConsumerGroupMemberMetadataValue.ClassicProtocol> toClassicProtocolCollection(String name) {
        List<ConsumerGroupMemberMetadataValue.ClassicProtocol> protocols = new ArrayList<>();
        protocols.add(
            new ConsumerGroupMemberMetadataValue.ClassicProtocol()
                .setName(name)
                .setMetadata(new byte[]{1, 2, 3})
        );
        return protocols;
    }
}<|MERGE_RESOLUTION|>--- conflicted
+++ resolved
@@ -77,13 +77,8 @@
         assertEquals("rack-id", member.rackId());
         assertEquals("client-id", member.clientId());
         assertEquals("hostname", member.clientHost());
-<<<<<<< HEAD
-        assertEquals(mkSet("bar", "foo"), member.subscribedTopicNames());
+        assertEquals(Set.of("bar", "foo"), member.subscribedTopicNames());
         assertEquals("regex", member.subscribedTopicRegex().get());
-=======
-        assertEquals(Set.of("bar", "foo"), member.subscribedTopicNames());
-        assertEquals("regex", member.subscribedTopicRegex());
->>>>>>> 24689dc6
         assertEquals("range", member.serverAssignorName().get());
         assertEquals(mkAssignment(mkTopicAssignment(topicId1, 1, 2, 3)), member.assignedPartitions());
         assertEquals(mkAssignment(mkTopicAssignment(topicId2, 4, 5, 6)), member.partitionsPendingRevocation());
@@ -189,13 +184,8 @@
         assertEquals("new-instance-id", updatedMember.instanceId());
         assertEquals("new-rack-id", updatedMember.rackId());
         // Names are sorted.
-<<<<<<< HEAD
-        assertEquals(mkSet("zar"), updatedMember.subscribedTopicNames());
+        assertEquals(Set.of("zar"), updatedMember.subscribedTopicNames());
         assertEquals("new-regex", updatedMember.subscribedTopicRegex().get());
-=======
-        assertEquals(Set.of("zar"), updatedMember.subscribedTopicNames());
-        assertEquals("new-regex", updatedMember.subscribedTopicRegex());
->>>>>>> 24689dc6
         assertEquals("new-assignor", updatedMember.serverAssignorName().get());
     }
 
@@ -221,13 +211,8 @@
         assertEquals("rack-id", member.rackId());
         assertEquals("client-id", member.clientId());
         assertEquals("host-id", member.clientHost());
-<<<<<<< HEAD
-        assertEquals(mkSet("bar", "foo"), member.subscribedTopicNames());
+        assertEquals(Set.of("bar", "foo"), member.subscribedTopicNames());
         assertEquals("regex", member.subscribedTopicRegex().get());
-=======
-        assertEquals(Set.of("bar", "foo"), member.subscribedTopicNames());
-        assertEquals("regex", member.subscribedTopicRegex());
->>>>>>> 24689dc6
         assertEquals("range", member.serverAssignorName().get());
         assertEquals(
             new ConsumerGroupMemberMetadataValue.ClassicMemberMetadata()
