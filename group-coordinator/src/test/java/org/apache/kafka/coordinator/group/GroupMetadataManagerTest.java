--- conflicted
+++ resolved
@@ -9607,11 +9607,7 @@
             .setClientHost("client-host")
             .setSubscribedTopicNames(Arrays.asList(fooTopicName, barTopicName))
             .setRebalanceTimeoutMs(10000)
-<<<<<<< HEAD
-            .setSupportedProtocols(protocols)
-=======
             .setSupportedClassicProtocols(protocols)
->>>>>>> 448597f2
             .setAssignedPartitions(new HashMap<Uuid, Set<Integer>>() {
                 {
                     put(fooTopicId, new HashSet<>(Collections.singletonList(0)));
@@ -9640,19 +9636,6 @@
             // The existing classic group tombstone.
             RecordHelpers.newGroupMetadataTombstoneRecord(groupId),
 
-<<<<<<< HEAD
-            // Create the new consumer group.
-            RecordHelpers.newGroupEpochRecord(groupId, 0),
-            RecordHelpers.newGroupSubscriptionMetadataRecord(groupId, Collections.emptyMap()),
-            RecordHelpers.newTargetAssignmentEpochRecord(groupId, 0),
-
-            // Convert memberId1.
-            RecordHelpers.newMemberSubscriptionRecord(groupId, expectedMember1),
-            RecordHelpers.newCurrentAssignmentRecord(groupId, expectedMember1),
-            RecordHelpers.newTargetAssignmentRecord(groupId, memberId1, expectedMember1.assignedPartitions()),
-
-            // memberId2 joins the new consumer group.
-=======
             // Create the new consumer group with member 1.
             RecordHelpers.newMemberSubscriptionRecord(groupId, expectedMember1),
             RecordHelpers.newGroupEpochRecord(groupId, 0),
@@ -9661,7 +9644,6 @@
             RecordHelpers.newCurrentAssignmentRecord(groupId, expectedMember1),
 
             // member 2 joins the new consumer group.
->>>>>>> 448597f2
             RecordHelpers.newMemberSubscriptionRecord(groupId, expectedMember2),
 
             // The subscription metadata hasn't been updated during the conversion, so a new one is computed.
@@ -9680,11 +9662,7 @@
                 }
             }),
 
-<<<<<<< HEAD
-            // Newly joining member2 bumps the group epoch. A new target assignment is computed.
-=======
             // Newly joining member 2 bumps the group epoch. A new target assignment is computed.
->>>>>>> 448597f2
             RecordHelpers.newGroupEpochRecord(groupId, 1),
             RecordHelpers.newTargetAssignmentRecord(groupId, memberId2, new HashMap<Uuid, Set<Integer>>() {
                 {
@@ -9698,11 +9676,7 @@
             }),
             RecordHelpers.newTargetAssignmentEpochRecord(groupId, 1),
 
-<<<<<<< HEAD
-            // member2 has no pending revoking partition. Bump its member epoch and transition to UNRELEASED_PARTITIONS.
-=======
             // member 2 has no pending revoking partition. Bump its member epoch and transition to UNRELEASED_PARTITIONS.
->>>>>>> 448597f2
             RecordHelpers.newCurrentAssignmentRecord(groupId, expectedUpdatedMember2)
         );
 
@@ -9822,11 +9796,7 @@
             .setClientHost("client-host")
             .setSubscribedTopicNames(Arrays.asList(fooTopicName, barTopicName))
             .setRebalanceTimeoutMs(10000)
-<<<<<<< HEAD
-            .setSupportedProtocols(protocols)
-=======
             .setSupportedClassicProtocols(protocols)
->>>>>>> 448597f2
             .setAssignedPartitions(new HashMap<Uuid, Set<Integer>>() {
                 {
                     put(fooTopicId, new HashSet<>(Arrays.asList(0, 1)));
@@ -9841,11 +9811,7 @@
             .setClientHost("client-host")
             .setSubscribedTopicNames(Arrays.asList(fooTopicName, barTopicName))
             .setRebalanceTimeoutMs(10000)
-<<<<<<< HEAD
-            .setSupportedProtocols(protocols)
-=======
             .setSupportedClassicProtocols(protocols)
->>>>>>> 448597f2
             .setAssignedPartitions(new HashMap<Uuid, Set<Integer>>() {
                 {
                     put(barTopicId, new HashSet<>(Collections.singletonList(0)));
@@ -9872,22 +9838,6 @@
             // The existing classic group tombstone.
             RecordHelpers.newGroupMetadataTombstoneRecord(groupId),
 
-<<<<<<< HEAD
-            // Create the new consumer group.
-            RecordHelpers.newGroupEpochRecord(groupId, 0),
-            RecordHelpers.newGroupSubscriptionMetadataRecord(groupId, Collections.emptyMap()),
-            RecordHelpers.newTargetAssignmentEpochRecord(groupId, 0),
-
-            // Convert memberId2.
-            RecordHelpers.newMemberSubscriptionRecord(groupId, expectedMember2),
-            RecordHelpers.newCurrentAssignmentRecord(groupId, expectedMember2),
-            RecordHelpers.newTargetAssignmentRecord(groupId, memberId2, expectedMember2.assignedPartitions()),
-
-            // Convert memberId1.
-            RecordHelpers.newMemberSubscriptionRecord(groupId, expectedMember1),
-            RecordHelpers.newCurrentAssignmentRecord(groupId, expectedMember1),
-            RecordHelpers.newTargetAssignmentRecord(groupId, memberId1, expectedMember1.assignedPartitions()),
-=======
             // Create the new consumer group with member 1 and member 2.
             RecordHelpers.newMemberSubscriptionRecord(groupId, expectedMember1),
             RecordHelpers.newMemberSubscriptionRecord(groupId, expectedMember2),
@@ -9900,7 +9850,6 @@
 
             RecordHelpers.newCurrentAssignmentRecord(groupId, expectedMember1),
             RecordHelpers.newCurrentAssignmentRecord(groupId, expectedMember2),
->>>>>>> 448597f2
 
             // memberId3 joins the new consumer group.
             RecordHelpers.newMemberSubscriptionRecord(groupId, expectedMember3),
