--- conflicted
+++ resolved
@@ -91,6 +91,10 @@
             ConsumerGroupTargetAssignmentMemberValue.class,
             Assertions::assertConsumerGroupTargetAssignmentMemberValue
         );
+        registerApiMessageComparator(
+            ShareGroupPartitionMetadataValue.class,
+            Assertions::assertShareGroupPartitionMetadataValue
+        );
     }
 
     public static <T> void assertUnorderedListEquals(
@@ -144,7 +148,6 @@
         }
     }
 
-<<<<<<< HEAD
     private static void assertConsumerGroupHeartbeatResponse(
         ApiMessage exp,
         ApiMessage act
@@ -185,9 +188,6 @@
         assertEquals(expected, actual);
     }
 
-=======
-    @SuppressWarnings({ "CyclomaticComplexity", "MethodLength" })
->>>>>>> 8be958d6
     private static void assertApiMessageAndVersionEquals(
         ApiMessageAndVersion expected,
         ApiMessageAndVersion actual
@@ -234,6 +234,29 @@
             message.topics().sort(Comparator.comparing(ConsumerGroupPartitionMetadataValue.TopicMetadata::topicId));
             message.topics().forEach(topic -> {
                 topic.partitionMetadata().sort(Comparator.comparing(ConsumerGroupPartitionMetadataValue.PartitionMetadata::partition));
+                topic.partitionMetadata().forEach(partition -> partition.racks().sort(String::compareTo));
+            });
+        };
+
+        normalize.accept(expected);
+        normalize.accept(actual);
+
+        assertEquals(expected, actual);
+    }
+
+    private static void assertShareGroupPartitionMetadataValue(
+        ApiMessage exp,
+        ApiMessage act
+    ) {
+        // The order of the racks stored in the PartitionMetadata of the ShareGroupPartitionMetadataValue
+        // is not always guaranteed. Therefore, we need a special comparator.
+        ShareGroupPartitionMetadataValue expected = (ShareGroupPartitionMetadataValue) exp.duplicate();
+        ShareGroupPartitionMetadataValue actual = (ShareGroupPartitionMetadataValue) act.duplicate();
+
+        Consumer<ShareGroupPartitionMetadataValue> normalize = message -> {
+            message.topics().sort(Comparator.comparing(ShareGroupPartitionMetadataValue.TopicMetadata::topicId));
+            message.topics().forEach(topic -> {
+                topic.partitionMetadata().sort(Comparator.comparing(ShareGroupPartitionMetadataValue.PartitionMetadata::partition));
                 topic.partitionMetadata().forEach(partition -> partition.racks().sort(String::compareTo));
             });
         };
@@ -281,82 +304,12 @@
             } catch (SchemaException ex) {
                 fail("Failed deserialization: " + ex.getMessage());
             }
-<<<<<<< HEAD
-        };
-
-        normalize.accept(expected);
-        normalize.accept(actual);
-
-        assertEquals(expected, actual);
-=======
-            assertEquals(expectedValue, actualValue);
-        } else if (actual.message() instanceof ConsumerGroupTargetAssignmentMemberValue) {
-            ConsumerGroupTargetAssignmentMemberValue expectedValue =
-                (ConsumerGroupTargetAssignmentMemberValue) expected.message().duplicate();
-            ConsumerGroupTargetAssignmentMemberValue actualValue =
-                (ConsumerGroupTargetAssignmentMemberValue) actual.message().duplicate();
-
-            Comparator<ConsumerGroupTargetAssignmentMemberValue.TopicPartition> comparator =
-                Comparator.comparing(ConsumerGroupTargetAssignmentMemberValue.TopicPartition::topicId);
-            expectedValue.topicPartitions().sort(comparator);
-            actualValue.topicPartitions().sort(comparator);
-
-            assertEquals(expectedValue, actualValue);
-        } else if (actual.message() instanceof ShareGroupPartitionMetadataValue) {
-            // The order of the racks stored in the PartitionMetadata of the ShareGroupPartitionMetadataValue
-            // is not always guaranteed. Therefore, we need a special comparator.
-            ShareGroupPartitionMetadataValue expectedValue =
-                (ShareGroupPartitionMetadataValue) expected.message().duplicate();
-            ShareGroupPartitionMetadataValue actualValue =
-                (ShareGroupPartitionMetadataValue) actual.message().duplicate();
-
-            List<ShareGroupPartitionMetadataValue.TopicMetadata> expectedTopicMetadataList =
-                expectedValue.topics();
-            List<ShareGroupPartitionMetadataValue.TopicMetadata> actualTopicMetadataList =
-                actualValue.topics();
-
-            if (expectedTopicMetadataList.size() != actualTopicMetadataList.size()) {
-                fail("Topic metadata lists have different sizes");
-            }
-
-            expectedTopicMetadataList.sort(Comparator.comparing(ShareGroupPartitionMetadataValue.TopicMetadata::topicId));
-            actualTopicMetadataList.sort(Comparator.comparing(ShareGroupPartitionMetadataValue.TopicMetadata::topicId));
-
-            for (int i = 0; i < expectedTopicMetadataList.size(); i++) {
-                ShareGroupPartitionMetadataValue.TopicMetadata expectedTopicMetadata =
-                    expectedTopicMetadataList.get(i);
-                ShareGroupPartitionMetadataValue.TopicMetadata actualTopicMetadata =
-                    actualTopicMetadataList.get(i);
-
-                assertEquals(expectedTopicMetadata.topicId(), actualTopicMetadata.topicId());
-                assertEquals(expectedTopicMetadata.topicName(), actualTopicMetadata.topicName());
-                assertEquals(expectedTopicMetadata.numPartitions(), actualTopicMetadata.numPartitions());
-
-                List<ShareGroupPartitionMetadataValue.PartitionMetadata> expectedPartitionMetadataList =
-                    expectedTopicMetadata.partitionMetadata();
-                List<ShareGroupPartitionMetadataValue.PartitionMetadata> actualPartitionMetadataList =
-                    actualTopicMetadata.partitionMetadata();
-
-                // If the list is empty, rack information wasn't available for any replica of
-                // the partition and hence, the entry wasn't added to the record.
-                if (expectedPartitionMetadataList.size() != actualPartitionMetadataList.size()) {
-                    fail("Partition metadata lists have different sizes");
-                } else if (!expectedPartitionMetadataList.isEmpty() && !actualPartitionMetadataList.isEmpty()) {
-                    for (int j = 0; j < expectedPartitionMetadataList.size(); j++) {
-                        ShareGroupPartitionMetadataValue.PartitionMetadata expectedPartitionMetadata =
-                            expectedPartitionMetadataList.get(j);
-                        ShareGroupPartitionMetadataValue.PartitionMetadata actualPartitionMetadata =
-                            actualPartitionMetadataList.get(j);
-
-                        assertEquals(expectedPartitionMetadata.partition(), actualPartitionMetadata.partition());
-                        assertUnorderedListEquals(expectedPartitionMetadata.racks(), actualPartitionMetadata.racks());
-                    }
-                }
-            }
-        } else {
-            assertEquals(expected.message(), actual.message());
-        }
->>>>>>> 8be958d6
+        };
+
+        normalize.accept(expected);
+        normalize.accept(actual);
+
+        assertEquals(expected, actual);
     }
 
     private static void assertConsumerGroupTargetAssignmentMemberValue(
