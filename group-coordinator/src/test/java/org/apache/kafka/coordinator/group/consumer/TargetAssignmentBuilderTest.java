/*
 * Licensed to the Apache Software Foundation (ASF) under one or more
 * contributor license agreements. See the NOTICE file distributed with
 * this work for additional information regarding copyright ownership.
 * The ASF licenses this file to You under the Apache License, Version 2.0
 * (the "License"); you may not use this file except in compliance with
 * the License. You may obtain a copy of the License at
 *
 *    http://www.apache.org/licenses/LICENSE-2.0
 *
 * Unless required by applicable law or agreed to in writing, software
 * distributed under the License is distributed on an "AS IS" BASIS,
 * WITHOUT WARRANTIES OR CONDITIONS OF ANY KIND, either express or implied.
 * See the License for the specific language governing permissions and
 * limitations under the License.
 */
package org.apache.kafka.coordinator.group.consumer;

import org.apache.kafka.common.Uuid;
import org.apache.kafka.coordinator.group.AssignmentTestUtil;
import org.apache.kafka.coordinator.group.MetadataImageBuilder;
import org.apache.kafka.coordinator.group.api.assignor.GroupAssignment;
import org.apache.kafka.coordinator.group.api.assignor.MemberAssignment;
import org.apache.kafka.coordinator.group.api.assignor.MemberSubscription;
import org.apache.kafka.coordinator.group.api.assignor.PartitionAssignor;
import org.apache.kafka.coordinator.group.api.assignor.SubscriptionType;
import org.apache.kafka.image.TopicsImage;

import org.junit.jupiter.api.Test;

import java.util.Arrays;
import java.util.Collections;
import java.util.HashMap;
import java.util.List;
import java.util.Map;
import java.util.Optional;
import java.util.Set;

import static org.apache.kafka.common.utils.Utils.mkSet;
import static org.apache.kafka.coordinator.group.Assertions.assertUnorderedListEquals;
import static org.apache.kafka.coordinator.group.AssignmentTestUtil.mkAssignment;
import static org.apache.kafka.coordinator.group.AssignmentTestUtil.mkTopicAssignment;
import static org.apache.kafka.coordinator.group.CoordinatorRecordHelpers.newTargetAssignmentEpochRecord;
import static org.apache.kafka.coordinator.group.CoordinatorRecordHelpers.newTargetAssignmentRecord;
import static org.apache.kafka.coordinator.group.CoordinatorRecordHelpersTest.mkMapOfPartitionRacks;
import static org.apache.kafka.coordinator.group.api.assignor.SubscriptionType.HOMOGENEOUS;
import static org.apache.kafka.coordinator.group.consumer.TargetAssignmentBuilder.createMemberSubscriptionAndAssignment;
import static org.junit.jupiter.api.Assertions.assertEquals;
import static org.mockito.ArgumentMatchers.any;
import static org.mockito.Mockito.mock;
import static org.mockito.Mockito.times;
import static org.mockito.Mockito.verify;
import static org.mockito.Mockito.when;

public class TargetAssignmentBuilderTest {

    public static class TargetAssignmentBuilderTestContext {
        private final String groupId;
        private final int groupEpoch;
        private final PartitionAssignor assignor = mock(PartitionAssignor.class);
        private final Map<String, ConsumerGroupMember> members = new HashMap<>();
        private final Map<String, TopicMetadata> subscriptionMetadata = new HashMap<>();
        private final Map<String, ConsumerGroupMember> updatedMembers = new HashMap<>();
        private final Map<String, Assignment> targetAssignment = new HashMap<>();
        private final Map<String, MemberAssignment> memberAssignments = new HashMap<>();
        private final Map<String, String> staticMembers = new HashMap<>();
        private MetadataImageBuilder topicsImageBuilder = new MetadataImageBuilder();

        public TargetAssignmentBuilderTestContext(
            String groupId,
            int groupEpoch
        ) {
            this.groupId = groupId;
            this.groupEpoch = groupEpoch;
        }

        public void addGroupMember(
            String memberId,
            List<String> subscriptions,
            Map<Uuid, Set<Integer>> targetPartitions
        ) {
            addGroupMember(memberId, null, subscriptions, targetPartitions);
        }

        private void addGroupMember(
            String memberId,
            String instanceId,
            List<String> subscriptions,
            Map<Uuid, Set<Integer>> targetPartitions
        ) {
            ConsumerGroupMember.Builder memberBuilder = new ConsumerGroupMember.Builder(memberId)
                .setSubscribedTopicNames(subscriptions);

            if (instanceId != null) {
                memberBuilder.setInstanceId(instanceId);
                staticMembers.put(instanceId, memberId);
            }
            members.put(memberId, memberBuilder.build());
            targetAssignment.put(memberId, new Assignment(targetPartitions));
        }

        public Uuid addTopicMetadata(
            String topicName,
            int numPartitions,
            Map<Integer, Set<String>> partitionRacks
        ) {
            Uuid topicId = Uuid.randomUuid();
            subscriptionMetadata.put(topicName, new TopicMetadata(
                topicId,
                topicName,
                numPartitions,
                partitionRacks
            ));
            topicsImageBuilder = topicsImageBuilder.addTopic(topicId, topicName, numPartitions);

            return topicId;
        }

        public void updateMemberSubscription(
            String memberId,
            List<String> subscriptions
        ) {
            updateMemberSubscription(
                memberId,
                subscriptions,
                Optional.empty(),
                Optional.empty()
            );
        }

        public void updateMemberSubscription(
            String memberId,
            List<String> subscriptions,
            Optional<String> instanceId,
            Optional<String> rackId
        ) {
            ConsumerGroupMember existingMember = members.get(memberId);
            ConsumerGroupMember.Builder builder;
            if (existingMember != null) {
                builder = new ConsumerGroupMember.Builder(existingMember);
            } else {
                builder = new ConsumerGroupMember.Builder(memberId);
            }
            updatedMembers.put(memberId, builder
                .setSubscribedTopicNames(subscriptions)
                .maybeUpdateInstanceId(instanceId)
                .maybeUpdateRackId(rackId)
                .build());
        }

        public void removeMemberSubscription(
            String memberId
        ) {
            this.updatedMembers.put(memberId, null);
        }

        public void prepareMemberAssignment(
            String memberId,
            Map<Uuid, Set<Integer>> assignment
        ) {
            memberAssignments.put(memberId, new MemberAssignmentImpl(assignment));
        }

        public TargetAssignmentBuilder.TargetAssignmentResult build() {
            TopicsImage topicsImage = topicsImageBuilder.build().topics();
            // Prepare expected member specs.
            Map<String, MemberSubscriptionAndAssignmentImpl> memberSubscriptions = new HashMap<>();

            // All the existing members are prepared.
            members.forEach((memberId, member) ->
                memberSubscriptions.put(memberId, createMemberSubscriptionAndAssignment(
                    member,
                    targetAssignment.getOrDefault(memberId, Assignment.EMPTY),
                    topicsImage
                ))
            );

            // All the updated are added and all the deleted
            // members are removed.
            updatedMembers.forEach((memberId, updatedMemberOrNull) -> {
                if (updatedMemberOrNull == null) {
                    memberSubscriptions.remove(memberId);
                } else {
                    Assignment assignment = targetAssignment.getOrDefault(memberId, Assignment.EMPTY);

                    // A new static member joins and needs to replace an existing departed one.
                    if (updatedMemberOrNull.instanceId() != null) {
                        String previousMemberId = staticMembers.get(updatedMemberOrNull.instanceId());
                        if (previousMemberId != null && !previousMemberId.equals(memberId)) {
                            assignment = targetAssignment.getOrDefault(previousMemberId, Assignment.EMPTY);
                        }
                    }

                    memberSubscriptions.put(memberId, createMemberSubscriptionAndAssignment(
                        updatedMemberOrNull,
                        assignment,
                        topicsImage
                    ));
                }
            });

            // Prepare the expected topic metadata.
            Map<Uuid, TopicMetadata> topicMetadataMap = new HashMap<>();
            subscriptionMetadata.forEach((topicName, topicMetadata) ->
                topicMetadataMap.put(topicMetadata.id(), topicMetadata));

            // Prepare the expected subscription topic metadata.
            SubscribedTopicDescriberImpl subscribedTopicMetadata = new SubscribedTopicDescriberImpl(topicMetadataMap);
            SubscriptionType subscriptionType = HOMOGENEOUS;

            // Prepare the member assignments per topic partition.
            Map<Uuid, Map<Integer, String>> invertedTargetAssignment = AssignmentTestUtil
                .invertedTargetAssignment(memberSubscriptions);

            // Prepare the expected assignment spec.
            GroupSpecImpl groupSpec = new GroupSpecImpl(
                memberSubscriptions,
                subscriptionType,
                invertedTargetAssignment
            );

            // We use `any` here to always return an assignment but use `verify` later on
            // to ensure that the input was correct.
            when(assignor.assign(any(), any()))
                .thenReturn(new GroupAssignment(memberAssignments));

            // Create and populate the assignment builder.
            TargetAssignmentBuilder builder = new TargetAssignmentBuilder(groupId, groupEpoch, assignor)
                .withMembers(members)
                .withStaticMembers(staticMembers)
                .withSubscriptionMetadata(subscriptionMetadata)
                .withSubscriptionType(subscriptionType)
                .withTargetAssignment(targetAssignment)
                .withInvertedTargetAssignment(invertedTargetAssignment)
                .withTopicsImage(topicsImage);

            // Add the updated members or delete the deleted members.
            updatedMembers.forEach((memberId, updatedMemberOrNull) -> {
                if (updatedMemberOrNull != null) {
                    builder.addOrUpdateMember(memberId, updatedMemberOrNull);
                } else {
                    builder.removeMember(memberId);
                }
            });

            // Execute the builder.
            TargetAssignmentBuilder.TargetAssignmentResult result = builder.build();

            // Verify that the assignor was called once with the expected
            // assignment spec.
            verify(assignor, times(1))
                .assign(groupSpec, subscribedTopicMetadata);

            return result;
        }
    }

    @Test
    public void testCreateMemberSubscriptionSpecImpl() {
        Uuid fooTopicId = Uuid.randomUuid();
        Uuid barTopicId = Uuid.randomUuid();
        TopicsImage topicsImage = new MetadataImageBuilder()
            .addTopic(fooTopicId, "foo", 5)
            .addTopic(barTopicId, "bar", 5)
            .build()
            .topics();

        ConsumerGroupMember member = new ConsumerGroupMember.Builder("member-id")
            .setSubscribedTopicNames(Arrays.asList("foo", "bar", "zar"))
            .setRackId("rackId")
            .setInstanceId("instanceId")
            .build();

        Assignment assignment = new Assignment(mkAssignment(
            mkTopicAssignment(fooTopicId, 1, 2, 3),
            mkTopicAssignment(barTopicId, 1, 2, 3)
        ));

        MemberSubscription subscriptionSpec = createMemberSubscriptionAndAssignment(
            member,
            assignment,
            topicsImage
        );

        assertEquals(new MemberSubscriptionAndAssignmentImpl(
            Optional.of("rackId"),
            new TopicIds(mkSet("bar", "foo", "zar"), topicsImage),
            assignment
        ), subscriptionSpec);
    }

    @Test
    public void testEmpty() {
        TargetAssignmentBuilderTestContext context = new TargetAssignmentBuilderTestContext(
            "my-group",
            20
        );

        TargetAssignmentBuilder.TargetAssignmentResult result = context.build();
        assertEquals(Collections.singletonList(newTargetAssignmentEpochRecord(
            "my-group",
            20
        )), result.records());
        assertEquals(Collections.emptyMap(), result.targetAssignment());
    }

    @Test
    public void testAssignmentHasNotChanged() {
        TargetAssignmentBuilderTestContext context = new TargetAssignmentBuilderTestContext(
            "my-group",
            20
        );

        Uuid fooTopicId = context.addTopicMetadata("foo", 6, Collections.emptyMap());
        Uuid barTopicId = context.addTopicMetadata("bar", 6, Collections.emptyMap());

        context.addGroupMember("member-1", Arrays.asList("foo", "bar", "zar"), mkAssignment(
            mkTopicAssignment(fooTopicId, 1, 2, 3),
            mkTopicAssignment(barTopicId, 1, 2, 3)
        ));

        context.addGroupMember("member-2", Arrays.asList("foo", "bar", "zar"), mkAssignment(
            mkTopicAssignment(fooTopicId, 4, 5, 6),
            mkTopicAssignment(barTopicId, 4, 5, 6)
        ));

        context.prepareMemberAssignment("member-1", mkAssignment(
            mkTopicAssignment(fooTopicId, 1, 2, 3),
            mkTopicAssignment(barTopicId, 1, 2, 3)
        ));

        context.prepareMemberAssignment("member-2", mkAssignment(
            mkTopicAssignment(fooTopicId, 4, 5, 6),
            mkTopicAssignment(barTopicId, 4, 5, 6)
        ));

        TargetAssignmentBuilder.TargetAssignmentResult result = context.build();

        assertEquals(Collections.singletonList(newTargetAssignmentEpochRecord(
            "my-group",
            20
        )), result.records());

<<<<<<< HEAD
        Map<String, Assignment> expectedAssignment = new HashMap<>();
        expectedAssignment.put("member-1", new Assignment(mkAssignment(
            mkTopicAssignment(fooTopicId, 1, 2, 3),
            mkTopicAssignment(barTopicId, 1, 2, 3)
        )));
        expectedAssignment.put("member-2", new Assignment(mkAssignment(
=======
        Map<String, MemberAssignment> expectedAssignment = new HashMap<>();
        expectedAssignment.put("member-1", new MemberAssignmentImpl(mkAssignment(
            mkTopicAssignment(fooTopicId, 1, 2, 3),
            mkTopicAssignment(barTopicId, 1, 2, 3)
        )));
        expectedAssignment.put("member-2", new MemberAssignmentImpl(mkAssignment(
>>>>>>> eecb3461
            mkTopicAssignment(fooTopicId, 4, 5, 6),
            mkTopicAssignment(barTopicId, 4, 5, 6)
        )));

        assertEquals(expectedAssignment, result.targetAssignment());
    }

    @Test
    public void testAssignmentSwapped() {
        TargetAssignmentBuilderTestContext context = new TargetAssignmentBuilderTestContext(
            "my-group",
            20
        );

        Uuid fooTopicId = context.addTopicMetadata("foo", 6, Collections.emptyMap());
        Uuid barTopicId = context.addTopicMetadata("bar", 6, Collections.emptyMap());

        context.addGroupMember("member-1", Arrays.asList("foo", "bar", "zar"), mkAssignment(
            mkTopicAssignment(fooTopicId, 1, 2, 3),
            mkTopicAssignment(barTopicId, 1, 2, 3)
        ));

        context.addGroupMember("member-2", Arrays.asList("foo", "bar", "zar"), mkAssignment(
            mkTopicAssignment(fooTopicId, 4, 5, 6),
            mkTopicAssignment(barTopicId, 4, 5, 6)
        ));

        context.prepareMemberAssignment("member-2", mkAssignment(
            mkTopicAssignment(fooTopicId, 1, 2, 3),
            mkTopicAssignment(barTopicId, 1, 2, 3)
        ));

        context.prepareMemberAssignment("member-1", mkAssignment(
            mkTopicAssignment(fooTopicId, 4, 5, 6),
            mkTopicAssignment(barTopicId, 4, 5, 6)
        ));

        TargetAssignmentBuilder.TargetAssignmentResult result = context.build();

        assertEquals(3, result.records().size());

        assertUnorderedListEquals(Arrays.asList(
            newTargetAssignmentRecord("my-group", "member-1", mkAssignment(
                mkTopicAssignment(fooTopicId, 4, 5, 6),
                mkTopicAssignment(barTopicId, 4, 5, 6)
            )),
            newTargetAssignmentRecord("my-group", "member-2", mkAssignment(
                mkTopicAssignment(fooTopicId, 1, 2, 3),
                mkTopicAssignment(barTopicId, 1, 2, 3)
            ))
        ), result.records().subList(0, 2));

        assertEquals(newTargetAssignmentEpochRecord(
            "my-group",
            20
        ), result.records().get(2));

<<<<<<< HEAD
        Map<String, Assignment> expectedAssignment = new HashMap<>();
        expectedAssignment.put("member-2", new Assignment(mkAssignment(
            mkTopicAssignment(fooTopicId, 1, 2, 3),
            mkTopicAssignment(barTopicId, 1, 2, 3)
        )));
        expectedAssignment.put("member-1", new Assignment(mkAssignment(
=======
        Map<String, MemberAssignment> expectedAssignment = new HashMap<>();
        expectedAssignment.put("member-2", new MemberAssignmentImpl(mkAssignment(
            mkTopicAssignment(fooTopicId, 1, 2, 3),
            mkTopicAssignment(barTopicId, 1, 2, 3)
        )));
        expectedAssignment.put("member-1", new MemberAssignmentImpl(mkAssignment(
>>>>>>> eecb3461
            mkTopicAssignment(fooTopicId, 4, 5, 6),
            mkTopicAssignment(barTopicId, 4, 5, 6)
        )));

        assertEquals(expectedAssignment, result.targetAssignment());
    }

    @Test
    public void testNewMember() {
        TargetAssignmentBuilderTestContext context = new TargetAssignmentBuilderTestContext(
            "my-group",
            20
        );

        Uuid fooTopicId = context.addTopicMetadata("foo", 6, Collections.emptyMap());
        Uuid barTopicId = context.addTopicMetadata("bar", 6, Collections.emptyMap());

        context.addGroupMember("member-1", Arrays.asList("foo", "bar", "zar"), mkAssignment(
            mkTopicAssignment(fooTopicId, 1, 2, 3),
            mkTopicAssignment(barTopicId, 1, 2, 3)
        ));

        context.addGroupMember("member-2", Arrays.asList("foo", "bar", "zar"), mkAssignment(
            mkTopicAssignment(fooTopicId, 4, 5, 6),
            mkTopicAssignment(barTopicId, 4, 5, 6)
        ));

        context.updateMemberSubscription("member-3", Arrays.asList("foo", "bar", "zar"));

        context.prepareMemberAssignment("member-1", mkAssignment(
            mkTopicAssignment(fooTopicId, 1, 2),
            mkTopicAssignment(barTopicId, 1, 2)
        ));

        context.prepareMemberAssignment("member-2", mkAssignment(
            mkTopicAssignment(fooTopicId, 3, 4),
            mkTopicAssignment(barTopicId, 3, 4)
        ));

        context.prepareMemberAssignment("member-3", mkAssignment(
            mkTopicAssignment(fooTopicId, 5, 6),
            mkTopicAssignment(barTopicId, 5, 6)
        ));

        TargetAssignmentBuilder.TargetAssignmentResult result = context.build();

        assertEquals(4, result.records().size());

        assertUnorderedListEquals(Arrays.asList(
            newTargetAssignmentRecord("my-group", "member-1", mkAssignment(
                mkTopicAssignment(fooTopicId, 1, 2),
                mkTopicAssignment(barTopicId, 1, 2)
            )),
            newTargetAssignmentRecord("my-group", "member-2", mkAssignment(
                mkTopicAssignment(fooTopicId, 3, 4),
                mkTopicAssignment(barTopicId, 3, 4)
            )),
            newTargetAssignmentRecord("my-group", "member-3", mkAssignment(
                mkTopicAssignment(fooTopicId, 5, 6),
                mkTopicAssignment(barTopicId, 5, 6)
            ))
        ), result.records().subList(0, 3));

        assertEquals(newTargetAssignmentEpochRecord(
            "my-group",
            20
        ), result.records().get(3));

<<<<<<< HEAD
        Map<String, Assignment> expectedAssignment = new HashMap<>();
        expectedAssignment.put("member-1", new Assignment(mkAssignment(
            mkTopicAssignment(fooTopicId, 1, 2),
            mkTopicAssignment(barTopicId, 1, 2)
        )));
        expectedAssignment.put("member-2", new Assignment(mkAssignment(
            mkTopicAssignment(fooTopicId, 3, 4),
            mkTopicAssignment(barTopicId, 3, 4)
        )));
        expectedAssignment.put("member-3", new Assignment(mkAssignment(
=======
        Map<String, MemberAssignment> expectedAssignment = new HashMap<>();
        expectedAssignment.put("member-1", new MemberAssignmentImpl(mkAssignment(
            mkTopicAssignment(fooTopicId, 1, 2),
            mkTopicAssignment(barTopicId, 1, 2)
        )));
        expectedAssignment.put("member-2", new MemberAssignmentImpl(mkAssignment(
            mkTopicAssignment(fooTopicId, 3, 4),
            mkTopicAssignment(barTopicId, 3, 4)
        )));
        expectedAssignment.put("member-3", new MemberAssignmentImpl(mkAssignment(
>>>>>>> eecb3461
            mkTopicAssignment(fooTopicId, 5, 6),
            mkTopicAssignment(barTopicId, 5, 6)
        )));

        assertEquals(expectedAssignment, result.targetAssignment());
    }

    @Test
    public void testUpdateMember() {
        TargetAssignmentBuilderTestContext context = new TargetAssignmentBuilderTestContext(
            "my-group",
            20
        );

        Uuid fooTopicId = context.addTopicMetadata("foo", 6, Collections.emptyMap());
        Uuid barTopicId = context.addTopicMetadata("bar", 6, Collections.emptyMap());

        context.addGroupMember("member-1", Arrays.asList("foo", "bar", "zar"), mkAssignment(
            mkTopicAssignment(fooTopicId, 1, 2, 3),
            mkTopicAssignment(barTopicId, 1, 2)
        ));

        context.addGroupMember("member-2", Arrays.asList("foo", "bar", "zar"), mkAssignment(
            mkTopicAssignment(fooTopicId, 4, 5, 6),
            mkTopicAssignment(barTopicId, 3, 4)
        ));

        context.addGroupMember("member-3", Arrays.asList("bar", "zar"), mkAssignment(
            mkTopicAssignment(barTopicId, 5, 6)
        ));

        context.updateMemberSubscription(
            "member-3",
            Arrays.asList("foo", "bar", "zar"),
            Optional.of("instance-id-3"),
            Optional.of("rack-0")
        );

        context.prepareMemberAssignment("member-1", mkAssignment(
            mkTopicAssignment(fooTopicId, 1, 2),
            mkTopicAssignment(barTopicId, 1, 2)
        ));

        context.prepareMemberAssignment("member-2", mkAssignment(
            mkTopicAssignment(fooTopicId, 3, 4),
            mkTopicAssignment(barTopicId, 3, 4)
        ));

        context.prepareMemberAssignment("member-3", mkAssignment(
            mkTopicAssignment(fooTopicId, 5, 6),
            mkTopicAssignment(barTopicId, 5, 6)
        ));

        TargetAssignmentBuilder.TargetAssignmentResult result = context.build();

        assertEquals(4, result.records().size());

        assertUnorderedListEquals(Arrays.asList(
            newTargetAssignmentRecord("my-group", "member-1", mkAssignment(
                mkTopicAssignment(fooTopicId, 1, 2),
                mkTopicAssignment(barTopicId, 1, 2)
            )),
            newTargetAssignmentRecord("my-group", "member-2", mkAssignment(
                mkTopicAssignment(fooTopicId, 3, 4),
                mkTopicAssignment(barTopicId, 3, 4)
            )),
            newTargetAssignmentRecord("my-group", "member-3", mkAssignment(
                mkTopicAssignment(fooTopicId, 5, 6),
                mkTopicAssignment(barTopicId, 5, 6)
            ))
        ), result.records().subList(0, 3));

        assertEquals(newTargetAssignmentEpochRecord(
            "my-group",
            20
        ), result.records().get(3));

<<<<<<< HEAD
        Map<String, Assignment> expectedAssignment = new HashMap<>();
        expectedAssignment.put("member-1", new Assignment(mkAssignment(
            mkTopicAssignment(fooTopicId, 1, 2),
            mkTopicAssignment(barTopicId, 1, 2)
        )));
        expectedAssignment.put("member-2", new Assignment(mkAssignment(
            mkTopicAssignment(fooTopicId, 3, 4),
            mkTopicAssignment(barTopicId, 3, 4)
        )));
        expectedAssignment.put("member-3", new Assignment(mkAssignment(
=======
        Map<String, MemberAssignment> expectedAssignment = new HashMap<>();
        expectedAssignment.put("member-1", new MemberAssignmentImpl(mkAssignment(
            mkTopicAssignment(fooTopicId, 1, 2),
            mkTopicAssignment(barTopicId, 1, 2)
        )));
        expectedAssignment.put("member-2", new MemberAssignmentImpl(mkAssignment(
            mkTopicAssignment(fooTopicId, 3, 4),
            mkTopicAssignment(barTopicId, 3, 4)
        )));
        expectedAssignment.put("member-3", new MemberAssignmentImpl(mkAssignment(
>>>>>>> eecb3461
            mkTopicAssignment(fooTopicId, 5, 6),
            mkTopicAssignment(barTopicId, 5, 6)
        )));

        assertEquals(expectedAssignment, result.targetAssignment());
    }

    @Test
    public void testPartialAssignmentUpdate() {
        TargetAssignmentBuilderTestContext context = new TargetAssignmentBuilderTestContext(
            "my-group",
            20
        );

        Uuid fooTopicId = context.addTopicMetadata("foo", 6, mkMapOfPartitionRacks(6));
        Uuid barTopicId = context.addTopicMetadata("bar", 6, mkMapOfPartitionRacks(6));

        context.addGroupMember("member-1", Arrays.asList("foo", "bar", "zar"), mkAssignment(
            mkTopicAssignment(fooTopicId, 1, 2),
            mkTopicAssignment(barTopicId, 1, 2)
        ));

        context.addGroupMember("member-2", Arrays.asList("foo", "bar", "zar"), mkAssignment(
            mkTopicAssignment(fooTopicId, 3, 4),
            mkTopicAssignment(barTopicId, 3, 4)
        ));

        context.addGroupMember("member-3", Arrays.asList("bar", "zar"), mkAssignment(
            mkTopicAssignment(fooTopicId, 5, 6),
            mkTopicAssignment(barTopicId, 5, 6)
        ));

        context.prepareMemberAssignment("member-1", mkAssignment(
            mkTopicAssignment(fooTopicId, 1, 2),
            mkTopicAssignment(barTopicId, 1, 2)
        ));

        context.prepareMemberAssignment("member-2", mkAssignment(
            mkTopicAssignment(fooTopicId, 3, 4, 5),
            mkTopicAssignment(barTopicId, 3, 4, 5)
        ));

        context.prepareMemberAssignment("member-3", mkAssignment(
            mkTopicAssignment(fooTopicId, 6),
            mkTopicAssignment(barTopicId, 6)
        ));

        TargetAssignmentBuilder.TargetAssignmentResult result = context.build();

        assertEquals(3, result.records().size());

        // Member 1 has no record because its assignment did not change.
        assertUnorderedListEquals(Arrays.asList(
            newTargetAssignmentRecord("my-group", "member-2", mkAssignment(
                mkTopicAssignment(fooTopicId, 3, 4, 5),
                mkTopicAssignment(barTopicId, 3, 4, 5)
            )),
            newTargetAssignmentRecord("my-group", "member-3", mkAssignment(
                mkTopicAssignment(fooTopicId, 6),
                mkTopicAssignment(barTopicId, 6)
            ))
        ), result.records().subList(0, 2));

        assertEquals(newTargetAssignmentEpochRecord(
            "my-group",
            20
        ), result.records().get(2));

<<<<<<< HEAD
        Map<String, Assignment> expectedAssignment = new HashMap<>();
        expectedAssignment.put("member-1", new Assignment(mkAssignment(
            mkTopicAssignment(fooTopicId, 1, 2),
            mkTopicAssignment(barTopicId, 1, 2)
        )));
        expectedAssignment.put("member-2", new Assignment(mkAssignment(
            mkTopicAssignment(fooTopicId, 3, 4, 5),
            mkTopicAssignment(barTopicId, 3, 4, 5)
        )));
        expectedAssignment.put("member-3", new Assignment(mkAssignment(
=======
        Map<String, MemberAssignment> expectedAssignment = new HashMap<>();
        expectedAssignment.put("member-1", new MemberAssignmentImpl(mkAssignment(
            mkTopicAssignment(fooTopicId, 1, 2),
            mkTopicAssignment(barTopicId, 1, 2)
        )));
        expectedAssignment.put("member-2", new MemberAssignmentImpl(mkAssignment(
            mkTopicAssignment(fooTopicId, 3, 4, 5),
            mkTopicAssignment(barTopicId, 3, 4, 5)
        )));
        expectedAssignment.put("member-3", new MemberAssignmentImpl(mkAssignment(
>>>>>>> eecb3461
            mkTopicAssignment(fooTopicId, 6),
            mkTopicAssignment(barTopicId, 6)
        )));

        assertEquals(expectedAssignment, result.targetAssignment());
    }

    @Test
    public void testDeleteMember() {
        TargetAssignmentBuilderTestContext context = new TargetAssignmentBuilderTestContext(
            "my-group",
            20
        );

        Uuid fooTopicId = context.addTopicMetadata("foo", 6, Collections.emptyMap());
        Uuid barTopicId = context.addTopicMetadata("bar", 6, Collections.emptyMap());

        context.addGroupMember("member-1", Arrays.asList("foo", "bar", "zar"), mkAssignment(
            mkTopicAssignment(fooTopicId, 1, 2),
            mkTopicAssignment(barTopicId, 1, 2)
        ));

        context.addGroupMember("member-2", Arrays.asList("foo", "bar", "zar"), mkAssignment(
            mkTopicAssignment(fooTopicId, 3, 4),
            mkTopicAssignment(barTopicId, 3, 4)
        ));

        context.addGroupMember("member-3", Arrays.asList("foo", "bar", "zar"), mkAssignment(
            mkTopicAssignment(fooTopicId, 5, 6),
            mkTopicAssignment(barTopicId, 5, 6)
        ));

        context.removeMemberSubscription("member-3");

        context.prepareMemberAssignment("member-1", mkAssignment(
            mkTopicAssignment(fooTopicId, 1, 2, 3),
            mkTopicAssignment(barTopicId, 1, 2, 3)
        ));

        context.prepareMemberAssignment("member-2", mkAssignment(
            mkTopicAssignment(fooTopicId, 4, 5, 6),
            mkTopicAssignment(barTopicId, 4, 5, 6)
        ));

        TargetAssignmentBuilder.TargetAssignmentResult result = context.build();

        assertEquals(3, result.records().size());

        assertUnorderedListEquals(Arrays.asList(
            newTargetAssignmentRecord("my-group", "member-1", mkAssignment(
                mkTopicAssignment(fooTopicId, 1, 2, 3),
                mkTopicAssignment(barTopicId, 1, 2, 3)
            )),
            newTargetAssignmentRecord("my-group", "member-2", mkAssignment(
                mkTopicAssignment(fooTopicId, 4, 5, 6),
                mkTopicAssignment(barTopicId, 4, 5, 6)
            ))
        ), result.records().subList(0, 2));

        assertEquals(newTargetAssignmentEpochRecord(
            "my-group",
            20
        ), result.records().get(2));

<<<<<<< HEAD
        Map<String, Assignment> expectedAssignment = new HashMap<>();
        expectedAssignment.put("member-1", new Assignment(mkAssignment(
            mkTopicAssignment(fooTopicId, 1, 2, 3),
            mkTopicAssignment(barTopicId, 1, 2, 3)
        )));
        expectedAssignment.put("member-2", new Assignment(mkAssignment(
=======
        Map<String, MemberAssignment> expectedAssignment = new HashMap<>();
        expectedAssignment.put("member-1", new MemberAssignmentImpl(mkAssignment(
            mkTopicAssignment(fooTopicId, 1, 2, 3),
            mkTopicAssignment(barTopicId, 1, 2, 3)
        )));
        expectedAssignment.put("member-2", new MemberAssignmentImpl(mkAssignment(
>>>>>>> eecb3461
            mkTopicAssignment(fooTopicId, 4, 5, 6),
            mkTopicAssignment(barTopicId, 4, 5, 6)
        )));

        assertEquals(expectedAssignment, result.targetAssignment());
    }

    @Test
    public void testReplaceStaticMember() {
        TargetAssignmentBuilderTestContext context = new TargetAssignmentBuilderTestContext(
            "my-group",
            20
        );

        Uuid fooTopicId = context.addTopicMetadata("foo", 6, Collections.emptyMap());
        Uuid barTopicId = context.addTopicMetadata("bar", 6, Collections.emptyMap());

        context.addGroupMember("member-1", "instance-member-1", Arrays.asList("foo", "bar", "zar"), mkAssignment(
            mkTopicAssignment(fooTopicId, 1, 2),
            mkTopicAssignment(barTopicId, 1, 2)
        ));

        context.addGroupMember("member-2", "instance-member-2", Arrays.asList("foo", "bar", "zar"), mkAssignment(
            mkTopicAssignment(fooTopicId, 3, 4),
            mkTopicAssignment(barTopicId, 3, 4)
        ));

        context.addGroupMember("member-3", "instance-member-3", Arrays.asList("foo", "bar", "zar"), mkAssignment(
            mkTopicAssignment(fooTopicId, 5, 6),
            mkTopicAssignment(barTopicId, 5, 6)
        ));

        // Static member 3 leaves
        context.removeMemberSubscription("member-3");

        // Another static member joins with the same instance id as the departed one
        context.updateMemberSubscription("member-3-a", Arrays.asList("foo", "bar", "zar"), Optional.of("instance-member-3"), Optional.empty());

        context.prepareMemberAssignment("member-1", mkAssignment(
            mkTopicAssignment(fooTopicId, 1, 2),
            mkTopicAssignment(barTopicId, 1, 2)
        ));

        context.prepareMemberAssignment("member-2", mkAssignment(
            mkTopicAssignment(fooTopicId, 3, 4),
            mkTopicAssignment(barTopicId, 3, 4)
        ));

        context.prepareMemberAssignment("member-3-a", mkAssignment(
            mkTopicAssignment(fooTopicId, 5, 6),
            mkTopicAssignment(barTopicId, 5, 6)
        ));

        TargetAssignmentBuilder.TargetAssignmentResult result = context.build();

        assertEquals(2, result.records().size());

        assertUnorderedListEquals(Collections.singletonList(
            newTargetAssignmentRecord("my-group", "member-3-a", mkAssignment(
                mkTopicAssignment(fooTopicId, 5, 6),
                mkTopicAssignment(barTopicId, 5, 6)
            ))
        ), result.records().subList(0, 1));

        assertEquals(newTargetAssignmentEpochRecord(
            "my-group",
            20
        ), result.records().get(1));

<<<<<<< HEAD
        Map<String, Assignment> expectedAssignment = new HashMap<>();
        expectedAssignment.put("member-1", new Assignment(mkAssignment(
            mkTopicAssignment(fooTopicId, 1, 2),
            mkTopicAssignment(barTopicId, 1, 2)
        )));
        expectedAssignment.put("member-2", new Assignment(mkAssignment(
=======
        Map<String, MemberAssignment> expectedAssignment = new HashMap<>();
        expectedAssignment.put("member-1", new MemberAssignmentImpl(mkAssignment(
            mkTopicAssignment(fooTopicId, 1, 2),
            mkTopicAssignment(barTopicId, 1, 2)
        )));
        expectedAssignment.put("member-2", new MemberAssignmentImpl(mkAssignment(
>>>>>>> eecb3461
            mkTopicAssignment(fooTopicId, 3, 4),
            mkTopicAssignment(barTopicId, 3, 4)
        )));

<<<<<<< HEAD
        expectedAssignment.put("member-3-a", new Assignment(mkAssignment(
=======
        expectedAssignment.put("member-3-a", new MemberAssignmentImpl(mkAssignment(
>>>>>>> eecb3461
            mkTopicAssignment(fooTopicId, 5, 6),
            mkTopicAssignment(barTopicId, 5, 6)
        )));

        assertEquals(expectedAssignment, result.targetAssignment());
    }
}<|MERGE_RESOLUTION|>--- conflicted
+++ resolved
@@ -341,21 +341,12 @@
             20
         )), result.records());
 
-<<<<<<< HEAD
-        Map<String, Assignment> expectedAssignment = new HashMap<>();
-        expectedAssignment.put("member-1", new Assignment(mkAssignment(
-            mkTopicAssignment(fooTopicId, 1, 2, 3),
-            mkTopicAssignment(barTopicId, 1, 2, 3)
-        )));
-        expectedAssignment.put("member-2", new Assignment(mkAssignment(
-=======
         Map<String, MemberAssignment> expectedAssignment = new HashMap<>();
         expectedAssignment.put("member-1", new MemberAssignmentImpl(mkAssignment(
             mkTopicAssignment(fooTopicId, 1, 2, 3),
             mkTopicAssignment(barTopicId, 1, 2, 3)
         )));
         expectedAssignment.put("member-2", new MemberAssignmentImpl(mkAssignment(
->>>>>>> eecb3461
             mkTopicAssignment(fooTopicId, 4, 5, 6),
             mkTopicAssignment(barTopicId, 4, 5, 6)
         )));
@@ -413,21 +404,12 @@
             20
         ), result.records().get(2));
 
-<<<<<<< HEAD
-        Map<String, Assignment> expectedAssignment = new HashMap<>();
-        expectedAssignment.put("member-2", new Assignment(mkAssignment(
-            mkTopicAssignment(fooTopicId, 1, 2, 3),
-            mkTopicAssignment(barTopicId, 1, 2, 3)
-        )));
-        expectedAssignment.put("member-1", new Assignment(mkAssignment(
-=======
         Map<String, MemberAssignment> expectedAssignment = new HashMap<>();
         expectedAssignment.put("member-2", new MemberAssignmentImpl(mkAssignment(
             mkTopicAssignment(fooTopicId, 1, 2, 3),
             mkTopicAssignment(barTopicId, 1, 2, 3)
         )));
         expectedAssignment.put("member-1", new MemberAssignmentImpl(mkAssignment(
->>>>>>> eecb3461
             mkTopicAssignment(fooTopicId, 4, 5, 6),
             mkTopicAssignment(barTopicId, 4, 5, 6)
         )));
@@ -496,18 +478,6 @@
             20
         ), result.records().get(3));
 
-<<<<<<< HEAD
-        Map<String, Assignment> expectedAssignment = new HashMap<>();
-        expectedAssignment.put("member-1", new Assignment(mkAssignment(
-            mkTopicAssignment(fooTopicId, 1, 2),
-            mkTopicAssignment(barTopicId, 1, 2)
-        )));
-        expectedAssignment.put("member-2", new Assignment(mkAssignment(
-            mkTopicAssignment(fooTopicId, 3, 4),
-            mkTopicAssignment(barTopicId, 3, 4)
-        )));
-        expectedAssignment.put("member-3", new Assignment(mkAssignment(
-=======
         Map<String, MemberAssignment> expectedAssignment = new HashMap<>();
         expectedAssignment.put("member-1", new MemberAssignmentImpl(mkAssignment(
             mkTopicAssignment(fooTopicId, 1, 2),
@@ -518,7 +488,6 @@
             mkTopicAssignment(barTopicId, 3, 4)
         )));
         expectedAssignment.put("member-3", new MemberAssignmentImpl(mkAssignment(
->>>>>>> eecb3461
             mkTopicAssignment(fooTopicId, 5, 6),
             mkTopicAssignment(barTopicId, 5, 6)
         )));
@@ -596,18 +565,6 @@
             20
         ), result.records().get(3));
 
-<<<<<<< HEAD
-        Map<String, Assignment> expectedAssignment = new HashMap<>();
-        expectedAssignment.put("member-1", new Assignment(mkAssignment(
-            mkTopicAssignment(fooTopicId, 1, 2),
-            mkTopicAssignment(barTopicId, 1, 2)
-        )));
-        expectedAssignment.put("member-2", new Assignment(mkAssignment(
-            mkTopicAssignment(fooTopicId, 3, 4),
-            mkTopicAssignment(barTopicId, 3, 4)
-        )));
-        expectedAssignment.put("member-3", new Assignment(mkAssignment(
-=======
         Map<String, MemberAssignment> expectedAssignment = new HashMap<>();
         expectedAssignment.put("member-1", new MemberAssignmentImpl(mkAssignment(
             mkTopicAssignment(fooTopicId, 1, 2),
@@ -618,7 +575,6 @@
             mkTopicAssignment(barTopicId, 3, 4)
         )));
         expectedAssignment.put("member-3", new MemberAssignmentImpl(mkAssignment(
->>>>>>> eecb3461
             mkTopicAssignment(fooTopicId, 5, 6),
             mkTopicAssignment(barTopicId, 5, 6)
         )));
@@ -687,18 +643,6 @@
             20
         ), result.records().get(2));
 
-<<<<<<< HEAD
-        Map<String, Assignment> expectedAssignment = new HashMap<>();
-        expectedAssignment.put("member-1", new Assignment(mkAssignment(
-            mkTopicAssignment(fooTopicId, 1, 2),
-            mkTopicAssignment(barTopicId, 1, 2)
-        )));
-        expectedAssignment.put("member-2", new Assignment(mkAssignment(
-            mkTopicAssignment(fooTopicId, 3, 4, 5),
-            mkTopicAssignment(barTopicId, 3, 4, 5)
-        )));
-        expectedAssignment.put("member-3", new Assignment(mkAssignment(
-=======
         Map<String, MemberAssignment> expectedAssignment = new HashMap<>();
         expectedAssignment.put("member-1", new MemberAssignmentImpl(mkAssignment(
             mkTopicAssignment(fooTopicId, 1, 2),
@@ -709,7 +653,6 @@
             mkTopicAssignment(barTopicId, 3, 4, 5)
         )));
         expectedAssignment.put("member-3", new MemberAssignmentImpl(mkAssignment(
->>>>>>> eecb3461
             mkTopicAssignment(fooTopicId, 6),
             mkTopicAssignment(barTopicId, 6)
         )));
@@ -774,21 +717,12 @@
             20
         ), result.records().get(2));
 
-<<<<<<< HEAD
-        Map<String, Assignment> expectedAssignment = new HashMap<>();
-        expectedAssignment.put("member-1", new Assignment(mkAssignment(
-            mkTopicAssignment(fooTopicId, 1, 2, 3),
-            mkTopicAssignment(barTopicId, 1, 2, 3)
-        )));
-        expectedAssignment.put("member-2", new Assignment(mkAssignment(
-=======
         Map<String, MemberAssignment> expectedAssignment = new HashMap<>();
         expectedAssignment.put("member-1", new MemberAssignmentImpl(mkAssignment(
             mkTopicAssignment(fooTopicId, 1, 2, 3),
             mkTopicAssignment(barTopicId, 1, 2, 3)
         )));
         expectedAssignment.put("member-2", new MemberAssignmentImpl(mkAssignment(
->>>>>>> eecb3461
             mkTopicAssignment(fooTopicId, 4, 5, 6),
             mkTopicAssignment(barTopicId, 4, 5, 6)
         )));
@@ -858,30 +792,17 @@
             20
         ), result.records().get(1));
 
-<<<<<<< HEAD
-        Map<String, Assignment> expectedAssignment = new HashMap<>();
-        expectedAssignment.put("member-1", new Assignment(mkAssignment(
-            mkTopicAssignment(fooTopicId, 1, 2),
-            mkTopicAssignment(barTopicId, 1, 2)
-        )));
-        expectedAssignment.put("member-2", new Assignment(mkAssignment(
-=======
         Map<String, MemberAssignment> expectedAssignment = new HashMap<>();
         expectedAssignment.put("member-1", new MemberAssignmentImpl(mkAssignment(
             mkTopicAssignment(fooTopicId, 1, 2),
             mkTopicAssignment(barTopicId, 1, 2)
         )));
         expectedAssignment.put("member-2", new MemberAssignmentImpl(mkAssignment(
->>>>>>> eecb3461
             mkTopicAssignment(fooTopicId, 3, 4),
             mkTopicAssignment(barTopicId, 3, 4)
         )));
 
-<<<<<<< HEAD
-        expectedAssignment.put("member-3-a", new Assignment(mkAssignment(
-=======
         expectedAssignment.put("member-3-a", new MemberAssignmentImpl(mkAssignment(
->>>>>>> eecb3461
             mkTopicAssignment(fooTopicId, 5, 6),
             mkTopicAssignment(barTopicId, 5, 6)
         )));
