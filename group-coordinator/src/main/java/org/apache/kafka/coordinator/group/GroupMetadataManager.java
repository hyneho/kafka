--- conflicted
+++ resolved
@@ -159,14 +159,9 @@
         private LogContext logContext = null;
         private SnapshotRegistry snapshotRegistry = null;
         private Time time = null;
-<<<<<<< HEAD
-        private CoordinatorTimer<Void, Record> timer = null;
-        private List<PartitionAssignor> consumerGroupAssignors = null;
-        private GroupConfigManager groupConfigManager = null;
-=======
         private CoordinatorTimer<Void, CoordinatorRecord> timer = null;
         private List<ConsumerGroupPartitionAssignor> consumerGroupAssignors = null;
->>>>>>> d239dde8
+        private GroupConfigManager groupConfigManager = null;
         private int consumerGroupMaxSize = Integer.MAX_VALUE;
         private int consumerGroupHeartbeatIntervalMs = 5000;
         private int consumerGroupMetadataRefreshIntervalMs = Integer.MAX_VALUE;
@@ -2108,26 +2103,8 @@
         String groupId,
         String memberId
     ) {
-<<<<<<< HEAD
-        String key = consumerGroupSessionTimeoutKey(groupId, memberId);
-        timer.schedule(key, getConsumerGroupSessionTimeoutMs(groupId), TimeUnit.MILLISECONDS, true, () -> {
-            try {
-                ConsumerGroup group = getOrMaybeCreateConsumerGroup(groupId, false);
-                ConsumerGroupMember member = group.getOrMaybeCreateMember(memberId, false);
-                log.info("[GroupId {}] Member {} fenced from the group because its session expired.",
-                    groupId, memberId);
-                return new CoordinatorResult<>(consumerGroupFenceMember(group, member));
-            } catch (GroupIdNotFoundException ex) {
-                log.debug("[GroupId {}] Could not fence {} because the group does not exist.",
-                    groupId, memberId);
-            } catch (UnknownMemberIdException ex) {
-                log.debug("[GroupId {}] Could not fence {} because the member does not exist.",
-                    groupId, memberId);
-            }
-=======
-        scheduleConsumerGroupSessionTimeout(groupId, memberId, consumerGroupSessionTimeoutMs);
-    }
->>>>>>> d239dde8
+        scheduleConsumerGroupSessionTimeout(groupId, memberId, getConsumerGroupSessionTimeoutMs(groupId));
+    }
 
     /**
      * Fences a member from a consumer group. Returns an empty CoordinatorResult
