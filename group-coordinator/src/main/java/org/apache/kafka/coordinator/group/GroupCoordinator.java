/*
 * Licensed to the Apache Software Foundation (ASF) under one or more
 * contributor license agreements. See the NOTICE file distributed with
 * this work for additional information regarding copyright ownership.
 * The ASF licenses this file to You under the Apache License, Version 2.0
 * (the "License"); you may not use this file except in compliance with
 * the License. You may obtain a copy of the License at
 *
 *    http://www.apache.org/licenses/LICENSE-2.0
 *
 * Unless required by applicable law or agreed to in writing, software
 * distributed under the License is distributed on an "AS IS" BASIS,
 * WITHOUT WARRANTIES OR CONDITIONS OF ANY KIND, either express or implied.
 * See the License for the specific language governing permissions and
 * limitations under the License.
 */
package org.apache.kafka.coordinator.group;

import org.apache.kafka.common.message.DeleteGroupsResponseData;
import org.apache.kafka.common.message.DescribeGroupsResponseData;
import org.apache.kafka.common.message.HeartbeatRequestData;
import org.apache.kafka.common.message.HeartbeatResponseData;
import org.apache.kafka.common.message.JoinGroupRequestData;
import org.apache.kafka.common.message.JoinGroupResponseData;
import org.apache.kafka.common.message.OffsetCommitRequestData;
import org.apache.kafka.common.message.OffsetCommitResponseData;
import org.apache.kafka.common.message.LeaveGroupRequestData;
import org.apache.kafka.common.message.LeaveGroupResponseData;
import org.apache.kafka.common.message.ListGroupsRequestData;
import org.apache.kafka.common.message.ListGroupsResponseData;
import org.apache.kafka.common.message.OffsetFetchRequestData;
import org.apache.kafka.common.message.OffsetFetchResponseData;
import org.apache.kafka.common.message.SyncGroupRequestData;
import org.apache.kafka.common.message.SyncGroupResponseData;
import org.apache.kafka.common.message.TxnOffsetCommitRequestData;
import org.apache.kafka.common.message.TxnOffsetCommitResponseData;
import org.apache.kafka.common.requests.RequestContext;
import org.apache.kafka.common.utils.BufferSupplier;

import java.util.List;
import java.util.concurrent.CompletableFuture;

public interface GroupCoordinator {

    /**
     * Join a Generic Group.
     *
     * @param context           The request context.
     * @param request           The JoinGroupRequest data.
     * @param bufferSupplier    The buffer supplier tight to the request thread.
     *
     * @return A future yielding the response or an exception.
     */
    CompletableFuture<JoinGroupResponseData> joinGroup(
        RequestContext context,
        JoinGroupRequestData request,
        BufferSupplier bufferSupplier
    );

    /**
     * Sync a Generic Group.
     *
     * @param context           The coordinator request context.
     * @param request           The SyncGroupRequest data.
     * @param bufferSupplier    The buffer supplier tight to the request thread.
     *
     * @return A future yielding the response or an exception.
     */
    CompletableFuture<SyncGroupResponseData> syncGroup(
        RequestContext context,
        SyncGroupRequestData request,
        BufferSupplier bufferSupplier
    );

    /**
     * Heartbeat to a Generic Group.
     *
     * @param context           The coordinator request context.
     * @param request           The HeartbeatRequest data.
     *
     * @return A future yielding the response or an exception.
     */
    CompletableFuture<HeartbeatResponseData> heartbeat(
        RequestContext context,
        HeartbeatRequestData request
    );

    /**
     * Leave a Generic Group.
     *
     * @param context           The coordinator request context.
     * @param request           The LeaveGroupRequest data.
     *
     * @return A future yielding the response or an exception.
     */
    CompletableFuture<LeaveGroupResponseData> leaveGroup(
        RequestContext context,
        LeaveGroupRequestData request
    );

    /**
     * List Groups.
     *
     * @param context           The coordinator request context.
     * @param request           The ListGroupRequest data.
     *
     * @return A future yielding the response or an exception.
     */
    CompletableFuture<ListGroupsResponseData> listGroups(
        RequestContext context,
        ListGroupsRequestData request
    );

    /**
     * Describe Groups.
     *
     * @param context           The coordinator request context.
     * @param groupIds          The group ids.
     *
     * @return A future yielding the results or an exception.
     */
    CompletableFuture<List<DescribeGroupsResponseData.DescribedGroup>> describeGroups(
        RequestContext context,
        List<String> groupIds
    );

    /**
     * Delete Groups.
     *
     * @param context           The request context.
     * @param groupIds          The group ids.
     * @param bufferSupplier    The buffer supplier tight to the request thread.
     *
     * @return A future yielding the results or an exception.
     */
    CompletableFuture<DeleteGroupsResponseData.DeletableGroupResultCollection> deleteGroups(
        RequestContext context,
        List<String> groupIds,
        BufferSupplier bufferSupplier
    );

    /**
     * Fetch offsets for a given Group.
     *
     * @param context           The request context.
     * @param groupId           The group id.
     * @param topics            The topics to fetch the offsets for.
     *
     * @return A future yielding the results or an exception.
     */
    CompletableFuture<List<OffsetFetchResponseData.OffsetFetchResponseTopics>> fetchOffsets(
        RequestContext context,
        String groupId,
        List<OffsetFetchRequestData.OffsetFetchRequestTopics> topics,
        boolean requireStable
    );

    /**
     * Fetch all offsets for a given Group.
     *
     * @param context           The request context.
     * @param groupId           The group id.
     *
     * @return A future yielding the results or an exception.
     */
    CompletableFuture<List<OffsetFetchResponseData.OffsetFetchResponseTopics>> fetchAllOffsets(
        RequestContext context,
        String groupId,
        boolean requireStable
    );

    /**
<<<<<<< HEAD
     * Commit transactional offsets for a given Group.
     *
     * @param context           The request context.
     * @param request           The TnxOffsetCommitRequest data.
=======
     * Commit offsets for a given Group.
     *
     * @param context           The request context.
     * @param request           The OffsetCommitRequest data.
>>>>>>> e6669672
     * @param bufferSupplier    The buffer supplier tight to the request thread.
     *
     * @return A future yielding the response or an exception.
     */
<<<<<<< HEAD
    CompletableFuture<TxnOffsetCommitResponseData> commitTransactionalOffsets(
        RequestContext context,
        TxnOffsetCommitRequestData request,
=======
    CompletableFuture<OffsetCommitResponseData> commitOffsets(
        RequestContext context,
        OffsetCommitRequestData request,
>>>>>>> e6669672
        BufferSupplier bufferSupplier
    );
}
<|MERGE_RESOLUTION|>--- conflicted
+++ resolved
@@ -170,30 +170,32 @@
     );
 
     /**
-<<<<<<< HEAD
+     * Commit offsets for a given Group.
+     *
+     * @param context           The request context.
+     * @param request           The OffsetCommitRequest data.
+     * @param bufferSupplier    The buffer supplier tight to the request thread.
+     *
+     * @return A future yielding the response or an exception.
+     */
+    CompletableFuture<OffsetCommitResponseData> commitOffsets(
+        RequestContext context,
+        OffsetCommitRequestData request,
+        BufferSupplier bufferSupplier
+    );
+
+    /**
      * Commit transactional offsets for a given Group.
      *
      * @param context           The request context.
      * @param request           The TnxOffsetCommitRequest data.
-=======
-     * Commit offsets for a given Group.
-     *
-     * @param context           The request context.
-     * @param request           The OffsetCommitRequest data.
->>>>>>> e6669672
-     * @param bufferSupplier    The buffer supplier tight to the request thread.
-     *
-     * @return A future yielding the response or an exception.
-     */
-<<<<<<< HEAD
+     * @param bufferSupplier    The buffer supplier tight to the request thread.
+     *
+     * @return A future yielding the response or an exception.
+     */
     CompletableFuture<TxnOffsetCommitResponseData> commitTransactionalOffsets(
         RequestContext context,
         TxnOffsetCommitRequestData request,
-=======
-    CompletableFuture<OffsetCommitResponseData> commitOffsets(
-        RequestContext context,
-        OffsetCommitRequestData request,
->>>>>>> e6669672
         BufferSupplier bufferSupplier
     );
 }
