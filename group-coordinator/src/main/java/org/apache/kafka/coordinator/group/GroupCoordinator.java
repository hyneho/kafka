/*
 * Licensed to the Apache Software Foundation (ASF) under one or more
 * contributor license agreements. See the NOTICE file distributed with
 * this work for additional information regarding copyright ownership.
 * The ASF licenses this file to You under the Apache License, Version 2.0
 * (the "License"); you may not use this file except in compliance with
 * the License. You may obtain a copy of the License at
 *
 *    http://www.apache.org/licenses/LICENSE-2.0
 *
 * Unless required by applicable law or agreed to in writing, software
 * distributed under the License is distributed on an "AS IS" BASIS,
 * WITHOUT WARRANTIES OR CONDITIONS OF ANY KIND, either express or implied.
 * See the License for the specific language governing permissions and
 * limitations under the License.
 */
package org.apache.kafka.coordinator.group;

import org.apache.kafka.common.message.DescribeGroupsResponseData;
import org.apache.kafka.common.message.HeartbeatRequestData;
import org.apache.kafka.common.message.HeartbeatResponseData;
import org.apache.kafka.common.message.JoinGroupRequestData;
import org.apache.kafka.common.message.JoinGroupResponseData;
import org.apache.kafka.common.message.LeaveGroupRequestData;
import org.apache.kafka.common.message.LeaveGroupResponseData;
import org.apache.kafka.common.message.ListGroupsRequestData;
import org.apache.kafka.common.message.ListGroupsResponseData;
import org.apache.kafka.common.message.SyncGroupRequestData;
import org.apache.kafka.common.message.SyncGroupResponseData;
import org.apache.kafka.common.requests.RequestContext;
import org.apache.kafka.common.utils.BufferSupplier;

import java.util.concurrent.CompletableFuture;

public interface GroupCoordinator {

    /**
     * Join a Generic Group.
     *
     * @param context           The request context.
     * @param request           The JoinGroupRequest data.
     * @param bufferSupplier    The buffer supplier tight to the request thread.
     *
     * @return A future yielding the response or an exception.
     */
    CompletableFuture<JoinGroupResponseData> joinGroup(
        RequestContext context,
        JoinGroupRequestData request,
        BufferSupplier bufferSupplier
    );

    /**
     * Sync a Generic Group.
     *
     * @param context           The coordinator request context.
     * @param request           The SyncGroupRequest data.
     * @param bufferSupplier    The buffer supplier tight to the request thread.
     *
     * @return A future yielding the response or an exception.
     */
    CompletableFuture<SyncGroupResponseData> syncGroup(
        RequestContext context,
        SyncGroupRequestData request,
        BufferSupplier bufferSupplier
    );

    /**
     * Heartbeat to a Generic Group.
     *
     * @param context           The coordinator request context.
     * @param request           The HeartbeatRequest data.
     *
     * @return A future yielding the response or an exception.
     */
    CompletableFuture<HeartbeatResponseData> heartbeat(
        RequestContext context,
        HeartbeatRequestData request
    );

    /**
     * Leave a Generic Group.
     *
     * @param context           The coordinator request context.
     * @param request           The LeaveGroupRequest data.
     *
     * @return A future yielding the response or an exception.
     */
    CompletableFuture<LeaveGroupResponseData> leaveGroup(
        RequestContext context,
        LeaveGroupRequestData request
    );

    /**
<<<<<<< HEAD
     * Describe a Group.
     *
     * @param context           The coordinator request context.
     * @param groupId           The group id.
     *
     * @return A future yielding the response or an exception.
     */
    CompletableFuture<DescribeGroupsResponseData.DescribedGroup> describeGroup(
        RequestContext context,
        String groupId
=======
     * List Groups.
     *
     * @param context           The coordinator request context.
     * @param request           The ListGroupRequest data.
     *
     * @return A future yielding the response or an exception.
     */
    CompletableFuture<ListGroupsResponseData> listGroups(
        RequestContext context,
        ListGroupsRequestData request
>>>>>>> 854dfb5f
    );
}
<|MERGE_RESOLUTION|>--- conflicted
+++ resolved
@@ -91,7 +91,19 @@
     );
 
     /**
-<<<<<<< HEAD
+     * List Groups.
+     *
+     * @param context           The coordinator request context.
+     * @param request           The ListGroupRequest data.
+     *
+     * @return A future yielding the response or an exception.
+     */
+    CompletableFuture<ListGroupsResponseData> listGroups(
+        RequestContext context,
+        ListGroupsRequestData request
+    );
+
+    /**
      * Describe a Group.
      *
      * @param context           The coordinator request context.
@@ -102,17 +114,5 @@
     CompletableFuture<DescribeGroupsResponseData.DescribedGroup> describeGroup(
         RequestContext context,
         String groupId
-=======
-     * List Groups.
-     *
-     * @param context           The coordinator request context.
-     * @param request           The ListGroupRequest data.
-     *
-     * @return A future yielding the response or an exception.
-     */
-    CompletableFuture<ListGroupsResponseData> listGroups(
-        RequestContext context,
-        ListGroupsRequestData request
->>>>>>> 854dfb5f
     );
 }
