/*
 * Licensed to the Apache Software Foundation (ASF) under one or more
 * contributor license agreements. See the NOTICE file distributed with
 * this work for additional information regarding copyright ownership.
 * The ASF licenses this file to You under the Apache License, Version 2.0
 * (the "License"); you may not use this file except in compliance with
 * the License. You may obtain a copy of the License at
 *
 *    http://www.apache.org/licenses/LICENSE-2.0
 *
 * Unless required by applicable law or agreed to in writing, software
 * distributed under the License is distributed on an "AS IS" BASIS,
 * WITHOUT WARRANTIES OR CONDITIONS OF ANY KIND, either express or implied.
 * See the License for the specific language governing permissions and
 * limitations under the License.
 */
package org.apache.kafka.coordinator.group.assignor;

import org.apache.kafka.common.Uuid;

import java.util.Collection;
<<<<<<< HEAD
=======
import java.util.List;
>>>>>>> 57b94ca2
import java.util.Map;
import java.util.Objects;
import java.util.Optional;
import java.util.Set;

/**
 * The assignment specification for a consumer group member.
 */
public class AssignmentMemberSpec {
    /**
     * The instance ID if provided.
     */
    private final Optional<String> instanceId;

    /**
     * The rack ID if provided.
     */
    private final Optional<String> rackId;

    /**
<<<<<<< HEAD
     * Topics Ids that the member is subscribed to.
     */
    private final Collection<Uuid> subscribedTopicIds;

    /**
     * Partitions assigned keyed by topicId.
     */
    private final Map<Uuid, Set<Integer>> assignedPartitions;

    /**
     * @return The instance ID as an Optional.
     */
    public Optional<String> instanceId() {
        return instanceId;
    }

    /**
     * @return The rack ID as an Optional.
     */
    public Optional<String> rackId() {
        return rackId;
    }

    /**
     * @return Collection of subscribed topic Ids.
     */
    public Collection<Uuid> subscribedTopicIds() {
        return subscribedTopicIds;
    }

    /**
     * @return Assigned partitions keyed by topic Ids.
     */
    public Map<Uuid, Set<Integer>> assignedPartitions() {
        return assignedPartitions;
    }
=======
     * The topicIds of topics that the member is subscribed to.
     */
    final Collection<Uuid> subscribedTopics;

    /**
     * Maps the partitions assigned for this member per topicId
     */
    final Map<Uuid, Set<Integer>> currentAssignmentPerTopic;
>>>>>>> 57b94ca2

    public AssignmentMemberSpec(
        Optional<String> instanceId,
        Optional<String> rackId,
<<<<<<< HEAD
        Collection<Uuid> subscribedTopicIds,
        Map<Uuid, Set<Integer>> assignedPartitions
    ) {
        Objects.requireNonNull(instanceId);
        Objects.requireNonNull(rackId);
        Objects.requireNonNull(subscribedTopicIds);
        Objects.requireNonNull(assignedPartitions);
        this.instanceId = instanceId;
        this.rackId = rackId;
        this.subscribedTopicIds = subscribedTopicIds;
        this.assignedPartitions = assignedPartitions;
=======
        List<Uuid> subscribedTopics,
        Map<Uuid, Set<Integer>> currentAssignmentPerTopic
    ) {
        Objects.requireNonNull(instanceId);
        Objects.requireNonNull(rackId);
        Objects.requireNonNull(subscribedTopics);
        this.instanceId = instanceId;
        this.rackId = rackId;
        this.subscribedTopics = subscribedTopics;
        this.currentAssignmentPerTopic = currentAssignmentPerTopic;
>>>>>>> 57b94ca2
    }

    @Override
    public boolean equals(Object o) {
        if (this == o) return true;
        if (o == null || getClass() != o.getClass()) return false;

        AssignmentMemberSpec that = (AssignmentMemberSpec) o;

        if (!instanceId.equals(that.instanceId)) return false;
        if (!rackId.equals(that.rackId)) return false;
<<<<<<< HEAD
        if (!subscribedTopicIds.equals(that.subscribedTopicIds)) return false;
        return assignedPartitions.equals(that.assignedPartitions);
=======
        if (!subscribedTopics.equals(that.subscribedTopics)) return false;
        return currentAssignmentPerTopic.equals(that.currentAssignmentPerTopic);
>>>>>>> 57b94ca2
    }

    @Override
    public int hashCode() {
        int result = instanceId.hashCode();
        result = 31 * result + rackId.hashCode();
<<<<<<< HEAD
        result = 31 * result + subscribedTopicIds.hashCode();
        result = 31 * result + assignedPartitions.hashCode();
=======
        result = 31 * result + subscribedTopics.hashCode();
        result = 31 * result + currentAssignmentPerTopic.hashCode();
>>>>>>> 57b94ca2
        return result;
    }

    @Override
    public String toString() {
        return "AssignmentMemberSpec(instanceId=" + instanceId +
            ", rackId=" + rackId +
<<<<<<< HEAD
            ", subscribedTopicIds=" + subscribedTopicIds +
            ", assignedPartitions=" + assignedPartitions +
=======
            ", subscribedTopics=" + subscribedTopics +
            ", currentAssignment=" + currentAssignmentPerTopic +
>>>>>>> 57b94ca2
            ')';
    }
}<|MERGE_RESOLUTION|>--- conflicted
+++ resolved
@@ -19,10 +19,7 @@
 import org.apache.kafka.common.Uuid;
 
 import java.util.Collection;
-<<<<<<< HEAD
-=======
 import java.util.List;
->>>>>>> 57b94ca2
 import java.util.Map;
 import java.util.Objects;
 import java.util.Optional;
@@ -35,52 +32,14 @@
     /**
      * The instance ID if provided.
      */
-    private final Optional<String> instanceId;
+    final Optional<String> instanceId;
 
     /**
      * The rack ID if provided.
      */
-    private final Optional<String> rackId;
+    final Optional<String> rackId;
 
     /**
-<<<<<<< HEAD
-     * Topics Ids that the member is subscribed to.
-     */
-    private final Collection<Uuid> subscribedTopicIds;
-
-    /**
-     * Partitions assigned keyed by topicId.
-     */
-    private final Map<Uuid, Set<Integer>> assignedPartitions;
-
-    /**
-     * @return The instance ID as an Optional.
-     */
-    public Optional<String> instanceId() {
-        return instanceId;
-    }
-
-    /**
-     * @return The rack ID as an Optional.
-     */
-    public Optional<String> rackId() {
-        return rackId;
-    }
-
-    /**
-     * @return Collection of subscribed topic Ids.
-     */
-    public Collection<Uuid> subscribedTopicIds() {
-        return subscribedTopicIds;
-    }
-
-    /**
-     * @return Assigned partitions keyed by topic Ids.
-     */
-    public Map<Uuid, Set<Integer>> assignedPartitions() {
-        return assignedPartitions;
-    }
-=======
      * The topicIds of topics that the member is subscribed to.
      */
     final Collection<Uuid> subscribedTopics;
@@ -89,24 +48,10 @@
      * Maps the partitions assigned for this member per topicId
      */
     final Map<Uuid, Set<Integer>> currentAssignmentPerTopic;
->>>>>>> 57b94ca2
 
     public AssignmentMemberSpec(
         Optional<String> instanceId,
         Optional<String> rackId,
-<<<<<<< HEAD
-        Collection<Uuid> subscribedTopicIds,
-        Map<Uuid, Set<Integer>> assignedPartitions
-    ) {
-        Objects.requireNonNull(instanceId);
-        Objects.requireNonNull(rackId);
-        Objects.requireNonNull(subscribedTopicIds);
-        Objects.requireNonNull(assignedPartitions);
-        this.instanceId = instanceId;
-        this.rackId = rackId;
-        this.subscribedTopicIds = subscribedTopicIds;
-        this.assignedPartitions = assignedPartitions;
-=======
         List<Uuid> subscribedTopics,
         Map<Uuid, Set<Integer>> currentAssignmentPerTopic
     ) {
@@ -117,7 +62,6 @@
         this.rackId = rackId;
         this.subscribedTopics = subscribedTopics;
         this.currentAssignmentPerTopic = currentAssignmentPerTopic;
->>>>>>> 57b94ca2
     }
 
     @Override
@@ -129,26 +73,16 @@
 
         if (!instanceId.equals(that.instanceId)) return false;
         if (!rackId.equals(that.rackId)) return false;
-<<<<<<< HEAD
-        if (!subscribedTopicIds.equals(that.subscribedTopicIds)) return false;
-        return assignedPartitions.equals(that.assignedPartitions);
-=======
         if (!subscribedTopics.equals(that.subscribedTopics)) return false;
         return currentAssignmentPerTopic.equals(that.currentAssignmentPerTopic);
->>>>>>> 57b94ca2
     }
 
     @Override
     public int hashCode() {
         int result = instanceId.hashCode();
         result = 31 * result + rackId.hashCode();
-<<<<<<< HEAD
-        result = 31 * result + subscribedTopicIds.hashCode();
-        result = 31 * result + assignedPartitions.hashCode();
-=======
         result = 31 * result + subscribedTopics.hashCode();
         result = 31 * result + currentAssignmentPerTopic.hashCode();
->>>>>>> 57b94ca2
         return result;
     }
 
@@ -156,13 +90,8 @@
     public String toString() {
         return "AssignmentMemberSpec(instanceId=" + instanceId +
             ", rackId=" + rackId +
-<<<<<<< HEAD
-            ", subscribedTopicIds=" + subscribedTopicIds +
-            ", assignedPartitions=" + assignedPartitions +
-=======
             ", subscribedTopics=" + subscribedTopics +
             ", currentAssignment=" + currentAssignmentPerTopic +
->>>>>>> 57b94ca2
             ')';
     }
 }