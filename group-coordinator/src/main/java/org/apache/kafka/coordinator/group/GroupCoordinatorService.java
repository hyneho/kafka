--- conflicted
+++ resolved
@@ -1231,64 +1231,6 @@
     }
 
     /**
-<<<<<<< HEAD
-     * This is the handler commonly used by all the operations that requires to convert errors to
-     * coordinator errors. The handler also handles and logs unexpected errors.
-     *
-     * @param operationName     The name of the operation.
-     * @param operationInput    The operation's input for logging purposes.
-     * @param exception         The exception to handle.
-     * @param handler           A function which takes an Errors and a String and builds the expected
-     *                          output. The String can be null. Note that the function could further
-     *                          transform the error depending on the context.
-     * @return The output built by the handler.
-     * @param <IN> The type of the operation input. It must be a toString'able object.
-     * @param <OUT> The type of the value returned by handler.
-     */
-    private <IN, OUT> OUT handleOperationException(
-        String operationName,
-        IN operationInput,
-        Throwable exception,
-        BiFunction<Errors, String, OUT> handler
-    ) {
-        ApiError apiError = ApiError.fromThrowable(exception);
-
-        switch (apiError.error()) {
-            case UNKNOWN_SERVER_ERROR:
-                log.error("Operation {} with {} hit an unexpected exception: {}.",
-                    operationName, operationInput, exception.getMessage(), exception);
-                return handler.apply(Errors.UNKNOWN_SERVER_ERROR, null);
-
-            case NETWORK_EXCEPTION:
-                // When committing offsets transactionally, we now verify the transaction with the
-                // transaction coordinator. Verification can fail with `NETWORK_EXCEPTION`, a
-                // retriable error which older clients may not expect and retry correctly. We
-                // translate the error to `COORDINATOR_LOAD_IN_PROGRESS` because it causes clients
-                // to retry the request without an unnecessary coordinator lookup.
-                return handler.apply(Errors.COORDINATOR_LOAD_IN_PROGRESS, null);
-
-            case UNKNOWN_TOPIC_OR_PARTITION:
-            case NOT_ENOUGH_REPLICAS:
-            case REQUEST_TIMED_OUT:
-                return handler.apply(Errors.COORDINATOR_NOT_AVAILABLE, null);
-
-            case NOT_LEADER_OR_FOLLOWER:
-            case KAFKA_STORAGE_ERROR:
-                return handler.apply(Errors.NOT_COORDINATOR, null);
-
-            case MESSAGE_TOO_LARGE:
-            case RECORD_LIST_TOO_LARGE:
-            case INVALID_FETCH_SIZE:
-                return handler.apply(Errors.UNKNOWN_SERVER_ERROR, null);
-
-            default:
-                return handler.apply(apiError.error(), apiError.message());
-        }
-    }
-
-    /**
-=======
->>>>>>> 91390a97
      * This is the handler used by offset fetch operations to convert errors to coordinator errors.
      * The handler also handles and logs unexpected errors.
      *
