--- conflicted
+++ resolved
@@ -509,20 +509,11 @@
             futures.add(runtime.scheduleReadOperation(
                 "list-groups",
                 tp,
-<<<<<<< HEAD
                 (coordinator, lastCommittedOffset) -> coordinator.listGroups(request.statesFilter(), request.typesFilter(), lastCommittedOffset)
-            ).handle((groups, exception) -> {
-                if (exception == null) {
-                    synchronized (results) {
-                        results.addAll(groups);
-                    }
-=======
-                (coordinator, lastCommittedOffset) -> coordinator.listGroups(request.statesFilter(), lastCommittedOffset)
             ).exceptionally(exception -> {
                 exception = Errors.maybeUnwrapException(exception);
                 if (exception instanceof NotCoordinatorException) {
                     return Collections.emptyList();
->>>>>>> 6dd517da
                 } else {
                     throw new CompletionException(exception);
                 }
