--- conflicted
+++ resolved
@@ -73,17 +73,15 @@
     public static final int SHARE_FETCH_PURGATORY_PURGE_INTERVAL_REQUESTS_DEFAULT = 1000;
     public static final String SHARE_FETCH_PURGATORY_PURGE_INTERVAL_REQUESTS_DOC = "The purge interval (in number of requests) of the share fetch request purgatory";
 
-<<<<<<< HEAD
     public static final String SHARE_GROUP_PERSISTER_CLASS_NAME_CONFIG = "group.share.persister.class.name";
     public static final String SHARE_GROUP_PERSISTER_CLASS_NAME_DEFAULT = "org.apache.kafka.server.share.persister.DefaultStatePersister";
     public static final String SHARE_GROUP_PERSISTER_CLASS_NAME_DOC = "The class name of share persister for share group. The class should implement " +
         "the <code>org.apache.kafka.server.share.Persister</code> interface.";
-=======
+
     // Broker temporary configuration to limit the number of records fetched by a share fetch request.
     public static final String SHARE_FETCH_MAX_FETCH_RECORDS_CONFIG = "share.fetch.max.fetch.records";
     public static final int SHARE_FETCH_MAX_FETCH_RECORDS_DEFAULT = Integer.MAX_VALUE;
     public static final String SHARE_FETCH_MAX_FETCH_RECORDS_DOC = "The maximum number of records that can be fetched by a share fetch request.";
->>>>>>> 140d35c5
 
     public static final ConfigDef CONFIG_DEF = new ConfigDef()
             .defineInternal(SHARE_GROUP_ENABLE_CONFIG, BOOLEAN, SHARE_GROUP_ENABLE_DEFAULT, null, MEDIUM, SHARE_GROUP_ENABLE_DOC)
@@ -94,12 +92,8 @@
             .define(SHARE_GROUP_MAX_RECORD_LOCK_DURATION_MS_CONFIG, INT, SHARE_GROUP_MAX_RECORD_LOCK_DURATION_MS_DEFAULT, between(30000, 3600000), MEDIUM, SHARE_GROUP_MAX_RECORD_LOCK_DURATION_MS_DOC)
             .define(SHARE_GROUP_MAX_GROUPS_CONFIG, SHORT, SHARE_GROUP_MAX_GROUPS_DEFAULT, between(1, 100), MEDIUM, SHARE_GROUP_MAX_GROUPS_DOC)
             .define(SHARE_GROUP_PARTITION_MAX_RECORD_LOCKS_CONFIG, INT, SHARE_GROUP_PARTITION_MAX_RECORD_LOCKS_DEFAULT, between(100, 10000), MEDIUM, SHARE_GROUP_PARTITION_MAX_RECORD_LOCKS_DOC)
-<<<<<<< HEAD
             .define(SHARE_FETCH_PURGATORY_PURGE_INTERVAL_REQUESTS_CONFIG, INT, SHARE_FETCH_PURGATORY_PURGE_INTERVAL_REQUESTS_DEFAULT, MEDIUM, SHARE_FETCH_PURGATORY_PURGE_INTERVAL_REQUESTS_DOC)
             .defineInternal(SHARE_GROUP_PERSISTER_CLASS_NAME_CONFIG, STRING, SHARE_GROUP_PERSISTER_CLASS_NAME_DEFAULT, null, MEDIUM, SHARE_GROUP_PERSISTER_CLASS_NAME_DOC);
-=======
-            .define(SHARE_FETCH_PURGATORY_PURGE_INTERVAL_REQUESTS_CONFIG, INT, SHARE_FETCH_PURGATORY_PURGE_INTERVAL_REQUESTS_DEFAULT, MEDIUM, SHARE_FETCH_PURGATORY_PURGE_INTERVAL_REQUESTS_DOC);
->>>>>>> 140d35c5
 
     private final boolean isShareGroupEnabled;
     private final int shareGroupPartitionMaxRecordLocks;
@@ -109,11 +103,8 @@
     private final int shareGroupMaxRecordLockDurationMs;
     private final int shareGroupMinRecordLockDurationMs;
     private final int shareFetchPurgatoryPurgeIntervalRequests;
-<<<<<<< HEAD
     private final String shareGroupPersisterClassName;
-=======
     private final int shareFetchMaxFetchRecords;
->>>>>>> 140d35c5
 
     public ShareGroupConfig(AbstractConfig config) {
         // Share groups are enabled in two cases: 1) The internal configuration to enable it is
@@ -129,11 +120,8 @@
         shareGroupMaxRecordLockDurationMs = config.getInt(ShareGroupConfig.SHARE_GROUP_MAX_RECORD_LOCK_DURATION_MS_CONFIG);
         shareGroupMinRecordLockDurationMs = config.getInt(ShareGroupConfig.SHARE_GROUP_MIN_RECORD_LOCK_DURATION_MS_CONFIG);
         shareFetchPurgatoryPurgeIntervalRequests = config.getInt(ShareGroupConfig.SHARE_FETCH_PURGATORY_PURGE_INTERVAL_REQUESTS_CONFIG);
-<<<<<<< HEAD
         shareGroupPersisterClassName = config.getString(ShareGroupConfig.SHARE_GROUP_PERSISTER_CLASS_NAME_CONFIG);
-=======
         shareFetchMaxFetchRecords = config.getInt(ShareGroupConfig.SHARE_FETCH_MAX_FETCH_RECORDS_CONFIG);
->>>>>>> 140d35c5
         validate();
     }
 
@@ -170,13 +158,12 @@
         return shareFetchPurgatoryPurgeIntervalRequests;
     }
 
-<<<<<<< HEAD
     public String shareGroupPersisterClassName() {
         return shareGroupPersisterClassName;
-=======
+    }
+
     public int shareFetchMaxFetchRecords() {
         return shareFetchMaxFetchRecords;
->>>>>>> 140d35c5
     }
 
     private void validate() {
