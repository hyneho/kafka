/*
 * Licensed to the Apache Software Foundation (ASF) under one or more
 * contributor license agreements. See the NOTICE file distributed with
 * this work for additional information regarding copyright ownership.
 * The ASF licenses this file to You under the Apache License, Version 2.0
 * (the "License"); you may not use this file except in compliance with
 * the License. You may obtain a copy of the License at
 *
 *    http://www.apache.org/licenses/LICENSE-2.0
 *
 * Unless required by applicable law or agreed to in writing, software
 * distributed under the License is distributed on an "AS IS" BASIS,
 * WITHOUT WARRANTIES OR CONDITIONS OF ANY KIND, either express or implied.
 * See the License for the specific language governing permissions and
 * limitations under the License.
 */
package org.apache.kafka.coordinator.group.runtime;

import org.apache.kafka.common.KafkaException;
import org.apache.kafka.common.TopicPartition;
import org.apache.kafka.common.errors.CoordinatorLoadInProgressException;
import org.apache.kafka.common.errors.NotCoordinatorException;
import org.apache.kafka.common.protocol.Errors;
import org.apache.kafka.common.utils.LogContext;
import org.apache.kafka.common.utils.Time;
import org.apache.kafka.common.utils.Utils;
import org.apache.kafka.deferred.DeferredEvent;
import org.apache.kafka.deferred.DeferredEventQueue;
import org.apache.kafka.image.MetadataDelta;
import org.apache.kafka.image.MetadataImage;
import org.apache.kafka.server.util.timer.Timer;
import org.apache.kafka.server.util.timer.TimerTask;
import org.apache.kafka.timeline.SnapshotRegistry;
import org.slf4j.Logger;

import java.util.HashMap;
import java.util.HashSet;
import java.util.Iterator;
import java.util.Map;
import java.util.OptionalLong;
import java.util.Set;
import java.util.concurrent.CompletableFuture;
import java.util.concurrent.ConcurrentHashMap;
import java.util.concurrent.RejectedExecutionException;
import java.util.concurrent.TimeUnit;
import java.util.concurrent.atomic.AtomicBoolean;
import java.util.concurrent.locks.ReentrantLock;
import java.util.function.Consumer;

/**
 * The CoordinatorRuntime provides a framework to implement coordinators such as the group coordinator
 * or the transaction coordinator.
 *
 * The runtime framework maps each underlying partitions (e.g. __consumer_offsets) that that broker is a
 * leader of to a coordinator replicated state machine. A replicated state machine holds the hard and soft
 * state of all the objects (e.g. groups or offsets) assigned to the partition. The hard state is stored in
 * timeline datastructures backed by a SnapshotRegistry. The runtime supports two type of operations
 * on state machines: (1) Writes and (2) Reads.
 *
 * (1) A write operation, aka a request, can read the full and potentially **uncommitted** state from state
 * machine to handle the operation. A write operation typically generates a response and a list of
 * records. The records are applies to the state machine and persisted to the partition. The response
 * is parked until the records are committed and delivered when they are.
 *
 * (2) A read operation, aka a request, can only read the committed state from the state machine to handle
 * the operation. A read operation typically generates a response that is immediately completed.
 *
 * The runtime framework exposes an asynchronous, future based, API to the world. All the operations
 * are executed by an CoordinatorEventProcessor. The processor guarantees that operations for a
 * single partition or state machine are not processed concurrently.
 *
 * @param <S> The type of the state machine.
 * @param <U> The type of the record.
 */
public class CoordinatorRuntime<S extends CoordinatorShard<U>, U> implements AutoCloseable {

    /**
     * Builder to create a CoordinatorRuntime.
     *
     * @param <S> The type of the state machine.
     * @param <U> The type of the record.
     */
    public static class Builder<S extends CoordinatorShard<U>, U> {
        private String logPrefix;
        private LogContext logContext;
        private CoordinatorEventProcessor eventProcessor;
        private PartitionWriter<U> partitionWriter;
        private CoordinatorLoader<U> loader;
        private CoordinatorShardBuilderSupplier<S, U> coordinatorShardBuilderSupplier;
        private Time time = Time.SYSTEM;
        private Timer timer;

        public Builder<S, U> withLogPrefix(String logPrefix) {
            this.logPrefix = logPrefix;
            return this;
        }

        public Builder<S, U> withLogContext(LogContext logContext) {
            this.logContext = logContext;
            return this;
        }

        public Builder<S, U> withEventProcessor(CoordinatorEventProcessor eventProcessor) {
            this.eventProcessor = eventProcessor;
            return this;
        }

        public Builder<S, U> withPartitionWriter(PartitionWriter<U> partitionWriter) {
            this.partitionWriter = partitionWriter;
            return this;
        }

        public Builder<S, U> withLoader(CoordinatorLoader<U> loader) {
            this.loader = loader;
            return this;
        }

        public Builder<S, U> withCoordinatorShardBuilderSupplier(CoordinatorShardBuilderSupplier<S, U> coordinatorShardBuilderSupplier) {
            this.coordinatorShardBuilderSupplier = coordinatorShardBuilderSupplier;
            return this;
        }

        public Builder<S, U> withTime(Time time) {
            this.time = time;
            return this;
        }

        public Builder<S, U> withTimer(Timer timer) {
            this.timer = timer;
            return this;
        }

        public CoordinatorRuntime<S, U> build() {
            if (logPrefix == null)
                logPrefix = "";
            if (logContext == null)
                logContext = new LogContext(logPrefix);
            if (eventProcessor == null)
                throw new IllegalArgumentException("Event processor must be set.");
            if (partitionWriter == null)
                throw new IllegalArgumentException("Partition write must be set.");
            if (loader == null)
                throw new IllegalArgumentException("Loader must be set.");
            if (coordinatorShardBuilderSupplier == null)
                throw new IllegalArgumentException("State machine supplier must be set.");
            if (time == null)
                throw new IllegalArgumentException("Time must be set.");
            if (timer == null)
                throw new IllegalArgumentException("Timer must be set.");

            return new CoordinatorRuntime<>(
                logPrefix,
                logContext,
                eventProcessor,
                partitionWriter,
                loader,
                coordinatorShardBuilderSupplier,
                time,
                timer
            );
        }
    }

    /**
     * The various state that a coordinator for a partition can be in.
     */
    enum CoordinatorState {
        /**
         * Initial state when a coordinator is created.
         */
        INITIAL {
            @Override
            boolean canTransitionFrom(CoordinatorState state) {
                return false;
            }
        },

        /**
         * The coordinator is being loaded.
         */
        LOADING {
            @Override
            boolean canTransitionFrom(CoordinatorState state) {
                return state == INITIAL || state == FAILED;
            }
        },

        /**
         * The coordinator is active and can service requests.
         */
        ACTIVE {
            @Override
            boolean canTransitionFrom(CoordinatorState state) {
                return state == ACTIVE || state == LOADING;
            }
        },

        /**
         * The coordinator is closed.
         */
        CLOSED {
            @Override
            boolean canTransitionFrom(CoordinatorState state) {
                return true;
            }
        },

        /**
         * The coordinator loading has failed.
         */
        FAILED {
            @Override
            boolean canTransitionFrom(CoordinatorState state) {
                return state == LOADING;
            }
        };

        abstract boolean canTransitionFrom(CoordinatorState state);
    }

    /**
     * The EventBasedCoordinatorTimer implements the CoordinatorTimer interface and provides an event based
     * timer which turns timeouts of a regular {@link Timer} into {@link CoordinatorWriteEvent} events which
     * are executed by the {@link CoordinatorEventProcessor} used by this coordinator runtime. This is done
     * to ensure that the timer respects the threading model of the coordinator runtime.
     *
     * The {@link CoordinatorWriteEvent} events pushed by the coordinator timer wraps the
     * {@link TimeoutOperation} operations scheduled by the coordinators.
     *
     * It also keeps track of all the scheduled {@link TimerTask}. This allows timeout operations to be
     * cancelled or rescheduled. When a timer is cancelled or overridden, the previous timer is guaranteed to
     * not be executed even if it already expired and got pushed to the event processor.
     *
     * When a timer fails with an unexpected exception, the timer is rescheduled with a backoff.
     */
    class EventBasedCoordinatorTimer implements CoordinatorTimer<Void, U> {
        /**
         * The logger.
         */
        final Logger log;

        /**
         * The topic partition.
         */
        final TopicPartition tp;

        /**
         * The scheduled timers keyed by their key.
         */
        final Map<String, TimerTask> tasks = new HashMap<>();

        EventBasedCoordinatorTimer(TopicPartition tp, LogContext logContext) {
            this.tp = tp;
            this.log = logContext.logger(EventBasedCoordinatorTimer.class);
        }

        @Override
        public void schedule(
            String key,
            long delay,
            TimeUnit unit,
            boolean retry,
            TimeoutOperation<Void, U> operation
        ) {
            // The TimerTask wraps the TimeoutOperation into a CoordinatorWriteEvent. When the TimerTask
            // expires, the event is pushed to the queue of the coordinator runtime to be executed. This
            // ensures that the threading model of the runtime is respected.
            TimerTask task = new TimerTask(unit.toMillis(delay)) {
                @Override
                public void run() {
                    String eventName = "Timeout(tp=" + tp + ", key=" + key + ")";
                    CoordinatorWriteEvent<Void> event = new CoordinatorWriteEvent<>(eventName, tp, coordinator -> {
                        log.debug("Executing write event {} for timer {}.", eventName, key);

                        // If the task is different, it means that the timer has been
                        // cancelled while the event was waiting to be processed.
                        if (!tasks.remove(key, this)) {
                            throw new RejectedExecutionException("Timer " + key + " was overridden or cancelled");
                        }

                        // Execute the timeout operation.
                        return operation.generateRecords();
                    });

                    // If the write event fails, it is rescheduled with a small backoff except if retry
                    // is disabled or if the error is fatal.
                    event.future.exceptionally(ex -> {
                        if (ex instanceof RejectedExecutionException) {
                            log.debug("The write event {} for the timer {} was not executed because it was " +
                                "cancelled or overridden.", event.name, key);
                            return null;
                        }

                        if (ex instanceof NotCoordinatorException || ex instanceof CoordinatorLoadInProgressException) {
                            log.debug("The write event {} for the timer {} failed due to {}. Ignoring it because " +
                                "the coordinator is not active.", event.name, key, ex.getMessage());
                            return null;
                        }

                        if (retry) {
                            log.info("The write event {} for the timer {} failed due to {}. Rescheduling it. ",
                                event.name, key, ex.getMessage());
                            schedule(key, 500, TimeUnit.MILLISECONDS, retry, operation);
                        } else {
                            log.error("The write event {} for the timer {} failed due to {}. Ignoring it. ",
                                event.name, key, ex.getMessage());
                        }

                        return null;
                    });

                    log.debug("Scheduling write event {} for timer {}.", event.name, key);
                    try {
                        enqueue(event);
                    } catch (NotCoordinatorException ex) {
                        log.info("Failed to enqueue write event {} for timer {} because the runtime is closed. Ignoring it.",
                            event.name, key);
                    }
                }
            };

            log.debug("Registering timer {} with delay of {}ms.", key, unit.toMillis(delay));
            TimerTask prevTask = tasks.put(key, task);
            if (prevTask != null) prevTask.cancel();

            timer.add(task);
        }

        @Override
        public void cancel(String key) {
            TimerTask prevTask = tasks.remove(key);
            if (prevTask != null) prevTask.cancel();
        }

        public void cancelAll() {
            Iterator<Map.Entry<String, TimerTask>> iterator = tasks.entrySet().iterator();
            while (iterator.hasNext()) {
                iterator.next().getValue().cancel();
                iterator.remove();
            }
        }

        public int size() {
            return tasks.size();
        }
    }

    /**
     * CoordinatorContext holds all the metadata around a coordinator state machine.
     */
    class CoordinatorContext {
        /**
         * The lock which protects all data in the context. Note that the context
         * is never accessed concurrently, but it is accessed by multiple threads.
         */
        final ReentrantLock lock;

        /**
         * The topic partition backing the coordinator.
         */
        final TopicPartition tp;

        /**
         * The log context.
         */
        final LogContext logContext;

        /**
         * The deferred event queue used to park events waiting
         * on records to be committed.
         */
        final DeferredEventQueue deferredEventQueue;

        /**
         * The coordinator timer.
         */
        final EventBasedCoordinatorTimer timer;

        /**
         * The current state.
         */
        CoordinatorState state;

        /**
         * The current epoch of the coordinator. This represents
         * the epoch of the partition leader.
         */
        int epoch;

        /**
         * The snapshot registry backing the coordinator.
         */
        SnapshotRegistry snapshotRegistry;

        /**
         * The actual state machine.
         */
        S coordinator;

        /**
         * The last offset written to the partition.
         */
        long lastWrittenOffset;

        /**
         * The last offset committed. This represents the high
         * watermark of the partition.
         */
        long lastCommittedOffset;

        /**
         * Constructor.
         *
         * @param tp The topic partition of the coordinator.
         */
        private CoordinatorContext(
            TopicPartition tp
        ) {
            this.lock = new ReentrantLock();
            this.tp = tp;
            this.logContext = new LogContext(String.format("[%s topic=%s partition=%d] ",
                logPrefix,
                tp.topic(),
                tp.partition()
            ));
            this.state = CoordinatorState.INITIAL;
            this.epoch = -1;
            this.deferredEventQueue = new DeferredEventQueue(logContext);
            this.timer = new EventBasedCoordinatorTimer(tp, logContext);
        }

        /**
         * Updates the last written offset. This also create a new snapshot
         * in the snapshot registry.
         *
         * @param offset The new last written offset.
         */
        private void updateLastWrittenOffset(
            long offset
        ) {
            if (offset <= lastWrittenOffset) {
                throw new IllegalStateException("New last written offset " + offset + " of " + tp +
                    " must be larger than " + lastWrittenOffset + ".");
            }

            log.debug("Update last written offset of {} to {}.", tp, offset);
            lastWrittenOffset = offset;
            snapshotRegistry.getOrCreateSnapshot(offset);
        }

        /**
         * Reverts the last written offset. This also reverts the snapshot
         * registry to this offset. All the changes applied after the offset
         * are lost.
         *
         * @param offset The offset to revert to.
         */
        private void revertLastWrittenOffset(
            long offset
        ) {
            if (offset > lastWrittenOffset) {
                throw new IllegalStateException("New offset " + offset + " of " + tp +
                    " must be smaller than " + lastWrittenOffset + ".");
            }

            log.debug("Revert last written offset of {} to {}.", tp, offset);
            lastWrittenOffset = offset;
            snapshotRegistry.revertToSnapshot(offset);
        }

        /**
         * Updates the last committed offset. This completes all the deferred
         * events waiting on this offset. This also cleanups all the snapshots
         * prior to this offset.
         *
         * @param offset The new last committed offset.
         */
        private void updateLastCommittedOffset(
            long offset
        ) {
            if (offset <= lastCommittedOffset) {
                throw new IllegalStateException("New committed offset " + offset + " of " + tp +
                    " must be larger than " + lastCommittedOffset + ".");
            }

            log.debug("Update committed offset of {} to {}.", tp, offset);
            lastCommittedOffset = offset;
            deferredEventQueue.completeUpTo(offset);
            snapshotRegistry.deleteSnapshotsUpTo(offset);
        }

        /**
         * Transitions to the new state.
         *
         * @param newState The new state.
         */
        private void transitionTo(
            CoordinatorState newState
        ) {
            if (!newState.canTransitionFrom(state)) {
                throw new IllegalStateException("Cannot transition from " + state + " to " + newState);
            }

            log.debug("Transition from {} to {}.", state, newState);
            switch (newState) {
                case LOADING:
                    state = CoordinatorState.LOADING;
<<<<<<< HEAD
                    coordinator = coordinatorShardBuilderSupplier
=======
                    snapshotRegistry = new SnapshotRegistry(logContext);
                    lastWrittenOffset = 0L;
                    lastCommittedOffset = 0L;
                    coordinator = coordinatorBuilderSupplier
>>>>>>> 19f9e1e6
                        .get()
                        .withLogContext(logContext)
                        .withSnapshotRegistry(snapshotRegistry)
                        .withTime(time)
                        .withTimer(timer)
                        .build();
                    break;

                case ACTIVE:
                    state = CoordinatorState.ACTIVE;
                    snapshotRegistry.getOrCreateSnapshot(0);
                    partitionWriter.registerListener(tp, highWatermarklistener);
                    coordinator.onLoaded(metadataImage);
                    break;

                case FAILED:
                    state = CoordinatorState.FAILED;
                    unload();
                    break;

                case CLOSED:
                    state = CoordinatorState.CLOSED;
                    unload();
                    break;

                default:
                    throw new IllegalArgumentException("Transitioning to " + newState + " is not supported.");
            }
        }

        /**
         * Unloads the coordinator.
         */
        private void unload() {
            partitionWriter.deregisterListener(tp, highWatermarklistener);
            timer.cancelAll();
            deferredEventQueue.failAll(Errors.NOT_COORDINATOR.exception());
            if (coordinator != null) {
                coordinator.onUnloaded();
            }
            coordinator = null;
            snapshotRegistry = null;
        }
    }

    /**
     * A coordinator write operation.
     *
     * @param <S> The type of the coordinator state machine.
     * @param <T> The type of the response.
     * @param <U> The type of the records.
     */
    public interface CoordinatorWriteOperation<S, T, U> {
        /**
         * Generates the records needed to implement this coordinator write operation. In general,
         * this operation should not modify the hard state of the coordinator. That modifications
         * will happen later on, when the records generated by this function are applied to the
         * coordinator.
         *
         * @param coordinator The coordinator state machine.
         * @return A result containing a list of records and the RPC result.
         * @throws KafkaException
         */
        CoordinatorResult<T, U> generateRecordsAndResult(S coordinator) throws KafkaException;
    }

    /**
     * A coordinator event that modifies the coordinator state.
     *
     * @param <T> The type of the response.
     */
    class CoordinatorWriteEvent<T> implements CoordinatorEvent, DeferredEvent {
        /**
         * The topic partition that this write event is applied to.
         */
        final TopicPartition tp;

        /**
         * The operation name.
         */
        final String name;

        /**
         * The write operation to execute.
         */
        final CoordinatorWriteOperation<S, T, U> op;

        /**
         * The future that will be completed with the response
         * generated by the write operation or an error.
         */
        final CompletableFuture<T> future;

        /**
         * The result of the write operation. It could be null
         * if an exception is thrown before it is assigned.
         */
        CoordinatorResult<T, U> result;

        /**
         * Constructor.
         *
         * @param name  The operation name.
         * @param tp    The topic partition that the operation is applied to.
         * @param op    The write operation.
         */
        CoordinatorWriteEvent(
            String name,
            TopicPartition tp,
            CoordinatorWriteOperation<S, T, U> op
        ) {
            this.tp = tp;
            this.name = name;
            this.op = op;
            this.future = new CompletableFuture<>();
        }

        /**
         * @return The key used by the CoordinatorEventProcessor to ensure
         * that events with the same key are not processed concurrently.
         */
        @Override
        public TopicPartition key() {
            return tp;
        }

        /**
         * Called by the CoordinatorEventProcessor when the event is executed.
         */
        @Override
        public void run() {
            try {
                // Get the context of the coordinator or fail if the coordinator is not in active state.
                withActiveContextOrThrow(tp, context -> {
                    long prevLastWrittenOffset = context.lastWrittenOffset;

                    // Execute the operation.
                    result = op.generateRecordsAndResult(context.coordinator);

                    if (result.records().isEmpty()) {
                        // If the records are empty, it was a read operation after all. In this case,
                        // the response can be returned directly iff there are no pending write operations;
                        // otherwise, the read needs to wait on the last write operation to be completed.
                        OptionalLong pendingOffset = context.deferredEventQueue.highestPendingOffset();
                        if (pendingOffset.isPresent()) {
                            context.deferredEventQueue.add(pendingOffset.getAsLong(), this);
                        } else {
                            complete(null);
                        }
                    } else {
                        // If the records are not empty, first, they are applied to the state machine,
                        // second, then are written to the partition/log, and finally, the response
                        // is put into the deferred event queue.
                        try {
                            // Apply the records to the state machine.
                            if (result.replayRecords()) {
                                result.records().forEach(context.coordinator::replay);
                            }

                            // Write the records to the log and update the last written
                            // offset.
                            long offset = partitionWriter.append(tp, result.records());
                            context.updateLastWrittenOffset(offset);

                            // Add the response to the deferred queue.
                            if (!future.isDone()) {
                                context.deferredEventQueue.add(offset, this);
                            } else {
                                complete(null);
                            }
                        } catch (Throwable t) {
                            context.revertLastWrittenOffset(prevLastWrittenOffset);
                            complete(t);
                        }
                    }
                });
            } catch (Throwable t) {
                complete(t);
            }
        }

        /**
         * Completes the future with either the result of the write operation
         * or the provided exception.
         *
         * @param exception The exception to complete the future with.
         */
        @Override
        public void complete(Throwable exception) {
            CompletableFuture<T> appendFuture = result != null ? result.appendFuture() : null;

            if (exception == null) {
                if (appendFuture != null) result.appendFuture().complete(result.response());
                future.complete(result.response());
            } else {
                if (appendFuture != null) result.appendFuture().completeExceptionally(exception);
                future.completeExceptionally(exception);
            }
        }

        @Override
        public String toString() {
            return "CoordinatorWriteEvent(name=" + name + ")";
        }
    }

    /**
     * A coordinator read operation.
     *
     * @param <S> The type of the coordinator state machine.
     * @param <T> The type of the response.
     */
    public interface CoordinatorReadOperation<S, T> {
        /**
         * Generates the response to implement this coordinator read operation. A read
         * operation received the last committed offset. It must use it to ensure that
         * it does not read uncommitted data from the timeline data structures.
         *
         * @param state     The coordinator state machine.
         * @param offset    The last committed offset.
         * @return A response.
         * @throws KafkaException
         */
        T generateResponse(S state, long offset) throws KafkaException;
    }

    /**
     * A coordinator that reads the committed coordinator state.
     *
     * @param <T> The type of the response.
     */
    class CoordinatorReadEvent<T> implements CoordinatorEvent {
        /**
         * The topic partition that this read event is applied to.
         */
        final TopicPartition tp;

        /**
         * The operation name.
         */
        final String name;

        /**
         * The read operation to execute.
         */
        final CoordinatorReadOperation<S, T> op;

        /**
         * The future that will be completed with the response
         * generated by the read operation or an error.
         */
        final CompletableFuture<T> future;

        /**
         * The result of the read operation. It could be null
         * if an exception is thrown before it is assigned.
         */
        T response;

        /**
         * Constructor.
         *
         * @param name  The operation name.
         * @param tp    The topic partition that the operation is applied to.
         * @param op    The read operation.
         */
        CoordinatorReadEvent(
            String name,
            TopicPartition tp,
            CoordinatorReadOperation<S, T> op
        ) {
            this.tp = tp;
            this.name = name;
            this.op = op;
            this.future = new CompletableFuture<>();
        }

        /**
         * @return The key used by the CoordinatorEventProcessor to ensure
         * that events with the same key are not processed concurrently.
         */
        @Override
        public TopicPartition key() {
            return tp;
        }

        /**
         * Called by the CoordinatorEventProcessor when the event is executed.
         */
        @Override
        public void run() {
            try {
                // Get the context of the coordinator or fail if the coordinator is not in active state.
                withActiveContextOrThrow(tp, context -> {
                    // Execute the read operation.
                    response = op.generateResponse(
                        context.coordinator,
                        context.lastCommittedOffset
                    );

                    // The response can be completed immediately.
                    complete(null);
                });
            } catch (Throwable t) {
                complete(t);
            }
        }

        /**
         * Completes the future with either the result of the read operation
         * or the provided exception.
         *
         * @param exception The exception to complete the future with.
         */
        @Override
        public void complete(Throwable exception) {
            if (exception == null) {
                future.complete(response);
            } else {
                future.completeExceptionally(exception);
            }
        }

        @Override
        public String toString() {
            return "CoordinatorReadEvent(name=" + name + ")";
        }
    }

    /**
     * A coordinator internal event.
     */
    class CoordinatorInternalEvent implements CoordinatorEvent {
        /**
         * The topic partition that this internal event is applied to.
         */
        final TopicPartition tp;

        /**
         * The operation name.
         */
        final String name;

        /**
         * The internal operation to execute.
         */
        final Runnable op;

        /**
         * Constructor.
         *
         * @param name  The operation name.
         * @param tp    The topic partition that the operation is applied to.
         * @param op    The operation.
         */
        CoordinatorInternalEvent(
            String name,
            TopicPartition tp,
            Runnable op
        ) {
            this.tp = tp;
            this.name = name;
            this.op = op;
        }

        /**
         * @return The key used by the CoordinatorEventProcessor to ensure
         * that events with the same key are not processed concurrently.
         */
        @Override
        public TopicPartition key() {
            return tp;
        }

        /**
         * Called by the CoordinatorEventProcessor when the event is executed.
         */
        @Override
        public void run() {
            try {
                op.run();
            } catch (Throwable t) {
                complete(t);
            }
        }

        /**
         * Logs any exceptions thrown while the event is executed.
         *
         * @param exception The exception.
         */
        @Override
        public void complete(Throwable exception) {
            if (exception != null) {
                log.error("Execution of {} failed due to {}.", name, exception.getMessage(), exception);
            }
        }

        @Override
        public String toString() {
            return "InternalEvent(name=" + name + ")";
        }
    }

    /**
     * Partition listener to be notified when the high watermark of the partitions
     * backing the coordinator are updated.
     */
    class HighWatermarkListener implements PartitionWriter.Listener {
        /**
         * Updates the high watermark of the corresponding coordinator.
         *
         * @param tp        The topic partition.
         * @param offset    The new high watermark.
         */
        @Override
        public void onHighWatermarkUpdated(
            TopicPartition tp,
            long offset
        ) {
            log.debug("High watermark of {} incremented to {}.", tp, offset);
            scheduleInternalOperation("HighWatermarkUpdated(tp=" + tp + ", offset=" + offset + ")", tp, () -> {
                withActiveContextOrThrow(tp, context -> {
                    context.updateLastCommittedOffset(offset);
                });
            });
        }
    }

    /**
     * The log prefix.
     */
    private final String logPrefix;

    /**
     * The log context.
     */
    private final LogContext logContext;

    /**
     * The logger.
     */
    private final Logger log;

    /**
     * The system time.
     */
    private final Time time;

    /**
     * The system timer.
     */
    private final Timer timer;

    /**
     * The coordinators keyed by topic partition.
     */
    private final ConcurrentHashMap<TopicPartition, CoordinatorContext> coordinators;

    /**
     * The event processor used by the runtime.
     */
    private final CoordinatorEventProcessor processor;

    /**
     * The partition writer used by the runtime to persist records.
     */
    private final PartitionWriter<U> partitionWriter;

    /**
     * The high watermark listener registered to all the partitions
     * backing the coordinators.
     */
    private final HighWatermarkListener highWatermarklistener;

    /**
     * The coordinator loaded used by the runtime.
     */
    private final CoordinatorLoader<U> loader;

    /**
     * The coordinator state machine builder used by the runtime
     * to instantiate a coordinator.
     */
    private final CoordinatorShardBuilderSupplier<S, U> coordinatorShardBuilderSupplier;

    /**
     * Atomic boolean indicating whether the runtime is running.
     */
    private final AtomicBoolean isRunning = new AtomicBoolean(true);

    /**
     * The latest known metadata image.
     */
    private volatile MetadataImage metadataImage = MetadataImage.EMPTY;

    /**
     * Constructor.
     *
     * @param logPrefix                     The log prefix.
     * @param logContext                    The log context.
     * @param processor                     The event processor.
     * @param partitionWriter               The partition writer.
     * @param loader                        The coordinator loader.
     * @param coordinatorShardBuilderSupplier    The coordinator builder.
     * @param time                          The system time.
     * @param timer                         The system timer.
     */
    private CoordinatorRuntime(
        String logPrefix,
        LogContext logContext,
        CoordinatorEventProcessor processor,
        PartitionWriter<U> partitionWriter,
        CoordinatorLoader<U> loader,
        CoordinatorShardBuilderSupplier<S, U> coordinatorShardBuilderSupplier,
        Time time,
        Timer timer
    ) {
        this.logPrefix = logPrefix;
        this.logContext = logContext;
        this.log = logContext.logger(CoordinatorRuntime.class);
        this.time = time;
        this.timer = timer;
        this.coordinators = new ConcurrentHashMap<>();
        this.processor = processor;
        this.partitionWriter = partitionWriter;
        this.highWatermarklistener = new HighWatermarkListener();
        this.loader = loader;
        this.coordinatorShardBuilderSupplier = coordinatorShardBuilderSupplier;
    }

    /**
     * Throws a NotCoordinatorException exception if the runtime is not
     * running.
     */
    private void throwIfNotRunning() {
        if (!isRunning.get()) {
            throw Errors.NOT_COORDINATOR.exception();
        }
    }

    /**
     * Enqueues a new event.
     *
     * @param event The event.
     * @throws NotCoordinatorException If the event processor is closed.
     */
    private void enqueue(CoordinatorEvent event) {
        try {
            processor.enqueue(event);
        } catch (RejectedExecutionException ex) {
            throw new NotCoordinatorException("Can't accept an event because the processor is closed", ex);
        }
    }

    /**
     * Creates the context if it does not exist.
     *
     * @param tp    The topic partition.
     */
    private void maybeCreateContext(TopicPartition tp) {
        coordinators.computeIfAbsent(tp, CoordinatorContext::new);
    }

    /**
     * @return The coordinator context or thrown an exception if it does
     * not exist.
     * @throws NotCoordinatorException
     * Package private for testing.
     */
    CoordinatorContext contextOrThrow(TopicPartition tp) throws NotCoordinatorException {
        CoordinatorContext context = coordinators.get(tp);

        if (context == null) {
            throw Errors.NOT_COORDINATOR.exception();
        } else {
            return context;
        }
    }

    /**
     * Calls the provided function with the context; throws an exception otherwise.
     * This method ensures that the context lock is acquired before calling the
     * function and releases afterwards.
     *
     * @param tp    The topic partition.
     * @param func  The function that will receive the context.
     * @throws NotCoordinatorException
     */
    private void withContextOrThrow(
        TopicPartition tp,
        Consumer<CoordinatorContext> func
    ) throws NotCoordinatorException {
        CoordinatorContext context = contextOrThrow(tp);

        try {
            context.lock.lock();
            func.accept(context);
        } finally {
            context.lock.unlock();
        }
    }

    /**
     * Calls the provided function with the context iff the context is active; throws
     * an exception otherwise. This method ensures that the context lock is acquired
     * before calling the function and releases afterwards.
     *
     * @param tp    The topic partition.
     * @param func  The function that will receive the context.
     * @throws NotCoordinatorException
     * @throws CoordinatorLoadInProgressException
     */
    private void withActiveContextOrThrow(
        TopicPartition tp,
        Consumer<CoordinatorContext> func
    ) throws NotCoordinatorException, CoordinatorLoadInProgressException {
        CoordinatorContext context = contextOrThrow(tp);

        try {
            context.lock.lock();
            if (context.state == CoordinatorState.ACTIVE) {
                func.accept(context);
            } else if (context.state == CoordinatorState.LOADING) {
                throw Errors.COORDINATOR_LOAD_IN_PROGRESS.exception();
            } else {
                throw Errors.NOT_COORDINATOR.exception();
            }
        } finally {
            context.lock.unlock();
        }
    }

    /**
     * Schedules a write operation.
     *
     * @param name  The name of the write operation.
     * @param tp    The address of the coordinator (aka its topic-partitions).
     * @param op    The write operation.
     *
     * @return A future that will be completed with the result of the write operation
     * when the operation is completed or an exception if the write operation failed.
     *
     * @param <T> The type of the result.
     */
    public <T> CompletableFuture<T> scheduleWriteOperation(
        String name,
        TopicPartition tp,
        CoordinatorWriteOperation<S, T, U> op
    ) {
        throwIfNotRunning();
        log.debug("Scheduled execution of write operation {}.", name);
        CoordinatorWriteEvent<T> event = new CoordinatorWriteEvent<>(name, tp, op);
        enqueue(event);
        return event.future;
    }

    /**
     * Schedules a read operation.
     *
     * @param name  The name of the write operation.
     * @param tp    The address of the coordinator (aka its topic-partitions).
     * @param op    The read operation.
     *
     * @return A future that will be completed with the result of the read operation
     * when the operation is completed or an exception if the write operation failed.
     *
     * @param <T> The type of the result.
     */
    public <T> CompletableFuture<T> scheduleReadOperation(
        String name,
        TopicPartition tp,
        CoordinatorReadOperation<S, T> op
    ) {
        throwIfNotRunning();
        log.debug("Scheduled execution of read operation {}.", name);
        CoordinatorReadEvent<T> event = new CoordinatorReadEvent<>(name, tp, op);
        enqueue(event);
        return event.future;
    }

    /**
     * Schedules an internal event.
     *
     * @param name  The name of the write operation.
     * @param tp    The address of the coordinator (aka its topic-partitions).
     * @param op    The operation.
     */
    private void scheduleInternalOperation(
        String name,
        TopicPartition tp,
        Runnable op
    ) {
        log.debug("Scheduled execution of internal operation {}.", name);
        enqueue(new CoordinatorInternalEvent(name, tp, op));
    }

    /**
     * @return The topic partitions of the coordinators currently registered in the
     * runtime.
     */
    public Set<TopicPartition> partitions() {
        throwIfNotRunning();
        return new HashSet<>(coordinators.keySet());
    }

    /**
     * Schedules the loading of a coordinator. This is called when the broker is elected as
     * the leader for a partition.
     *
     * @param tp                The topic partition of the coordinator. Records from this
     *                          partitions will be read and applied to the coordinator.
     * @param partitionEpoch    The epoch of the partition.
     */
    public void scheduleLoadOperation(
        TopicPartition tp,
        int partitionEpoch
    ) {
        throwIfNotRunning();
        log.info("Scheduling loading of metadata from {} with epoch {}", tp, partitionEpoch);

        // Touch the state to make the runtime immediately aware of the new coordinator.
        maybeCreateContext(tp);

        scheduleInternalOperation("Load(tp=" + tp + ", epoch=" + partitionEpoch + ")", tp, () -> {
            withContextOrThrow(tp, context -> {
                if (context.epoch < partitionEpoch) {
                    context.epoch = partitionEpoch;

                    switch (context.state) {
                        case FAILED:
                        case INITIAL:
                            context.transitionTo(CoordinatorState.LOADING);
                            loader.load(tp, context.coordinator).whenComplete((state, exception) -> {
                                scheduleInternalOperation("CompleteLoad(tp=" + tp + ", epoch=" + partitionEpoch + ")", tp, () -> {
                                    withContextOrThrow(tp, ctx -> {
                                        if (ctx.state != CoordinatorState.LOADING) {
                                            log.info("Ignoring load completion from {} because context is in {} state.",
                                                ctx.tp, ctx.state
                                            );
                                            return;
                                        }
                                        try {
                                            if (exception != null) throw exception;
                                            ctx.transitionTo(CoordinatorState.ACTIVE);
                                            log.info("Finished loading of metadata from {} with epoch {}.",
                                                tp, partitionEpoch
                                            );
                                        } catch (Throwable ex) {
                                            log.error("Failed to load metadata from {} with epoch {} due to {}.",
                                                tp, partitionEpoch, ex.toString()
                                            );
                                            ctx.transitionTo(CoordinatorState.FAILED);
                                        }
                                    });
                                });
                            });
                            break;

                        case LOADING:
                            log.info("The coordinator {} is already loading metadata.", tp);
                            break;

                        case ACTIVE:
                            log.info("The coordinator {} is already active.", tp);
                            break;

                        default:
                            log.error("Cannot load coordinator {} in state {}.", tp, context.state);
                    }
                } else {
                    log.info("Ignoring loading metadata from {} since current epoch {} is larger than or equals to {}.",
                        context.tp, context.epoch, partitionEpoch
                    );
                }
            });
        });
    }

    /**
     * Schedules the unloading of a coordinator. This is called when the broker is not the
     * leader anymore.
     *
     * @param tp                The topic partition of the coordinator.
     * @param partitionEpoch    The partition epoch.
     */
    public void scheduleUnloadOperation(
        TopicPartition tp,
        int partitionEpoch
    ) {
        throwIfNotRunning();
        log.info("Scheduling unloading of metadata for {} with epoch {}", tp, partitionEpoch);

        scheduleInternalOperation("UnloadCoordinator(tp=" + tp + ", epoch=" + partitionEpoch + ")", tp, () -> {
            withContextOrThrow(tp, context -> {
                if (context.epoch < partitionEpoch) {
                    log.info("Started unloading metadata for {} with epoch {}.", tp, partitionEpoch);
                    context.transitionTo(CoordinatorState.CLOSED);
                    coordinators.remove(tp, context);
                    log.info("Finished unloading metadata for {} with epoch {}.", tp, partitionEpoch);
                } else {
                    log.info("Ignored unloading metadata for {} in epoch {} since current epoch is {}.",
                        tp, partitionEpoch, context.epoch
                    );
                }
            });
        });
    }

    /**
     * A new metadata image is available.
     *
     * @param newImage  The new metadata image.
     * @param delta     The metadata delta.
     */
    public void onNewMetadataImage(
        MetadataImage newImage,
        MetadataDelta delta
    ) {
        throwIfNotRunning();
        log.debug("Scheduling applying of a new metadata image with offset {}.", newImage.offset());

        // Update global image.
        metadataImage = newImage;

        // Push an event for each coordinator.
        coordinators.keySet().forEach(tp -> {
            scheduleInternalOperation("UpdateImage(tp=" + tp + ", offset=" + newImage.offset() + ")", tp, () -> {
                withContextOrThrow(tp, context -> {
                    if (context.state == CoordinatorState.ACTIVE) {
                        log.debug("Applying new metadata image with offset {} to {}.", newImage.offset(), tp);
                        context.coordinator.onNewMetadataImage(newImage, delta);
                    } else {
                        log.debug("Ignoring new metadata image with offset {} for {} because the coordinator is not active.",
                            newImage.offset(), tp);
                    }
                });
            });
        });
    }

    /**
     * Closes the runtime. This closes all the coordinators currently registered
     * in the runtime.
     *
     * @throws Exception
     */
    public void close() throws Exception {
        if (!isRunning.compareAndSet(true, false)) {
            log.warn("Coordinator runtime is already shutting down.");
            return;
        }

        log.info("Closing coordinator runtime.");
        Utils.closeQuietly(loader, "loader");
        Utils.closeQuietly(timer, "timer");
        // This close the processor, drain all the pending events and
        // reject any new events.
        Utils.closeQuietly(processor, "event processor");
        // Unload all the coordinators.
        coordinators.forEach((tp, context) -> {
            context.transitionTo(CoordinatorState.CLOSED);
        });
        coordinators.clear();
        log.info("Coordinator runtime closed.");
    }
}<|MERGE_RESOLUTION|>--- conflicted
+++ resolved
@@ -505,14 +505,10 @@
             switch (newState) {
                 case LOADING:
                     state = CoordinatorState.LOADING;
-<<<<<<< HEAD
-                    coordinator = coordinatorShardBuilderSupplier
-=======
                     snapshotRegistry = new SnapshotRegistry(logContext);
                     lastWrittenOffset = 0L;
                     lastCommittedOffset = 0L;
-                    coordinator = coordinatorBuilderSupplier
->>>>>>> 19f9e1e6
+                    coordinator = coordinatorShardBuilderSupplier
                         .get()
                         .withLogContext(logContext)
                         .withSnapshotRegistry(snapshotRegistry)
