/*
 * Licensed to the Apache Software Foundation (ASF) under one or more
 * contributor license agreements. See the NOTICE file distributed with
 * this work for additional information regarding copyright ownership.
 * The ASF licenses this file to You under the Apache License, Version 2.0
 * (the "License"); you may not use this file except in compliance with
 * the License. You may obtain a copy of the License at
 *
 *    http://www.apache.org/licenses/LICENSE-2.0
 *
 * Unless required by applicable law or agreed to in writing, software
 * distributed under the License is distributed on an "AS IS" BASIS,
 * WITHOUT WARRANTIES OR CONDITIONS OF ANY KIND, either express or implied.
 * See the License for the specific language governing permissions and
 * limitations under the License.
 */
package org.apache.kafka.coordinator.group;

import org.apache.kafka.common.Uuid;
import org.apache.kafka.common.message.ConsumerGroupHeartbeatRequestData;
import org.apache.kafka.common.message.ConsumerProtocolAssignment;
import org.apache.kafka.common.message.ConsumerProtocolSubscription;
import org.apache.kafka.image.TopicImage;
import org.apache.kafka.image.TopicsImage;

import java.util.ArrayList;
import java.util.HashMap;
import java.util.HashSet;
import java.util.Iterator;
import java.util.List;
import java.util.Map;
import java.util.Optional;
import java.util.OptionalInt;
import java.util.OptionalLong;
import java.util.Set;

public class Utils {
    private Utils() {}

    /**
     * @return An OptionalInt containing the value iff the value is different from
     * the sentinel (or default) value -1.
     */
    public static OptionalInt ofSentinel(int value) {
        return value != -1 ? OptionalInt.of(value) : OptionalInt.empty();
    }

    /**
     * @return An OptionalLong containing the value iff the value is different from
     * the sentinel (or default) value -1.
     */
    public static OptionalLong ofSentinel(long value) {
        return value != -1 ? OptionalLong.of(value) : OptionalLong.empty();
    }

    /**
     * @return The provided assignment as a String.
     *
     * Example:
     * [topicid1-0, topicid1-1, topicid2-0, topicid2-1]
     */
    public static String assignmentToString(
        Map<Uuid, Set<Integer>> assignment
    ) {
        StringBuilder builder = new StringBuilder("[");
        Iterator<Map.Entry<Uuid, Set<Integer>>> topicsIterator = assignment.entrySet().iterator();
        while (topicsIterator.hasNext()) {
            Map.Entry<Uuid, Set<Integer>> entry = topicsIterator.next();
            Iterator<Integer> partitionsIterator = entry.getValue().iterator();
            while (partitionsIterator.hasNext()) {
                builder.append(entry.getKey());
                builder.append("-");
                builder.append(partitionsIterator.next());
                if (partitionsIterator.hasNext() || topicsIterator.hasNext()) {
                    builder.append(", ");
                }
            }
        }
        builder.append("]");
        return builder.toString();
    }

    /**
<<<<<<< HEAD
     * Decrements value by 1; returns null when reaching zero. This helper is
     * meant to be used with Map#compute.
     */
    public static Integer decValue(String key, Integer value) {
        if (value == null) return null;
        return value == 1 ? null : value - 1;
    }

    /**
     * Increments value by 1; This helper is meant to be used with Map#compute.
     */
    public static Integer incValue(String key, Integer value) {
        return value == null ? 1 : value + 1;
=======
     * @return An Optional containing the provided string if it is not null and not empty,
     *         otherwise an empty Optional.
     */
    public static Optional<String> toOptional(String str) {
        return str == null || str.isEmpty() ? Optional.empty() : Optional.of(str);
    }

    /**
     * Converts a map of topic id and partition set to a ConsumerProtocolAssignment.
     *
     * @param assignment    The map to convert.
     * @param topicsImage   The TopicsImage.
     * @return The converted ConsumerProtocolAssignment.
     */
    public static ConsumerProtocolAssignment toConsumerProtocolAssignment(
        Map<Uuid, Set<Integer>> assignment,
        TopicsImage topicsImage
    ) {
        ConsumerProtocolAssignment.TopicPartitionCollection collection =
            new ConsumerProtocolAssignment.TopicPartitionCollection();
        assignment.forEach((topicId, partitions) -> {
            TopicImage topicImage = topicsImage.getTopic(topicId);
            if (topicImage != null) {
                collection.add(new ConsumerProtocolAssignment.TopicPartition()
                    .setTopic(topicImage.name())
                    .setPartitions(new ArrayList<>(partitions)));
            }
        });
        return new ConsumerProtocolAssignment()
            .setAssignedPartitions(collection);
    }

    /**
     * Converts a map of topic id and partition set to a ConsumerProtocolAssignment.
     *
     * @param consumerProtocolAssignment    The ConsumerProtocolAssignment.
     * @param topicsImage                   The TopicsImage.
     * @return The converted map.
     */
    public static Map<Uuid, Set<Integer>> toTopicPartitionMap(
        ConsumerProtocolAssignment consumerProtocolAssignment,
        TopicsImage topicsImage
    ) {
        Map<Uuid, Set<Integer>> topicPartitionMap = new HashMap<>();
        consumerProtocolAssignment.assignedPartitions().forEach(topicPartition -> {
            TopicImage topicImage = topicsImage.getTopic(topicPartition.topic());
            if (topicImage != null) {
                topicPartitionMap.put(topicImage.id(), new HashSet<>(topicPartition.partitions()));
            }
        });
        return topicPartitionMap;
    }

    /**
     * Converts a ConsumerProtocolSubscription.TopicPartitionCollection to a list of ConsumerGroupHeartbeatRequestData.TopicPartitions.
     *
     * @param topicPartitionCollection  The TopicPartitionCollection to convert.
     * @param topicsImage               The TopicsImage.
     * @return a list of ConsumerGroupHeartbeatRequestData.TopicPartitions.
     */
    public static List<ConsumerGroupHeartbeatRequestData.TopicPartitions> toTopicPartitions(
        ConsumerProtocolSubscription.TopicPartitionCollection topicPartitionCollection,
        TopicsImage topicsImage
    ) {
        List<ConsumerGroupHeartbeatRequestData.TopicPartitions> res = new ArrayList<>();
        for (ConsumerProtocolSubscription.TopicPartition tp : topicPartitionCollection) {
            TopicImage topicImage = topicsImage.getTopic(tp.topic());
            if (topicImage != null) {
                res.add(
                    new ConsumerGroupHeartbeatRequestData.TopicPartitions()
                        .setTopicId(topicImage.id())
                        .setPartitions(tp.partitions())
                );
            }
        }
        return res;
>>>>>>> 2b491f96
    }
}<|MERGE_RESOLUTION|>--- conflicted
+++ resolved
@@ -81,7 +81,6 @@
     }
 
     /**
-<<<<<<< HEAD
      * Decrements value by 1; returns null when reaching zero. This helper is
      * meant to be used with Map#compute.
      */
@@ -95,7 +94,9 @@
      */
     public static Integer incValue(String key, Integer value) {
         return value == null ? 1 : value + 1;
-=======
+    }
+
+    /**
      * @return An Optional containing the provided string if it is not null and not empty,
      *         otherwise an empty Optional.
      */
@@ -172,6 +173,5 @@
             }
         }
         return res;
->>>>>>> 2b491f96
     }
 }