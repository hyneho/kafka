/**
 * Licensed to the Apache Software Foundation (ASF) under one or more
 * contributor license agreements.  See the NOTICE file distributed with
 * this work for additional information regarding copyright ownership.
 * The ASF licenses this file to You under the Apache License, Version 2.0
 * (the "License"); you may not use this file except in compliance with
 * the License.  You may obtain a copy of the License at
 * <p/>
 * http://www.apache.org/licenses/LICENSE-2.0
 * <p/>
 * Unless required by applicable law or agreed to in writing, software
 * distributed under the License is distributed on an "AS IS" BASIS,
 * WITHOUT WARRANTIES OR CONDITIONS OF ANY KIND, either express or implied.
 * See the License for the specific language governing permissions and
 * limitations under the License.
 **/

package org.apache.kafka.copycat.runtime;

import org.apache.kafka.common.TopicPartition;
import org.apache.kafka.common.utils.Time;
import org.apache.kafka.clients.consumer.*;
import org.apache.kafka.common.utils.Utils;
import org.apache.kafka.copycat.cli.WorkerConfig;
import org.apache.kafka.copycat.data.SchemaAndValue;
import org.apache.kafka.copycat.errors.CopycatException;
import org.apache.kafka.copycat.sink.SinkRecord;
import org.apache.kafka.copycat.sink.SinkTask;
import org.apache.kafka.copycat.sink.SinkTaskContext;
import org.apache.kafka.copycat.storage.Converter;
import org.apache.kafka.copycat.util.ConnectorTaskId;
import org.slf4j.Logger;
import org.slf4j.LoggerFactory;

import java.util.*;
import java.util.concurrent.TimeUnit;

/**
 * WorkerTask that uses a SinkTask to export data from Kafka.
 */
class WorkerSinkTask<K, V> implements WorkerTask {
    private static final Logger log = LoggerFactory.getLogger(WorkerSinkTask.class);

    private final ConnectorTaskId id;
    private final SinkTask task;
    private final WorkerConfig workerConfig;
    private final Time time;
    private final Converter<K> keyConverter;
    private final Converter<V> valueConverter;
    private WorkerSinkTaskThread workThread;
    private KafkaConsumer<K, V> consumer;
    private final SinkTaskContext context;

    public WorkerSinkTask(ConnectorTaskId id, SinkTask task, WorkerConfig workerConfig,
                          Converter<K> keyConverter, Converter<V> valueConverter, Time time) {
        this.id = id;
        this.task = task;
        this.workerConfig = workerConfig;
        this.keyConverter = keyConverter;
        this.valueConverter = valueConverter;
        context = new SinkTaskContextImpl();
        this.time = time;
    }

    @Override
    public void start(Properties props) {
        task.initialize(context);
        task.start(props);
        consumer = createConsumer(props);
        workThread = createWorkerThread();
        workThread.start();
    }

    @Override
    public void stop() {
        // Offset commit is handled upon exit in work thread
        task.stop();
        if (workThread != null)
            workThread.startGracefulShutdown();
        consumer.wakeup();
    }

    @Override
    public boolean awaitStop(long timeoutMs) {
        if (workThread != null) {
            try {
                boolean success = workThread.awaitShutdown(timeoutMs, TimeUnit.MILLISECONDS);
                if (!success)
                    workThread.forceShutdown();
                return success;
            } catch (InterruptedException e) {
                return false;
            }
        }
        return true;
    }

    @Override
    public void close() {
        // FIXME Kafka needs to add a timeout parameter here for us to properly obey the timeout
        // passed in
        if (consumer != null)
            consumer.close();
    }

    /** Poll for new messages with the given timeout. Should only be invoked by the worker thread. */
    public void poll(long timeoutMs) {
        try {
            log.trace("{} polling consumer with timeout {} ms", id, timeoutMs);
            ConsumerRecords<K, V> msgs = consumer.poll(timeoutMs);
            log.trace("{} polling returned {} messages", id, msgs.count());
            deliverMessages(msgs);
        } catch (ConsumerWakeupException we) {
            log.trace("{} consumer woken up", id);
        }
    }

    /**
     * Starts an offset commit by flushing outstanding messages from the task and then starting
     * the write commit. This should only be invoked by the WorkerSinkTaskThread.
     **/
    public void commitOffsets(long now, boolean sync, final int seqno, boolean flush) {
        HashMap<TopicPartition, Long> offsets = new HashMap<>();
        for (TopicPartition tp : consumer.assignment()) {
            offsets.put(tp, consumer.position(tp));
        }
        // We only don't flush the task in one case: when shutting down, the task has already been
        // stopped and all data should have already been flushed
        if (flush) {
            try {
                task.flush(offsets);
            } catch (Throwable t) {
                log.error("Commit of {} offsets failed due to exception while flushing: {}", this, t);
                workThread.onCommitCompleted(t, seqno);
                return;
            }
        }

        ConsumerCommitCallback cb = new ConsumerCommitCallback() {
            @Override
            public void onComplete(Map<TopicPartition, Long> offsets, Exception error) {
                workThread.onCommitCompleted(error, seqno);
            }
        };
        consumer.commit(offsets, sync ? CommitType.SYNC : CommitType.ASYNC, cb);
    }

    public Time time() {
        return time;
    }

    public WorkerConfig workerConfig() {
        return workerConfig;
    }

    private KafkaConsumer<K, V> createConsumer(Properties taskProps) {
        String topicsStr = taskProps.getProperty(SinkTask.TOPICS_CONFIG);
        if (topicsStr == null || topicsStr.isEmpty())
            throw new CopycatException("Sink tasks require a list of topics.");
        String[] topics = topicsStr.split(",");

        // Include any unknown worker configs so consumer configs can be set globally on the worker
        // and through to the task
        Properties props = workerConfig.unusedProperties();
        props.setProperty(ConsumerConfig.GROUP_ID_CONFIG, "copycat-" + id.toString());
        props.setProperty(ConsumerConfig.BOOTSTRAP_SERVERS_CONFIG,
                Utils.join(workerConfig.getList(WorkerConfig.BOOTSTRAP_SERVERS_CONFIG), ","));
        props.setProperty(ConsumerConfig.ENABLE_AUTO_COMMIT_CONFIG, "false");
        props.setProperty(ConsumerConfig.AUTO_OFFSET_RESET_CONFIG, "earliest");
        props.setProperty(ConsumerConfig.KEY_DESERIALIZER_CLASS_CONFIG,
                workerConfig.getClass(WorkerConfig.KEY_DESERIALIZER_CLASS_CONFIG).getName());
        props.setProperty(ConsumerConfig.VALUE_DESERIALIZER_CLASS_CONFIG,
                workerConfig.getClass(WorkerConfig.VALUE_DESERIALIZER_CLASS_CONFIG).getName());

        KafkaConsumer<K, V> newConsumer;
        try {
            newConsumer = new KafkaConsumer<>(props);
        } catch (Throwable t) {
            throw new CopycatException("Failed to create consumer", t);
        }

        log.debug("Task {} subscribing to topics {}", id, topics);
        newConsumer.subscribe(Arrays.asList(topics));

        // Seek to any user-provided offsets. This is useful if offsets are tracked in the downstream system (e.g., to
        // enable exactly once delivery to that system).
        //
        // To do this correctly, we need to first make sure we have been assigned partitions, which poll() will guarantee.
        // We ask for offsets after this poll to make sure any offsets committed before the rebalance are picked up correctly.
        newConsumer.poll(0);
<<<<<<< HEAD
        Map<TopicPartition, Long> offsets = context.offsets();
        for (TopicPartition tp : newConsumer.subscriptions()) {
=======
        Map<TopicPartition, Long> offsets = context.getOffsets();
        for (TopicPartition tp : newConsumer.assignment()) {
>>>>>>> 35eaef7b
            Long offset = offsets.get(tp);
            if (offset != null)
                newConsumer.seek(tp, offset);
        }
        return newConsumer;
    }

    private WorkerSinkTaskThread createWorkerThread() {
        return new WorkerSinkTaskThread(this, "WorkerSinkTask-" + id, time, workerConfig);
    }

    private void deliverMessages(ConsumerRecords<K, V> msgs) {
        // Finally, deliver this batch to the sink
        if (msgs.count() > 0) {
            List<SinkRecord> records = new ArrayList<>();
            for (ConsumerRecord<K, V> msg : msgs) {
                log.trace("Consuming message with key {}, value {}", msg.key(), msg.value());
                SchemaAndValue keyAndSchema = msg.key() != null ? keyConverter.toCopycatData(msg.key()) : SchemaAndValue.NULL;
                SchemaAndValue valueAndSchema = msg.value() != null ? valueConverter.toCopycatData(msg.value()) : SchemaAndValue.NULL;
                records.add(
                        new SinkRecord(msg.topic(), msg.partition(),
                                keyAndSchema.schema(), keyAndSchema.value(),
                                valueAndSchema.schema(), valueAndSchema.value(),
                                msg.offset())
                );
            }

            try {
                task.put(records);
            } catch (CopycatException e) {
                log.error("Exception from SinkTask {}: ", id, e);
            } catch (Throwable t) {
                log.error("Unexpected exception from SinkTask {}: ", id, t);
            }
        }
    }
}<|MERGE_RESOLUTION|>--- conflicted
+++ resolved
@@ -188,13 +188,8 @@
         // To do this correctly, we need to first make sure we have been assigned partitions, which poll() will guarantee.
         // We ask for offsets after this poll to make sure any offsets committed before the rebalance are picked up correctly.
         newConsumer.poll(0);
-<<<<<<< HEAD
         Map<TopicPartition, Long> offsets = context.offsets();
-        for (TopicPartition tp : newConsumer.subscriptions()) {
-=======
-        Map<TopicPartition, Long> offsets = context.getOffsets();
         for (TopicPartition tp : newConsumer.assignment()) {
->>>>>>> 35eaef7b
             Long offset = offsets.get(tp);
             if (offset != null)
                 newConsumer.seek(tp, offset);
