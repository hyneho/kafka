<!DOCTYPE import-control PUBLIC
"-//Puppy Crawl//DTD Import Control 1.1//EN"
"http://www.puppycrawl.com/dtds/import_control_1_1.dtd">
<!--
 Licensed to the Apache Software Foundation (ASF) under one or more
 contributor license agreements.  See the NOTICE file distributed with
 this work for additional information regarding copyright ownership.
 The ASF licenses this file to You under the Apache License, Version 2.0
 (the "License"); you may not use this file except in compliance with
 the License.  You may obtain a copy of the License at

    http://www.apache.org/licenses/LICENSE-2.0

 Unless required by applicable law or agreed to in writing, software
 distributed under the License is distributed on an "AS IS" BASIS,
 WITHOUT WARRANTIES OR CONDITIONS OF ANY KIND, either express or implied.
 See the License for the specific language governing permissions and
 limitations under the License.
-->

<import-control pkg="org.apache.kafka">

  <!-- THINK HARD ABOUT THE LAYERING OF THE PROJECT BEFORE CHANGING THIS FILE -->

  <!-- common library dependencies -->
  <allow pkg="java" />
  <allow pkg="javax.management" />
  <allow pkg="org.slf4j" />
  <allow pkg="org.junit" />
  <allow pkg="org.opentest4j" />
  <allow pkg="org.hamcrest" />
  <allow pkg="org.mockito" />
  <allow pkg="org.easymock" />
  <allow pkg="org.powermock" />
  <allow pkg="java.security" />
  <allow pkg="javax.net.ssl" />
  <allow pkg="javax.security" />
  <allow pkg="org.ietf.jgss" />
  <allow pkg="net.jqwik.api" />

  <!-- no one depends on the server -->
  <disallow pkg="kafka" />

  <!-- anyone can use public classes -->
  <allow pkg="org.apache.kafka.common" exact-match="true" />
  <allow pkg="org.apache.kafka.common.security" />
  <allow pkg="org.apache.kafka.common.serialization" />
  <allow pkg="org.apache.kafka.common.utils" />
  <allow pkg="org.apache.kafka.common.errors" exact-match="true" />
  <allow pkg="org.apache.kafka.common.memory" />

  <subpackage name="common">
    <allow class="org.apache.kafka.clients.consumer.ConsumerRecord" exact-match="true" />
    <allow class="org.apache.kafka.common.message.ApiMessageType" exact-match="true" />
    <disallow pkg="org.apache.kafka.clients" />
    <allow pkg="org.apache.kafka.common" exact-match="true" />
    <allow pkg="org.apache.kafka.common.annotation" />
    <allow pkg="org.apache.kafka.common.config" exact-match="true" />
    <allow pkg="org.apache.kafka.common.internals" exact-match="true" />
    <allow pkg="org.apache.kafka.test" />

    <subpackage name="acl">
      <allow pkg="org.apache.kafka.common.annotation" />
      <allow pkg="org.apache.kafka.common.acl" />
      <allow pkg="org.apache.kafka.common.resource" />
    </subpackage>

    <subpackage name="config">
      <allow pkg="org.apache.kafka.common.config" />
      <!-- for testing -->
      <allow pkg="org.apache.kafka.common.metrics" />
    </subpackage>

    <!-- Third-party compression libraries should only be references from this package -->
    <subpackage name="compress">
      <allow pkg="com.github.luben.zstd" />
      <allow pkg="net.jpountz.lz4" />
      <allow pkg="net.jpountz.xxhash" />
      <allow pkg="org.apache.kafka.common.compress" />
      <allow pkg="org.xerial.snappy" />
    </subpackage>

    <subpackage name="message">
      <allow pkg="com.fasterxml.jackson" />
      <allow pkg="org.apache.kafka.common.protocol" />
      <allow pkg="org.apache.kafka.common.protocol.types" />
      <allow pkg="org.apache.kafka.common.message" />
      <allow pkg="org.apache.kafka.common.record" />
    </subpackage>

    <subpackage name="metrics">
      <allow pkg="org.apache.kafka.common.metrics" />
    </subpackage>

    <subpackage name="memory">
      <allow pkg="org.apache.kafka.common.metrics" />
    </subpackage>

    <subpackage name="network">
      <allow pkg="org.apache.kafka.common.security.auth" />
      <allow pkg="org.apache.kafka.common.protocol" />
      <allow pkg="org.apache.kafka.common.config" />
      <allow pkg="org.apache.kafka.common.metrics" />
      <allow pkg="org.apache.kafka.common.security" />
      <allow class="org.apache.kafka.common.requests.ApiVersionsResponse" />
    </subpackage>

    <subpackage name="resource">
      <allow pkg="org.apache.kafka.common.annotation" />
      <allow pkg="org.apache.kafka.common.resource" />
    </subpackage>

    <subpackage name="security">
      <allow pkg="org.apache.kafka.common.annotation" />
      <allow pkg="org.apache.kafka.common.network" />
      <allow pkg="org.apache.kafka.common.config" />
      <allow pkg="org.apache.kafka.common.protocol" />
      <allow pkg="org.apache.kafka.common.errors" />
      <!-- To access DefaultPrincipalData -->
      <allow pkg="org.apache.kafka.common.message" />
      <subpackage name="authenticator">
        <allow pkg="org.apache.kafka.common.message" />
        <allow pkg="org.apache.kafka.common.protocol.types" />
        <allow pkg="org.apache.kafka.common.requests" />
        <allow pkg="org.apache.kafka.clients" />
      </subpackage>
      <subpackage name="ssl">
        <allow pkg="javax.crypto" />
      </subpackage>
      <subpackage name="scram">
        <allow pkg="javax.crypto" />
      </subpackage>
      <subpackage name="oauthbearer">
        <allow pkg="com.fasterxml.jackson.databind" />
        <allow pkg="org.jose4j" />
      </subpackage>
    </subpackage>

    <subpackage name="protocol">
      <allow pkg="org.apache.kafka.common.errors" />
      <allow pkg="org.apache.kafka.common.message" />
      <allow pkg="org.apache.kafka.common.network" />
      <allow pkg="org.apache.kafka.common.protocol" />
      <allow pkg="org.apache.kafka.common.protocol.types" />
      <allow pkg="org.apache.kafka.common.record" />
      <allow pkg="org.apache.kafka.common.requests" />
      <allow pkg="org.apache.kafka.common.resource" />
      <allow pkg="com.fasterxml.jackson" />
    </subpackage>

    <subpackage name="record">
      <allow pkg="org.apache.kafka.common.compress" />
      <allow pkg="org.apache.kafka.common.header" />
      <allow pkg="org.apache.kafka.common.record" />
      <allow pkg="org.apache.kafka.common.message" />
      <allow pkg="org.apache.kafka.common.network" />
      <allow pkg="org.apache.kafka.common.protocol" />
      <allow pkg="org.apache.kafka.common.protocol.types" />
      <allow pkg="org.apache.kafka.common.errors" />
    </subpackage>

    <subpackage name="header">
      <allow pkg="org.apache.kafka.common.header" />
      <allow pkg="org.apache.kafka.common.record" />
    </subpackage>

    <subpackage name="requests">
      <allow pkg="org.apache.kafka.common.acl" />
      <allow pkg="org.apache.kafka.common.feature" />
      <allow pkg="org.apache.kafka.common.protocol" />
      <allow pkg="org.apache.kafka.common.message" />
      <allow pkg="org.apache.kafka.common.network" />
      <allow pkg="org.apache.kafka.common.quota" />
      <allow pkg="org.apache.kafka.common.requests" />
      <allow pkg="org.apache.kafka.common.resource" />
      <allow pkg="org.apache.kafka.common.record" />
      <!-- for AuthorizableRequestContext interface -->
      <allow pkg="org.apache.kafka.server.authorizer" />
      <!-- for IncrementalAlterConfigsRequest Builder -->
      <allow pkg="org.apache.kafka.clients.admin" />
      <!-- for testing -->
      <allow pkg="org.apache.kafka.common.errors" />
      <!-- for testing -->
      <allow pkg="io.opentelemetry.proto"/>
      <!-- for testing -->
      <allow pkg="org.apache.kafka.common.telemetry" />
    </subpackage>

    <subpackage name="serialization">
      <allow pkg="org.apache.kafka.clients" />
      <allow class="org.apache.kafka.common.errors.SerializationException" />
      <allow class="org.apache.kafka.common.header.Headers" />
    </subpackage>

    <subpackage name="utils">
      <allow pkg="org.apache.kafka.common" />
      <allow pkg="org.apache.log4j" />
    </subpackage>

    <subpackage name="quotas">
      <allow pkg="org.apache.kafka.common" />
    </subpackage>

    <subpackage name="telemetry">
      <allow pkg="io.opentelemetry.proto"/>
      <allow pkg="org.apache.kafka.clients"/>
      <allow pkg="org.apache.kafka.common" />
    </subpackage>

  </subpackage>

  <subpackage name="clients">
    <allow pkg="org.apache.kafka.common" />
    <allow pkg="org.apache.kafka.clients" exact-match="true"/>
    <allow pkg="org.apache.kafka.test" />

    <subpackage name="consumer">
      <allow pkg="org.apache.kafka.clients.consumer" />

      <subpackage name="internals">
        <allow pkg="org.apache.kafka.clients" />
      </subpackage>
    </subpackage>

    <subpackage name="producer">
      <allow pkg="org.apache.kafka.clients.consumer" />
      <allow pkg="org.apache.kafka.clients.producer" />
    </subpackage>

    <subpackage name="admin">
      <allow pkg="org.apache.kafka.clients.admin" />
      <allow pkg="org.apache.kafka.clients.consumer.internals" />
      <allow pkg="org.apache.kafka.clients.consumer" />
    </subpackage>
  </subpackage>

  <subpackage name="coordinator">
    <subpackage name="group">
      <allow pkg="org.apache.kafka.clients.consumer" />
      <allow pkg="org.apache.kafka.common.annotation" />
      <allow pkg="org.apache.kafka.common.config" />
      <allow pkg="org.apache.kafka.common.internals" />
      <allow pkg="org.apache.kafka.common.message" />
      <allow pkg="org.apache.kafka.common.metadata" />
      <allow pkg="org.apache.kafka.common.network" />
      <allow pkg="org.apache.kafka.common.protocol" />
      <allow pkg="org.apache.kafka.common.record" />
      <allow pkg="org.apache.kafka.common.requests" />
      <allow pkg="org.apache.kafka.coordinator.group" />
      <allow pkg="org.apache.kafka.deferred" />
      <allow pkg="org.apache.kafka.image"/>
      <allow pkg="org.apache.kafka.server.common"/>
      <allow pkg="org.apache.kafka.server.record"/>
      <allow pkg="org.apache.kafka.server.util"/>
      <allow pkg="org.apache.kafka.storage.internals.log"/>
      <allow pkg="org.apache.kafka.test" />
      <allow pkg="org.apache.kafka.timeline" />
      <subpackage name="metrics">
        <allow pkg="com.yammer.metrics"/>
        <allow pkg="org.apache.kafka.common.metrics" />
        <allow pkg="org.apache.kafka.server.metrics" />
      </subpackage>
    </subpackage>
  </subpackage>

  <subpackage name="server">
    <allow pkg="org.apache.kafka.common" />

    <!-- This is required to make AlterConfigPolicyTest work. -->
    <allow pkg="org.apache.kafka.server.policy" />

    <subpackage name="telemetry">
      <allow class="org.apache.kafka.server.authorizer.AuthorizableRequestContext" />
    </subpackage>

  </subpackage>

  <subpackage name="shell">
    <allow pkg="com.fasterxml.jackson" />
    <allow pkg="kafka.raft"/>
    <allow pkg="kafka.server"/>
    <allow pkg="kafka.tools"/>
    <allow pkg="kafka.utils"/>
    <allow pkg="net.sourceforge.argparse4j" />
    <allow pkg="org.apache.kafka.common"/>
    <allow pkg="org.apache.kafka.metadata"/>
    <allow pkg="org.apache.kafka.controller.util"/>
    <allow pkg="org.apache.kafka.queue"/>
    <allow pkg="org.apache.kafka.raft"/>
    <allow pkg="org.apache.kafka.server.common" />
    <allow pkg="org.apache.kafka.server.fault" />
    <allow pkg="org.apache.kafka.shell"/>
    <allow pkg="org.apache.kafka.image"/>
    <allow pkg="org.apache.kafka.image.loader"/>
    <allow pkg="org.apache.kafka.snapshot"/>
    <allow pkg="org.jline"/>
    <allow pkg="scala.compat"/>
  </subpackage>

  <subpackage name="tools">
    <allow pkg="org.apache.kafka.common"/>
    <allow pkg="org.apache.kafka.server.util" />
    <allow pkg="kafka.admin" />
    <allow pkg="kafka.server" />
    <allow pkg="org.apache.kafka.storage.internals" />
    <allow pkg="org.apache.kafka.server.common" />
    <allow pkg="org.apache.kafka.clients" />
    <allow pkg="org.apache.kafka.clients.admin" />
    <allow pkg="org.apache.kafka.clients.producer" />
    <allow pkg="org.apache.kafka.clients.consumer" />
    <allow pkg="org.apache.kafka.test" />
    <allow pkg="org.apache.kafka.connect.runtime" />
    <allow pkg="org.apache.kafka.connect.runtime.isolation" />
    <allow pkg="com.fasterxml.jackson" />
    <allow pkg="org.jose4j" />
    <allow pkg="net.sourceforge.argparse4j" />
    <allow pkg="org.apache.log4j" />
    <allow pkg="kafka.test" />
    <allow pkg="joptsimple" />
    <allow pkg="javax.rmi.ssl"/>
    <allow pkg="kafka.utils" />
    <allow pkg="scala.collection" />

    <subpackage name="consumer">
      <allow pkg="org.apache.kafka.tools"/>

      <subpackage name="group">
        <allow pkg="kafka.api"/>
        <allow pkg="kafka.security"/>
<<<<<<< HEAD
=======
        <allow pkg="kafka.zk" />
>>>>>>> 8f5bb8cf
        <allow pkg="org.apache.kafka.tools"/>
        <allow pkg="org.apache.kafka.server.config" />
        <allow pkg="org.apache.kafka.metadata.authorizer"/>
      </subpackage>
    </subpackage>

    <subpackage name="reassign">
      <allow pkg="org.apache.kafka.admin"/>
      <allow pkg="org.apache.kafka.tools"/>
      <allow pkg="kafka.admin" />
      <allow pkg="kafka.cluster" />
      <allow pkg="kafka.log" />
      <allow pkg="kafka.server" />
      <allow pkg="scala" />
    </subpackage>

    <subpackage name="other">
      <allow pkg="org.apache.kafka.tools.reassign"/>
      <allow pkg="kafka.log" />
      <allow pkg="org.jfree"/>
      <allow pkg="javax.imageio" />
      <allow pkg="scala" />
    </subpackage>
  </subpackage>

  <subpackage name="trogdor">
    <allow pkg="com.fasterxml.jackson" />
    <allow pkg="javax.servlet" />
    <allow pkg="javax.ws.rs" />
    <allow pkg="net.sourceforge.argparse4j" />
    <allow pkg="org.apache.kafka.clients" />
    <allow pkg="org.apache.kafka.clients.admin" />
    <allow pkg="org.apache.kafka.clients.consumer" exact-match="true"/>
    <allow pkg="org.apache.kafka.clients.producer" exact-match="true"/>
    <allow pkg="org.apache.kafka.common" />
    <allow pkg="org.apache.kafka.test"/>
    <allow pkg="org.apache.kafka.trogdor" />
    <allow pkg="org.eclipse.jetty" />
    <allow pkg="org.glassfish.jersey" />
  </subpackage>

  <subpackage name="message">
    <allow pkg="com.fasterxml.jackson" />
    <allow pkg="com.fasterxml.jackson.annotation" />
    <allow pkg="net.sourceforge.argparse4j" />
    <allow pkg="org.apache.message" />
  </subpackage>

  <subpackage name="streams">
    <allow pkg="org.apache.kafka.common"/>
    <allow pkg="org.apache.kafka.test"/>
    <allow pkg="org.apache.kafka.clients"/>
    <allow pkg="org.apache.kafka.clients.producer" exact-match="true"/>
    <allow pkg="org.apache.kafka.clients.consumer" exact-match="true"/>
    <allow pkg="org.apache.kafka.server.util"/>

    <allow pkg="org.apache.kafka.streams"/>

    <subpackage name="examples">
      <allow pkg="com.fasterxml.jackson" />
      <allow pkg="org.apache.kafka.connect.json" />
    </subpackage>

    <subpackage name="internals">
      <allow pkg="com.fasterxml.jackson" />
    </subpackage>

    <subpackage name="perf">
      <allow pkg="com.fasterxml.jackson.databind" />
    </subpackage>

    <subpackage name="integration">
      <allow pkg="kafka.admin" />
      <allow pkg="kafka.api" />
      <allow pkg="kafka.cluster" />
      <allow pkg="kafka.server" />
      <allow pkg="kafka.tools" />
      <allow pkg="kafka.utils" />
      <allow pkg="kafka.log" />
      <allow pkg="scala" />
      <allow class="kafka.zk.EmbeddedZookeeper"/>
      <allow pkg="com.fasterxml.jackson" />
      <allow pkg="org.apache.kafka.tools" />
      <allow pkg="org.apache.kafka.server.config" />
      <allow class="org.apache.kafka.storage.internals.log.CleanerConfig" />
    </subpackage>

    <subpackage name="test">
      <allow pkg="kafka.admin" />
    </subpackage>

    <subpackage name="state">
      <allow pkg="org.rocksdb" />
    </subpackage>

    <subpackage name="processor">
      <subpackage name="internals">
        <allow pkg="com.fasterxml.jackson" />
        <allow pkg="kafka.utils" />
        <allow pkg="org.apache.zookeeper" />
        <allow pkg="org.apache.log4j" />
      </subpackage>
    </subpackage>
  </subpackage>

  <subpackage name="log4jappender">
    <allow pkg="org.apache.log4j" />
    <allow pkg="org.apache.kafka.clients" />
    <allow pkg="org.apache.kafka.common" />
    <allow pkg="org.apache.kafka.test" />
  </subpackage>

  <subpackage name="test">
    <allow pkg="org.apache.kafka" />
    <allow pkg="org.bouncycastle" />
    <allow pkg="org.rocksdb" />
  </subpackage>

  <subpackage name="raft">
    <allow pkg="org.apache.kafka.raft" />
    <allow pkg="org.apache.kafka.metadata" />
    <allow pkg="org.apache.kafka.snapshot" />
    <allow pkg="org.apache.kafka.clients" />
    <allow pkg="org.apache.kafka.common.config" />
    <allow pkg="org.apache.kafka.common.message" />
    <allow pkg="org.apache.kafka.common.metadata" />
    <allow pkg="org.apache.kafka.common.metrics" />
    <allow pkg="org.apache.kafka.common.record" />
    <allow pkg="org.apache.kafka.common.requests" />
    <allow pkg="org.apache.kafka.common.protocol" />
    <allow pkg="org.apache.kafka.server.common" />
    <allow pkg="org.apache.kafka.server.common.serialization" />
    <allow pkg="org.apache.kafka.server.fault"/>
    <allow pkg="org.apache.kafka.server.util" />
    <allow pkg="org.apache.kafka.test"/>
    <allow pkg="com.fasterxml.jackson" />
    <allow pkg="net.jqwik"/>
  </subpackage>

  <subpackage name="snapshot">
    <allow pkg="org.apache.kafka.common.record" />
    <allow pkg="org.apache.kafka.common.message" />
    <allow pkg="org.apache.kafka.raft" />
    <allow pkg="org.apache.kafka.server.common" />
    <allow pkg="org.apache.kafka.test"/>
  </subpackage>

  <subpackage name="connect">
    <allow pkg="org.apache.kafka.common" />
    <allow pkg="org.apache.kafka.connect.data" />
    <allow pkg="org.apache.kafka.connect.errors" />
    <allow pkg="org.apache.kafka.connect.header" />
    <allow pkg="org.apache.kafka.connect.components"/>
    <allow pkg="org.apache.kafka.clients" />
    <allow pkg="org.apache.kafka.test"/>

    <subpackage name="source">
      <allow pkg="org.apache.kafka.connect.connector" />
      <allow pkg="org.apache.kafka.connect.storage" />
    </subpackage>

    <subpackage name="sink">
      <allow pkg="org.apache.kafka.clients.consumer" />
      <allow pkg="org.apache.kafka.connect.connector" />
      <allow pkg="org.apache.kafka.connect.transforms" />
      <allow pkg="org.apache.kafka.connect.storage" />
    </subpackage>

    <subpackage name="converters">
      <allow pkg="org.apache.kafka.connect.storage" />
    </subpackage>

    <subpackage name="connector.policy">
      <allow pkg="org.apache.kafka.connect.health" />
      <allow pkg="org.apache.kafka.connect.connector" />
      <!-- for testing -->
      <allow pkg="org.apache.kafka.connect.runtime" />
    </subpackage>

    <subpackage name="rest">
      <allow pkg="org.apache.kafka.connect.health" />
      <allow pkg="javax.ws.rs" />
      <allow pkg= "javax.security.auth"/>
      <subpackage name="basic">
        <allow pkg="org.apache.kafka.connect.rest"/>
        <allow pkg="javax.annotation"/>
      </subpackage>
    </subpackage>

    <subpackage name="mirror">
      <allow pkg="org.apache.kafka.clients.consumer" />
      <allow pkg="org.apache.kafka.connect.source" />
      <allow pkg="org.apache.kafka.connect.sink" />
      <allow pkg="org.apache.kafka.connect.storage" />
      <allow pkg="org.apache.kafka.connect.connector" />
      <allow pkg="org.apache.kafka.connect.runtime" />
      <allow pkg="org.apache.kafka.connect.runtime.distributed" />
      <allow pkg="org.apache.kafka.connect.util" />
      <allow pkg="org.apache.kafka.connect.converters" />
      <allow pkg="org.apache.kafka.connect.json" />
      <allow pkg="net.sourceforge.argparse4j" />
      <!-- for tests -->
      <allow pkg="org.apache.kafka.connect.integration" />
      <allow pkg="org.apache.kafka.connect.mirror" />
      <allow pkg="kafka.server" />
      <subpackage name="rest">
        <allow pkg="javax.ws.rs" />
        <allow pkg="javax.inject" />
        <allow pkg="org.glassfish.jersey" />
        <allow pkg="org.glassfish.hk2" />
      </subpackage>
    </subpackage>

    <subpackage name="runtime">
      <allow pkg="org.apache.kafka.connect" />
      <allow pkg="org.reflections"/>
      <allow pkg="org.reflections.util"/>
      <allow pkg="javax.crypto"/>
      <allow pkg="org.eclipse.jetty.util" />
      <allow pkg="org.apache.log4j" />

      <subpackage name="rest">
        <allow pkg="org.eclipse.jetty" />
        <allow pkg="javax.ws.rs" />
        <allow pkg="javax.inject" />
        <allow pkg="org.glassfish.hk2" />
        <allow pkg="javax.servlet" />
        <allow pkg="org.glassfish.jersey" />
        <allow pkg="com.fasterxml.jackson" />
        <allow pkg="org.apache.http"/>
        <allow pkg="io.swagger.v3.oas.annotations"/>
      </subpackage>

      <subpackage name="isolation">
        <allow pkg="com.fasterxml.jackson" />
        <allow pkg="org.apache.maven.artifact.versioning" />
        <allow pkg="javax.tools" />
      </subpackage>

      <subpackage name="distributed">
        <allow pkg="javax.ws.rs.core" />
      </subpackage>
    </subpackage>

    <subpackage name="cli">
      <allow pkg="com.fasterxml.jackson" />
      <allow pkg="org.apache.kafka.connect.runtime" />
      <allow pkg="org.apache.kafka.connect.storage" />
      <allow pkg="org.apache.kafka.connect.util" />
      <allow pkg="org.apache.kafka.common" />
      <allow pkg="org.apache.kafka.connect.connector.policy" />
      <allow pkg="org.apache.kafka.connect.json" />
    </subpackage>

    <subpackage name="storage">
      <allow pkg="org.apache.kafka.connect" />
      <allow pkg="org.apache.kafka.common.serialization" />
      <allow pkg="javax.crypto.spec"/>
    </subpackage>

    <subpackage name="util">
      <allow pkg="org.apache.kafka.connect" />
      <allow pkg="org.reflections.vfs" />
      <!-- for annotations to avoid code duplication -->
      <allow pkg="com.fasterxml.jackson.annotation" />
      <allow pkg="com.fasterxml.jackson.databind" />
      <subpackage name="clusters">
        <allow pkg="kafka.cluster" />
        <allow pkg="kafka.server" />
        <allow pkg="kafka.zk" />
        <allow pkg="kafka.utils" />
        <allow class="javax.servlet.http.HttpServletResponse" />
        <allow class="javax.ws.rs.core.Response" />
        <allow pkg="com.fasterxml.jackson.core.type" />
        <allow pkg="org.apache.kafka.metadata" />
        <allow pkg="org.eclipse.jetty.client"/>
        <allow class="org.apache.kafka.storage.internals.log.CleanerConfig" />
      </subpackage>
    </subpackage>

    <subpackage name="integration">
      <allow pkg="org.apache.kafka.connect.util.clusters" />
      <allow pkg="org.apache.kafka.connect" />
      <allow pkg="javax.ws.rs" />
      <allow pkg="org.apache.http"/>
      <allow pkg="org.eclipse.jetty.util"/>
      <!-- for tests -->
      <allow pkg="org.apache.kafka.server.util" />
    </subpackage>

    <subpackage name="json">
      <allow pkg="com.fasterxml.jackson" />
      <allow pkg="org.apache.kafka.common.serialization" />
      <allow pkg="org.apache.kafka.common.errors" />
      <allow pkg="org.apache.kafka.connect.storage" />
    </subpackage>

    <subpackage name="file">
      <allow pkg="org.apache.kafka.connect" />
      <allow pkg="org.apache.kafka.clients.consumer" />
      <!-- for tests -->
      <allow pkg="org.easymock" />
      <allow pkg="org.powermock" />
    </subpackage>

    <subpackage name="tools">
      <allow pkg="org.apache.kafka.connect" />
      <allow pkg="org.apache.kafka.server.util" />
      <allow pkg="com.fasterxml.jackson" />
    </subpackage>

    <subpackage name="transforms">
      <allow class="org.apache.kafka.connect.connector.ConnectRecord" />
      <allow class="org.apache.kafka.connect.source.SourceRecord" />
      <allow class="org.apache.kafka.connect.sink.SinkRecord" />
      <allow pkg="org.apache.kafka.connect.transforms.util" />
    </subpackage>
  </subpackage>

</import-control><|MERGE_RESOLUTION|>--- conflicted
+++ resolved
@@ -327,10 +327,7 @@
       <subpackage name="group">
         <allow pkg="kafka.api"/>
         <allow pkg="kafka.security"/>
-<<<<<<< HEAD
-=======
         <allow pkg="kafka.zk" />
->>>>>>> 8f5bb8cf
         <allow pkg="org.apache.kafka.tools"/>
         <allow pkg="org.apache.kafka.server.config" />
         <allow pkg="org.apache.kafka.metadata.authorizer"/>
