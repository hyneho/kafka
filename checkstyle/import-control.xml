--- conflicted
+++ resolved
@@ -281,11 +281,8 @@
     <allow pkg="org.apache.kafka.queue"/>
     <allow pkg="org.apache.kafka.raft"/>
     <allow pkg="org.apache.kafka.shell"/>
-<<<<<<< HEAD
     <allow pkg="org.apache.kafka.snapshot"/>
     <allow pkg="org.apache.log4j" />
-=======
->>>>>>> 99b9b3e8
     <allow pkg="org.jline"/>
     <allow pkg="scala.compat"/>
   </subpackage>
