--- conflicted
+++ resolved
@@ -122,11 +122,7 @@
         return DEV_BRANCH
 
 DEV_BRANCH = KafkaVersion("dev")
-<<<<<<< HEAD
 DEV_VERSION = KafkaVersion("7.7.0-0")
-=======
-DEV_VERSION = KafkaVersion("3.8.0-SNAPSHOT")
->>>>>>> 27122634
 
 LATEST_METADATA_VERSION = "3.8"
 
