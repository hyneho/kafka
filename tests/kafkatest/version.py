--- conflicted
+++ resolved
@@ -120,11 +120,7 @@
         return DEV_BRANCH
 
 DEV_BRANCH = KafkaVersion("dev")
-<<<<<<< HEAD
 DEV_VERSION = KafkaVersion("7.5.0-0")
-=======
-DEV_VERSION = KafkaVersion("3.6.0-SNAPSHOT")
->>>>>>> c2f6f29c
 
 LATEST_METADATA_VERSION = "3.3"
 
