--- conflicted
+++ resolved
@@ -21,11 +21,5 @@
 #
 # Instead, in development branches, the version should have a suffix of the form ".devN"
 #
-<<<<<<< HEAD
-
 # For example, when Kafka is at version 1.0.0-0, this should be something like "1.0.0-0.dev0"
-__version__ = '6.2.1-0.dev0'
-=======
-# For example, when Kafka is at version 1.0.0-SNAPSHOT, this should be something like "1.0.0.dev0"
-__version__ = '2.8.1.dev0'
->>>>>>> 2594686c
+__version__ = '6.2.1-0.dev0'