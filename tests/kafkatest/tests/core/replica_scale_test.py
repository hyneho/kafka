--- conflicted
+++ resolved
@@ -48,13 +48,8 @@
             self.zk.stop()
 
     @cluster(num_nodes=12)
-<<<<<<< HEAD
-    @parametrize(topic_count=50, partition_count=34, replication_factor=3)
-    def test_produce_consume(self, topic_count, partition_count, replication_factor):
-=======
     @matrix(topic_count=[50], partition_count=[34], replication_factor=[3], metadata_quorum=quorum.all_non_upgrade)
     def test_produce_consume(self, topic_count, partition_count, replication_factor, metadata_quorum=quorum.zk):
->>>>>>> 62e88657
         topics_create_start_time = time.time()
         for i in range(topic_count):
             topic = "replicas_produce_consume_%d" % i
@@ -108,13 +103,8 @@
         trogdor.stop()
 
     @cluster(num_nodes=12)
-<<<<<<< HEAD
-    @parametrize(topic_count=50, partition_count=34, replication_factor=3)
-    def test_clean_bounce(self, topic_count, partition_count, replication_factor):
-=======
     @matrix(topic_count=[50], partition_count=[34], replication_factor=[3], metadata_quorum=quorum.all_non_upgrade)
     def test_clean_bounce(self, topic_count, partition_count, replication_factor, metadata_quorum=quorum.zk):
->>>>>>> 62e88657
         topics_create_start_time = time.time()
         for i in range(topic_count):
             topic = "topic-%04d" % i
