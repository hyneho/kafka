--- conflicted
+++ resolved
@@ -101,14 +101,9 @@
                                            version=KafkaVersion(from_kafka_version))
         consumer_properties = consumer_group.maybe_set_group_protocol(group_protocol)
         self.consumer = ConsoleConsumer(self.test_context, self.num_consumers, self.kafka,
-<<<<<<< HEAD
-                                        self.topic, new_consumer=True, consumer_timeout_ms=30000,
+                                        self.topic, consumer_timeout_ms=30000,
                                         message_validator=is_int, version=KafkaVersion(from_kafka_version),
                                         consumer_properties=consumer_properties)
-=======
-                                        self.topic, consumer_timeout_ms=30000,
-                                        message_validator=is_int, version=KafkaVersion(from_kafka_version))
->>>>>>> cc20e784
         self.run_produce_consume_validate(core_test_action=lambda: self.perform_version_change(from_kafka_version))
         cluster_id = self.kafka.cluster_id()
         assert cluster_id is not None
