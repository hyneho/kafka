# Licensed to the Apache Software Foundation (ASF) under one or more
# contributor license agreements.  See the NOTICE file distributed with
# this work for additional information regarding copyright ownership.
# The ASF licenses this file to You under the Apache License, Version 2.0
# (the "License"); you may not use this file except in compliance with
# the License.  You may obtain a copy of the License at
#
#    http://www.apache.org/licenses/LICENSE-2.0
#
# Unless required by applicable law or agreed to in writing, software
# distributed under the License is distributed on an "AS IS" BASIS,
# WITHOUT WARRANTIES OR CONDITIONS OF ANY KIND, either express or implied.
# See the License for the specific language governing permissions and
# limitations under the License.

from ducktape.utils.util import wait_until

from ducktape.cluster.remoteaccount import RemoteCommandError
from ducktape.mark import matrix
from ducktape.mark import parametrize
from ducktape.mark.resource import cluster

from kafkatest.services.kafka import quorum, consumer_group
from kafkatest.tests.end_to_end import EndToEndTest
from kafkatest.services.kafka import config_property
from kafkatest.services.trogdor.network_partition_fault_spec import NetworkPartitionFaultSpec
from kafkatest.services.trogdor.task_spec import TaskSpec
from kafkatest.services.trogdor.trogdor import TrogdorService

import signal
import time

class ReplicationReplicaFailureTest(EndToEndTest):

    def __init__(self, test_context):
        """:type test_context: ducktape.tests.test.TestContext"""
        super(ReplicationReplicaFailureTest, self).__init__(test_context=test_context, topic=None)

    @cluster(num_nodes=7)
    @matrix(
        metadata_quorum=[quorum.isolated_kraft],
        use_new_coordinator=[False],
        group_protocol=[consumer_group.classic_group_protocol]
    )
    @matrix(
        metadata_quorum=[quorum.isolated_kraft],
        use_new_coordinator=[True],
        group_protocol=consumer_group.all_group_protocols
    )
<<<<<<< HEAD
    def test_replication_with_replica_failure(self, metadata_quorum=quorum.isolated_kraft, use_new_coordinator=False,
                                              group_protocol=consumer_group.classic_group_protocol):
=======
    def test_replication_with_replica_failure(self, metadata_quorum, use_new_coordinator=False, group_protocol=None):
>>>>>>> 0d7c7659
        """
        This test verifies that replication shrinks the ISR when a replica is not fetching anymore.
        It also verifies that replication provides simple durability guarantees by checking that data acked by
        brokers is still available for consumption.

        Setup: 1 KRaft controller, 3 kafka nodes, 1 topic with partitions=1, replication-factor=3, and min.insync.replicas=2
          - Produce messages in the background
          - Consume messages in the background
          - Partition a follower
          - Validate that the ISR was shrunk
          - Stop producing and finish consuming
          - Validate that every acked message was consumed
        """
        self.create_kafka(num_nodes=3,
                          server_prop_overrides=[["replica.lag.time.max.ms", "10000"]],
                          controller_num_nodes_override=1)
        self.kafka.start()

        self.trogdor = TrogdorService(context=self.test_context,
                                      client_services=[self.kafka])
        self.trogdor.start()

        assignment = [self.kafka.idx(node) for node in self.kafka.nodes]

        self.topic = "test_topic"
        self.kafka.create_topic({"topic": self.topic,
                                 "replica-assignment": ":".join(map(str, assignment)),
                                 "configs": {"min.insync.replicas": 2}})

        self.logger.info("Created topic %s with assignment %s", self.topic, ", ".join(map(str, assignment)))

        self.create_producer()
        self.producer.start()

        self.create_consumer(group_protocol=group_protocol)
        self.consumer.start()

        self.await_startup()

        leader = self.kafka.leader(self.topic, partition=0)
        replicas = self.kafka.replicas(self.topic, partition=0)

        # One of the followers is picked to be partitioned.
        follower_to_partition = [replica for replica in replicas if replica != leader][0]
        self.logger.info("Partitioning follower %s (%s) from the other brokers", self.kafka.idx(follower_to_partition), follower_to_partition.name)
        partition_spec = NetworkPartitionFaultSpec(0, 5*60*1000,
            [[follower_to_partition], [node for node in self.kafka.nodes if node != follower_to_partition]])
        partition = self.trogdor.create_task("partition", partition_spec)

        def current_isr():
            try:
                # Due to the network partition, the kafka-topics command could fail if it tries
                # to connect to the partitioned broker. Therefore we catch the error here and retry.
                return set(self.kafka.isr_idx_list(self.topic, partition=0, node=leader, offline_nodes=[follower_to_partition]))
            except RemoteCommandError as e:
                return set()

        # Verify that ISR is shrunk.
        expected_isr = {self.kafka.idx(replica) for replica in replicas if replica != follower_to_partition}
        wait_until(lambda: current_isr() == expected_isr,
                   timeout_sec=120, backoff_sec=1, err_msg="ISR should have been shrunk.")

        # Wait until the network partition is removed.
        partition.stop()
        partition.wait_for_done(timeout_sec=300)

        # Verify that ISR is expanded.
        expected_isr = {self.kafka.idx(replica) for replica in replicas}
        wait_until(lambda: current_isr() == expected_isr,
                   timeout_sec=120, backoff_sec=1, err_msg="ISR should have been expanded.")

        self.run_validation(producer_timeout_sec=120, min_records=25000)<|MERGE_RESOLUTION|>--- conflicted
+++ resolved
@@ -47,12 +47,7 @@
         use_new_coordinator=[True],
         group_protocol=consumer_group.all_group_protocols
     )
-<<<<<<< HEAD
-    def test_replication_with_replica_failure(self, metadata_quorum=quorum.isolated_kraft, use_new_coordinator=False,
-                                              group_protocol=consumer_group.classic_group_protocol):
-=======
-    def test_replication_with_replica_failure(self, metadata_quorum, use_new_coordinator=False, group_protocol=None):
->>>>>>> 0d7c7659
+    def test_replication_with_replica_failure(self, metadata_quorum, use_new_coordinator=False, group_protocol=consumer_group.classic_group_protocol):
         """
         This test verifies that replication shrinks the ISR when a replica is not fetching anymore.
         It also verifies that replication provides simple durability guarantees by checking that data acked by
