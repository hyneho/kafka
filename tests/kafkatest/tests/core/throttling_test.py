--- conflicted
+++ resolved
@@ -20,12 +20,7 @@
 from ducktape.utils.util import wait_until
 
 from kafkatest.services.performance import ProducerPerformanceService
-<<<<<<< HEAD
-from kafkatest.services.zookeeper import ZookeeperService
-from kafkatest.services.kafka import KafkaService, consumer_group
-=======
-from kafkatest.services.kafka import KafkaService, quorum
->>>>>>> 0d7c7659
+from kafkatest.services.kafka import KafkaService, quorum, consumer_group
 from kafkatest.services.console_consumer import ConsoleConsumer
 from kafkatest.tests.produce_consume_validate import ProduceConsumeValidateTest
 from kafkatest.services.verifiable_producer import VerifiableProducer
@@ -140,15 +135,9 @@
                 time_taken))
 
     @cluster(num_nodes=10)
-<<<<<<< HEAD
-    @parametrize(bounce_brokers=True)
-    @parametrize(bounce_brokers=False)
-    def test_throttled_reassignment(self, bounce_brokers, group_protocol=consumer_group.classic_group_protocol):
-=======
     @parametrize(bounce_brokers=True, metadata_quorum=quorum.isolated_kraft)
     @parametrize(bounce_brokers=False, metadata_quorum=quorum.isolated_kraft)
-    def test_throttled_reassignment(self, bounce_brokers, metadata_quorum):
->>>>>>> 0d7c7659
+    def test_throttled_reassignment(self, bounce_brokers, metadata_quorum, group_protocol=consumer_group.classic_group_protocol):
         security_protocol = 'PLAINTEXT'
         self.kafka.security_protocol = security_protocol
         self.kafka.interbroker_security_protocol = security_protocol
