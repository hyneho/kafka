# Licensed to the Apache Software Foundation (ASF) under one or more
# contributor license agreements.  See the NOTICE file distributed with
# this work for additional information regarding copyright ownership.
# The ASF licenses this file to You under the Apache License, Version 2.0
# (the "License"); you may not use this file except in compliance with
# the License.  You may obtain a copy of the License at
#
#    http://www.apache.org/licenses/LICENSE-2.0
#
# Unless required by applicable law or agreed to in writing, software
# distributed under the License is distributed on an "AS IS" BASIS,
# WITHOUT WARRANTIES OR CONDITIONS OF ANY KIND, either express or implied.
# See the License for the specific language governing permissions and
# limitations under the License.

import time
from collections import defaultdict

from ducktape.mark import matrix
from ducktape.mark.resource import cluster

from kafkatest.services.console_consumer import ConsoleConsumer
from kafkatest.services.kafka import KafkaService, quorum, consumer_group
from kafkatest.services.monitor.jmx import JmxTool
from kafkatest.services.verifiable_producer import VerifiableProducer
from kafkatest.tests.produce_consume_validate import ProduceConsumeValidateTest
from kafkatest.utils import is_int


class FetchFromFollowerTest(ProduceConsumeValidateTest):

    RACK_AWARE_REPLICA_SELECTOR = "org.apache.kafka.common.replica.RackAwareReplicaSelector"
    METADATA_MAX_AGE_MS = 3000

    def __init__(self, test_context):
        super(FetchFromFollowerTest, self).__init__(test_context=test_context)
        self.jmx_tool = JmxTool(test_context, jmx_poll_ms=100)
        self.topic = "test_topic"
        self.kafka = KafkaService(test_context,
                                  num_nodes=3,
                                  zk=None,
                                  topics={
                                      self.topic: {
                                          "partitions": 1,
                                          "replication-factor": 3,
                                          "configs": {"min.insync.replicas": 1}},
                                  },
                                  server_prop_overrides=[
                                      ["replica.selector.class", self.RACK_AWARE_REPLICA_SELECTOR]
                                  ],
                                  per_node_server_prop_overrides={
                                      1: [("broker.rack", "rack-a")],
                                      2: [("broker.rack", "rack-b")],
                                      3: [("broker.rack", "rack-c")]
                                  },
                                  controller_num_nodes_override=1)

        self.producer_throughput = 1000
        self.num_producers = 1
        self.num_consumers = 1

    def min_cluster_size(self):
        return super(FetchFromFollowerTest, self).min_cluster_size() + self.num_producers * 2 + self.num_consumers * 2

    def setUp(self):
        self.kafka.start()

    @cluster(num_nodes=9)
    @matrix(
        metadata_quorum=[quorum.isolated_kraft],
        use_new_coordinator=[False],
        group_protocol=[consumer_group.classic_group_protocol]
    )
    @matrix(
        metadata_quorum=[quorum.isolated_kraft],
        use_new_coordinator=[True],
        group_protocol=consumer_group.all_group_protocols
    )
<<<<<<< HEAD
    def test_consumer_preferred_read_replica(self, metadata_quorum=quorum.isolated_kraft, use_new_coordinator=False,
                                             group_protocol=consumer_group.classic_group_protocol):
=======
    def test_consumer_preferred_read_replica(self, metadata_quorum, use_new_coordinator=False, group_protocol=None):
>>>>>>> 0d7c7659
        """
        This test starts up brokers with "broker.rack" and "replica.selector.class" configurations set. The replica
        selector is set to the rack-aware implementation. One of the brokers has a different rack than the other two.
        We then use a console consumer with the "client.rack" set to the same value as the differing broker. After
        producing some records, we verify that the client has been informed of the preferred replica and that all the
        records are properly consumed.
        """

        # Find the leader, configure consumer to be on a different rack
        leader_node = self.kafka.leader(self.topic, 0)
        leader_idx = self.kafka.idx(leader_node)
        non_leader_idx = 2 if leader_idx != 2 else 1
        non_leader_rack = "rack-b" if leader_idx != 2 else "rack-a"

        self.logger.debug("Leader %d %s" % (leader_idx, leader_node))
        self.logger.debug("Non-Leader %d %s" % (non_leader_idx, non_leader_rack))

        self.producer = VerifiableProducer(self.test_context, self.num_producers, self.kafka, self.topic,
                                           throughput=self.producer_throughput)
        consumer_properties = consumer_group.maybe_set_group_protocol(group_protocol,
                                                                      config={
                                                                          "client.rack": non_leader_rack,
                                                                          "metadata.max.age.ms": self.METADATA_MAX_AGE_MS
                                                                      })
        self.consumer = ConsoleConsumer(self.test_context, self.num_consumers, self.kafka, self.topic,
                                        client_id="console-consumer", group_id="test-consumer-group-1",
                                        consumer_timeout_ms=60000, message_validator=is_int,
                                        consumer_properties=consumer_properties)

        # Start up and let some data get produced
        self.start_producer_and_consumer()
        time.sleep(self.METADATA_MAX_AGE_MS * 2. / 1000)

        consumer_node = self.consumer.nodes[0]
        consumer_idx = self.consumer.idx(consumer_node)
        read_replica_attribute = "preferred-read-replica"
        read_replica_mbean = "kafka.consumer:type=consumer-fetch-manager-metrics,client-id=%s,topic=%s,partition=%d" % \
                  ("console-consumer", self.topic, 0)
        self.jmx_tool.jmx_object_names = [read_replica_mbean]
        self.jmx_tool.jmx_attributes = [read_replica_attribute]
        self.jmx_tool.start_jmx_tool(consumer_idx, consumer_node)

        # Wait for at least one interval of "metadata.max.age.ms"
        time.sleep(self.METADATA_MAX_AGE_MS * 2. / 1000)

        # Read the JMX output
        self.jmx_tool.read_jmx_output(consumer_idx, consumer_node)

        all_captured_preferred_read_replicas = defaultdict(int)
        self.logger.debug(self.jmx_tool.jmx_stats)

        for ts, data in self.jmx_tool.jmx_stats[0].items():
            for k, v in data.items():
                if k.endswith(read_replica_attribute):
                    all_captured_preferred_read_replicas[int(v)] += 1

        self.logger.debug("Saw the following preferred read replicas %s",
                          dict(all_captured_preferred_read_replicas.items()))

        assert all_captured_preferred_read_replicas[non_leader_idx] > 0, \
            "Expected to see broker %d (%s) as a preferred replica" % (non_leader_idx, non_leader_rack)

        # Validate consumed messages
        self.stop_producer_and_consumer()
        self.validate()<|MERGE_RESOLUTION|>--- conflicted
+++ resolved
@@ -76,12 +76,7 @@
         use_new_coordinator=[True],
         group_protocol=consumer_group.all_group_protocols
     )
-<<<<<<< HEAD
-    def test_consumer_preferred_read_replica(self, metadata_quorum=quorum.isolated_kraft, use_new_coordinator=False,
-                                             group_protocol=consumer_group.classic_group_protocol):
-=======
-    def test_consumer_preferred_read_replica(self, metadata_quorum, use_new_coordinator=False, group_protocol=None):
->>>>>>> 0d7c7659
+    def test_consumer_preferred_read_replica(self, metadata_quorum, use_new_coordinator=False, group_protocol=consumer_group.classic_group_protocol):
         """
         This test starts up brokers with "broker.rack" and "replica.selector.class" configurations set. The replica
         selector is set to the rack-aware implementation. One of the brokers has a different rack than the other two.
