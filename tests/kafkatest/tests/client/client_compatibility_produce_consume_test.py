# Licensed to the Apache Software Foundation (ASF) under one or more
# contributor license agreements.  See the NOTICE file distributed with
# this work for additional information regarding copyright ownership.
# The ASF licenses this file to You under the Apache License, Version 2.0
# (the "License"); you may not use this file except in compliance with
# the License.  You may obtain a copy of the License at
#
#    http://www.apache.org/licenses/LICENSE-2.0
#
# Unless required by applicable law or agreed to in writing, software
# distributed under the License is distributed on an "AS IS" BASIS,
# WITHOUT WARRANTIES OR CONDITIONS OF ANY KIND, either express or implied.
# See the License for the specific language governing permissions and
# limitations under the License.

from ducktape.mark import matrix, parametrize
from ducktape.mark.resource import cluster
from ducktape.utils.util import wait_until

from kafkatest.services.zookeeper import ZookeeperService
from kafkatest.services.kafka import KafkaService, quorum, consumer_group
from kafkatest.services.verifiable_producer import VerifiableProducer
from kafkatest.services.console_consumer import ConsoleConsumer
from kafkatest.tests.produce_consume_validate import ProduceConsumeValidateTest
from kafkatest.utils import is_int_with_prefix
from kafkatest.version import DEV_BRANCH, \
    LATEST_2_1, LATEST_2_2, LATEST_2_3, LATEST_2_4, LATEST_2_5, LATEST_2_6, LATEST_2_7, LATEST_2_8, \
    LATEST_3_0, LATEST_3_1, LATEST_3_2, LATEST_3_3, LATEST_3_4, LATEST_3_5, LATEST_3_6, LATEST_3_7, LATEST_3_8, LATEST_3_9, KafkaVersion

class ClientCompatibilityProduceConsumeTest(ProduceConsumeValidateTest):
    """
    These tests validate that we can use a new client to produce and consume from older brokers.
    """

    def __init__(self, test_context):
        """:type test_context: ducktape.tests.test.TestContext"""
        super(ClientCompatibilityProduceConsumeTest, self).__init__(test_context=test_context)

        self.topic = "test_topic"
        self.zk = ZookeeperService(test_context, num_nodes=3) if quorum.for_test(test_context) == quorum.zk else None
        self.kafka = KafkaService(test_context, num_nodes=3, zk=self.zk, topics={self.topic:{
                                                                    "partitions": 10,
                                                                    "replication-factor": 2}})
        self.num_partitions = 10
        self.timeout_sec = 60
        self.producer_throughput = 1000
        self.num_producers = 2
        self.messages_per_producer = 1000
        self.num_consumers = 1

    def setUp(self):
        if self.zk:
            self.zk.start()

    def min_cluster_size(self):
        # Override this since we're adding services outside of the constructor
        return super(ClientCompatibilityProduceConsumeTest, self).min_cluster_size() + self.num_producers + self.num_consumers

    @cluster(num_nodes=9)
    @matrix(broker_version=[str(DEV_BRANCH)], metadata_quorum=quorum.all_non_upgrade, group_protocol=[consumer_group.classic_group_protocol])
    @parametrize(broker_version=str(LATEST_2_1))
    @parametrize(broker_version=str(LATEST_2_2))
    @parametrize(broker_version=str(LATEST_2_3))
    @parametrize(broker_version=str(LATEST_2_4))
    @parametrize(broker_version=str(LATEST_2_5))
    @parametrize(broker_version=str(LATEST_2_6))
    @parametrize(broker_version=str(LATEST_2_7))
    @parametrize(broker_version=str(LATEST_2_8))
    @parametrize(broker_version=str(LATEST_3_0))
    @parametrize(broker_version=str(LATEST_3_1))
    @parametrize(broker_version=str(LATEST_3_2))
    @parametrize(broker_version=str(LATEST_3_3))
    @parametrize(broker_version=str(LATEST_3_4))
    @parametrize(broker_version=str(LATEST_3_5))
    @parametrize(broker_version=str(LATEST_3_6))
    @parametrize(broker_version=str(LATEST_3_7))
    @parametrize(broker_version=str(LATEST_3_8))
<<<<<<< HEAD
    def test_produce_consume(self, broker_version, metadata_quorum=quorum.zk, group_protocol=consumer_group.classic_group_protocol):
=======
    @parametrize(broker_version=str(LATEST_3_9))
    def test_produce_consume(self, broker_version, metadata_quorum=quorum.zk):
>>>>>>> e035f703
        print("running producer_consumer_compat with broker_version = %s" % broker_version, flush=True)
        self.kafka.set_version(KafkaVersion(broker_version))
        self.kafka.security_protocol = "PLAINTEXT"
        self.kafka.interbroker_security_protocol = self.kafka.security_protocol
        self.producer = VerifiableProducer(self.test_context, self.num_producers, self.kafka,
                                           self.topic, throughput=self.producer_throughput,
                                           message_validator=is_int_with_prefix)
        consumer_properties = consumer_group.maybe_set_group_protocol(group_protocol)
        self.consumer = ConsoleConsumer(self.test_context, self.num_consumers, self.kafka, self.topic,
                                        consumer_timeout_ms=60000,
                                        message_validator=is_int_with_prefix,
                                        consumer_properties=consumer_properties)
        self.kafka.start()

        self.run_produce_consume_validate(lambda: wait_until(
            lambda: self.producer.each_produced_at_least(self.messages_per_producer) == True,
            timeout_sec=120, backoff_sec=1,
            err_msg="Producer did not produce all messages in reasonable amount of time"))
<|MERGE_RESOLUTION|>--- conflicted
+++ resolved
@@ -75,12 +75,8 @@
     @parametrize(broker_version=str(LATEST_3_6))
     @parametrize(broker_version=str(LATEST_3_7))
     @parametrize(broker_version=str(LATEST_3_8))
-<<<<<<< HEAD
+    @parametrize(broker_version=str(LATEST_3_9))
     def test_produce_consume(self, broker_version, metadata_quorum=quorum.zk, group_protocol=consumer_group.classic_group_protocol):
-=======
-    @parametrize(broker_version=str(LATEST_3_9))
-    def test_produce_consume(self, broker_version, metadata_quorum=quorum.zk):
->>>>>>> e035f703
         print("running producer_consumer_compat with broker_version = %s" % broker_version, flush=True)
         self.kafka.set_version(KafkaVersion(broker_version))
         self.kafka.security_protocol = "PLAINTEXT"
