--- conflicted
+++ resolved
@@ -160,48 +160,7 @@
         wait_until(lambda: self.connector_is_running(self.sink), timeout_sec=10,
                    err_msg="Failed to see connector transition to the RUNNING state")
 
-<<<<<<< HEAD
-    @cluster(num_nodes=5)
-    @matrix(delete_before_reconfig=[False, True])
-    def test_bad_connector_class(self, delete_before_reconfig):
-        """
-        For the same connector name, first configure it with a bad connector class name such that it fails to start, verify that it enters a FAILED state.
-        Restart should also fail.
-        Then try to rectify by reconfiguring it as a MockConnector and verifying it successfully transitions to RUNNING.
-        """
-        self.setup_services()
-        self.cc.set_configs(lambda node: self.render("connect-distributed.properties", node=node))
-        self.cc.start()
-
-        connector_name = 'bad-to-good-test'
-
-        connector = namedtuple('BadConnector', ['name', 'tasks'])(connector_name, 1)
-        config = {
-            'name': connector.name,
-            'tasks.max': connector.tasks,
-            'connector.class': 'java.util.HashMap'
-        }
-        self.cc.create_connector(config)
-
-        wait_until(lambda: self.connector_is_failed(connector), timeout_sec=10, err_msg="Failed to see connector transition to FAILED state")
-
-        try:
-            self.cc.restart_connector(connector_name)
-        except ConnectRestError:
-            pass
-        else:
-            raise AssertionError("Expected restart of %s to fail" % connector_name)
-
-        if delete_before_reconfig:
-            self.cc.delete_connector(connector_name)
-
-        config['connector.class'] = 'org.apache.kafka.connect.tools.MockSourceConnector'
-        self.cc.set_connector_config(connector_name, config)
-        wait_until(lambda: self.connector_is_running(connector), timeout_sec=10, err_msg="Failed to see connector transition to the RUNNING state")
-
-    @cluster(num_nodes=5)
-=======
->>>>>>> 34aa538b
+    @cluster(num_nodes=5)
     @matrix(connector_type=["source", "sink"])
     def test_restart_failed_task(self, connector_type):
         self.setup_services()
