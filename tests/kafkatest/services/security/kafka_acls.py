# Licensed to the Apache Software Foundation (ASF) under one or more
# contributor license agreements.  See the NOTICE file distributed with
# this work for additional information regarding copyright ownership.
# The ASF licenses this file to You under the Apache License, Version 2.0
# (the "License"); you may not use this file except in compliance with
# the License.  You may obtain a copy of the License at
#
#    http://www.apache.org/licenses/LICENSE-2.0
#
# Unless required by applicable law or agreed to in writing, software
# distributed under the License is distributed on an "AS IS" BASIS,
# WITHOUT WARRANTIES OR CONDITIONS OF ANY KIND, either express or implied.
# See the License for the specific language governing permissions and
# limitations under the License.

import time

class ACLs:
    def __init__(self, context):
        self.context = context

<<<<<<< HEAD
    def set_acls(self, protocol, kafka, topic, group, force_use_zk_connection=False, additional_cluster_operations_to_grant = []):
        """
        Creates ACls for the Kafka Broker principal that brokers use in tests

        :param protocol: the security protocol to use (e.g. PLAINTEXT, SASL_PLAINTEXT, etc.)
        :param kafka: Kafka cluster upon which ClusterAction ACL is created
        :param topic: topic for which produce and consume ACLs are created
        :param group: consumer group for which consume ACL is created
        :param force_use_zk_connection: forces the use of ZooKeeper when true, otherwise AdminClient is used when available.
               This is necessary for the case where we are bootstrapping ACLs before Kafka is started or before authorizer is enabled
        :param additional_cluster_operations_to_grant may be set to ['Alter', 'Create'] if the cluster is secured since these are required
               to create SCRAM credentials and topics, respectively
        """
        # Set server ACLs
        kafka_principal = "User:CN=systemtest" if protocol == "SSL" else "User:kafka"
        self.add_cluster_acl(kafka, kafka_principal, force_use_zk_connection=force_use_zk_connection, additional_cluster_operations_to_grant = additional_cluster_operations_to_grant)
        self.add_read_acl(kafka, kafka_principal, "*", force_use_zk_connection=force_use_zk_connection)

        # Set client ACLs
        client_principal = "User:CN=systemtest" if protocol == "SSL" else "User:client"
        self.add_produce_acl(kafka, client_principal, topic, force_use_zk_connection=force_use_zk_connection)
        self.add_consume_acl(kafka, client_principal, topic, group, force_use_zk_connection=force_use_zk_connection)

    def _add_acl_on_topic(self, kafka, principal, topic, operation_flag, node, force_use_zk_connection):
        """
        :param principal: principal for which ACL is created
        :param topic: topic for which ACL is created
        :param operation_flag: type of ACL created (e.g. --producer, --consumer, --operation=Read)
        :param node: Node to use when determining connection settings
        :param force_use_zk_connection: forces the use of ZooKeeper when true, otherwise AdminClient is used when available
        """
        cmd = "%(cmd_prefix)s --add --topic=%(topic)s %(operation_flag)s --allow-principal=%(principal)s" % {
            'cmd_prefix': kafka.kafka_acls_cmd_with_optional_security_settings(node),
            'topic': topic,
            'operation_flag': operation_flag,
            'principal': principal
        }
        kafka.run_cli_tool(node, cmd)

=======
>>>>>>> 140d35c5
    def add_cluster_acl(self, kafka, principal, force_use_zk_connection=False, additional_cluster_operations_to_grant = [], security_protocol=None):
        """
        :param kafka: Kafka cluster upon which ClusterAction ACL is created
        :param principal: principal for which ClusterAction ACL is created
        :param node: Node to use when determining connection settings
        :param force_use_zk_connection: forces the use of ZooKeeper when true, otherwise AdminClient is used when available.
               This is necessary for the case where we are bootstrapping ACLs before Kafka is started or before authorizer is enabled
        :param additional_cluster_operations_to_grant may be set to ['Alter', 'Create'] if the cluster is secured since these are required
               to create SCRAM credentials and topics, respectively
        :param security_protocol set it to explicitly determine whether we use client or broker credentials, otherwise
                we use the the client security protocol unless inter-broker security protocol is PLAINTEXT, in which case we use PLAINTEXT.
                Then we use the broker's credentials if the selected security protocol matches the inter-broker security protocol,
                otherwise we use the client's credentials.
        """
        node = kafka.nodes[0]

        for operation in ['ClusterAction'] + additional_cluster_operations_to_grant:
            cmd = "%(cmd_prefix)s --add --cluster --operation=%(operation)s --allow-principal=%(principal)s" % {
                'cmd_prefix': kafka.kafka_acls_cmd_with_optional_security_settings(node, security_protocol),
                'operation': operation,
                'principal': principal
            }
            kafka.run_cli_tool(node, cmd)

    def remove_cluster_acl(self, kafka, principal, additional_cluster_operations_to_remove = [], security_protocol=None):
        """
        :param kafka: Kafka cluster upon which ClusterAction ACL is deleted
        :param principal: principal for which ClusterAction ACL is deleted
        :param node: Node to use when determining connection settings
        :param additional_cluster_operations_to_remove may be set to ['Alter', 'Create'] if the cluster is secured since these are required
               to create SCRAM credentials and topics, respectively
        :param security_protocol set it to explicitly determine whether we use client or broker credentials, otherwise
                we use the the client security protocol unless inter-broker security protocol is PLAINTEXT, in which case we use PLAINTEXT.
                Then we use the broker's credentials if the selected security protocol matches the inter-broker security protocol,
                otherwise we use the client's credentials.
        """
        node = kafka.nodes[0]

        for operation in ['ClusterAction'] + additional_cluster_operations_to_remove:
            cmd = "%(cmd_prefix)s --remove --force --cluster --operation=%(operation)s --allow-principal=%(principal)s" % {
                'cmd_prefix': kafka.kafka_acls_cmd_with_optional_security_settings(node, False, security_protocol),
                'operation': operation,
                'principal': principal
            }
            kafka.logger.info(cmd)
<<<<<<< HEAD
            kafka.run_cli_tool(node, cmd)

    def add_read_acl(self, kafka, principal, topic, force_use_zk_connection=False):
        """
        :param kafka: Kafka cluster upon which Read ACL is created
        :param principal: principal for which Read ACL is created
        :param topic: topic for which Read ACL is created
        :param node: Node to use when determining connection settings
        :param force_use_zk_connection: forces the use of ZooKeeper when true, otherwise AdminClient is used when available.
               This is necessary for the case where we are bootstrapping ACLs before Kafka is started or before authorizer is enabled
        """
        node = kafka.nodes[0]

        self._add_acl_on_topic(kafka, principal, topic, "--operation=Read", node, force_use_zk_connection)

    def add_produce_acl(self, kafka, principal, topic, force_use_zk_connection=False):
        """
        :param kafka: Kafka cluster upon which Producer ACL is created
        :param principal: principal for which Producer ACL is created
        :param topic: topic for which Producer ACL is created
        :param node: Node to use when determining connection settings
        :param force_use_zk_connection: forces the use of ZooKeeper when true, otherwise AdminClient is used when available.
               This is necessary for the case where we are bootstrapping ACLs before Kafka is started or before authorizer is enabled
        """
        node = kafka.nodes[0]

        self._add_acl_on_topic(kafka, principal, topic, "--producer", node, force_use_zk_connection)

    def add_consume_acl(self, kafka, principal, topic, group, force_use_zk_connection=False):
        """
        :param kafka: Kafka cluster upon which Consumer ACL is created
        :param principal: principal for which Consumer ACL is created
        :param topic: topic for which Consumer ACL is created
        :param group: consumewr group for which Consumer ACL is created
        :param node: Node to use when determining connection settings
        :param force_use_zk_connection: forces the use of ZooKeeper when true, otherwise AdminClient is used when available.
               This is necessary for the case where we are bootstrapping ACLs before Kafka is started or before authorizer is enabled
        """
        node = kafka.nodes[0]

        cmd = "%(cmd_prefix)s --add --topic=%(topic)s --group=%(group)s --consumer --allow-principal=%(principal)s" % {
            'cmd_prefix': kafka.kafka_acls_cmd_with_optional_security_settings(node),
            'topic': topic,
            'group': group,
            'principal': principal
        }
        kafka.run_cli_tool(node, cmd)
=======
            kafka.run_cli_tool(node, cmd)
>>>>>>> 140d35c5
<|MERGE_RESOLUTION|>--- conflicted
+++ resolved
@@ -19,48 +19,6 @@
     def __init__(self, context):
         self.context = context
 
-<<<<<<< HEAD
-    def set_acls(self, protocol, kafka, topic, group, force_use_zk_connection=False, additional_cluster_operations_to_grant = []):
-        """
-        Creates ACls for the Kafka Broker principal that brokers use in tests
-
-        :param protocol: the security protocol to use (e.g. PLAINTEXT, SASL_PLAINTEXT, etc.)
-        :param kafka: Kafka cluster upon which ClusterAction ACL is created
-        :param topic: topic for which produce and consume ACLs are created
-        :param group: consumer group for which consume ACL is created
-        :param force_use_zk_connection: forces the use of ZooKeeper when true, otherwise AdminClient is used when available.
-               This is necessary for the case where we are bootstrapping ACLs before Kafka is started or before authorizer is enabled
-        :param additional_cluster_operations_to_grant may be set to ['Alter', 'Create'] if the cluster is secured since these are required
-               to create SCRAM credentials and topics, respectively
-        """
-        # Set server ACLs
-        kafka_principal = "User:CN=systemtest" if protocol == "SSL" else "User:kafka"
-        self.add_cluster_acl(kafka, kafka_principal, force_use_zk_connection=force_use_zk_connection, additional_cluster_operations_to_grant = additional_cluster_operations_to_grant)
-        self.add_read_acl(kafka, kafka_principal, "*", force_use_zk_connection=force_use_zk_connection)
-
-        # Set client ACLs
-        client_principal = "User:CN=systemtest" if protocol == "SSL" else "User:client"
-        self.add_produce_acl(kafka, client_principal, topic, force_use_zk_connection=force_use_zk_connection)
-        self.add_consume_acl(kafka, client_principal, topic, group, force_use_zk_connection=force_use_zk_connection)
-
-    def _add_acl_on_topic(self, kafka, principal, topic, operation_flag, node, force_use_zk_connection):
-        """
-        :param principal: principal for which ACL is created
-        :param topic: topic for which ACL is created
-        :param operation_flag: type of ACL created (e.g. --producer, --consumer, --operation=Read)
-        :param node: Node to use when determining connection settings
-        :param force_use_zk_connection: forces the use of ZooKeeper when true, otherwise AdminClient is used when available
-        """
-        cmd = "%(cmd_prefix)s --add --topic=%(topic)s %(operation_flag)s --allow-principal=%(principal)s" % {
-            'cmd_prefix': kafka.kafka_acls_cmd_with_optional_security_settings(node),
-            'topic': topic,
-            'operation_flag': operation_flag,
-            'principal': principal
-        }
-        kafka.run_cli_tool(node, cmd)
-
-=======
->>>>>>> 140d35c5
     def add_cluster_acl(self, kafka, principal, force_use_zk_connection=False, additional_cluster_operations_to_grant = [], security_protocol=None):
         """
         :param kafka: Kafka cluster upon which ClusterAction ACL is created
@@ -106,54 +64,4 @@
                 'principal': principal
             }
             kafka.logger.info(cmd)
-<<<<<<< HEAD
-            kafka.run_cli_tool(node, cmd)
-
-    def add_read_acl(self, kafka, principal, topic, force_use_zk_connection=False):
-        """
-        :param kafka: Kafka cluster upon which Read ACL is created
-        :param principal: principal for which Read ACL is created
-        :param topic: topic for which Read ACL is created
-        :param node: Node to use when determining connection settings
-        :param force_use_zk_connection: forces the use of ZooKeeper when true, otherwise AdminClient is used when available.
-               This is necessary for the case where we are bootstrapping ACLs before Kafka is started or before authorizer is enabled
-        """
-        node = kafka.nodes[0]
-
-        self._add_acl_on_topic(kafka, principal, topic, "--operation=Read", node, force_use_zk_connection)
-
-    def add_produce_acl(self, kafka, principal, topic, force_use_zk_connection=False):
-        """
-        :param kafka: Kafka cluster upon which Producer ACL is created
-        :param principal: principal for which Producer ACL is created
-        :param topic: topic for which Producer ACL is created
-        :param node: Node to use when determining connection settings
-        :param force_use_zk_connection: forces the use of ZooKeeper when true, otherwise AdminClient is used when available.
-               This is necessary for the case where we are bootstrapping ACLs before Kafka is started or before authorizer is enabled
-        """
-        node = kafka.nodes[0]
-
-        self._add_acl_on_topic(kafka, principal, topic, "--producer", node, force_use_zk_connection)
-
-    def add_consume_acl(self, kafka, principal, topic, group, force_use_zk_connection=False):
-        """
-        :param kafka: Kafka cluster upon which Consumer ACL is created
-        :param principal: principal for which Consumer ACL is created
-        :param topic: topic for which Consumer ACL is created
-        :param group: consumewr group for which Consumer ACL is created
-        :param node: Node to use when determining connection settings
-        :param force_use_zk_connection: forces the use of ZooKeeper when true, otherwise AdminClient is used when available.
-               This is necessary for the case where we are bootstrapping ACLs before Kafka is started or before authorizer is enabled
-        """
-        node = kafka.nodes[0]
-
-        cmd = "%(cmd_prefix)s --add --topic=%(topic)s --group=%(group)s --consumer --allow-principal=%(principal)s" % {
-            'cmd_prefix': kafka.kafka_acls_cmd_with_optional_security_settings(node),
-            'topic': topic,
-            'group': group,
-            'principal': principal
-        }
-        kafka.run_cli_tool(node, cmd)
-=======
-            kafka.run_cli_tool(node, cmd)
->>>>>>> 140d35c5
+            kafka.run_cli_tool(node, cmd)