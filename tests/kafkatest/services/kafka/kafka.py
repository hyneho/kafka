--- conflicted
+++ resolved
@@ -456,22 +456,14 @@
         self.logger.info("Creating topic %s with settings %s",
                          topic_cfg["topic"], topic_cfg)
 
-<<<<<<< HEAD
-        cmd = fix_opts_for_new_jvm(node)
-        cmd += kafka_topic_script + " "
-        cmd += "--zookeeper %(zk_connect)s --create --topic %(topic)s " % {
-                'zk_connect': self.zk_connect_setting(),
-                'topic': topic_cfg.get("topic"),
-           }
-=======
         use_zk_connection = topic_cfg.get('if-not-exists', False) or use_zk_to_create_topic
 
-        cmd = "%(kafka_topics_cmd)s %(connection_string)s --create --topic %(topic)s " % {
+        cmd = fix_opts_for_new_jvm(node)
+        cmd += "%(kafka_topics_cmd)s %(connection_string)s --create --topic %(topic)s " % {
             'kafka_topics_cmd': self._kafka_topics_cmd(node, use_zk_connection),
             'connection_string': self._connect_setting(node, use_zk_connection),
             'topic': topic_cfg.get("topic"),
         }
->>>>>>> 9d53ad79
         if 'replica-assignment' in topic_cfg:
             cmd += " --replica-assignment %(replica-assignment)s" % {
                 'replica-assignment': topic_cfg.get('replica-assignment')
@@ -518,18 +510,13 @@
     def describe_topic(self, topic, node=None, use_zk_to_describe_topic=True):
         if node is None:
             node = self.nodes[0]
-<<<<<<< HEAD
-        cmd = fix_opts_for_new_jvm(node)
-        cmd += "%s --zookeeper %s --topic %s --describe" % \
-              (self.path.script("kafka-topics.sh", node), self.zk_connect_setting(), topic)
-=======
-        cmd = "%s %s --topic %s --describe %s" % \
+        cmd = fix_opts_for_new_jvm(node)
+        cmd += "%s %s --topic %s --describe %s" % \
               (self._kafka_topics_cmd(node=node, use_zk_connection=use_zk_to_describe_topic),
                self._connect_setting(node=node, use_zk_connection=use_zk_to_describe_topic),
                topic, self._kafka_topics_cmd_config(node=node, use_zk_connection=use_zk_to_describe_topic))
 
         self.logger.info("Running topic describe command...\n%s" % cmd)
->>>>>>> 9d53ad79
         output = ""
         for line in node.account.ssh_capture(cmd):
             output += line
@@ -538,16 +525,11 @@
     def list_topics(self, node=None, use_zk_to_list_topic=True):
         if node is None:
             node = self.nodes[0]
-<<<<<<< HEAD
-
-        cmd = fix_opts_for_new_jvm(node)
-        cmd += "%s --zookeeper %s --list" % \
-              (self.path.script("kafka-topics.sh", node), self.zk_connect_setting())
-=======
-        cmd = "%s %s --list %s" % (self._kafka_topics_cmd(node, use_zk_to_list_topic),
+
+        cmd = fix_opts_for_new_jvm(node)
+        cmd += "%s %s --list %s" % (self._kafka_topics_cmd(node, use_zk_to_list_topic),
                                    self._connect_setting(node, use_zk_to_list_topic),
                                    self._kafka_topics_cmd_config(node, use_zk_to_list_topic))
->>>>>>> 9d53ad79
         for line in node.account.ssh_capture(cmd):
             if not line.startswith("SLF4J"):
                 yield line.rstrip()
@@ -556,15 +538,10 @@
         if node is None:
             node = self.nodes[0]
         self.logger.info("Altering message format version for topic %s with format %s", topic, msg_format_version)
-<<<<<<< HEAD
-
-        cmd = fix_opts_for_new_jvm(node)
-        cmd += "%s --zookeeper %s --entity-name %s --entity-type topics --alter --add-config message.format.version=%s" % \
-              (self.path.script("kafka-configs.sh", node), self.zk_connect_setting(), topic, msg_format_version)
-=======
-        cmd = "%s --zookeeper %s %s --entity-name %s --entity-type topics --alter --add-config message.format.version=%s" % \
+
+        cmd = fix_opts_for_new_jvm(node)
+        cmd += "%s --zookeeper %s %s --entity-name %s --entity-type topics --alter --add-config message.format.version=%s" % \
               (self.path.script("kafka-configs.sh", node), self.zk_connect_setting(), self.zk.zkTlsConfigFileOption(), topic, msg_format_version)
->>>>>>> 9d53ad79
         self.logger.info("Running alter message format command...\n%s" % cmd)
         node.account.ssh(cmd)
 
@@ -575,15 +552,10 @@
             self.logger.info("Enabling unclean leader election for topic %s", topic)
         else:
             self.logger.info("Disabling unclean leader election for topic %s", topic)
-<<<<<<< HEAD
-
-        cmd = fix_opts_for_new_jvm(node)
-        cmd += "%s --zookeeper %s --entity-name %s --entity-type topics --alter --add-config unclean.leader.election.enable=%s" % \
-              (self.path.script("kafka-configs.sh", node), self.zk_connect_setting(), topic, str(value).lower())
-=======
-        cmd = "%s --zookeeper %s %s --entity-name %s --entity-type topics --alter --add-config unclean.leader.election.enable=%s" % \
+
+        cmd = fix_opts_for_new_jvm(node)
+        cmd += "%s --zookeeper %s %s --entity-name %s --entity-type topics --alter --add-config unclean.leader.election.enable=%s" % \
               (self.path.script("kafka-configs.sh", node), self.zk_connect_setting(), self.zk.zkTlsConfigFileOption(), topic, str(value).lower())
->>>>>>> 9d53ad79
         self.logger.info("Running alter unclean leader command...\n%s" % cmd)
         node.account.ssh(cmd)
 
