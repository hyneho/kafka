# Licensed to the Apache Software Foundation (ASF) under one or more
# contributor license agreements.  See the NOTICE file distributed with
# this work for additional information regarding copyright ownership.
# The ASF licenses this file to You under the Apache License, Version 2.0
# (the "License"); you may not use this file except in compliance with
# the License.  You may obtain a copy of the License at
#
#    http://www.apache.org/licenses/LICENSE-2.0
#
# Unless required by applicable law or agreed to in writing, software
# distributed under the License is distributed on an "AS IS" BASIS,
# WITHOUT WARRANTIES OR CONDITIONS OF ANY KIND, either express or implied.
# See the License for the specific language governing permissions and
# limitations under the License.

import os.path
import signal

from ducktape.services.service import Service
from ducktape.utils.util import wait_until
from kafkatest.directory_layout.kafka_path import KafkaPathResolverMixin
from kafkatest.services.kafka import KafkaConfig


STATE_DIR = "state.dir"

class StreamsTestBaseService(KafkaPathResolverMixin, Service):

    """Base class for Streams Test services providing some common settings and functionality"""

    PERSISTENT_ROOT = "/mnt/streams"

    # The log file contains normal log4j logs written using a file appender. stdout and stderr are handled separately
    CONFIG_FILE = os.path.join(PERSISTENT_ROOT, "streams.properties")
    LOG_FILE = os.path.join(PERSISTENT_ROOT, "streams.log")
    STDOUT_FILE = os.path.join(PERSISTENT_ROOT, "streams.stdout")
    STDERR_FILE = os.path.join(PERSISTENT_ROOT, "streams.stderr")
    LOG4J_CONFIG_FILE = os.path.join(PERSISTENT_ROOT, "tools-log4j.properties")
    PID_FILE = os.path.join(PERSISTENT_ROOT, "streams.pid")

    logs = {
        "streams_log": {
            "path": LOG_FILE,
            "collect_default": True},
        "streams_stdout": {
            "path": STDOUT_FILE,
            "collect_default": True},
        "streams_stderr": {
            "path": STDERR_FILE,
            "collect_default": True},
    }

    def __init__(self, test_context, kafka, streams_class_name, user_test_args, user_test_args1=None, user_test_args2=None, user_test_args3=None):
        super(StreamsTestBaseService, self).__init__(test_context, 1)
        self.kafka = kafka
        self.args = {'streams_class_name': streams_class_name,
                     'user_test_args': user_test_args,
                     'user_test_args1': user_test_args1,
                     'user_test_args2': user_test_args2,
                     'user_test_args3': user_test_args3}
        self.log_level = "DEBUG"

    @property
    def node(self):
        return self.nodes[0]

    def pids(self, node):
        try:
            return [pid for pid in node.account.ssh_capture("cat " + self.PID_FILE, callback=int)]
        except:
            return []

    def stop_nodes(self, clean_shutdown=True):
        for node in self.nodes:
            self.stop_node(node, clean_shutdown)

    def stop_node(self, node, clean_shutdown=True):
        self.logger.info((clean_shutdown and "Cleanly" or "Forcibly") + " stopping Streams Test on " + str(node.account))
        pids = self.pids(node)
        sig = signal.SIGTERM if clean_shutdown else signal.SIGKILL

        for pid in pids:
            node.account.signal(pid, sig, allow_fail=True)
        if clean_shutdown:
            for pid in pids:
                wait_until(lambda: not node.account.alive(pid), timeout_sec=120, err_msg="Streams Test process on " + str(node.account) + " took too long to exit")

        node.account.ssh("rm -f " + self.PID_FILE, allow_fail=False)

    def restart(self):
        # We don't want to do any clean up here, just restart the process.
        for node in self.nodes:
            self.logger.info("Restarting Kafka Streams on " + str(node.account))
            self.stop_node(node)
            self.start_node(node)


    def abortThenRestart(self):
        # We don't want to do any clean up here, just abort then restart the process. The running service is killed immediately.
        for node in self.nodes:
            self.logger.info("Aborting Kafka Streams on " + str(node.account))
            self.stop_node(node, False)
            self.logger.info("Restarting Kafka Streams on " + str(node.account))
            self.start_node(node)

    def wait(self, timeout_sec=1440):
        for node in self.nodes:
            self.wait_node(node, timeout_sec)

    def wait_node(self, node, timeout_sec=None):
        for pid in self.pids(node):
            wait_until(lambda: not node.account.alive(pid), timeout_sec=timeout_sec, err_msg="Streams Test process on " + str(node.account) + " took too long to exit")

    def clean_node(self, node):
        node.account.kill_process("streams", clean_shutdown=False, allow_fail=True)
        node.account.ssh("rm -rf " + self.PERSISTENT_ROOT, allow_fail=False)

    def start_cmd(self, node):
        args = self.args.copy()
        args['kafka'] = self.kafka.bootstrap_servers()
        args['config_file'] = self.CONFIG_FILE
        args['stdout'] = self.STDOUT_FILE
        args['stderr'] = self.STDERR_FILE
        args['pidfile'] = self.PID_FILE
        args['log4j'] = self.LOG4J_CONFIG_FILE
        args['kafka_run_class'] = self.path.script("kafka-run-class.sh", node)

        cmd = "( export KAFKA_LOG4J_OPTS=\"-Dlog4j.configuration=file:%(log4j)s\"; " \
              "INCLUDE_TEST_JARS=true %(kafka_run_class)s %(streams_class_name)s " \
              " %(kafka)s %(config_file)s %(user_test_args)s %(user_test_args1)s %(user_test_args2)s" \
              " %(user_test_args3)s & echo $! >&3 ) 1>> %(stdout)s 2>> %(stderr)s 3> %(pidfile)s" % args
        self.logger.info("Executing: " + cmd)

        self.logger.info("Executing Streams cmd: " + cmd)

        return cmd

    def prop_file(self, node):
        cfg = KafkaConfig(**{STATE_DIR: self.PERSISTENT_ROOT})
        return cfg.render()

    def start_node(self, node):
        node.account.mkdirs(self.PERSISTENT_ROOT)
        prop_file = self.prop_file(node)
        node.account.create_file(self.CONFIG_FILE, prop_file)
        node.account.create_file(self.LOG4J_CONFIG_FILE, self.render('tools_log4j.properties', log_file=self.LOG_FILE))

        self.logger.info("Starting StreamsTest process on " + str(node.account))
        with node.account.monitor_log(self.STDOUT_FILE) as monitor:
            node.account.ssh(self.start_cmd(node))
            monitor.wait_until('StreamsTest instance started', timeout_sec=60, err_msg="Never saw message indicating StreamsTest finished startup on " + str(node.account))

        if len(self.pids(node)) == 0:
            raise RuntimeError("No process ids recorded")


class StreamsSmokeTestBaseService(StreamsTestBaseService):
    """Base class for Streams Smoke Test services providing some common settings and functionality"""

    def __init__(self, test_context, kafka, command):
        super(StreamsSmokeTestBaseService, self).__init__(test_context,
                                                          kafka,
                                                          "org.apache.kafka.streams.tests.StreamsSmokeTest",
                                                          command)


class StreamsEosTestBaseService(StreamsTestBaseService):
    """Base class for Streams EOS Test services providing some common settings and functionality"""

    clean_node_enabled = True

    def __init__(self, test_context, kafka, command):
        super(StreamsEosTestBaseService, self).__init__(test_context,
                                                        kafka,
                                                        "org.apache.kafka.streams.tests.StreamsEosTest",
                                                        command)

    def clean_node(self, node):
        if self.clean_node_enabled:
            super(StreamsEosTestBaseService, self).clean_node(node)


class StreamsSmokeTestDriverService(StreamsSmokeTestBaseService):
    def __init__(self, test_context, kafka):
        super(StreamsSmokeTestDriverService, self).__init__(test_context, kafka, "run")


class StreamsSmokeTestJobRunnerService(StreamsSmokeTestBaseService):
    def __init__(self, test_context, kafka):
        super(StreamsSmokeTestJobRunnerService, self).__init__(test_context, kafka, "process")


class StreamsEosTestDriverService(StreamsEosTestBaseService):
    def __init__(self, test_context, kafka):
        super(StreamsEosTestDriverService, self).__init__(test_context, kafka, "run")


class StreamsEosTestJobRunnerService(StreamsEosTestBaseService):
    def __init__(self, test_context, kafka):
        super(StreamsEosTestJobRunnerService, self).__init__(test_context, kafka, "process")

class StreamsComplexEosTestJobRunnerService(StreamsEosTestBaseService):
    def __init__(self, test_context, kafka):
        super(StreamsComplexEosTestJobRunnerService, self).__init__(test_context, kafka, "process-complex")

class StreamsEosTestVerifyRunnerService(StreamsEosTestBaseService):
    def __init__(self, test_context, kafka):
        super(StreamsEosTestVerifyRunnerService, self).__init__(test_context, kafka, "verify")


class StreamsComplexEosTestVerifyRunnerService(StreamsEosTestBaseService):
    def __init__(self, test_context, kafka):
        super(StreamsComplexEosTestVerifyRunnerService, self).__init__(test_context, kafka, "verify-complex")


class StreamsSmokeTestShutdownDeadlockService(StreamsSmokeTestBaseService):
    def __init__(self, test_context, kafka):
        super(StreamsSmokeTestShutdownDeadlockService, self).__init__(test_context, kafka, "close-deadlock-test")


class StreamsBrokerCompatibilityService(StreamsTestBaseService):
    def __init__(self, test_context, kafka, eosEnabled):
        super(StreamsBrokerCompatibilityService, self).__init__(test_context,
                                                                kafka,
                                                                "org.apache.kafka.streams.tests.BrokerCompatibilityTest",
                                                                eosEnabled)


class StreamsBrokerDownResilienceService(StreamsTestBaseService):
    def __init__(self, test_context, kafka, configs):
        super(StreamsBrokerDownResilienceService, self).__init__(test_context,
                                                                 kafka,
                                                                 "org.apache.kafka.streams.tests.StreamsBrokerDownResilienceTest",
                                                                 configs)

    def start_cmd(self, node):
        args = self.args.copy()
        args['kafka'] = self.kafka.bootstrap_servers(validate=False)
        args['config_file'] = self.CONFIG_FILE
        args['stdout'] = self.STDOUT_FILE
        args['stderr'] = self.STDERR_FILE
        args['pidfile'] = self.PID_FILE
        args['log4j'] = self.LOG4J_CONFIG_FILE
        args['kafka_run_class'] = self.path.script("kafka-run-class.sh", node)

        cmd = "( export KAFKA_LOG4J_OPTS=\"-Dlog4j.configuration=file:%(log4j)s\"; " \
              "INCLUDE_TEST_JARS=true %(kafka_run_class)s %(streams_class_name)s " \
              " %(kafka)s %(config_file)s %(user_test_args)s %(user_test_args1)s %(user_test_args2)s" \
              " %(user_test_args3)s & echo $! >&3 ) 1>> %(stdout)s 2>> %(stderr)s 3> %(pidfile)s" % args
<<<<<<< HEAD

        self.logger.info("Executing StreamsBrokerDownResilience cmd: " + cmd)

=======
        self.logger.info("Executing: " + cmd)
>>>>>>> 7006d0f5
        return cmd


class StreamsStandbyTaskService(StreamsTestBaseService):
    def __init__(self, test_context, kafka, configs):
        super(StreamsStandbyTaskService, self).__init__(test_context,
                                                        kafka,
                                                        "org.apache.kafka.streams.tests.StreamsStandByReplicaTest",
                                                        configs)


class StreamsRepeatingIntegerKeyProducerService(StreamsTestBaseService):
    def __init__(self, test_context, kafka, configs):
        super(StreamsRepeatingIntegerKeyProducerService, self).__init__(test_context,
                                                                        kafka,
                                                                        "org.apache.kafka.streams.tests.StreamsRepeatingIntegerKeyProducer",
                                                                        configs)<|MERGE_RESOLUTION|>--- conflicted
+++ resolved
@@ -129,7 +129,6 @@
               "INCLUDE_TEST_JARS=true %(kafka_run_class)s %(streams_class_name)s " \
               " %(kafka)s %(config_file)s %(user_test_args)s %(user_test_args1)s %(user_test_args2)s" \
               " %(user_test_args3)s & echo $! >&3 ) 1>> %(stdout)s 2>> %(stderr)s 3> %(pidfile)s" % args
-        self.logger.info("Executing: " + cmd)
 
         self.logger.info("Executing Streams cmd: " + cmd)
 
@@ -247,13 +246,9 @@
               "INCLUDE_TEST_JARS=true %(kafka_run_class)s %(streams_class_name)s " \
               " %(kafka)s %(config_file)s %(user_test_args)s %(user_test_args1)s %(user_test_args2)s" \
               " %(user_test_args3)s & echo $! >&3 ) 1>> %(stdout)s 2>> %(stderr)s 3> %(pidfile)s" % args
-<<<<<<< HEAD
-
-        self.logger.info("Executing StreamsBrokerDownResilience cmd: " + cmd)
-
-=======
+
         self.logger.info("Executing: " + cmd)
->>>>>>> 7006d0f5
+
         return cmd
 
 
